--- conflicted
+++ resolved
@@ -1,11 +1,6 @@
 package ca.bc.gov.nrs.vdyp.vri;
 
-<<<<<<< HEAD
-import static ca.bc.gov.nrs.vdyp.common_calculators.BaseAreaTreeDensityDiameter.quadMeanDiameter;
-import static ca.bc.gov.nrs.vdyp.common_calculators.BaseAreaTreeDensityDiameter.treesPerHectare;
-=======
 import static ca.bc.gov.nrs.vdyp.common_calculators.BaseAreaTreeDensityDiameter.*;
->>>>>>> dc7add03
 
 import java.io.Closeable;
 import java.io.IOException;
@@ -28,7 +23,6 @@
 import org.apache.commons.math3.exception.TooManyEvaluationsException;
 import org.slf4j.Logger;
 import org.slf4j.LoggerFactory;
-
 import ca.bc.gov.nrs.vdyp.application.ProcessingException;
 import ca.bc.gov.nrs.vdyp.application.RuntimeProcessingException;
 import ca.bc.gov.nrs.vdyp.application.RuntimeStandProcessingException;
@@ -36,11 +30,7 @@
 import ca.bc.gov.nrs.vdyp.application.VdypApplicationIdentifier;
 import ca.bc.gov.nrs.vdyp.application.VdypStartApplication;
 import ca.bc.gov.nrs.vdyp.common.ControlKey;
-<<<<<<< HEAD
-import ca.bc.gov.nrs.vdyp.common.Estimators.Limits;
-=======
 import ca.bc.gov.nrs.vdyp.common.EstimationMethods.Limits;
->>>>>>> dc7add03
 import ca.bc.gov.nrs.vdyp.common.Utils;
 import ca.bc.gov.nrs.vdyp.common.ValueOrMarker;
 import ca.bc.gov.nrs.vdyp.common_calculators.SiteIndex2Height;
@@ -51,6 +41,8 @@
 import ca.bc.gov.nrs.vdyp.io.parse.control.BaseControlParser;
 import ca.bc.gov.nrs.vdyp.io.parse.streaming.StreamingParser;
 import ca.bc.gov.nrs.vdyp.math.FloatMath;
+import ca.bc.gov.nrs.vdyp.model.PolygonMode;
+import ca.bc.gov.nrs.vdyp.model.Region;
 import ca.bc.gov.nrs.vdyp.model.BaseVdypSite;
 import ca.bc.gov.nrs.vdyp.model.BaseVdypSpecies;
 import ca.bc.gov.nrs.vdyp.model.BaseVdypSpecies.Builder;
@@ -63,15 +55,10 @@
 import ca.bc.gov.nrs.vdyp.model.MatrixMap2;
 import ca.bc.gov.nrs.vdyp.model.ModelClassBuilder;
 import ca.bc.gov.nrs.vdyp.model.PolygonIdentifier;
-import ca.bc.gov.nrs.vdyp.model.PolygonMode;
-import ca.bc.gov.nrs.vdyp.model.Region;
 import ca.bc.gov.nrs.vdyp.model.VdypLayer;
 import ca.bc.gov.nrs.vdyp.model.VdypPolygon;
 import ca.bc.gov.nrs.vdyp.model.VdypSpecies;
-<<<<<<< HEAD
-=======
 import ca.bc.gov.nrs.vdyp.model.VolumeComputeMode;
->>>>>>> dc7add03
 import ca.bc.gov.nrs.vdyp.vri.model.VriLayer;
 import ca.bc.gov.nrs.vdyp.vri.model.VriPolygon;
 import ca.bc.gov.nrs.vdyp.vri.model.VriSite;
@@ -83,6 +70,8 @@
 	static final float FRACTION_AVAILABLE_N = 0.85f; // PCTFLAND_N;
 
 	static final Logger log = LoggerFactory.getLogger(VriStart.class);
+
+	static final float EMPOC = 0.85f;
 
 	public static void main(final String... args) throws IOException {
 
@@ -406,11 +395,6 @@
 			}));
 			result.ifPresent(resultPoly -> {
 				var resultPrimaryLayer = resultPoly.getLayers().get(LayerType.PRIMARY);
-<<<<<<< HEAD
-				try {
-					getDqBySpecies(resultPrimaryLayer, bec.getRegion());
-					estimateSmallComponents(polygon, resultPrimaryLayer);
-=======
 
 				try {
 					getDqBySpecies(resultPrimaryLayer, bec.getRegion());
@@ -422,7 +406,6 @@
 							CompatibilityVariableMode.NONE
 					);
 
->>>>>>> dc7add03
 				} catch (ProcessingException e) {
 					throw new RuntimeProcessingException(e);
 				}
@@ -433,10 +416,6 @@
 		}
 	}
 
-<<<<<<< HEAD
-	@SuppressWarnings("unused")
-=======
->>>>>>> dc7add03
 	void processPrimaryLayer(VriPolygon polygon, VdypLayer.Builder lBuilder) throws ProcessingException {
 		var primaryLayer = polygon.getLayers().get(LayerType.PRIMARY);
 		var bec = Utils.getBec(polygon.getBiogeoclimaticZone(), controlMap);
@@ -461,39 +440,6 @@
 		var leadHeight = requirePositive(primarySiteIn.getHeight(), "Primary layer lead species height");
 
 		// HLPL1
-<<<<<<< HEAD
-		var primaryHeight = estimators.primaryHeightFromLeadHeight(
-				leadHeight, primarySiteIn.getSiteGenus(), bec.getRegion(), primarySpeciesDensity
-		);
-
-		// TODO store this in util class ALL
-		float layerQuadMeanDiameter = quadMeanDiameter(primaryBaseArea, primaryLayerDensity);
-
-		// TODO set TPH, BA, DQ for util class ALL
-
-		lBuilder.adaptSpecies(primaryLayer, (sBuilder, vriSpec) -> {
-			float factor = primaryLayer.getSpecies().size() == 1 ? 1 : vriSpec.getFractionGenus();
-		});
-
-		lBuilder.adaptSites(primaryLayer, (sBuilder, vriSite) -> {
-			var vriSpec = primaryLayer.getSpecies().get(vriSite.getSiteGenus());
-
-			if (vriSite != primarySiteIn) {
-
-				float loreyHeight = vriSite.getHeight().filter((x) -> getDebugMode(2) == 1).map(height -> {
-					float speciesQuadMeanDiameter = Math.max(7.5f, height / leadHeight * layerQuadMeanDiameter);
-					float speciesDensity = treesPerHectare(primaryBaseArea, layerQuadMeanDiameter);
-					float speciesLoreyHeight = estimators.primaryHeightFromLeadHeight(
-							vriSite.getHeight().get(), vriSite.getSiteGenus(), bec.getRegion(), speciesDensity
-					);
-
-					return 0f;
-				}).orElseGet(() -> {
-					try {
-						return estimators.estimateNonPrimaryLoreyHeight(
-								vriSite.getSiteGenus(), primarySiteIn.getSiteGenus(), bec, leadHeight, primaryHeight
-						);
-=======
 		// EMP050 Method 1
 		var primaryHeight = estimationMethods.primaryHeightFromLeadHeight(
 				leadHeight, primarySiteIn.getSiteGenus(), bec.getRegion(), primarySpeciesDensity
@@ -528,44 +474,11 @@
 								vriSite.getSiteGenus(), primarySiteIn.getSiteGenus(), bec, leadHeight, primaryHeight
 						);
 						return speciesLoreyHeight;
->>>>>>> dc7add03
 					} catch (ProcessingException e) {
 						throw new RuntimeProcessingException(e);
 					}
 				});
 
-<<<<<<< HEAD
-				float maxHeight = estimators.getLimitsForHeightAndDiameter(vriSpec.getGenus(), bec.getRegion())
-						.maxLoreyHeight();
-				loreyHeight = Math.min(loreyHeight, maxHeight);
-				sBuilder.height(loreyHeight);
-			}
-		});
-
-		lBuilder.buildChildren();
-
-		var species = lBuilder.getSpecies();
-		var sites = lBuilder.getSites();
-
-		// TODO save to util ALL
-		var layerLoreyHeight = sites.stream().map(BaseVdypSite::getHeight).mapToDouble(Optional::get).sum()
-				/ primaryBaseArea;
-
-		var primarySpeciesOut = species.stream().filter(s -> s.getGenus().equals(primaryLayer.getPrimaryGenus()))
-				.findAny().get();
-		var primarySiteOut = sites.stream().filter(s -> s.getSiteGenus().equals(primaryLayer.getPrimaryGenus()))
-				.findAny().get();
-
-		// Assign BA by species
-		if (species.size() == 1) {
-			species.get(0).getBaseAreaByUtilization().setCoe(UTIL_ALL, primaryBaseArea);
-		} else {
-			for (var spec : species) {
-				spec.getBaseAreaByUtilization().set(UTIL_ALL, primaryBaseArea * spec.getFractionGenus());
-			}
-		}
-
-=======
 				float maxHeight = estimationMethods.getLimitsForHeightAndDiameter(vriSpec.getGenus(), bec.getRegion())
 						.maxLoreyHeight();
 				loreyHeight = Math.min(loreyHeight, maxHeight);
@@ -601,7 +514,6 @@
 
 		lBuilder.loreyHeight(sumBaseAreaLoreyHeight / primaryBaseArea);
 
->>>>>>> dc7add03
 		this.applyGroups(polygon, species);
 
 	}
@@ -609,25 +521,6 @@
 	// ROOTV01
 	void getDqBySpecies(VdypLayer layer, Region region) throws ProcessingException {
 
-<<<<<<< HEAD
-		float quadMeanDiameterTotal = layer.getQuadraticMeanDiameterByUtilization().getCoe(UTIL_ALL);
-		float baseAreaTotal = layer.getBaseAreaByUtilization().getCoe(UTIL_ALL);
-		float treeDensityTotal = treesPerHectare(baseAreaTotal, quadMeanDiameterTotal);
-		float loreyHeightTotal = layer.getLoreyHeightByUtilization().getCoe(UTIL_ALL);
-
-		Map<String, Float> initialDqEstimate = new HashMap<>(layer.getSpecies().size());
-		Map<String, Float> baseAreaPerSpecies = new HashMap<>(layer.getSpecies().size());
-		Map<String, Float> minPerSpecies = new HashMap<>(layer.getSpecies().size());
-		Map<String, Float> maxPerSpecies = new HashMap<>(layer.getSpecies().size());
-
-		Map<String, Float> resultsPerSpecies = new HashMap<>(layer.getSpecies().size());
-
-		getDqBySpeciesInitial(
-				layer, region, quadMeanDiameterTotal, baseAreaTotal, treeDensityTotal, loreyHeightTotal,
-				initialDqEstimate, baseAreaPerSpecies, minPerSpecies, maxPerSpecies
-		);
-
-=======
 		// DQ_TOT
 		float quadMeanDiameterTotal = layer.getQuadraticMeanDiameterByUtilization().getCoe(UTIL_ALL);
 		// BA_TOT
@@ -657,7 +550,6 @@
 
 		resultsPerSpecies.putAll(initialDqEstimate);
 
->>>>>>> dc7add03
 		if (this.getDebugMode(9) > 0) {
 			// TODO
 		}
@@ -696,12 +588,8 @@
 			Map<String, Float> minPerSpecies, Map<String, Float> maxPerSpecies
 	) throws ProcessingException {
 		for (var spec : layer.getSpecies().values()) {
-<<<<<<< HEAD
-			float specDq = estimators.estimateQuadMeanDiameterForSpecies(
-=======
 			// EMP060
 			float specDq = estimationMethods.estimateQuadMeanDiameterForSpecies(
->>>>>>> dc7add03
 					spec, layer.getSpecies(), region, quadMeanDiameterTotal, baseAreaTotal, treeDensityTotal,
 					loreyHeightTotal
 			);
@@ -729,11 +617,7 @@
 		// TODO for JPROGRAM = 7 implement this differently, see ROOTV01 L91-L99
 
 		// EMP061
-<<<<<<< HEAD
-		return estimators.getLimitsForHeightAndDiameter(spec.getGenus(), region);
-=======
 		return estimationMethods.getLimitsForHeightAndDiameter(spec.getGenus(), region);
->>>>>>> dc7add03
 	}
 
 	float quadMeanDiameterFractionalError(
@@ -751,26 +635,15 @@
 			finalDiameters.put(spec.getKey(), speciesFinal);
 			return treesPerHectare(baseArea.get(spec.getKey()), speciesFinal);
 		}).sum();
-<<<<<<< HEAD
 
 		return (float) ( (tphSum - totalTreeDensity) / totalTreeDensity);
 	}
 
-=======
-
-		return (float) ( (tphSum - totalTreeDensity) / totalTreeDensity);
-	}
-
->>>>>>> dc7add03
 	float quadMeanDiameterSpeciesAdjust(float x, float initialDq, float min, float max) {
 		return FloatMath.clamp(7.5f + (initialDq - 7.5f) * FloatMath.exp(x), min, max);
 	}
 
 	private void processVeteranLayer(VriPolygon polygon, VdypLayer.Builder lBuilder) throws StandProcessingException {
-<<<<<<< HEAD
-		@SuppressWarnings("unused")
-=======
->>>>>>> dc7add03
 		var veteranLayer = polygon.getLayers().get(LayerType.VETERAN);
 
 		// TODO
@@ -781,11 +654,6 @@
 
 		BecDefinition bec = Utils.getBec(polygon.getBiogeoclimaticZone(), controlMap);
 
-<<<<<<< HEAD
-		requireLayer(polygon, LayerType.PRIMARY);
-
-=======
->>>>>>> dc7add03
 		// At this point the Fortran implementation nulled the BA and TPH of Primary
 		// layers if the BA and TPH were present and resulted in a DQ <7.5
 		// I did that in getPolygon instead of here.
@@ -933,6 +801,23 @@
 		);
 	}
 
+	// UPPERGEN Method 1
+	Coefficients upperBounds(int baseAreaGroup) {
+		var upperBoundsMap = Utils
+				.<Map<Integer, Coefficients>>expectParsedControl(controlMap, ControlKey.BA_DQ_UPPER_BOUNDS, Map.class);
+		return Utils.<Coefficients>optSafe(upperBoundsMap.get(baseAreaGroup)).orElseThrow(
+				() -> new IllegalStateException("Could not find limits for base area group " + baseAreaGroup)
+		);
+	}
+
+	float upperBoundsBaseArea(int baseAreaGroup) {
+		return upperBounds(baseAreaGroup).getCoe(1);
+	}
+
+	float upperBoundsQuadMeanDiameter(int baseAreaGroup) {
+		return upperBounds(baseAreaGroup).getCoe(2);
+	}
+
 	// EMP106
 	float estimateBaseAreaYield(
 			float dominantHeight, float breastHeightAge, Optional<Float> baseAreaOverstory, boolean fullOccupancy,
@@ -940,11 +825,6 @@
 	) throws StandProcessingException {
 		var coe = estimateBaseAreaYieldCoefficients(species, bec);
 
-<<<<<<< HEAD
-		// TODO - switch to use the configured value.
-		int debugSetting2Value = 0;
-		return estimators.estimateBaseAreaYield(coe, debugSetting2Value, dominantHeight, breastHeightAge, baseAreaOverstory, fullOccupancy, bec, baseAreaGroup);
-=======
 		float upperBoundBaseArea = upperBoundsBaseArea(baseAreaGroup);
 
 		/*
@@ -988,7 +868,6 @@
 			bap /= EMPOC;
 
 		return bap;
->>>>>>> dc7add03
 	}
 
 	Coefficients estimateBaseAreaYieldCoefficients(Collection<? extends BaseVdypSpecies> species, BecDefinition bec) {
@@ -1034,9 +913,6 @@
 	) throws StandProcessingException {
 		final var coe = sumCoefficientsWeightedBySpeciesAndDecayBec(species, bec, ControlKey.DQ_YIELD, 6);
 
-<<<<<<< HEAD
-		return estimators.estimateQuadMeanDiameterYield(coe, dominantHeight, breastHeightAge, veteranBaseArea, bec, baseAreaGroup);
-=======
 		// TODO handle getDebugMode(2) case
 		final float ageUse = breastHeightAge;
 
@@ -1054,7 +930,6 @@
 
 		return FloatMath.clamp(c0 + c1 * FloatMath.pow(dominantHeight - 5f, c2), 7.6f, upperBoundsQuadMeanDiameter);
 
->>>>>>> dc7add03
 	}
 
 	PolygonMode findDefaultPolygonMode(
@@ -1511,10 +1386,6 @@
 
 			if (tol > 0.0 && Math.abs(lastFs[0]) < tol / 2) {
 
-<<<<<<< HEAD
-				errorFunc.value(lastXes[0]);
-=======
->>>>>>> dc7add03
 				if (Math.abs(lastFs[0]) < tol) {
 
 					// Decide if we want to propagate the exception or try to use the last result.
@@ -1595,10 +1466,7 @@
 		Interval evaluate(UnivariateFunction func) {
 			return new Interval(func.value(start()), func.value(end()));
 		}
-<<<<<<< HEAD
-=======
-
->>>>>>> dc7add03
+
 	}
 
 	/**
