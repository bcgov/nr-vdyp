--- conflicted
+++ resolved
@@ -59,10 +59,7 @@
 
 		public Builder() {
 			this.forestInventoryZone(FIZ); // VRI FIZ is always " "
-<<<<<<< HEAD
 			this.percentAvailable = Optional.of(Optional.empty());
-=======
->>>>>>> 3c4bf6ba
 		}
 
 		public Builder nonproductiveDescription(Optional<String> nonproductiveDescription) {
