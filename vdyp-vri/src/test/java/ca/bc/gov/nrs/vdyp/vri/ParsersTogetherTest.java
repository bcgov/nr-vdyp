package ca.bc.gov.nrs.vdyp.vri;

import static ca.bc.gov.nrs.vdyp.test.VdypMatchers.closeTo;
import static ca.bc.gov.nrs.vdyp.test.VdypMatchers.notPresent;
import static ca.bc.gov.nrs.vdyp.test.VdypMatchers.present;
import static org.hamcrest.MatcherAssert.assertThat;
import static org.hamcrest.Matchers.allOf;
import static org.hamcrest.Matchers.hasProperty;
import static org.hamcrest.Matchers.is;
import static org.hamcrest.Matchers.nullValue;
import static org.junit.jupiter.api.Assertions.assertThrows;

import java.io.ByteArrayOutputStream;
import java.io.IOException;
import java.io.OutputStream;
import java.util.Collection;
import java.util.Collections;
import java.util.HashMap;
import java.util.List;
import java.util.Map;
import java.util.Optional;

import org.easymock.EasyMock;
import org.easymock.IMocksControl;
import org.hamcrest.Matchers;
import org.junit.jupiter.api.AfterEach;
import org.junit.jupiter.api.BeforeEach;
import org.junit.jupiter.api.Test;
import org.junit.jupiter.params.ParameterizedTest;
import org.junit.jupiter.params.provider.CsvSource;

import ca.bc.gov.nrs.vdyp.application.StandProcessingException;
import ca.bc.gov.nrs.vdyp.common.ControlKey;
import ca.bc.gov.nrs.vdyp.common.Utils;
import ca.bc.gov.nrs.vdyp.io.parse.coe.BecDefinitionParser;
import ca.bc.gov.nrs.vdyp.io.parse.coe.DefaultEquationNumberParser;
import ca.bc.gov.nrs.vdyp.io.parse.coe.EquationModifierParser;
import ca.bc.gov.nrs.vdyp.io.parse.coe.GenusDefinitionParser;
import ca.bc.gov.nrs.vdyp.io.parse.common.ResourceParseException;
import ca.bc.gov.nrs.vdyp.io.parse.streaming.MockStreamingParser;
import ca.bc.gov.nrs.vdyp.model.LayerType;
import ca.bc.gov.nrs.vdyp.test.MockFileResolver;
import ca.bc.gov.nrs.vdyp.test.TestUtils;
import ca.bc.gov.nrs.vdyp.vri.model.VriLayer;
import ca.bc.gov.nrs.vdyp.vri.model.VriPolygon;
import ca.bc.gov.nrs.vdyp.vri.model.VriSite;
import ca.bc.gov.nrs.vdyp.vri.model.VriSpecies;

class ParsersTogetherTest {

	Map<String, Object> controlMap = new HashMap<>();
	MockFileResolver resolver;
	IMocksControl mockControl = EasyMock.createControl();

	@BeforeEach
	void setUp() throws IOException, ResourceParseException {
		controlMap.put(ControlKey.VRI_OUTPUT_VDYP_POLYGON.name(), "DUMMY1");
		controlMap.put(ControlKey.VRI_OUTPUT_VDYP_LAYER_BY_SPECIES.name(), "DUMMY2");
		controlMap.put(ControlKey.VRI_OUTPUT_VDYP_LAYER_BY_SP0_BY_UTIL.name(), "DUMMY3");

		resolver = new MockFileResolver("Test");

		resolver.addStream("DUMMY1", (OutputStream) new ByteArrayOutputStream());
		resolver.addStream("DUMMY2", (OutputStream) new ByteArrayOutputStream());
		resolver.addStream("DUMMY3", (OutputStream) new ByteArrayOutputStream());

		controlMap.put(
				ControlKey.BEC_DEF.name(),
				new BecDefinitionParser().parse(TestUtils.class, "coe/Becdef.dat", controlMap)
		);
		controlMap.put(
				ControlKey.SP0_DEF.name(),
				new GenusDefinitionParser().parse(TestUtils.class, "coe/SP0DEF_v0.dat", controlMap)
		);
		controlMap.put(
				ControlKey.DEFAULT_EQ_NUM.name(),
				new DefaultEquationNumberParser().parse(TestUtils.class, "coe/GRPBA1.DAT", controlMap)
		);
		controlMap.put(
				ControlKey.EQN_MODIFIERS.name(),
				new EquationModifierParser().parse(TestUtils.class, "coe/GMODBA1.DAT", controlMap)
		);
	}

	@AfterEach
	void verifyMocks() {
		mockControl.verify();
	}

	@Test
	void testPrimaryOnly() throws IOException, StandProcessingException, ResourceParseException {
		var app = new VriStart();

		final var polygonId = "Test";
		final var layerType = LayerType.PRIMARY;

		mockControl.replay();

		app.init(resolver, controlMap);

		var polyStream = new MockStreamingParser<VriPolygon>();
		var layerStream = new MockStreamingParser<Map<LayerType, VriLayer.Builder>>();
		var speciesStream = new MockStreamingParser<Collection<VriSpecies>>();
		var siteStream = new MockStreamingParser<Collection<VriSite>>();

		polyStream.addValue(VriPolygon.build(polyBuilder -> {
			polyBuilder.polygonIdentifier(polygonId);
			polyBuilder.percentAvailable(Optional.of(100.0f));
			polyBuilder.biogeoclimaticZone("IDF");
			polyBuilder.yieldFactor(0.9f);
		}));

		var layerBuilder = new VriLayer.Builder();
		layerBuilder.polygonIdentifier(polygonId);
		layerBuilder.layerType(layerType);
		layerBuilder.crownClosure(95f);
		layerBuilder.utilization(0.6f);
		layerBuilder.baseArea(20);
		layerBuilder.treesPerHectare(300);
		layerStream.addValue(Collections.singletonMap(layerType, layerBuilder));

		speciesStream.addValue(Collections.singleton(VriSpecies.build(specBuilder -> {
			specBuilder.polygonIdentifier("Test");
			specBuilder.layerType(layerType);
			specBuilder.genus("B");
			specBuilder.percentGenus(100f);
		})));
		siteStream.addValue(Collections.singleton(VriSite.build(siteBuilder -> {
			siteBuilder.polygonIdentifier("Test");
			siteBuilder.layerType(layerType);
			siteBuilder.siteGenus("B");
			siteBuilder.siteSpecies("B");
		})));

		var result = app.getPolygon(polyStream, layerStream, speciesStream, siteStream);

		assertThat(result, hasProperty("layers", Matchers.aMapWithSize(1)));
		var primaryResult = result.getLayers().get(LayerType.PRIMARY);
		var veteranResult = result.getLayers().get(LayerType.VETERAN);
		primaryResult.getPrimaryGenus();
		assertThat(
				primaryResult, allOf(
						hasProperty("polygonIdentifier", is(polygonId)), //
						hasProperty("layerType", is(LayerType.PRIMARY)), //
						hasProperty("crownClosure", is(95f)), //
						hasProperty("utilization", is(7.5f)), // Raised to minimum
						hasProperty("baseArea", present(is(20f))), //
						hasProperty("treesPerHectare", present(is(300f))), //
						hasProperty("primaryGenus", present(is("B"))), //
						hasProperty("secondaryGenus", notPresent())
				)
		);

		assertThat(veteranResult, nullValue());

		app.close();
	}

	@Test
	void testVeteranOnly() throws IOException, StandProcessingException, ResourceParseException {
		var app = new VriStart();

		final var polygonId = "Test";
		final var layerType = LayerType.VETERAN;

		mockControl.replay();

		app.init(resolver, controlMap);

		var polyStream = new MockStreamingParser<VriPolygon>();
		var layerStream = new MockStreamingParser<Map<LayerType, VriLayer.Builder>>();
		var speciesStream = new MockStreamingParser<Collection<VriSpecies>>();
		var siteStream = new MockStreamingParser<Collection<VriSite>>();

		polyStream.addValue(VriPolygon.build(polyBuilder -> {
			polyBuilder.polygonIdentifier(polygonId);
			polyBuilder.percentAvailable(Optional.of(100.0f));
			polyBuilder.biogeoclimaticZone("IDF");
			polyBuilder.yieldFactor(0.9f);
		}));

		var layerBuilder = new VriLayer.Builder();
		layerBuilder.polygonIdentifier(polygonId);
		layerBuilder.layerType(layerType);
		layerBuilder.crownClosure(95f);
		layerBuilder.utilization(0.6f);
		layerBuilder.baseArea(20);
		layerBuilder.treesPerHectare(300);
		layerStream.addValue(Collections.singletonMap(layerType, layerBuilder));

		speciesStream.addValue(Collections.singleton(VriSpecies.build(specBuilder -> {
			specBuilder.polygonIdentifier("Test");
			specBuilder.layerType(layerType);
			specBuilder.genus("B");
			specBuilder.percentGenus(100f);
		})));
		siteStream.addValue(Collections.singleton(VriSite.build(siteBuilder -> {
			siteBuilder.polygonIdentifier("Test");
			siteBuilder.layerType(layerType);
			siteBuilder.siteGenus("B");
			siteBuilder.siteSpecies("B");
		})));

		var result = app.getPolygon(polyStream, layerStream, speciesStream, siteStream);

		assertThat(result, hasProperty("layers", Matchers.aMapWithSize(1)));
		var primaryResult = result.getLayers().get(LayerType.PRIMARY);
		var veteranResult = result.getLayers().get(LayerType.VETERAN);
		assertThat(
				veteranResult, allOf(
						hasProperty("polygonIdentifier", is(polygonId)), //
						hasProperty("layerType", is(LayerType.VETERAN)), //
						hasProperty("crownClosure", is(95f)), //
						hasProperty("utilization", is(7.5f)), // Raised to minimum
						hasProperty("baseArea", present(is(20f))), //
<<<<<<< HEAD
						hasProperty("treesPerHectare", present(is(300f)))
				)
		);
		// Set to defaults, not that optional values should be present with a value of 0
		// instead of not present per the VDYP7 Fortran
		// Except that 0 and 0 are present so they should be nulled later during the
		// check that computed DQ is less than 7.5.
		assertThat(
				primaryResult, allOf(
						hasProperty("polygonIdentifier", is(polygonId)), //
						hasProperty("layerType", is(LayerType.PRIMARY)), //
						hasProperty("crownClosure", is(0f)), //
						hasProperty("utilization", is(7.5f)), //
						hasProperty("baseArea", notPresent()), //
						hasProperty("treesPerHectare", notPresent())
=======
						hasProperty("treesPerHectare", present(is(300f))), //
						hasProperty("primaryGenus", present(is("B"))), //
						hasProperty("secondaryGenus", notPresent())
>>>>>>> 15695007
				)
		);

		assertThat(primaryResult, nullValue());

		app.close();
	}

	@Test
	void testApplyPercentAvailableToPrimaryLayer()
			throws IOException, StandProcessingException, ResourceParseException {
		var app = new VriStart();

		final var polygonId = "Test";
		final var layerType = LayerType.VETERAN;

		mockControl.replay();

		app.init(resolver, controlMap);

		var polyStream = new MockStreamingParser<VriPolygon>();
		var layerStream = new MockStreamingParser<Map<LayerType, VriLayer.Builder>>();
		var speciesStream = new MockStreamingParser<Collection<VriSpecies>>();
		var siteStream = new MockStreamingParser<Collection<VriSite>>();

		polyStream.addValue(VriPolygon.build(polyBuilder -> {
			polyBuilder.polygonIdentifier(polygonId);
			polyBuilder.percentAvailable(Optional.of(75.0f));
			polyBuilder.biogeoclimaticZone("IDF");
			polyBuilder.yieldFactor(0.9f);
		}));

		var layerBuilder1 = new VriLayer.Builder();
		layerBuilder1.polygonIdentifier(polygonId);
		layerBuilder1.layerType(LayerType.PRIMARY);
		layerBuilder1.crownClosure(95f);
		layerBuilder1.utilization(9f);
		layerBuilder1.baseArea(20);
		layerBuilder1.treesPerHectare(300);
		var layerBuilder2 = new VriLayer.Builder();
		layerBuilder2.polygonIdentifier(polygonId);
		layerBuilder2.layerType(LayerType.VETERAN);
		layerBuilder2.crownClosure(80f);
		layerBuilder2.utilization(8f);
		layerBuilder2.baseArea(30);
		layerBuilder2.treesPerHectare(200);
		layerStream.addValue(Utils.constMap(map -> {
			map.put(LayerType.PRIMARY, layerBuilder1);
			map.put(LayerType.VETERAN, layerBuilder2);
		}));

		speciesStream.addValue(Collections.singleton(VriSpecies.build(specBuilder -> {
			specBuilder.polygonIdentifier("Test");
			specBuilder.layerType(layerType);
			specBuilder.genus("B");
			specBuilder.percentGenus(100f);
		})));
		siteStream.addValue(Collections.singleton(VriSite.build(siteBuilder -> {
			siteBuilder.polygonIdentifier("Test");
			siteBuilder.layerType(layerType);
			siteBuilder.siteGenus("B");
			siteBuilder.siteSpecies("B");
		})));

		var result = app.getPolygon(polyStream, layerStream, speciesStream, siteStream);

		assertThat(result, hasProperty("layers", Matchers.aMapWithSize(2)));
		var primaryResult = result.getLayers().get(LayerType.PRIMARY);
		var veteranResult = result.getLayers().get(LayerType.VETERAN);
		assertThat(
				primaryResult, allOf(
						hasProperty("polygonIdentifier", is(polygonId)), //
						hasProperty("layerType", is(LayerType.PRIMARY)), //
						hasProperty("crownClosure", is(95f)), //
						hasProperty("utilization", is(9f)), hasProperty(
								"baseArea", //
								present(closeTo(20f * 0.75f))
						), // Apply Layer Percent Available
						hasProperty("treesPerHectare", present(closeTo(300f * 0.75f))) // Apply Layer Percent Available
				)
		);

		assertThat(
				veteranResult, allOf(
						hasProperty("polygonIdentifier", is(polygonId)), //
						hasProperty("layerType", is(LayerType.VETERAN)), //
						hasProperty("crownClosure", is(80f)), //
						hasProperty("utilization", is(8f)), //
						hasProperty("baseArea", present(is(30f))), // Don't Apply Layer Percent Available
						hasProperty("treesPerHectare", present(is(200f))) // Don't Apply Layer Percent Available
				)
		);

		app.close();
	}

	@Test
	void testPrimaryWithSmallComputedDiameter() throws IOException, StandProcessingException, ResourceParseException {
		var app = new VriStart();

		final var polygonId = "Test";
		final var layerType = LayerType.PRIMARY;

		mockControl.replay();

		app.init(resolver, controlMap);

		var polyStream = new MockStreamingParser<VriPolygon>();
		var layerStream = new MockStreamingParser<Map<LayerType, VriLayer.Builder>>();
		var speciesStream = new MockStreamingParser<Collection<VriSpecies>>();
		var siteStream = new MockStreamingParser<Collection<VriSite>>();

		polyStream.addValue(VriPolygon.build(polyBuilder -> {
			polyBuilder.polygonIdentifier(polygonId);
			polyBuilder.percentAvailable(Optional.of(100.0f));
			polyBuilder.biogeoclimaticZone("IDF");
			polyBuilder.yieldFactor(0.9f);
		}));

		var layerBuilder = new VriLayer.Builder();
		layerBuilder.polygonIdentifier(polygonId);
		layerBuilder.layerType(layerType);
		layerBuilder.crownClosure(95f);
		layerBuilder.utilization(0.6f);
		layerBuilder.baseArea(20);
		layerBuilder.treesPerHectare(300);
		layerStream.addValue(Collections.singletonMap(layerType, layerBuilder));

		speciesStream.addValue(Collections.singleton(VriSpecies.build(specBuilder -> {
			specBuilder.polygonIdentifier("Test");
			specBuilder.layerType(layerType);
			specBuilder.genus("B");
			specBuilder.percentGenus(100f);
		})));
		siteStream.addValue(Collections.singleton(VriSite.build(siteBuilder -> {
			siteBuilder.polygonIdentifier("Test");
			siteBuilder.layerType(layerType);
			siteBuilder.siteGenus("B");
			siteBuilder.siteSpecies("B");
		})));

		var result = app.getPolygon(polyStream, layerStream, speciesStream, siteStream);

		assertThat(result, hasProperty("layers", Matchers.aMapWithSize(1)));
		var primaryResult = result.getLayers().get(LayerType.PRIMARY);
		var veteranResult = result.getLayers().get(LayerType.VETERAN);
		assertThat(
				primaryResult, allOf(
						hasProperty("polygonIdentifier", is(polygonId)), //
						hasProperty("layerType", is(LayerType.PRIMARY)), //
						hasProperty("crownClosure", is(95f)), //
						hasProperty("utilization", is(7.5f)), // Raised to minimum
						hasProperty("baseArea", present(is(20f))), //
						hasProperty("treesPerHectare", present(is(300f)))
				)
		);
		assertThat(veteranResult, nullValue());

		app.close();
	}

	@Test
<<<<<<< HEAD
	void testPrimaryWithSmallComputedDiameter() throws IOException, StandProcessingException, ResourceParseException {
		var app = new VriStart();

		var controlMap = new HashMap<String, Object>();

		controlMap.put(ControlKey.VRI_OUTPUT_VDYP_POLYGON.name(), "DUMMY1");
		controlMap.put(ControlKey.VRI_OUTPUT_VDYP_LAYER_BY_SPECIES.name(), "DUMMY2");
		controlMap.put(ControlKey.VRI_OUTPUT_VDYP_LAYER_BY_SP0_BY_UTIL.name(), "DUMMY3");

		final var polygonId = "Test";
		final var layerType = LayerType.PRIMARY;

		MockFileResolver resolver = new MockFileResolver("Test");
		resolver.addStream("DUMMY1", (OutputStream) new ByteArrayOutputStream());
		resolver.addStream("DUMMY2", (OutputStream) new ByteArrayOutputStream());
		resolver.addStream("DUMMY3", (OutputStream) new ByteArrayOutputStream());
=======
	void testFindsPrimaryGenusAndITG() throws IOException, StandProcessingException, ResourceParseException {
		var app = new VriStart();

		final var polygonId = "Test";
		final var layerType = LayerType.PRIMARY;

		mockControl.replay();
>>>>>>> 15695007

		app.init(resolver, controlMap);

		var polyStream = new MockStreamingParser<VriPolygon>();
		var layerStream = new MockStreamingParser<Map<LayerType, VriLayer.Builder>>();
		var speciesStream = new MockStreamingParser<Collection<VriSpecies>>();
		var siteStream = new MockStreamingParser<Collection<VriSite>>();

		polyStream.addValue(VriPolygon.build(polyBuilder -> {
			polyBuilder.polygonIdentifier(polygonId);
			polyBuilder.percentAvailable(Optional.of(100.0f));
			polyBuilder.biogeoclimaticZone("IDF");
			polyBuilder.yieldFactor(0.9f);
		}));

<<<<<<< HEAD
		var layerBuilder = new VriLayer.Builder();
		layerBuilder.polygonIdentifier(polygonId);
		layerBuilder.layerType(layerType);
		layerBuilder.crownClosure(0.95f);
		layerBuilder.utilization(0.6f);
		layerBuilder.baseArea(20);
		layerBuilder.treesPerHectare(300);
		layerStream.addValue(Collections.singletonMap(layerType, layerBuilder));

		speciesStream.addValue(Collections.singleton(VriSpecies.build(specBuilder -> {
			specBuilder.polygonIdentifier("Test");
			specBuilder.layerType(layerType);
			specBuilder.genus("B");
			specBuilder.percentGenus(100f);
		})));
		siteStream.addValue(Collections.singleton(VriSite.build(siteBuilder -> {
=======
		layerStream.addValue(Utils.constMap(map -> {
			var layerBuilder = new VriLayer.Builder();
			layerBuilder.polygonIdentifier(polygonId);
			layerBuilder.layerType(LayerType.PRIMARY);
			layerBuilder.crownClosure(95f);
			layerBuilder.utilization(0.6f);
			layerBuilder.baseArea(20);
			layerBuilder.treesPerHectare(300);
			map.put(LayerType.PRIMARY, layerBuilder);

			layerBuilder = new VriLayer.Builder();
			layerBuilder.polygonIdentifier(polygonId);
			layerBuilder.layerType(LayerType.VETERAN);
			layerBuilder.crownClosure(85f);
			layerBuilder.utilization(0.7f);
			layerBuilder.baseArea(30);
			layerBuilder.treesPerHectare(200);
			map.put(LayerType.VETERAN, layerBuilder);
		}));

		speciesStream.addValue(List.of(VriSpecies.build(specBuilder -> {
			specBuilder.polygonIdentifier("Test");
			specBuilder.layerType(layerType);
			specBuilder.genus("B");
			specBuilder.percentGenus(80f);
		}), VriSpecies.build(specBuilder -> {
			specBuilder.polygonIdentifier("Test");
			specBuilder.layerType(layerType);
			specBuilder.genus("S");
			specBuilder.percentGenus(20f);
		})));
		siteStream.addValue(List.of(VriSite.build(siteBuilder -> {
>>>>>>> 15695007
			siteBuilder.polygonIdentifier("Test");
			siteBuilder.layerType(layerType);
			siteBuilder.siteGenus("B");
			siteBuilder.siteSpecies("B");
<<<<<<< HEAD
=======
		}), VriSite.build(siteBuilder -> {
			siteBuilder.polygonIdentifier("Test");
			siteBuilder.layerType(layerType);
			siteBuilder.siteGenus("S");
			siteBuilder.siteSpecies("S");
>>>>>>> 15695007
		})));

		var result = app.getPolygon(polyStream, layerStream, speciesStream, siteStream);

		assertThat(result, hasProperty("layers", Matchers.aMapWithSize(2)));
		var primaryResult = result.getLayers().get(LayerType.PRIMARY);
		var veteranResult = result.getLayers().get(LayerType.VETERAN);
		assertThat(
				primaryResult, allOf(
<<<<<<< HEAD
						hasProperty("polygonIdentifier", is(polygonId)), //
						hasProperty("layer", is(LayerType.PRIMARY)), //
						hasProperty("crownClosure", is(0.95f)), //
						hasProperty("utilization", is(7.5f)), // Raised to minimum
						hasProperty("baseArea", present(is(20f))), //
						hasProperty("treesPerHectare", present(is(300f)))
				)
		);
		// Set to defaults, not that optional values should be present with a value of 0
		// instead of not present per the VDYP7 Fortran
		assertThat(
				veteranResult, allOf(
						hasProperty("polygonIdentifier", is(polygonId)), //
						hasProperty("layer", is(LayerType.VETERAN)), //
						hasProperty("crownClosure", is(0f)), //
						hasProperty("utilization", is(7.5f)), //
						hasProperty("baseArea", present(is(0f))), //
						hasProperty("treesPerHectare", present(is(0f)))
=======
						hasProperty("primaryGenus", present(is("B"))), //
						hasProperty("secondaryGenus", present(is("S"))), //
						hasProperty("inventoryTypeGroup", present(is(18))) // ITG for a pure (80%) B layer
				)
		);

		assertThat(
				veteranResult, allOf(
						// Veteran layer should not have primary genus or ITG
						hasProperty("primaryGenus", notPresent()), //
						hasProperty("secondaryGenus", notPresent()), //
						hasProperty("inventoryTypeGroup", notPresent())
>>>>>>> 15695007
				)
		);

		app.close();
	}

	@Test
<<<<<<< HEAD
	void testFindsPrimaryGenusAndITG() throws IOException, StandProcessingException, ResourceParseException {
		var app = new VriStart();

		var controlMap = new HashMap<String, Object>();

		controlMap.put(ControlKey.VRI_OUTPUT_VDYP_POLYGON.name(), "DUMMY1");
		controlMap.put(ControlKey.VRI_OUTPUT_VDYP_LAYER_BY_SPECIES.name(), "DUMMY2");
		controlMap.put(ControlKey.VRI_OUTPUT_VDYP_LAYER_BY_SP0_BY_UTIL.name(), "DUMMY3");

		final var polygonId = "Test";
		final var layerType = LayerType.PRIMARY;

		MockFileResolver resolver = new MockFileResolver("Test");
		resolver.addStream("DUMMY1", (OutputStream) new ByteArrayOutputStream());
		resolver.addStream("DUMMY2", (OutputStream) new ByteArrayOutputStream());
		resolver.addStream("DUMMY3", (OutputStream) new ByteArrayOutputStream());
=======
	void testFindsGRPBA1() throws IOException, StandProcessingException, ResourceParseException {
		var app = new VriStart();

		final var polygonId = "Test";
		final var layerType = LayerType.PRIMARY;

		mockControl.replay();
>>>>>>> 15695007

		app.init(resolver, controlMap);

		var polyStream = new MockStreamingParser<VriPolygon>();
		var layerStream = new MockStreamingParser<Map<LayerType, VriLayer.Builder>>();
		var speciesStream = new MockStreamingParser<Collection<VriSpecies>>();
		var siteStream = new MockStreamingParser<Collection<VriSite>>();

		polyStream.addValue(VriPolygon.build(polyBuilder -> {
			polyBuilder.polygonIdentifier(polygonId);
			polyBuilder.percentAvailable(Optional.of(100.0f));
			polyBuilder.biogeoclimaticZone("IDF");
			polyBuilder.yieldFactor(0.9f);
		}));

		var layerBuilder = new VriLayer.Builder();
		layerBuilder.polygonIdentifier(polygonId);
		layerBuilder.layerType(layerType);
<<<<<<< HEAD
		layerBuilder.crownClosure(0.95f);
=======
		layerBuilder.crownClosure(95f);
>>>>>>> 15695007
		layerBuilder.utilization(0.6f);
		layerBuilder.baseArea(20);
		layerBuilder.treesPerHectare(300);
		layerStream.addValue(Collections.singletonMap(layerType, layerBuilder));

<<<<<<< HEAD
=======
		speciesStream.addValue(List.of(VriSpecies.build(specBuilder -> {
			specBuilder.polygonIdentifier("Test");
			specBuilder.layerType(layerType);
			specBuilder.genus("B");
			specBuilder.percentGenus(80f);
		}), VriSpecies.build(specBuilder -> {
			specBuilder.polygonIdentifier("Test");
			specBuilder.layerType(layerType);
			specBuilder.genus("S");
			specBuilder.percentGenus(20f);
		})));
		siteStream.addValue(List.of(VriSite.build(siteBuilder -> {
			siteBuilder.polygonIdentifier("Test");
			siteBuilder.layerType(layerType);
			siteBuilder.siteGenus("B");
			siteBuilder.siteSpecies("B");
		}), VriSite.build(siteBuilder -> {
			siteBuilder.polygonIdentifier("Test");
			siteBuilder.layerType(layerType);
			siteBuilder.siteGenus("S");
			siteBuilder.siteSpecies("S");
		})));

		var result = app.getPolygon(polyStream, layerStream, speciesStream, siteStream);

		assertThat(result, hasProperty("layers", Matchers.aMapWithSize(1)));
		var primaryResult = result.getLayers().get(LayerType.PRIMARY);
		var veteranResult = result.getLayers().get(LayerType.VETERAN);
		assertThat(primaryResult, allOf(hasProperty("empericalRelationshipParameterIndex", present(is(27)))));
		assertThat(veteranResult, nullValue());

		app.close();
		mockControl.verify();
	}

	@ParameterizedTest
	@CsvSource(
		{ //
				"20.0, 200.0, 88.0, 25.0, 20.0, 200.0", // If BA and TPH are present for Veteran layer, do nothing
				",     200.0, 88.0, 25.0, 22.0,   0.0", // If BA is missing, set TPH to 0 and BA ot the BA of the
														// primary layer times the CC
				",     200.0, 88.0,     , 44.0,   0.0", // If BA is missing for vet and prime, set BA to half the CC
				"20.0,      , 88.0, 25.0, 22.0,   0.0", // If TPH is missing, set TPH to 0 and BA ot the BA of the
														// primary layer times the CC
				"20.0,      , 88.0,     , 44.0,   0.0", // If TPH is missing for vet and prime, set BA to half the
														// CC
				"0.0,  200.0, 88.0, 25.0, 22.0,   0.0", // If BA is not positive, set TPH to 0 and BA ot the BA of
														// the primary layer times the CC
				"0.0,  200.0, 88.0,     , 44.0,   0.0", // If BA is not positive for vet and prime, set BA to half
														// the CC
				"20.0,   0.0, 88.0, 25.0, 22.0,   0.0", // If TPH is not positive, set TPH to 0 and BA ot the BA of
														// the primary layer times the CC
				"20.0,   0.0, 88.0,     , 44.0,   0.0", // If TPH is not positive for vet and prime, set BA to half
														// the CC
		}
	)

	void testDefaultBaAndTphForVeteran(
			Float vetBaseArea, Float vetTreesPerHectare, float vetCrownClosure, Float primeBaseArea,
			float expectedBaseArea, float expectedTreesPerHectare
	) throws IOException, StandProcessingException, ResourceParseException {
		var app = new VriStart();

		final var polygonId = "Test";
		final var layerType = LayerType.VETERAN;

		mockControl.replay();

		app.init(resolver, controlMap);

		var polyStream = new MockStreamingParser<VriPolygon>();
		var layerStream = new MockStreamingParser<Map<LayerType, VriLayer.Builder>>();
		var speciesStream = new MockStreamingParser<Collection<VriSpecies>>();
		var siteStream = new MockStreamingParser<Collection<VriSite>>();

		polyStream.addValue(VriPolygon.build(polyBuilder -> {
			polyBuilder.polygonIdentifier(polygonId);
			polyBuilder.percentAvailable(Optional.of(75.0f));
			polyBuilder.biogeoclimaticZone("IDF");
			polyBuilder.yieldFactor(0.9f);
		}));

		var layerBuilder1 = new VriLayer.Builder();
		layerBuilder1.polygonIdentifier(polygonId);
		layerBuilder1.layerType(LayerType.PRIMARY);
		layerBuilder1.crownClosure(95f);
		layerBuilder1.utilization(9f);
		layerBuilder1.baseArea(Optional.ofNullable(primeBaseArea));
		layerBuilder1.treesPerHectare(300);
		var layerBuilder2 = new VriLayer.Builder();
		layerBuilder2.polygonIdentifier(polygonId);
		layerBuilder2.layerType(LayerType.VETERAN);
		layerBuilder2.crownClosure(vetCrownClosure);
		layerBuilder2.utilization(8f);
		layerBuilder2.baseArea(Optional.ofNullable(vetBaseArea));
		layerBuilder2.treesPerHectare(Optional.ofNullable(vetTreesPerHectare));
		layerStream.addValue(Utils.constMap(map -> {
			map.put(LayerType.PRIMARY, layerBuilder1);
			map.put(LayerType.VETERAN, layerBuilder2);
		}));

>>>>>>> 15695007
		speciesStream.addValue(Collections.singleton(VriSpecies.build(specBuilder -> {
			specBuilder.polygonIdentifier("Test");
			specBuilder.layerType(layerType);
			specBuilder.genus("B");
			specBuilder.percentGenus(100f);
		})));
		siteStream.addValue(Collections.singleton(VriSite.build(siteBuilder -> {
			siteBuilder.polygonIdentifier("Test");
			siteBuilder.layerType(layerType);
			siteBuilder.siteGenus("B");
			siteBuilder.siteSpecies("B");
		})));

		var result = app.getPolygon(polyStream, layerStream, speciesStream, siteStream);

		assertThat(result, hasProperty("layers", Matchers.aMapWithSize(2)));
<<<<<<< HEAD
		var primaryResult = result.getLayers().get(LayerType.PRIMARY);
		var veteranResult = result.getLayers().get(LayerType.VETERAN);
		assertThat(
				primaryResult, allOf(
						hasProperty("primaryGenus", present(is("B"))), //
						hasProperty("inventoryTypeGroup", present(is(18))) // ITG for a pure B layer
				)
		);
		assertThat(
				veteranResult, allOf(
						// Veteran layer should not have primary genus or ITG
						hasProperty("primaryGenus", notPresent()), //
						hasProperty("inventoryTypeGroup", notPresent())
=======
		var veteranResult = result.getLayers().get(LayerType.VETERAN);
		assertThat(
				veteranResult, allOf(
						hasProperty("polygonIdentifier", is(polygonId)), //
						hasProperty("layerType", is(LayerType.VETERAN)), //
						hasProperty("crownClosure", is(88f)), //
						hasProperty("utilization", is(8f)), //
						hasProperty("baseArea", present(closeTo(expectedBaseArea))),
						hasProperty("treesPerHectare", present(closeTo(expectedTreesPerHectare)))
>>>>>>> 15695007
				)
		);

		app.close();
	}

<<<<<<< HEAD
=======
	@ParameterizedTest
	@CsvSource(
		{ //
				",     200.0", // If BA is missing
				"20.0,      ", // If TPH is missing
				"0.0,  200.0", // If BA is not positive
				"20.0,   0.0", // If TPH is not positive
		}
	)
	void testDefaultBaAndTphForVeteranWhenZeroCrownClosure(Float vetBaseArea, Float vetTreesPerHectare)
			throws IOException, StandProcessingException, ResourceParseException {
		var app = new VriStart();

		final var polygonId = "Test";
		final var layerType = LayerType.VETERAN;

		mockControl.replay();

		app.init(resolver, controlMap);

		var polyStream = new MockStreamingParser<VriPolygon>();
		var layerStream = new MockStreamingParser<Map<LayerType, VriLayer.Builder>>();
		var speciesStream = new MockStreamingParser<Collection<VriSpecies>>();
		var siteStream = new MockStreamingParser<Collection<VriSite>>();

		polyStream.addValue(VriPolygon.build(polyBuilder -> {
			polyBuilder.polygonIdentifier(polygonId);
			polyBuilder.percentAvailable(Optional.of(75.0f));
			polyBuilder.biogeoclimaticZone("IDF");
			polyBuilder.yieldFactor(0.9f);
		}));

		var layerBuilder1 = new VriLayer.Builder();
		layerBuilder1.polygonIdentifier(polygonId);
		layerBuilder1.layerType(LayerType.PRIMARY);
		layerBuilder1.crownClosure(95f);
		layerBuilder1.utilization(9f);
		layerBuilder1.baseArea(25);
		layerBuilder1.treesPerHectare(300);
		var layerBuilder2 = new VriLayer.Builder();
		layerBuilder2.polygonIdentifier(polygonId);
		layerBuilder2.layerType(LayerType.VETERAN);
		layerBuilder2.crownClosure(0.0f); // Set to zero
		layerBuilder2.utilization(8f);
		layerBuilder2.baseArea(Optional.ofNullable(vetBaseArea));
		layerBuilder2.treesPerHectare(Optional.ofNullable(vetTreesPerHectare));
		layerStream.addValue(Utils.constMap(map -> {
			map.put(LayerType.PRIMARY, layerBuilder1);
			map.put(LayerType.VETERAN, layerBuilder2);
		}));

		speciesStream.addValue(Collections.singleton(VriSpecies.build(specBuilder -> {
			specBuilder.polygonIdentifier("Test");
			specBuilder.layerType(layerType);
			specBuilder.genus("B");
			specBuilder.percentGenus(100f);
		})));
		siteStream.addValue(Collections.singleton(VriSite.build(siteBuilder -> {
			siteBuilder.polygonIdentifier("Test");
			siteBuilder.layerType(layerType);
			siteBuilder.siteGenus("B");
			siteBuilder.siteSpecies("B");
		})));

		var ex = assertThrows(
				StandProcessingException.class, () -> app.getPolygon(polyStream, layerStream, speciesStream, siteStream)
		);

		assertThat(ex, hasProperty("message", is("Expected a positive crown closure for veteran layer but was 0.0")));

		app.close();
	}

>>>>>>> 15695007
}<|MERGE_RESOLUTION|>--- conflicted
+++ resolved
@@ -213,27 +213,9 @@
 						hasProperty("crownClosure", is(95f)), //
 						hasProperty("utilization", is(7.5f)), // Raised to minimum
 						hasProperty("baseArea", present(is(20f))), //
-<<<<<<< HEAD
-						hasProperty("treesPerHectare", present(is(300f)))
-				)
-		);
-		// Set to defaults, not that optional values should be present with a value of 0
-		// instead of not present per the VDYP7 Fortran
-		// Except that 0 and 0 are present so they should be nulled later during the
-		// check that computed DQ is less than 7.5.
-		assertThat(
-				primaryResult, allOf(
-						hasProperty("polygonIdentifier", is(polygonId)), //
-						hasProperty("layerType", is(LayerType.PRIMARY)), //
-						hasProperty("crownClosure", is(0f)), //
-						hasProperty("utilization", is(7.5f)), //
-						hasProperty("baseArea", notPresent()), //
-						hasProperty("treesPerHectare", notPresent())
-=======
 						hasProperty("treesPerHectare", present(is(300f))), //
 						hasProperty("primaryGenus", present(is("B"))), //
 						hasProperty("secondaryGenus", notPresent())
->>>>>>> 15695007
 				)
 		);
 
@@ -396,32 +378,13 @@
 	}
 
 	@Test
-<<<<<<< HEAD
-	void testPrimaryWithSmallComputedDiameter() throws IOException, StandProcessingException, ResourceParseException {
+	void testFindsPrimaryGenusAndITG() throws IOException, StandProcessingException, ResourceParseException {
 		var app = new VriStart();
-
-		var controlMap = new HashMap<String, Object>();
-
-		controlMap.put(ControlKey.VRI_OUTPUT_VDYP_POLYGON.name(), "DUMMY1");
-		controlMap.put(ControlKey.VRI_OUTPUT_VDYP_LAYER_BY_SPECIES.name(), "DUMMY2");
-		controlMap.put(ControlKey.VRI_OUTPUT_VDYP_LAYER_BY_SP0_BY_UTIL.name(), "DUMMY3");
 
 		final var polygonId = "Test";
 		final var layerType = LayerType.PRIMARY;
 
-		MockFileResolver resolver = new MockFileResolver("Test");
-		resolver.addStream("DUMMY1", (OutputStream) new ByteArrayOutputStream());
-		resolver.addStream("DUMMY2", (OutputStream) new ByteArrayOutputStream());
-		resolver.addStream("DUMMY3", (OutputStream) new ByteArrayOutputStream());
-=======
-	void testFindsPrimaryGenusAndITG() throws IOException, StandProcessingException, ResourceParseException {
-		var app = new VriStart();
-
-		final var polygonId = "Test";
-		final var layerType = LayerType.PRIMARY;
-
 		mockControl.replay();
->>>>>>> 15695007
 
 		app.init(resolver, controlMap);
 
@@ -437,24 +400,6 @@
 			polyBuilder.yieldFactor(0.9f);
 		}));
 
-<<<<<<< HEAD
-		var layerBuilder = new VriLayer.Builder();
-		layerBuilder.polygonIdentifier(polygonId);
-		layerBuilder.layerType(layerType);
-		layerBuilder.crownClosure(0.95f);
-		layerBuilder.utilization(0.6f);
-		layerBuilder.baseArea(20);
-		layerBuilder.treesPerHectare(300);
-		layerStream.addValue(Collections.singletonMap(layerType, layerBuilder));
-
-		speciesStream.addValue(Collections.singleton(VriSpecies.build(specBuilder -> {
-			specBuilder.polygonIdentifier("Test");
-			specBuilder.layerType(layerType);
-			specBuilder.genus("B");
-			specBuilder.percentGenus(100f);
-		})));
-		siteStream.addValue(Collections.singleton(VriSite.build(siteBuilder -> {
-=======
 		layerStream.addValue(Utils.constMap(map -> {
 			var layerBuilder = new VriLayer.Builder();
 			layerBuilder.polygonIdentifier(polygonId);
@@ -487,19 +432,15 @@
 			specBuilder.percentGenus(20f);
 		})));
 		siteStream.addValue(List.of(VriSite.build(siteBuilder -> {
->>>>>>> 15695007
 			siteBuilder.polygonIdentifier("Test");
 			siteBuilder.layerType(layerType);
 			siteBuilder.siteGenus("B");
 			siteBuilder.siteSpecies("B");
-<<<<<<< HEAD
-=======
 		}), VriSite.build(siteBuilder -> {
 			siteBuilder.polygonIdentifier("Test");
 			siteBuilder.layerType(layerType);
 			siteBuilder.siteGenus("S");
 			siteBuilder.siteSpecies("S");
->>>>>>> 15695007
 		})));
 
 		var result = app.getPolygon(polyStream, layerStream, speciesStream, siteStream);
@@ -509,26 +450,6 @@
 		var veteranResult = result.getLayers().get(LayerType.VETERAN);
 		assertThat(
 				primaryResult, allOf(
-<<<<<<< HEAD
-						hasProperty("polygonIdentifier", is(polygonId)), //
-						hasProperty("layer", is(LayerType.PRIMARY)), //
-						hasProperty("crownClosure", is(0.95f)), //
-						hasProperty("utilization", is(7.5f)), // Raised to minimum
-						hasProperty("baseArea", present(is(20f))), //
-						hasProperty("treesPerHectare", present(is(300f)))
-				)
-		);
-		// Set to defaults, not that optional values should be present with a value of 0
-		// instead of not present per the VDYP7 Fortran
-		assertThat(
-				veteranResult, allOf(
-						hasProperty("polygonIdentifier", is(polygonId)), //
-						hasProperty("layer", is(LayerType.VETERAN)), //
-						hasProperty("crownClosure", is(0f)), //
-						hasProperty("utilization", is(7.5f)), //
-						hasProperty("baseArea", present(is(0f))), //
-						hasProperty("treesPerHectare", present(is(0f)))
-=======
 						hasProperty("primaryGenus", present(is("B"))), //
 						hasProperty("secondaryGenus", present(is("S"))), //
 						hasProperty("inventoryTypeGroup", present(is(18))) // ITG for a pure (80%) B layer
@@ -541,7 +462,6 @@
 						hasProperty("primaryGenus", notPresent()), //
 						hasProperty("secondaryGenus", notPresent()), //
 						hasProperty("inventoryTypeGroup", notPresent())
->>>>>>> 15695007
 				)
 		);
 
@@ -549,32 +469,13 @@
 	}
 
 	@Test
-<<<<<<< HEAD
-	void testFindsPrimaryGenusAndITG() throws IOException, StandProcessingException, ResourceParseException {
+	void testFindsGRPBA1() throws IOException, StandProcessingException, ResourceParseException {
 		var app = new VriStart();
-
-		var controlMap = new HashMap<String, Object>();
-
-		controlMap.put(ControlKey.VRI_OUTPUT_VDYP_POLYGON.name(), "DUMMY1");
-		controlMap.put(ControlKey.VRI_OUTPUT_VDYP_LAYER_BY_SPECIES.name(), "DUMMY2");
-		controlMap.put(ControlKey.VRI_OUTPUT_VDYP_LAYER_BY_SP0_BY_UTIL.name(), "DUMMY3");
 
 		final var polygonId = "Test";
 		final var layerType = LayerType.PRIMARY;
 
-		MockFileResolver resolver = new MockFileResolver("Test");
-		resolver.addStream("DUMMY1", (OutputStream) new ByteArrayOutputStream());
-		resolver.addStream("DUMMY2", (OutputStream) new ByteArrayOutputStream());
-		resolver.addStream("DUMMY3", (OutputStream) new ByteArrayOutputStream());
-=======
-	void testFindsGRPBA1() throws IOException, StandProcessingException, ResourceParseException {
-		var app = new VriStart();
-
-		final var polygonId = "Test";
-		final var layerType = LayerType.PRIMARY;
-
 		mockControl.replay();
->>>>>>> 15695007
 
 		app.init(resolver, controlMap);
 
@@ -593,18 +494,12 @@
 		var layerBuilder = new VriLayer.Builder();
 		layerBuilder.polygonIdentifier(polygonId);
 		layerBuilder.layerType(layerType);
-<<<<<<< HEAD
-		layerBuilder.crownClosure(0.95f);
-=======
 		layerBuilder.crownClosure(95f);
->>>>>>> 15695007
 		layerBuilder.utilization(0.6f);
 		layerBuilder.baseArea(20);
 		layerBuilder.treesPerHectare(300);
 		layerStream.addValue(Collections.singletonMap(layerType, layerBuilder));
 
-<<<<<<< HEAD
-=======
 		speciesStream.addValue(List.of(VriSpecies.build(specBuilder -> {
 			specBuilder.polygonIdentifier("Test");
 			specBuilder.layerType(layerType);
@@ -706,7 +601,6 @@
 			map.put(LayerType.VETERAN, layerBuilder2);
 		}));
 
->>>>>>> 15695007
 		speciesStream.addValue(Collections.singleton(VriSpecies.build(specBuilder -> {
 			specBuilder.polygonIdentifier("Test");
 			specBuilder.layerType(layerType);
@@ -723,21 +617,6 @@
 		var result = app.getPolygon(polyStream, layerStream, speciesStream, siteStream);
 
 		assertThat(result, hasProperty("layers", Matchers.aMapWithSize(2)));
-<<<<<<< HEAD
-		var primaryResult = result.getLayers().get(LayerType.PRIMARY);
-		var veteranResult = result.getLayers().get(LayerType.VETERAN);
-		assertThat(
-				primaryResult, allOf(
-						hasProperty("primaryGenus", present(is("B"))), //
-						hasProperty("inventoryTypeGroup", present(is(18))) // ITG for a pure B layer
-				)
-		);
-		assertThat(
-				veteranResult, allOf(
-						// Veteran layer should not have primary genus or ITG
-						hasProperty("primaryGenus", notPresent()), //
-						hasProperty("inventoryTypeGroup", notPresent())
-=======
 		var veteranResult = result.getLayers().get(LayerType.VETERAN);
 		assertThat(
 				veteranResult, allOf(
@@ -747,15 +626,12 @@
 						hasProperty("utilization", is(8f)), //
 						hasProperty("baseArea", present(closeTo(expectedBaseArea))),
 						hasProperty("treesPerHectare", present(closeTo(expectedTreesPerHectare)))
->>>>>>> 15695007
 				)
 		);
 
 		app.close();
 	}
 
-<<<<<<< HEAD
-=======
 	@ParameterizedTest
 	@CsvSource(
 		{ //
@@ -829,5 +705,4 @@
 		app.close();
 	}
 
->>>>>>> 15695007
 }