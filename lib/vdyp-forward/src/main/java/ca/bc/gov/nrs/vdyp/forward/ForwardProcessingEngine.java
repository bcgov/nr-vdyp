package ca.bc.gov.nrs.vdyp.forward;

import static ca.bc.gov.nrs.vdyp.math.FloatMath.*;
import static java.lang.Math.max;

import java.io.IOException;
import java.text.MessageFormat;
import java.util.Arrays;
import java.util.Collection;
import java.util.HashMap;
import java.util.HashSet;
import java.util.List;
import java.util.Map;
import java.util.Optional;
import java.util.Set;
import java.util.function.Function;

import org.slf4j.Logger;
import org.slf4j.LoggerFactory;

import ca.bc.gov.nrs.vdyp.application.ProcessingException;
import ca.bc.gov.nrs.vdyp.application.RuntimeProcessingException;
import ca.bc.gov.nrs.vdyp.application.StandProcessingException;
import ca.bc.gov.nrs.vdyp.common.ControlKey;
import ca.bc.gov.nrs.vdyp.common.EstimationMethods;
import ca.bc.gov.nrs.vdyp.common.ReconcilationMethods;
import ca.bc.gov.nrs.vdyp.common.Reference;
import ca.bc.gov.nrs.vdyp.common.Utils;
import ca.bc.gov.nrs.vdyp.common_calculators.BaseAreaTreeDensityDiameter;
import ca.bc.gov.nrs.vdyp.common_calculators.custom_exceptions.CommonCalculatorException;
import ca.bc.gov.nrs.vdyp.common_calculators.custom_exceptions.CurveErrorException;
import ca.bc.gov.nrs.vdyp.common_calculators.custom_exceptions.NoAnswerException;
import ca.bc.gov.nrs.vdyp.common_calculators.custom_exceptions.SpeciesErrorException;
import ca.bc.gov.nrs.vdyp.common_calculators.enumerations.SiteIndexAgeType;
import ca.bc.gov.nrs.vdyp.common_calculators.enumerations.SiteIndexEquation;
import ca.bc.gov.nrs.vdyp.forward.model.ControlVariable;
import ca.bc.gov.nrs.vdyp.forward.model.ForwardControlVariables;
import ca.bc.gov.nrs.vdyp.forward.model.ForwardDebugSettings;
import ca.bc.gov.nrs.vdyp.forward.model.ForwardDebugSettings.Vars;
import ca.bc.gov.nrs.vdyp.io.parse.coe.UpperBoundsParser;
import ca.bc.gov.nrs.vdyp.io.write.VdypOutputWriter;
import ca.bc.gov.nrs.vdyp.math.FloatMath;
import ca.bc.gov.nrs.vdyp.model.BecDefinition;
import ca.bc.gov.nrs.vdyp.model.Coefficients;
import ca.bc.gov.nrs.vdyp.model.CommonData;
import ca.bc.gov.nrs.vdyp.model.CompatibilityVariableMode;
import ca.bc.gov.nrs.vdyp.model.ComponentSizeLimits;
import ca.bc.gov.nrs.vdyp.model.LayerType;
import ca.bc.gov.nrs.vdyp.model.MatrixMap2;
import ca.bc.gov.nrs.vdyp.model.MatrixMap2Impl;
import ca.bc.gov.nrs.vdyp.model.MatrixMap3;
import ca.bc.gov.nrs.vdyp.model.MatrixMap3Impl;
import ca.bc.gov.nrs.vdyp.model.ModelCoefficients;
import ca.bc.gov.nrs.vdyp.model.NonprimaryHLCoefficients;
import ca.bc.gov.nrs.vdyp.model.Region;
import ca.bc.gov.nrs.vdyp.model.SiteCurveAgeMaximum;
import ca.bc.gov.nrs.vdyp.model.Sp64Distribution;
import ca.bc.gov.nrs.vdyp.model.UtilizationClass;
import ca.bc.gov.nrs.vdyp.model.UtilizationClassVariable;
import ca.bc.gov.nrs.vdyp.model.UtilizationVector;
import ca.bc.gov.nrs.vdyp.model.VdypEntity;
import ca.bc.gov.nrs.vdyp.model.VdypLayer;
import ca.bc.gov.nrs.vdyp.model.VdypPolygon;
import ca.bc.gov.nrs.vdyp.model.VolumeComputeMode;
import ca.bc.gov.nrs.vdyp.model.VolumeVariable;
import ca.bc.gov.nrs.vdyp.si32.site.SiteTool;

/**
 * This class manages "growing" polygons. Create an instance of the class, providing a control map, and then call
 * <code>processPolygon</code> for each polygon to be processed. All calls to <code>processPolygon</code> are entirely
 * independent of one another, allowing (different) polygons to the processed in parallel.
 */
public class ForwardProcessingEngine {

	private static final Logger logger = LoggerFactory.getLogger(ForwardProcessor.class);

	private static final int UC_ALL_INDEX = UtilizationClass.ALL.ordinal();
	private static final int UC_SMALL_INDEX = UtilizationClass.SMALL.ordinal();

	public static final float MIN_BASAL_AREA = 0.001f;

	/** π/4/10⁴ */
	public static final float PI_40K = (float) (Math.PI / 40_000);

	/* pp */ final ForwardProcessingState fps;

	/** The entity to which result information is written */
	private Optional<VdypOutputWriter> outputWriter = Optional.empty();

	private final boolean doCheckpoint;

	public ForwardProcessingEngine(Map<String, Object> controlMap, Optional<VdypOutputWriter> outputWriter)
			throws ProcessingException {
		this.fps = new ForwardProcessingState(controlMap);
		this.outputWriter = outputWriter;

		int cv7Value = this.fps.fcm.getForwardControlVariables().getControlVariable(ControlVariable.CHECKPOINT_7);
		doCheckpoint = cv7Value == 1;
	}

	public ForwardProcessingEngine(Map<String, Object> controlMap) throws ProcessingException {
		this(controlMap, Optional.empty());
	}

	public enum ExecutionStep {
		// Must be first
		NONE, //

		CHECK_FOR_WORK, //
		CALCULATE_MISSING_SITE_CURVES, //
		CALCULATE_COVERAGES, //
		DETERMINE_POLYGON_RANKINGS, //
		ESTIMATE_MISSING_SITE_INDICES, //
		ESTIMATE_MISSING_YEARS_TO_BREAST_HEIGHT_VALUES, //
		CALCULATE_DOMINANT_HEIGHT_AGE_SITE_INDEX, //
		SET_COMPATIBILITY_VARIABLES, //
		GROW_1_LAYER_DHDELTA, //
		GROW_2_LAYER_BADELTA, //
		GROW_3_LAYER_DQDELTA, //
		GROW_4_LAYER_BA_AND_DQTPH_EST, //
		GROW_5A_LH_EST, //
		GROW_5_SPECIES_BADQTPH, //
		GROW_6_LAYER_TPH2, //
		GROW_7_LAYER_DQ2, //
		GROW_8_SPECIES_LH, //
		GROW_9_SPECIES_PCT, //
		GROW_10_COMPATIBILITY_VARS, //
		GROW_11_SPECIES_UC, //
		GROW_12_SPECIES_UC_SMALL, //
		GROW_13_STORE_SPECIES_DETAILS, //
		GROW, //

		// Must be last
		ALL; //

		public ExecutionStep predecessor() {
			if (this == NONE) {
				throw new IllegalStateException("ExecutionStep.None has no predecessor");
			}

			return ExecutionStep.values()[ordinal() - 1];
		}

		public ExecutionStep successor() {
			if (this == ALL) {
				throw new IllegalStateException("ExecutionStep.All has no successor");
			}

			return ExecutionStep.values()[ordinal() + 1];
		}

		public boolean lt(ExecutionStep that) {
			return this.ordinal() < that.ordinal();
		}

		public boolean le(ExecutionStep that) {
			return this.ordinal() <= that.ordinal();
		}

		public boolean eq(ExecutionStep that) {
			return this.ordinal() == that.ordinal();
		}

		public boolean ge(ExecutionStep that) {
			return this.ordinal() >= that.ordinal();
		}

		public boolean gt(ExecutionStep that) {
			return this.ordinal() > that.ordinal();
		}
	}

	/**
	 * Run all steps of the engine on the given polygon.
	 *
	 * @param polygon the polygon on which to operate
	 *
	 * @throws ProcessingException should an error with the data occur during processing
	 */
	public void processPolygon(VdypPolygon polygon) throws ProcessingException {

		processPolygon(polygon, ExecutionStep.ALL);
	}

	/**
	 * Run all steps of the engine on the given polygon up to and including the given <code>lastStep</code>.
	 *
	 * @param polygon           the polygon on which to operate
	 * @param lastStepInclusive execute up to and including this step
	 *
	 * @throws ProcessingException should an error with the data occur during processing
	 */
	public void processPolygon(VdypPolygon polygon, ExecutionStep lastStepInclusive) throws ProcessingException {

		logger.info("Starting processing of the primary layer of polygon {}", polygon.getPolygonIdentifier());

		fps.setPolygon(polygon);

		// All of BANKCHK1 that we need. Note that setting UC ALL (METH_CHK == 1) in BANKCHK1 is
		// performed when the Bank instance is created in setPolygon, above.

		validatePolygon(polygon);

		// Determine the target year of the growth
		int targetYear;

		int growTargetControlVariableValue = fps.fcm.getForwardControlVariables()
				.getControlVariable(ControlVariable.GROW_TARGET_1);
		if (growTargetControlVariableValue == -1) {
			if (polygon.getTargetYear().isEmpty()) {
				throw new ProcessingException(
						"Control Variable 1 has the value -1, indicating that the grow-to years are"
								+ " to be read from a grow-to-year file (at " + ControlKey.FORWARD_INPUT_GROWTO.name()
								+ " in the control file), but no such file was specified."
				);
			}
			targetYear = polygon.getTargetYear().get();
		} else {
			if (growTargetControlVariableValue <= 400) {
				targetYear = polygon.getPolygonIdentifier().getYear() + growTargetControlVariableValue;
			} else {
				targetYear = growTargetControlVariableValue;
			}
		}

		// Run the forward algorithm for this polygon

		executeForwardAlgorithm(lastStepInclusive, targetYear);
	}

	private void executeForwardAlgorithm(ExecutionStep lastStepInclusive, int stoppingYearInclusive)
			throws ProcessingException {

		LayerProcessingState plps = fps.getPrimaryLayerProcessingState();

		Optional<VdypLayer> veteranLayer = Optional
				.ofNullable(fps.getCurrentPolygon().getLayers().get(LayerType.VETERAN));

		if (lastStepInclusive.ge(ExecutionStep.CHECK_FOR_WORK)) {
			stopIfNoWork(fps);
		}

		// SCINXSET
		if (lastStepInclusive.ge(ExecutionStep.CALCULATE_MISSING_SITE_CURVES)) {
			calculateMissingSiteCurves(plps, fps.fcm.getSiteCurveMap());

			fps.getVeteranLayerProcessingState().ifPresent(vlps -> {
				assert veteranLayer.isPresent();
				calculateMissingSiteCurves(vlps, fps.fcm.getSiteCurveMap());
			});
		}

		// VPRIME1, method == 1
		if (lastStepInclusive.ge(ExecutionStep.CALCULATE_COVERAGES)) {
			calculateCoverages(plps);
		}

		if (lastStepInclusive.ge(ExecutionStep.DETERMINE_POLYGON_RANKINGS)) {
			determinePolygonRankings(CommonData.PRIMARY_SPECIES_TO_COMBINE);
		}

		// SITEADD (TODO: SITEADDU when NDEBUG 11 > 0)
		if (lastStepInclusive.ge(ExecutionStep.ESTIMATE_MISSING_SITE_INDICES)) {
			estimateMissingSiteIndices(plps);
		}

		if (lastStepInclusive.ge(ExecutionStep.ESTIMATE_MISSING_YEARS_TO_BREAST_HEIGHT_VALUES)) {
			estimateMissingYearsToBreastHeightValues(plps);
		}

		// VHDOM1 METH_H = 2, METH_A = 2, METH_SI = 2
		if (lastStepInclusive.ge(ExecutionStep.CALCULATE_DOMINANT_HEIGHT_AGE_SITE_INDEX)) {
			calculateDominantHeightAgeSiteIndex(plps, fps.fcm.getHl1Coefficients());
		}

		// CVSET1
		if (lastStepInclusive.ge(ExecutionStep.SET_COMPATIBILITY_VARIABLES)) {
			setCompatibilityVariables();
		}

		// VGROW1
		if (lastStepInclusive.gt(ExecutionStep.SET_COMPATIBILITY_VARIABLES)) {
			int startingYear = fps.getCurrentStartingYear();

			writeCurrentPolygon(startingYear, startingYear, stoppingYearInclusive);

			boolean doRecalculateGroupsPriorToOutput = fps.fcm.getDebugSettings()
					.getValue(ForwardDebugSettings.Vars.SPECIES_DYNAMICS_1) != 1 && plps.getNSpecies() > 1;

			boolean doRecalculateGroups = fps.fcm.getForwardControlVariables()
					.getControlVariable(ControlVariable.UPDATE_DURING_GROWTH_6) >= 1;

			int currentYear = startingYear + 1;
			while (currentYear <= stoppingYearInclusive) {

				logger.info(
						"Growing polygon {} Primary layer for year {}", fps.getCompactPolygonIdentifier(), currentYear
				);

				grow(plps, currentYear, veteranLayer, lastStepInclusive);

				// Some unit tests require only some of the grow steps to be executed (and, by
				// implication, only for the first growth year.) If this is the case, stop
				// processing now.
				if (ExecutionStep.ALL.gt(lastStepInclusive)) {
					break;
				}

				// If update-during-growth is set, update the context prior to output
				if (doRecalculateGroupsPriorToOutput) {
					calculateCoverages(plps);
					calculateDominantHeightAgeSiteIndex(plps, fps.fcm.getHl1Coefficients());
				}

				// Write polygon (both primary and veteran layers) to output
				writeCurrentPolygon(startingYear, currentYear, stoppingYearInclusive);

				// If update-during-growth is set, and not already recalculated, recalculate
				// context now.
				if (!doRecalculateGroupsPriorToOutput && doRecalculateGroups) {
					calculateCoverages(plps);
					calculateDominantHeightAgeSiteIndex(plps, fps.fcm.getHl1Coefficients());
				}

				currentYear += 1;
			}
		}
	}

	/**
	 * VGROW1 - "grow" the primary layer, located in <code>lps.bank</code>, starting at the given year, and return the
	 * resulting bank. The veteran layer instance is supplied but at this point is ignored.
	 *
	 * @param lps               the layer processing state
	 * @param currentYear       the current growth period
	 * @param veteranLayer      the polygon's veteran layer
	 * @param lastStepInclusive
	 * @return as described
	 *
	 * @throws ProcessingException
	 */
	private void grow(
			LayerProcessingState lps, int currentYear, Optional<VdypLayer> veteranLayer, ExecutionStep lastStepInclusive
	) throws ProcessingException {

		assert lastStepInclusive.ge(ExecutionStep.GROW_1_LAYER_DHDELTA);

		Bank bank = lps.getBank();

		float dhStart = lps.getPrimarySpeciesDominantHeight();
		int pspSiteCurveNumber = lps.getSiteCurveNumber(lps.getPrimarySpeciesIndex());
		float pspSiteIndex = lps.getPrimarySpeciesSiteIndex();
		float pspYtbhStart = lps.getPrimarySpeciesAgeToBreastHeight();
		float pspYabhStart = lps.getPrimarySpeciesAgeAtBreastHeight();

		// (1) Calculate change in dominant height (layer)

		float dhDelta = calculateDominantHeightDelta(dhStart, pspSiteCurveNumber, pspSiteIndex, pspYtbhStart);

		writeCheckpoint(currentYear);

		if (ExecutionStep.GROW_1_LAYER_DHDELTA.eq(lastStepInclusive))
			return;

		// (2) Calculate change in basal area (layer)

		final Optional<Float> veteranLayerBasalArea = veteranLayer
				.flatMap((l) -> Optional.of(l.getBaseAreaByUtilization().get(UtilizationClass.ALL)));

		float dqStart = bank.quadMeanDiameters[0][UC_ALL_INDEX];
		float baStart = bank.basalAreas[0][UC_ALL_INDEX];
		float tphStart = bank.treesPerHectare[0][UC_ALL_INDEX];
		float lhStart = bank.loreyHeights[0][UC_ALL_INDEX];

		float baDelta = calculateBasalAreaDelta(pspYabhStart, dhStart, baStart, veteranLayerBasalArea, dhDelta);

		writeCheckpoint(currentYear);

		if (ExecutionStep.GROW_2_LAYER_BADELTA.eq(lastStepInclusive))
			return;

		// (3) Calculate change in quad-mean-diameter (layer)

		Reference<Boolean> wasDqGrowthLimitApplied = new Reference<>();
		float dqDelta = calculateQuadMeanDiameterDelta(
				pspYabhStart, baStart, dhStart, dqStart, veteranLayerBasalArea, veteranLayerBasalArea, dhDelta,
				wasDqGrowthLimitApplied
		);

		writeCheckpoint(currentYear);

		if (ExecutionStep.GROW_3_LAYER_DQDELTA.eq(lastStepInclusive))
			return;

		int debugSetting9Value = fps.fcm.getDebugSettings()
				.getValue(ForwardDebugSettings.Vars.DO_LIMIT_BA_WHEN_DQ_LIMITED_9);
		if (debugSetting9Value == 1 && wasDqGrowthLimitApplied.get() /* is true */) {
			// Limit BA growth if DQ hit limit.
			float dqEnd = dqStart + dqDelta;
			float baEndMax = baStart * (dqEnd * dqEnd) / (dqStart * dqStart);
			baDelta = Math.min(baDelta, baEndMax - baStart);
		}

		float baChangeRate = baDelta / baStart;

		// (4) Begin storing computed results - dq, ba and tph for the layer

		// Cache some values for calculations below.

		float pspLhStart = bank.loreyHeights[lps.getPrimarySpeciesIndex()][UC_ALL_INDEX];
		float pspTphStart = bank.treesPerHectare[lps.getPrimarySpeciesIndex()][UC_ALL_INDEX];

		float dhEnd = dhStart + dhDelta;
		float dqEnd = dqStart + dqDelta;
		float baEnd = baStart + baDelta;
		float tphEnd = BaseAreaTreeDensityDiameter.treesPerHectare(baEnd, dqEnd);
		float tphMultiplier = tphEnd / tphStart;

		bank.quadMeanDiameters[0][UC_ALL_INDEX] = dqEnd;
		bank.basalAreas[0][UC_ALL_INDEX] = baEnd;
		bank.treesPerHectare[0][UC_ALL_INDEX] = tphEnd;

		writeCheckpoint(currentYear);

		if (ExecutionStep.GROW_4_LAYER_BA_AND_DQTPH_EST.eq(lastStepInclusive))
			return;

		// (5) Now calculate per-species (UC All only) end values for basal area, quad-mean-diameter
		// and trees-per-hectare, using one of several options: "full species dynamics",
		// "partial species dynamics" or "no species dynamics."

		int debugSetting1Value = fps.fcm.getDebugSettings().getValue(ForwardDebugSettings.Vars.SPECIES_DYNAMICS_1);

		boolean wasSolutionFound = false;
		if (debugSetting1Value == 2) {
			// (5a) This is the PARTIAL SPECIES DYNAMICS section.

			// (5a1) Begin by updating HL for all species (UC All only), as well
			// as the per-layer value (UC All).

			// First save the at-start Lorey Height values, needed for the - they will be restored
			// below and re-calculated later once more precise information is known.

			float[] lhAtStart = new float[bank.getNSpecies() + 1];
			lhAtStart[0] = bank.loreyHeights[0][UC_ALL_INDEX];
			for (int i : bank.getIndices()) {
				lhAtStart[i] = bank.loreyHeights[i][UC_ALL_INDEX];
			}

			// Compute the per-species Lorey Height estimates.

			float pspTphEndEstimate = pspTphStart * (tphEnd / tphStart);

			growLoreyHeights(lps, dhStart, dhEnd, pspTphStart, pspTphEndEstimate, pspLhStart);

			// Calculate the per-site Lorey Height estimate.

			float sum1 = 0.0f;
			float sum2 = 0.0f;

			for (int i : bank.getIndices()) {
				sum1 += bank.basalAreas[i][UC_ALL_INDEX] * bank.loreyHeights[i][UC_ALL_INDEX];
				sum2 += bank.basalAreas[i][UC_ALL_INDEX];
			}

			bank.loreyHeights[0][UC_ALL_INDEX] = sum1 / sum2;

			writeCheckpoint(currentYear);

			if (ExecutionStep.GROW_5A_LH_EST.eq(lastStepInclusive))
				return;

			// Now do the actual per-species updates of ba, qmd and tph, based in part
			// on both the starting Lorey Heights and the estimated Lorey Heights at the
			// end of the growth period.

			wasSolutionFound = growUsingPartialSpeciesDynamics(baStart, baDelta, dqStart, dqDelta, tphStart, lhAtStart);

			// Restore the Lorey Heights back to the values at the beginning of the period.
			// They will be updated below using the new estimate of TPH-primary species.

			for (int i = 0; i <= bank.getNSpecies(); i++) {
				bank.loreyHeights[i][UC_ALL_INDEX] = lhAtStart[i];
			}
		}

		if (!wasSolutionFound) {
			// Calculate the basal area, trees-per-hectare and quad-mean-diameter for all
			// species in the polygon (UC All)

			if (debugSetting1Value == 1 || bank.getNSpecies() == 1) {

				// (5b) This is the NO SPECIES DYNAMICS section
				growUsingNoSpeciesDynamics(baChangeRate, tphMultiplier);
			} else {

				// (5c) This is the FULL SPECIES DYNAMICS section
				growUsingFullSpeciesDynamics(baStart, baDelta, dqStart, dqDelta, tphStart, lhStart);
			}
		}

		writeCheckpoint(currentYear);

		if (ExecutionStep.GROW_5_SPECIES_BADQTPH.eq(lastStepInclusive))
			return;

		// (6) Calculate layer trees-per-hectare, UC All

		float tphEndSum = 0.0f;
		for (int i : bank.getIndices()) {
			if (bank.basalAreas[i][UC_ALL_INDEX] > 0.0f) {
				tphEndSum += bank.treesPerHectare[i][UC_ALL_INDEX];
			}
		}

		if (tphEndSum < 0.0f) {
			throw new ProcessingException(
					MessageFormat.format(
							"During processing of primary layer of {0}, trees-per-hectare was calculated to be negative ({1})",
							fps.getCompactPolygonIdentifier(), tphEndSum
					)
			);
		}

		bank.treesPerHectare[0][UC_ALL_INDEX] = tphEndSum;

		writeCheckpoint(currentYear);

		if (ExecutionStep.GROW_6_LAYER_TPH2.eq(lastStepInclusive))
			return;

		// (7) Calculate layer quad-mean-diameter, uc All

		bank.quadMeanDiameters[0][UC_ALL_INDEX] = BaseAreaTreeDensityDiameter
				.quadMeanDiameter(bank.basalAreas[0][UC_ALL_INDEX], bank.treesPerHectare[0][UC_ALL_INDEX]);

		writeCheckpoint(currentYear);

		if (ExecutionStep.GROW_7_LAYER_DQ2.eq(lastStepInclusive))
			return;

		// (8) Calculate per-species Lorey heights, uc All

		float pspTphEnd = bank.treesPerHectare[lps.getPrimarySpeciesIndex()][UC_ALL_INDEX];
		growLoreyHeights(lps, dhStart, dhEnd, pspTphStart, pspTphEnd, pspLhStart);

		// We now have site (layer) level predications for basal area, quad-mean-diameter,
		// trees-per-hectare and Lorey height. Proceed to per-species estimates.

		writeCheckpoint(currentYear);

		if (ExecutionStep.GROW_8_SPECIES_LH.eq(lastStepInclusive))
			return;

		// (9) Calculate basal area percentages per species, uc UC_ALL_INDEX
		for (int i : bank.getIndices()) {
			bank.percentagesOfForestedLand[i] = 100.0f * bank.basalAreas[i][UC_ALL_INDEX]
					/ bank.basalAreas[0][UC_ALL_INDEX];
		}

		writeCheckpoint(currentYear);

		if (ExecutionStep.GROW_9_SPECIES_PCT.eq(lastStepInclusive))
			return;

		// (10) update the compatibility variables to reflect the changes during the growth period
		lps.updateCompatibilityVariablesAfterGrowth();

		writeCheckpoint(currentYear);

		if (ExecutionStep.GROW_10_COMPATIBILITY_VARS.eq(lastStepInclusive))
			return;

		// (11) calculate All and the large component volumes to reflect the changes in growth

		VdypLayer primaryLayer = fps.updatePolygon().getLayers().get(LayerType.PRIMARY);

		VolumeComputeMode volumeComputationMode = VolumeComputeMode.BY_UTIL_WITH_WHOLE_STEM_BY_SPEC;
		int controlVariable3Value = fps.fcm.getForwardControlVariables()
				.getControlVariable(ControlVariable.COMPAT_VAR_APPLICATION_3);
		CompatibilityVariableMode compatibilityVariableMode = CompatibilityVariableMode
				.getByInteger(controlVariable3Value);
		lps.getFps().computers.computeUtilizationComponentsPrimary(
				lps.getBecZone(), primaryLayer, volumeComputationMode, compatibilityVariableMode
		);

		bank.refreshBank(primaryLayer);

		writeCheckpoint(currentYear);

		if (ExecutionStep.GROW_11_SPECIES_UC.eq(lastStepInclusive))
			return;

		// (12) calculate the small component volumes to reflect the changes in growth

		calculateSmallComponentYields(lps);

		writeCheckpoint(currentYear);

		if (ExecutionStep.GROW_12_SPECIES_UC_SMALL.eq(lastStepInclusive))
			return;

		// (13) Update the running values.

		lps.updatePrimarySpeciesDetailsAfterGrowth(dhEnd);

		for (int i : lps.getIndices()) {
			if (i == lps.getPrimarySpeciesIndex()) {
				bank.ageTotals[i] = lps.getPrimarySpeciesTotalAge();
				bank.dominantHeights[i] = dhEnd;
				bank.siteIndices[i] = lps.getPrimarySpeciesSiteIndex();
				bank.yearsAtBreastHeight[i] = lps.getPrimarySpeciesAgeAtBreastHeight();
			} else {
				if (bank.ageTotals[i] > 0.0f) {
					bank.ageTotals[i] += 1;
				}
				if (bank.yearsAtBreastHeight[i] > 0.0) {
					bank.yearsAtBreastHeight[i] += 1;
				}

				float spSiStart = bank.siteIndices[i];
				float spDhStart = bank.dominantHeights[i];
				float spYtbh = bank.yearsToBreastHeight[i];
				float spYabhEnd = bank.yearsAtBreastHeight[i];

				if (!Float.isNaN(spSiStart) && !Float.isNaN(spDhStart) && !Float.isNaN(spYtbh)
						&& !Float.isNaN(spYabhEnd)) {

					float dhGrowth = calculateDominantHeightDelta(spDhStart, pspSiteCurveNumber, spSiStart, spYtbh);
					bank.dominantHeights[i] += dhGrowth;
				} else {
					bank.dominantHeights[i] = Float.NaN;
				}
			}
		}

		fps.getVeteranLayerProcessingState().ifPresent(vlps -> {
			assert veteranLayer.isPresent();
			updateVeteranSpeciesAges(vlps);
		});

		writeCheckpoint(currentYear);

		if (ExecutionStep.GROW_13_STORE_SPECIES_DETAILS.eq(lastStepInclusive))
			return;
	}

	private void updateVeteranSpeciesAges(LayerProcessingState vlps) {

		for (int i : vlps.getIndices()) {
			vlps.getBank().ageTotals[i] += 1;
			vlps.getBank().yearsAtBreastHeight[i] += 1;
		}

	}

	private void writeCheckpoint(int year) {
		if (doCheckpoint) {
			outputWriter.ifPresent(o -> {
				try {
					var polygon = fps.updatePolygon();
					o.writePolygonWithSpeciesAndUtilizationForYear(polygon, year);
				} catch (IOException e) {
					throw new RuntimeProcessingException(new ProcessingException(e));
				}
			});
		}
	}

	/**
	 * Calculate, using the "no species dynamics" algorithm, the basal area, trees-per-hectare and quad-mean-diameter at
	 * the end of the growth period for all species in the polygon, given the per-layer basal area and trees-per-hectare
	 * rate of change.
	 *
	 * @param baChangeRate  the rate of change of the basal area during the growth period, expressed as a percentage /
	 *                      100. So a rate of 10% (i.e., 1.1 times the starting value) would be expressed at 0.1f.
	 * @param tphChangeRate the rate of change of trees-per-hectare during the growth period, expressed the same way.
	 */
	void growUsingNoSpeciesDynamics(float baChangeRate, float tphChangeRate) {

		LayerProcessingState lps = fps.getPrimaryLayerProcessingState();
		Bank bank = lps.getBank();

		for (int i : lps.getIndices()) {

			float spBaStart = bank.basalAreas[i][UC_ALL_INDEX];
			if (spBaStart > 0.0f) {
				float spBaEnd = spBaStart * (1.0f + baChangeRate);
				float spTphStart = bank.treesPerHectare[i][UC_ALL_INDEX];
				float spTphEnd = spTphStart * tphChangeRate;
				float spDqEnd = BaseAreaTreeDensityDiameter.quadMeanDiameter(spBaEnd, spTphEnd);
				if (spDqEnd < 7.51f) {
					spDqEnd = 7.51f;
					spTphEnd = BaseAreaTreeDensityDiameter.treesPerHectare(spBaEnd, spDqEnd);
				}

				bank.basalAreas[i][UC_ALL_INDEX] = spBaEnd;
				bank.treesPerHectare[i][UC_ALL_INDEX] = spTphEnd;
				bank.quadMeanDiameters[i][UC_ALL_INDEX] = spDqEnd;
			}
		}
	}

	private static final int NSTAGES = 10;

	private record AdjustmentParameters(
			/** normal maximum change towards zero */
			float cjMax,
			/** true iff allowed to cross the zero boundary */
			boolean canCrossZero,
			/** allowable wrong-way change for species closest to zero */
			float cjWrongWayChange1, /** allowable wrong-way change for other species */
			float cjWrongWayChangeX
	) {
	}

	private static AdjustmentParameters[] adjustmentParametersByStage = new AdjustmentParameters[NSTAGES];

	static {
		adjustmentParametersByStage[0] = new AdjustmentParameters(0.01f, false, 0.0f, 0.0f);
		adjustmentParametersByStage[1] = new AdjustmentParameters(0.015f, true, 0.005f, 0.0f);
		adjustmentParametersByStage[2] = new AdjustmentParameters(0.03f, true, 0.02f, 0.01f);
		adjustmentParametersByStage[3] = new AdjustmentParameters(0.045f, true, 0.03f, 0.02f);
		adjustmentParametersByStage[4] = new AdjustmentParameters(0.06f, true, 0.045f, 0.035f);
		adjustmentParametersByStage[5] = adjustmentParametersByStage[0];
		adjustmentParametersByStage[6] = adjustmentParametersByStage[1];
		adjustmentParametersByStage[7] = adjustmentParametersByStage[2];
		adjustmentParametersByStage[8] = adjustmentParametersByStage[3];
		adjustmentParametersByStage[9] = adjustmentParametersByStage[4];
	}

	/**
	 * GRSPpart - calculate, using the "no species dynamics" algorithm, the basal area, trees-per-hectare and
	 * quad-mean-diameter at the end of the growth period for all species in the current layer of the polygon.
	 *
	 * @param baStart  overall basal area at start of growth period
	 * @param baDelta  change in overall basal area during the growth period
	 * @param dqStart  overall quad-mean-diameter at start of growth period
	 * @param dqDelta  change in overall quad-mean-diameter during the growth period
	 * @param tphStart overall trees-per-hectare value at the start of growth period
	 * @param hlStart  stand and per-species (UC All) Lorey heights at the start of the growth period index 0 - stand;
	 *                 indices 1 - # species for the individual species
	 *
	 * @return true if and only if a solution was found.
	 * @throws ProcessingException
	 */
	boolean growUsingPartialSpeciesDynamics(
			float baStart, float baDelta, float dqStart, float dqDelta, float tphStart, float[] hlStart
	) throws ProcessingException {

		LayerProcessingState lps = fps.getPrimaryLayerProcessingState();
		Bank bank = lps.getBank();
		Region polygonRegion = fps.getCurrentBecZone().getRegion();

		if (dqDelta == 0 || baDelta == 0 || lps.getNSpecies() == 1) {
			return false /* no solution available */;
		}

		float[] spDqEsts = new float[lps.getNSpecies() + 1];
		float[] spTphEsts = new float[lps.getNSpecies() + 1];
		float[] rs1 = new float[lps.getNSpecies() + 1];

		float[] spDqStartEsts = new float[lps.getNSpecies() + 1];
		float[] spDqEndEsts = new float[lps.getNSpecies() + 1];

		float[] baEndAll = new float[lps.getNSpecies() + 1];
		baEndAll[0] = baStart + baDelta;
		for (int i : lps.getIndices()) {
			baEndAll[i] = bank.basalAreas[i][UC_ALL_INDEX] * baEndAll[0] / baStart;
		}

		float[] dqEndAll = new float[lps.getNSpecies() + 1];
		dqEndAll[0] = dqStart + dqDelta;

		float[] tphEndAll = new float[lps.getNSpecies() + 1];
		tphEndAll[0] = BaseAreaTreeDensityDiameter.treesPerHectare(baEndAll[0], dqEndAll[0]);

		Map<String, Float> basalAreaPercentagesPerSpecies = new HashMap<>();
		for (String spAlias : fps.fcm.getGenusDefinitionMap().getAllGeneraAliases()) {
			basalAreaPercentagesPerSpecies.put(spAlias, 0.0f);
		}
		for (int i : lps.getIndices()) {
			basalAreaPercentagesPerSpecies.put(bank.speciesNames[i], bank.percentagesOfForestedLand[i] / 100.0f);
		}

		for (int i : lps.getIndices()) {

			spDqStartEsts[i] = fps.estimators.estimateQuadMeanDiameterForSpecies(
					bank.speciesNames[i], hlStart[i], bank.quadMeanDiameters[i][UC_ALL_INDEX],
					basalAreaPercentagesPerSpecies, lps.getBecZone().getRegion(), dqStart, baStart, tphStart, hlStart[0]
			);

			spDqEndEsts[i] = fps.estimators.estimateQuadMeanDiameterForSpecies(
					bank.speciesNames[i], bank.loreyHeights[i][UC_ALL_INDEX], dqEndAll[0],
					basalAreaPercentagesPerSpecies, lps.getBecZone().getRegion(), dqEndAll[0], baEndAll[0],
					tphEndAll[0], bank.loreyHeights[0][UC_ALL_INDEX]
			);
		}

		float[] dqLowerBoundBySpecies = new float[lps.getNSpecies() + 1];
		float[] dqUpperBoundBySpecies = new float[lps.getNSpecies() + 1];
		float[] tphLowerBoundBySpecies = new float[lps.getNSpecies() + 1];
		float[] tphUpperBoundBySpecies = new float[lps.getNSpecies() + 1];
		boolean exactMatchFound = false;
		int incorrectlySignedSpeciesIndex = 0;

		float tphLow = 0.0f;
		float tphHigh = 0.0f;

		int stage;
		for (stage = 0; stage < NSTAGES; stage++) {

			if (stage == 0 || stage == 5) {
				// Set bounds

				for (int i : lps.getIndices()) {
					dqLowerBoundBySpecies[i] = 7.51f;
					dqUpperBoundBySpecies[i] = 100.0f;

					if (bank.treesPerHectare[i][UC_ALL_INDEX] <= 0) {
						continue;
					}

					var sizeLimits = fps.estimators.getLimitsForHeightAndDiameter(bank.speciesNames[i], polygonRegion);
					var spDqMax = sizeLimits.quadMeanDiameterMaximum();

					float spDqStart = bank.quadMeanDiameters[i][UC_ALL_INDEX];

					// Non-negotiable bounds
					dqUpperBoundBySpecies[i] = FloatMath.max(dqEndAll[0], dqStart, spDqMax, spDqStart) + 10.0f;

					// Non-decline constraint imposed unless net change in ba/tree < 1%
					float dqNetChange = dqEndAll[0] / dqStart;
					float rateDq2 = dqNetChange * dqNetChange - 1.0f;
					if (rateDq2 > 0.01) {
						dqLowerBoundBySpecies[i] = spDqStart;
					} else {
						float dq2Min = spDqStart * spDqStart * (1.0f + rateDq2 - 0.01f);
						if (dq2Min > 0.0f) {
							dqLowerBoundBySpecies[i] = Math
									.max(dqLowerBoundBySpecies[i], Math.min(FloatMath.sqrt(dq2Min), spDqStart));
						}
					}

					if (stage >= 5) {
						continue;
					}

					// More restrictive bounds, stages 0 - 4 only.

					float spHlStart = bank.loreyHeights[i][UC_ALL_INDEX];

					float trialMax = Math.max(spDqStart, spDqMax);
					if (spDqStart < 1.001 * sizeLimits.maxQuadMeanDiameterLoreyHeightRatio() * hlStart[i]) {
						trialMax = Math.min(trialMax, sizeLimits.maxQuadMeanDiameterLoreyHeightRatio() * spHlStart);
					}

					dqUpperBoundBySpecies[i] = Math.min(dqUpperBoundBySpecies[i], trialMax);

					float spDqMin = sizeLimits.minQuadMeanDiameterLoreyHeightRatio() * hlStart[i];
					if (spDqStart > 0.999 * spDqMin) {
						float trialMin = sizeLimits.minQuadMeanDiameterLoreyHeightRatio() * spHlStart;
						dqLowerBoundBySpecies[i] = Math.max(dqLowerBoundBySpecies[i], trialMin);
					}
				}
			}

			// Bounds now set

			// With CJ = 0, subject to constraints, find the resultant trees-per-hectare.

			float tphEst = 0.0f;
			for (int i : lps.getIndices()) {
				if (bank.basalAreas[i][UC_ALL_INDEX] <= 0.0f) {
					continue;
				}

				float spDqStart = bank.quadMeanDiameters[i][UC_ALL_INDEX];

				spDqEsts[i] = 7.5f + (spDqEndEsts[i] - 7.5f) * ( (spDqStart - 7.5f) / (spDqStartEsts[i] - 7.5f));
				spDqEsts[i] = FloatMath.clamp(spDqEsts[i], dqLowerBoundBySpecies[i], dqUpperBoundBySpecies[i]);

				rs1[i] = FloatMath.log( (spDqStart - 7.5f) / (spDqStartEsts[i] - 7.5f));
				spTphEsts[i] = BaseAreaTreeDensityDiameter.treesPerHectare(baEndAll[i], spDqEsts[i]);
				tphEst += spTphEsts[i];
			}

			if (tphEst == tphEndAll[0]) {
				exactMatchFound = true;
				break;
			}

			boolean estIsAboveActual = tphEst > tphEndAll[0];
			incorrectlySignedSpeciesIndex = 0;
			float amountWrong = 50000.0f;

			for (int i : lps.getIndices()) {
				if (bank.basalAreas[i][UC_ALL_INDEX] <= 0.0f) {
					continue;
				}

				if (estIsAboveActual && rs1[i] > 0.0f) {
					if (rs1[i] < amountWrong) {
						incorrectlySignedSpeciesIndex = i;
						amountWrong = rs1[i];
					}
				} else if (!estIsAboveActual && rs1[i] < 0.0f) {
					if (-1.0f * rs1[i] < amountWrong) {
						incorrectlySignedSpeciesIndex = i;
						amountWrong = -rs1[i];
					}
				}
			}

			// Calculate the low and high quad-mean-diameters

			tphLow = 0.0f;
			tphHigh = 0.0f;

			float cjLow;
			float cjHigh;
			float cjOther;

			for (int i : lps.getIndices()) {
				if (bank.basalAreas[i][UC_ALL_INDEX] <= 0.0f) {
					continue;
				}

				if (i == incorrectlySignedSpeciesIndex) {
					cjOther = adjustmentParametersByStage[stage].cjWrongWayChange1;
				} else {
					cjOther = adjustmentParametersByStage[stage].cjWrongWayChangeX;
				}

				if (estIsAboveActual) {
					if (rs1[i] <= 0.0f) {
						cjLow = -cjOther;
						cjHigh = adjustmentParametersByStage[stage].cjMax;
						if (!adjustmentParametersByStage[stage].canCrossZero) {
							cjHigh = Math.min(cjHigh, -rs1[i]);
						}
					} else {
						cjLow = 0.0f;
						cjHigh = cjOther;
					}
				} else {
					if (rs1[i] <= 0.0f) {
						cjLow = -cjOther;
						cjHigh = 0.0f;
					} else {
						cjLow = -adjustmentParametersByStage[stage].cjMax;
						if (!adjustmentParametersByStage[stage].canCrossZero) {
							cjLow = Math.max(-adjustmentParametersByStage[stage].cjMax, -rs1[i]);
						}
						cjHigh = 0.0f;
					}
				}

				float trialDqLow = 7.5f + (spDqEndEsts[i] - 7.5f) * FloatMath.exp(rs1[i] + cjLow);
				trialDqLow = FloatMath.clamp(trialDqLow, dqLowerBoundBySpecies[i], dqUpperBoundBySpecies[i]);
				float trialDqHigh = 7.5f + (spDqEndEsts[i] - 7.5f) * FloatMath.exp(rs1[i] + cjHigh);
				trialDqHigh = FloatMath.clamp(trialDqHigh, dqLowerBoundBySpecies[i], dqUpperBoundBySpecies[i]);

				tphUpperBoundBySpecies[i] = BaseAreaTreeDensityDiameter.treesPerHectare(baEndAll[i], trialDqLow);
				tphLowerBoundBySpecies[i] = BaseAreaTreeDensityDiameter.treesPerHectare(baEndAll[i], trialDqHigh);

				tphLow += tphLowerBoundBySpecies[i];
				tphHigh += tphUpperBoundBySpecies[i];
			}

			if (tphEndAll[0] >= tphLow && tphEndAll[0] <= tphHigh) {
				break;
			}
		}

		if (stage + 1 == NSTAGES) {
			// Finished all stages and no viable solution found.
			return false;
		}

		if (!exactMatchFound) {
			// A viable solution was found, but not an exact one. Find the solution for trees.

			if (tphLow > tphHigh) {
				throw new ProcessingException(
						MessageFormat.format(
								"Polygon {0}, layer {1}: while computing growth"
										+ " using partial species dynamics, trees-per-hectare lower bound ({2}) was found to be"
										+ " greater than the upper bound ({3})",
								fps.getCompactPolygonIdentifier(), lps.getLayerType(), tphLow, tphHigh
						)
				);
			}

			float k;
			if (tphLow == tphHigh) {
				k = 0.0f;
			} else {
				k = (tphEndAll[0] - tphLow) / (tphHigh - tphLow);
			}

			for (int i : lps.getIndices()) {
				if (bank.basalAreas[i][UC_ALL_INDEX] >= 0.0f) {
					tphEndAll[i] = tphLowerBoundBySpecies[i]
							+ k * (tphUpperBoundBySpecies[i] - tphLowerBoundBySpecies[i]);
					dqEndAll[i] = BaseAreaTreeDensityDiameter.quadMeanDiameter(baEndAll[i], tphEndAll[i]);
				} else {
					baEndAll[i] = 0.0f;
					tphEndAll[i] = 0.0f;
					dqEndAll[i] = bank.quadMeanDiameters[i][UC_ALL_INDEX];
				}
			}
		} else {
			// An exact solution was found.
			for (int i : lps.getIndices()) {
				if (bank.basalAreas[i][UC_ALL_INDEX] <= 0.0f) {
					tphEndAll[i] = 0.0f;
					dqEndAll[i] = bank.quadMeanDiameters[i][UC_ALL_INDEX];
				} else {
					tphEndAll[i] = spTphEsts[i];
					dqEndAll[i] = spDqEsts[i];
				}
			}
		}

		for (int i : lps.getIndices()) {
			bank.basalAreas[i][UC_ALL_INDEX] = baEndAll[i];
			bank.quadMeanDiameters[i][UC_ALL_INDEX] = dqEndAll[i];
			bank.treesPerHectare[i][UC_ALL_INDEX] = tphEndAll[i];
		}

		return true /* was successful */;
	}

	/**
	 * GRSPBT - Calculate the overall per-species basal area, trees-per-hectare and quad-mean-diameter growth during the
	 * growth period. The result is stored in <code>end</code>, Utilization Class ALL.
	 *
	 * @param baStart  per-layer basal area at start of growth period
	 * @param baDelta  per-layer change in basal area during growth period
	 * @param dqStart  per-layer quad-mean-diameter at the start of growth period
	 * @param dqDelta  per-layer change in quad-mean-diameter during growth period
	 * @param tphStart per-layer trees-per-breast-height at that of growth period
	 * @param lhStart  per-layer Lorey height at the start of the growth period
	 * @throws ProcessingException
	 */
	void growUsingFullSpeciesDynamics(
			float baStart, float baDelta, float dqStart, float dqDelta, float tphStart, float lhStart
	) throws ProcessingException {

		LayerProcessingState lps = fps.getPrimaryLayerProcessingState();
		Bank bank = lps.getBank();

		float spBaEnd[] = new float[lps.getNSpecies() + 1];
		float spTphEnd[] = new float[lps.getNSpecies() + 1];
		float spDqEnd[] = new float[lps.getNSpecies() + 1];
		boolean doSkip[] = new boolean[lps.getNSpecies() + 1];

		for (int i : lps.getIndices()) {
			spBaEnd[i] = Float.NaN;
			spTphEnd[i] = Float.NaN;
			spDqEnd[i] = Float.NaN;

			doSkip[i] = false;
		}

		float sumSpBaDelta = 0.0f;
		float spBaDelta[] = new float[lps.getNSpecies() + 1];

		float pspLhStart = bank.loreyHeights[lps.getPrimarySpeciesIndex()][UC_ALL_INDEX];
		for (int i : lps.getIndices()) {
			if (i == lps.getPrimarySpeciesIndex()) {
				float pspBaStart = bank.basalAreas[i][UC_ALL_INDEX];
				float pspYabhStart = lps.getPrimarySpeciesAgeAtBreastHeight();

				// Note: the FORTRAN passes Lorey height into parameter "HD" ("Dominant Height") - are these
				// equivalent?
				spBaDelta[i] = growBasalAreaForPrimarySpecies(
						baStart, baDelta, pspBaStart, lhStart, pspYabhStart, pspLhStart
				);
			} else {
				float spBaStart = bank.basalAreas[i][UC_ALL_INDEX];
				float spDqStart = bank.quadMeanDiameters[i][UC_ALL_INDEX];
				float spLhStart = bank.loreyHeights[i][UC_ALL_INDEX];
				spBaDelta[i] = growBasalAreaForNonPrimarySpecies(
						bank.speciesNames[i], baStart, baDelta, pspLhStart, spBaStart, spDqStart, spLhStart
				);
			}

			sumSpBaDelta += spBaDelta[i];
		}

		{
			// Estimate of basal area growth by species

			// Iteratively attempt to find a value f such that:
			//
			// if revised spBaDelta = spBaStart * (f + spBaDelta / spBaStart)
			// then sum(revised spBaDelta) = baDelta
			//
			// for all species whose basal area after growth is non-negative.

			var baBase = baStart;
			var passNumber = 0;

			while (true) {

				var f = (baDelta - sumSpBaDelta) / baBase;

				int nSkipped = 0;
				sumSpBaDelta = 0.0f;

				for (int i : lps.getIndices()) {
					if (!doSkip[i]) {
						var spBaStart = lps.getBank().basalAreas[i][UC_ALL_INDEX];
						spBaEnd[i] = spBaStart + spBaDelta[i] + f * spBaStart;
						if (spBaEnd[i] < 0.0f) {
							spBaEnd[i] = 0.0f;
							doSkip[i] = true;
							nSkipped += 1;
							sumSpBaDelta -= spBaStart;
							baBase -= spBaStart;
						} else {
							sumSpBaDelta += spBaEnd[i] - spBaStart;
						}
					}
				}

				if (nSkipped == 0) {
					break;
				}

				passNumber += 1;
				if (passNumber > 5 || baBase <= 0.0f) {
					throw new ProcessingException(
							MessageFormat.format(
									"Unable to converge on a value for \"f\" in"
											+ " growUsingFullSpeciesDynamics({0}, {1}, {2}, {3}, {4}, {5})",
									dqDelta, baDelta, baStart, dqStart, tphStart, lhStart
							)
					);
				}
			}
		}

		{
			// Estimate of quad-mean-diameter growth by species

			var passNumber = 0;
			var bestScore = 1000.0;
			var bestF = Float.NaN;

			while (true) {

				var f = 0.0f;
				var nSkipped = 0;
				var totalBasalAreaSkipped = 0.0f;

				for (int i : lps.getIndices()) {
					float spDqStart = bank.quadMeanDiameters[i][UC_ALL_INDEX];
					float spLhStart = bank.loreyHeights[i][UC_ALL_INDEX];

					float spDqDelta;
					if (i == lps.getPrimarySpeciesIndex()) {

						spDqDelta = calculateQuadMeanDiameterDeltaForPrimarySpecies(
								dqStart, dqDelta, spDqStart, lhStart, spLhStart
						);
					} else {
						spDqDelta = calculateQuadMeanDiameterDeltaForNonPrimarySpecies(
								i, dqStart, dqDelta, spDqStart, lhStart, spLhStart
						);
					}

					spDqDelta += f;

					ComponentSizeLimits csl = getComponentSizeLimits(
							bank.speciesNames[i], lps.getBecZone().getRegion()
					);

					var spLhAllStart = bank.loreyHeights[i][UC_ALL_INDEX];

					float spDqMaximum = Math.min(
							csl.quadMeanDiameterMaximum(), csl.maxQuadMeanDiameterLoreyHeightRatio() * spLhAllStart
					);

					if (spDqStart + spDqDelta > spDqMaximum) {
						spDqDelta = Math.min(0.0f, spDqMaximum - spDqStart);
						nSkipped += 1;
						totalBasalAreaSkipped += bank.basalAreas[i][UC_ALL_INDEX];
					}

					float spDqMinimum = Math.max(
							UtilizationClass.U75TO125.lowBound + 1.0f,
							csl.minQuadMeanDiameterLoreyHeightRatio() * spLhAllStart
					);

					if (spDqStart + spDqDelta < spDqMinimum) {
						spDqDelta = spDqMinimum - spDqStart;
						nSkipped += 1;
						totalBasalAreaSkipped += bank.basalAreas[i][UC_ALL_INDEX];
					}

					spDqEnd[i] = spDqStart + spDqDelta;
				}

				float tph = 0.0f;
				for (int i : bank.getIndices()) {
					if (spBaEnd[i] > 0.0f) {
						spTphEnd[i] = BaseAreaTreeDensityDiameter.treesPerHectare(spBaEnd[i], spDqEnd[i]);
					} else {
						spTphEnd[i] = 0.0f;
					}
					tph += spTphEnd[i];
				}

				if (passNumber == 15 || (nSkipped == lps.getNSpecies() && passNumber > 2)) {
					break;
				}

				float dqNewBar = BaseAreaTreeDensityDiameter.quadMeanDiameter(baStart + baDelta, tph);
				float dqStartEstimate = BaseAreaTreeDensityDiameter.quadMeanDiameter(baStart, tphStart);
				float dqWant = dqStartEstimate + dqDelta;

				var score = FloatMath.abs(dqWant - dqNewBar);
				if (score < bestScore) {
					bestScore = score;
					bestF = f;
				}

				if (FloatMath.abs(score) < 0.001) {
					break;
				}

				if (totalBasalAreaSkipped > 0.7f) {
					totalBasalAreaSkipped = 0.7f * baStart;
				}

				score = score * baStart / (baStart - totalBasalAreaSkipped);
				f += score;

				passNumber += 1;
				if (passNumber == 15) {
					f = bestF;
				}
			}

			for (int i : bank.getIndices()) {
				bank.basalAreas[i][UC_ALL_INDEX] = spBaEnd[i];
				bank.treesPerHectare[i][UC_ALL_INDEX] = spTphEnd[i];
				if (spBaEnd[i] > 0.0f) {
					bank.quadMeanDiameters[i][UC_ALL_INDEX] = BaseAreaTreeDensityDiameter
							.quadMeanDiameter(spBaEnd[i], spTphEnd[i]);
				}
			}
		}
	}

	/**
	 * EMP061 - get the component size limits for the given genus and alias.
	 *
	 * @param genusAlias the alias of the genus in question
	 * @param region     the region in question
	 *
	 * @return as described
	 */
	private ComponentSizeLimits getComponentSizeLimits(String genusAlias, Region region) {
		return fps.fcm.getComponentSizeLimits().get(genusAlias, region);
	}

	/**
	 * EMP150 - return the change in quad-mean-diameter over the growth period for the primary species of the Primary
	 * layer. Based on IPSJF150.doc (July, 1999).
	 *
	 * @param dqStart    primary layer quad-mean-diameter at start of growth period
	 * @param dqDelta    change in quad-mean-diameter of primary layer during growth period
	 * @param pspDqStart primary species quad-mean-diameter at start of growth period
	 * @param lhStart    primary layer Lorey height at start of growth period
	 * @param pspLhStart primary species Lorey height at start of growth period
	 *
	 * @return as described
	 * @throws ProcessingException in the event of an error
	 */
	private float calculateQuadMeanDiameterDeltaForPrimarySpecies(
			float dqStart, float dqDelta, float pspDqStart, float lhStart, float pspLhStart
	) throws ProcessingException {

		LayerProcessingState lps = fps.getPrimaryLayerProcessingState();
		int pspStratumNumber = lps.getPrimarySpeciesStratumNumber();

		ModelCoefficients mc = fps.fcm.getPrimarySpeciesQuadMeanDiameterGrowthCoefficients().get(pspStratumNumber);

		if (mc == null) {
			throw new ProcessingException(
					MessageFormat.format(
							"primaryQuadMeanDiameterGrowthCoefficients do not exist"
									+ " for stratum number {0}, call growQuadMeanDiameterForPrimarySpecies("
									+ "{1}, {2}, {3}, {4}, {5})",
							dqStart, dqDelta, pspDqStart, lhStart, pspLhStart
					)
			);
		}

		return calculateQuadMeanDiameterDelta(mc.getCoefficients(), dqStart, dqDelta, pspDqStart, lhStart, pspLhStart);
	}

	/**
	 * EMP151 - calculate and return the quad-mean-diameter delta over the growth period for a non-primary species.
	 *
	 * @param speciesIndex the index of the species (1..nSpecies) in the current bank
	 * @param dqStart      layer quad-mean-diameter at start of growth period
	 * @param dqDelta      layer quad-mean-diameter delta over growth period
	 * @param spDqStart    species quad-mean-diameter at start of growth period
	 * @param lhStart      layer Lorey height at start of growth period
	 * @param spLhStart    species Lorey height at start of growth period
	 * @return as described
	 * @throws ProcessingException
	 */
	private float calculateQuadMeanDiameterDeltaForNonPrimarySpecies(
			int speciesIndex, float dqStart, float dqDelta, float spDqStart, float lhStart, float spLhStart
	) throws ProcessingException {

		LayerProcessingState lps = fps.getPrimaryLayerProcessingState();

		String speciesName = lps.getBank().speciesNames[speciesIndex];
		int pspStratumNumber = lps.getPrimarySpeciesStratumNumber();

		var modelCoefficientsOpt = fps.fcm.getNonPrimarySpeciesQuadMeanDiameterGrowthCoefficients()
				.get(speciesName, pspStratumNumber);

		if (modelCoefficientsOpt.isEmpty()) {
			modelCoefficientsOpt = fps.fcm.getNonPrimarySpeciesQuadMeanDiameterGrowthCoefficients().get(speciesName, 0);
		}

		if (modelCoefficientsOpt.isEmpty()) {
			throw new ProcessingException(
					MessageFormat.format(
							"No nonPrimarySpeciesQuadMeanDiameterGrowthCoefficients exist for stratum {0}"
									+ "; call growQuadMeanDiameterForNonPrimarySpecies({1}, {2}, {3}, {4}, {5}, {6})",
							pspStratumNumber, speciesIndex, dqStart, dqDelta, lhStart, spDqStart, spLhStart
					)
			);
		}

		return calculateQuadMeanDiameterDelta(
				modelCoefficientsOpt.get(), dqStart, dqDelta, spDqStart, lhStart, spLhStart
		);
	}

	/**
	 * Calculate and return the quad-mean-diameter delta over the growth period for a non-primary species.
	 *
	 * @param mc        coefficients to use for the calculation
	 * @param dqStart   layer quad-mean-diameter at start of growth period
	 * @param dqDelta   layer quad-mean-diameter delta over growth period
	 * @param spDqStart species quad-mean-diameter at start of growth period
	 * @param lhStart   layer Lorey height at start of growth period
	 * @param spLhStart species Lorey height at start of growth period
	 * @return as described
	 * @throws ProcessingException
	 */
	private static float calculateQuadMeanDiameterDelta(
			Coefficients mc, float dqStart, float dqDelta, float spDqStart, float lhStart, float spLhStart
	) {
		float a0 = mc.getCoe(1);
		float a1 = mc.getCoe(2);
		float a2 = mc.getCoe(3);

		final float dqBase = UtilizationClass.U75TO125.lowBound - 0.05f;

		float dqRateStart = (spDqStart - dqBase) / (dqStart - dqBase);
		float logDqRateStart = FloatMath.log(dqRateStart);
		float logDqRateDelta = a0 + a1 * FloatMath.log(spDqStart) + a2 * spLhStart / lhStart;
		float dqRateEnd = FloatMath.exp(logDqRateStart + logDqRateDelta);

		float spDqEnd = dqRateEnd * (dqStart + dqDelta - dqBase) + dqBase;
		if (spDqEnd < UtilizationClass.U75TO125.lowBound + 0.01f) {
			spDqEnd = UtilizationClass.U75TO125.lowBound + 0.01f;
		}

		float spDqDelta = spDqEnd - spDqStart;

		return spDqDelta;
	}

	/**
	 * EMP149 - return the basal area growth for non-Primary species of Primary layer. Based on IPSJF149.doc (July,
	 * 1999).
	 *
	 * @param speciesName
	 * @param baStart     layer basal area at start of growth period
	 * @param baDelta     layer basal area growth during period
	 * @param lhStart     layer Lorey height at start of growth period
	 * @param spBaStart   this species basal area at start of growth period
	 * @param spDqStart   this species quad-mean-diameter at start of growth period
	 * @param spLhStart   this species Lorey height at start of growth period\
	 *
	 * @return as described
	 * @throws ProcessingException
	 */
	private float growBasalAreaForNonPrimarySpecies(
			String speciesName, float baStart, float baDelta, float lhStart, float spBaStart, float spDqStart,
			float spLhStart
	) throws ProcessingException {

		LayerProcessingState lps = fps.getPrimaryLayerProcessingState();

		if (spBaStart <= 0.0f || spBaStart >= baStart) {
			throw new ProcessingException(
					MessageFormat.format(
							"Species basal area {0} is out of range; it must be"
									+ " positive and less that overall basal area {1}",
							spBaStart, baStart
					)
			);
		}

		int pspStratumNumber = lps.getPrimarySpeciesStratumNumber();

		var coe = fps.fcm.getNonPrimarySpeciesBasalAreaGrowthCoefficients();
		var modelCoefficientsOpt = coe.get(speciesName, pspStratumNumber);

		if (modelCoefficientsOpt.isEmpty()) {
			modelCoefficientsOpt = fps.fcm.getNonPrimarySpeciesBasalAreaGrowthCoefficients().get(speciesName, 0);
		}

		if (modelCoefficientsOpt.isEmpty()) {
			throw new ProcessingException(
					MessageFormat.format(
							"No nonPrimarySpeciesBasalAreaGrowthCoefficients exist for stratum {0}"
									+ "; call growBasalAreaForNonPrimarySpecies({0}, {1}, {2}, {3}, {4}, {5}, {6}, {7})",
							pspStratumNumber, speciesName, baStart, baDelta, lhStart, spBaStart, spDqStart, spLhStart
					)
			);
		}

		Coefficients mc = modelCoefficientsOpt.get();

		float a0 = mc.getCoe(1);
		float a1 = mc.getCoe(2);
		float a2 = mc.getCoe(3);

		var baProportionStart = spBaStart / baStart;
		var logBaProportionStart = FloatMath.log(baProportionStart / (1.0f - baProportionStart));

		var logBaDeltaProportion = a0 + a1 * FloatMath.log(spDqStart) + a2 * spLhStart / lhStart;
		var logBaProportionEnd = logBaProportionStart + logBaDeltaProportion;
		var baProportionEnd = FloatMath.exp(logBaProportionEnd) / (1.0f + FloatMath.exp(logBaProportionEnd));

		var spDeltaBa = baProportionEnd * (baStart + baDelta) - spBaStart;

		return spDeltaBa;
	}

	/**
	 * EMP148 - return the basal area growth for Primary species of Primary layer. Based on IPSJF148.doc (July, 1999).
	 *
	 * @param baStart      layer basal area at start of growth period
	 * @param baDelta      layer basal area growth during period
	 * @param pspBaStart   primary species basal area at start of growth period
	 * @param dhStart      dominant height of primary species at start of growth period
	 * @param pspYabhStart primary species years at breast height at start of growth period
	 * @param pspLhStart   primary species Lorey height at start of growth period
	 *
	 * @return as described
	 * @throws ProcessingException
	 */
	private float growBasalAreaForPrimarySpecies(
			float baStart, float baDelta, float pspBaStart, float dhStart, float pspYabhStart, float pspLhStart
	) throws ProcessingException {

		LayerProcessingState lps = fps.getPrimaryLayerProcessingState();

		float pspBaDelta;

		float spToAllProportionStart = pspBaStart / baStart;
		if (spToAllProportionStart <= 0.999f) {
			var psStratumNumber = lps.getPrimarySpeciesStratumNumber();

			ModelCoefficients mc = fps.fcm.getPrimarySpeciesBasalAreaGrowthCoefficients().get(psStratumNumber);
			int model = mc.getModel();
			var a0 = mc.getCoefficients().getCoe(1);
			var a1 = mc.getCoefficients().getCoe(2);
			var a2 = mc.getCoefficients().getCoe(3);

			var logBaProportionStart = FloatMath.log(spToAllProportionStart / (1.0f - spToAllProportionStart));

			float logBaDeltaProportion;
			if (model == 3) {
				logBaDeltaProportion = a0 + a1 * dhStart;
			} else if (model == 8) {
				logBaDeltaProportion = a0 + a1 * pspYabhStart + a2 * pspLhStart / dhStart;
			} else if (model == 9) {
				logBaDeltaProportion = a0 + a1 * logBaProportionStart + a2 * baStart;
			} else {
				throw new ProcessingException(
						MessageFormat.format(
								"Model value {0} for polygon stratum {1} is out of range", model, psStratumNumber
						)
				);
			}

			var x = FloatMath.exp(logBaProportionStart + logBaDeltaProportion);
			var spToAllProportionEnd = x / (1 + x);
			pspBaDelta = spToAllProportionEnd * (baStart + baDelta) - pspBaStart;
		} else {
			pspBaDelta = baDelta;
		}

		return pspBaDelta;
	}

	/**
	 * YSMALL - records in bank the small component utilization values for current layer.
	 *
	 * @throws ProcessingException
	 */
	private void calculateSmallComponentYields(LayerProcessingState lps) throws ProcessingException {

		Bank bank = lps.getBank();

		float lhSum = 0.0f;
		float baSum = 0.0f;
		float tphSum = 0.0f;
		float wsVolumeSum = 0.0f;

		for (int speciesIndex : lps.getIndices()) {

			float spLhAll = bank.loreyHeights[speciesIndex][UC_ALL_INDEX];
			float spBaAll = bank.basalAreas[speciesIndex][UC_ALL_INDEX];
			float spDqAll = bank.quadMeanDiameters[speciesIndex][UC_ALL_INDEX];

			Region region = lps.getBecZone().getRegion();
			String speciesName = bank.speciesNames[speciesIndex];

			// EMP080
			float smallProbability = smallComponentProbability(speciesName, spLhAll, region);

			// This whole operation is on Actual BA's, not 100% occupancy.
			float fractionAvailable = fps.getCurrentPolygon().getPercentAvailable() / 100.0f;

			if (fractionAvailable > 0.0f) {
				spBaAll *= fractionAvailable;
			}

			// EMP081
			float conditionalExpectedBasalArea = calculateSmallComponentConditionalExpectedBasalArea(
					speciesName, spBaAll, spLhAll, region
			);

			if (fractionAvailable > 0.0f) {
				conditionalExpectedBasalArea /= fractionAvailable;
			}

			float spBaSmall = smallProbability * conditionalExpectedBasalArea;

			// EMP082
			float spDqSmall = smallComponentQuadMeanDiameter(speciesName, spLhAll); // DQSMsp

			// EMP085
			float spLhSmall = smallComponentLoreyHeight(speciesName, spLhAll, spDqSmall, spDqAll); // HLSMsp

			// EMP086
			float meanVolumeSmall = meanVolumeSmall(speciesName, spLhSmall, spDqSmall); // VMEANSMs

			int controlVar3Value = fps.fcm.getForwardControlVariables()
					.getControlVariable(ControlVariable.COMPAT_VAR_APPLICATION_3);

			if (controlVar3Value >= 1 /* apply compatibility variables */) {
				spBaSmall += lps.getCVSmall(speciesIndex, UtilizationClassVariable.BASAL_AREA);
				if (spBaSmall < 0.0f) {
					spBaSmall = 0.0f;
				}
				spDqSmall += lps.getCVSmall(speciesIndex, UtilizationClassVariable.QUAD_MEAN_DIAMETER);
				FloatMath.clamp(spDqSmall, 4.01f, 7.49f);

				spLhSmall = 1.3f + (spLhSmall - 1.3f)
						* FloatMath.exp(lps.getCVSmall(speciesIndex, UtilizationClassVariable.LOREY_HEIGHT));

				if (controlVar3Value >= 2 && meanVolumeSmall > 0.0f) {
					meanVolumeSmall *= FloatMath
							.exp(lps.getCVSmall(speciesIndex, UtilizationClassVariable.WHOLE_STEM_VOLUME));
				}
			}

			float spTphSmall = BaseAreaTreeDensityDiameter.treesPerHectare(spBaSmall, spDqSmall);
			float spWsVolumeSmall = spTphSmall * meanVolumeSmall;

			bank.loreyHeights[speciesIndex][UC_SMALL_INDEX] = spLhSmall;
			bank.basalAreas[speciesIndex][UC_SMALL_INDEX] = spBaSmall;
			bank.treesPerHectare[speciesIndex][UC_SMALL_INDEX] = spTphSmall;
			bank.quadMeanDiameters[speciesIndex][UC_SMALL_INDEX] = spDqSmall;
			bank.wholeStemVolumes[speciesIndex][UC_SMALL_INDEX] = spWsVolumeSmall;
			bank.closeUtilizationVolumes[speciesIndex][UC_SMALL_INDEX] = 0.0f;
			bank.cuVolumesMinusDecay[speciesIndex][UC_SMALL_INDEX] = 0.0f;
			bank.cuVolumesMinusDecayAndWastage[speciesIndex][UC_SMALL_INDEX] = 0.0f;

			lhSum += spBaSmall * spLhSmall;
			baSum += spBaSmall;
			tphSum += spTphSmall;
			wsVolumeSum += spWsVolumeSmall;
		}

		if (baSum > 0.0) {
			bank.loreyHeights[0][UC_SMALL_INDEX] = lhSum / baSum;
		} else {
			bank.loreyHeights[0][UC_SMALL_INDEX] = 0.0f;
		}
		bank.basalAreas[0][UC_SMALL_INDEX] = baSum;
		bank.treesPerHectare[0][UC_SMALL_INDEX] = tphSum;
		bank.quadMeanDiameters[0][UC_SMALL_INDEX] = BaseAreaTreeDensityDiameter.quadMeanDiameter(baSum, tphSum);
		bank.wholeStemVolumes[0][UC_SMALL_INDEX] = wsVolumeSum;
		bank.closeUtilizationVolumes[0][UC_SMALL_INDEX] = 0.0f;
		bank.cuVolumesMinusDecay[0][UC_SMALL_INDEX] = 0.0f;
		bank.cuVolumesMinusDecayAndWastage[0][UC_SMALL_INDEX] = 0.0f;
	}

	/**
	 * GRSPHL - estimate the Lorey Heights of all species at end of growth period. The results of the calculations are
	 * persisted in {@code lps.bank}.
	 *
	 * @param lps         processing state context
	 * @param dhStart     (primary species) dominant height at start
	 * @param dhEnd       (primary species) dominant height at end
	 * @param pspTphStart primary species trees-per-hectare at start
	 * @param pspTphEnd   primary species trees-per-hectare at end
	 * @param pspLhStart  primary species Lorey height at end
	 */
	void growLoreyHeights(
			LayerProcessingState lps, float dhStart, float dhEnd, float pspTphStart, float pspTphEnd, float pspLhStart
	) {
		Bank bank = lps.getBank();

		float pspLhStartEstimate = estimatePrimarySpeciesLoreyHeight(dhStart, pspTphStart);
		float pspLhEndEstimate = estimatePrimarySpeciesLoreyHeight(dhEnd, pspTphEnd);

		float primaryF = (pspLhStart - 1.3f) / (pspLhStartEstimate - 1.3f);
		float primaryLhAdjustment = fps.fcm.getCompVarAdjustments().getLoreyHeightPrimaryParam();
		primaryF = 1.0f + (primaryF - 1.0f) * primaryLhAdjustment;

		float pspLhEnd = 1.3f + (pspLhEndEstimate - 1.3f) * primaryF;

		int debugSetting8Value = fps.fcm.getDebugSettings()
				.getValue(ForwardDebugSettings.Vars.LOREY_HEIGHT_CHANGE_STRATEGY_8);

		int primarySpeciesIndex = fps.getPrimaryLayerProcessingState().getPrimarySpeciesIndex();
		if (debugSetting8Value != 2 || dhStart != dhEnd) {
			bank.loreyHeights[primarySpeciesIndex][UC_ALL_INDEX] = pspLhEnd;
		} else if (debugSetting8Value == 2) {
			pspLhEnd = bank.loreyHeights[primarySpeciesIndex][UC_ALL_INDEX];
		}

		float nonPrimaryLhAdjustment = fps.fcm.getCompVarAdjustments().getLoreyHeightOther();

		for (int i : lps.getIndices()) {
			if (i != primarySpeciesIndex && bank.basalAreas[i][UC_ALL_INDEX] > 0.0f) {
				if (! (dhEnd == dhStart && debugSetting8Value >= 1)) {
					float spLhEstimate1 = estimateNonPrimarySpeciesLoreyHeight(i, dhStart, pspLhStart);
					float spLhEstimate2 = estimateNonPrimarySpeciesLoreyHeight(i, dhEnd, pspLhEnd);

					float otherF = (bank.loreyHeights[i][UC_ALL_INDEX] - 1.3f) / (spLhEstimate1 - 1.3f);
					otherF = 1.0f + (otherF - 1.0f) * nonPrimaryLhAdjustment;
					bank.loreyHeights[i][UC_ALL_INDEX] = 1.3f + (spLhEstimate2 - 1.3f) * otherF;
				}
			}
		}
	}

	/**
	 * EMP050, method 1. Estimate the Lorey height of the primary species from the its dominant height and
	 * trees-per-hectare.
	 *
	 * @param dh     the dominantHeight (of the primary species)
	 * @param pspTph trees-per-hectare of the primary species
	 *
	 * @return as described
	 */
	private float estimatePrimarySpeciesLoreyHeight(float dh, float pspTph) {

		String primarySpeciesAlias = fps.getPrimaryLayerProcessingState().getPrimarySpeciesAlias();
		Region polygonRegion = fps.getPrimaryLayerProcessingState().getBecZone().getRegion();
		var coefficients = fps.fcm.getLoreyHeightPrimarySpeciesEquationP1Coefficients();

		float a0 = coefficients.get(primarySpeciesAlias, polygonRegion).getCoe(1);
		float a1 = coefficients.get(primarySpeciesAlias, polygonRegion).getCoe(2);
		float a2 = coefficients.get(primarySpeciesAlias, polygonRegion).getCoe(3);

		float hMult = a0 - a1 + a1 * FloatMath.exp(a2 * (pspTph - 100.0f));

		return 1.3f + (dh - 1.3f) * hMult;
	}

	/**
	 * EMP053 - function that returns an estimate of the Lorey height of a non-primary species of the polygon.
	 *
	 * @param speciesIndex   (non-primary) species index
	 * @param dh             (primary species) dominant height
	 * @param pspLoreyHeight primary species Lorey height
	 *
	 * @return as described
	 */
	private float estimateNonPrimarySpeciesLoreyHeight(int speciesIndex, float dh, float pspLoreyHeight) {
		LayerProcessingState lps = fps.getPrimaryLayerProcessingState();
		Bank bank = lps.getBank();

		float spLh;

		int primarySpeciesIndex = lps.getPrimarySpeciesIndex();
		String primarySpeciesAlias = bank.speciesNames[primarySpeciesIndex];
		String speciesAlias = bank.speciesNames[speciesIndex];
		Region region = lps.getBecZone().getRegion();

		var coefficients = fps.fcm.getLoreyHeightNonPrimaryCoefficients();

		var configuredLhCoefficients = coefficients.get(speciesAlias, primarySpeciesAlias, region);
		var lhCoefficients = configuredLhCoefficients.orElseGet(() -> NonprimaryHLCoefficients.getDefault());

		float a0 = lhCoefficients.getCoe(1);
		float a1 = lhCoefficients.getCoe(2);
		int equationIndex = lhCoefficients.getEquationIndex();

		if (equationIndex == 1) {
			spLh = 1.3f + a0 * (FloatMath.pow(dh - 1.3f, a1));
		} else if (equationIndex == 2) {
			spLh = 1.3f + a0 * (FloatMath.pow(pspLoreyHeight - 1.3f, a1));
		} else {
			throw new IllegalStateException(
					MessageFormat.format("Expecting equation index 1 or 2 but saw {0}", equationIndex)
			);
		}

		return spLh;
	}

	/**
	 * EMP117A - Calculate and return the change in quad-mean-diameter for the primary layer over the growth period.
	 *
	 * @param pspYabhStart   primary species years at breast height (age) at start of growth period
	 * @param baStart        layer basal area at start of growth period
	 * @param dhStart        layer dominant height (i.e., the height of the primary species) at start of growth period
	 * @param dqStart        layer quad-mean-diameter at start of growth period
	 * @param veteranBaStart veteran layer basal area at start of growth period
	 * @param veteranBaEnd   veteran layer basal area at end of growth period
	 * @param dhDelta        growth in dominant height during growth period
	 *
	 * @return growth in quad-mean-diameter for the growth period. This may be negative.
	 *
	 * @throws StandProcessingException
	 */
	float calculateQuadMeanDiameterDelta(
			float pspYabhStart, float baStart, float dhStart, float dqStart, Optional<Float> veteranBaStart,
			Optional<Float> veteranBaEnd, float dhDelta, Reference<Boolean> dqGrowthLimitApplied
	) throws StandProcessingException {

		var lps = fps.getPrimaryLayerProcessingState();
		var becZone = lps.getBecZone();

		float[] speciesProportionsByBasalArea = getSpeciesProportionsByBasalAreaAtStartOfYear();

		var dqYieldCoefficients = fps.fcm.getQuadMeanDiameterYieldCoefficients();
		var decayBecZoneAlias = becZone.getDecayBec().getAlias();
		Coefficients coefficientsWeightedBySpeciesAndDecayBec = Coefficients.empty(6, 0);
		for (int i = 0; i < 6; i++) {
			float sum = 0.0f;
			for (int speciesIndex : lps.getIndices()) {
				String speciesAlias = lps.getBank().speciesNames[speciesIndex];
				sum += dqYieldCoefficients.get(decayBecZoneAlias, speciesAlias).getCoe(i)
						* speciesProportionsByBasalArea[speciesIndex];
			}
			coefficientsWeightedBySpeciesAndDecayBec.setCoe(i, sum);
		}

		float dqUpperBound = growQuadraticMeanDiameterUpperBound();
		float dqLimit = Math.max(dqUpperBound, dqStart);

		int debugVariable2Value = fps.fcm.getDebugSettings().getValue(Vars.MAX_BREAST_HEIGHT_AGE_2);

		float dqYieldStart = fps.estimators.estimateQuadMeanDiameterYield(
				coefficientsWeightedBySpeciesAndDecayBec, debugVariable2Value, dhStart, pspYabhStart, veteranBaStart,
				dqLimit
		);

		float dhEnd = dhStart + dhDelta;
		float pspYabhEnd = pspYabhStart + 1.0f;

		float dqYieldEnd = fps.estimators.estimateQuadMeanDiameterYield(
				coefficientsWeightedBySpeciesAndDecayBec, debugVariable2Value, dhEnd, pspYabhEnd, veteranBaEnd, dqLimit
		);

		float dqYieldGrowth = dqYieldEnd - dqYieldStart;

		int debugSetting6Value = fps.fcm.getDebugSettings().getValue(ForwardDebugSettings.Vars.DQ_GROWTH_MODEL_6);

		var growthFaitDetails = fps.fcm.getQuadMeanDiameterGrowthFiatDetails().get(becZone.getRegion());

		Optional<Float> dqGrowthFiat = Optional.empty();
		if (debugSetting6Value != 1) {
			var convergenceCoefficient = growthFaitDetails.calculateCoefficient(pspYabhStart);

			float adjust = -convergenceCoefficient * (dqStart - dqYieldStart);
			dqGrowthFiat = Optional.of(dqYieldGrowth + adjust);
		}

		Optional<Float> dqGrowthEmpirical = Optional.empty();
		if (debugSetting6Value != 0) {
			dqGrowthEmpirical = Optional.of(
					calculateQuadMeanDiameterGrowthEmpirical(
							pspYabhStart, dhStart, baStart, dqStart, dhDelta, dqYieldStart, dqYieldEnd
					)
			);
		}

		float dqGrowth;

		switch (debugSetting6Value) {
		case 0:
			dqGrowth = dqGrowthFiat.orElseThrow();
			break;

		case 1:
			dqGrowth = dqGrowthEmpirical.orElseThrow();
			break;

		case 2: {
			float empiricalProportion = 1.0f;
			if (pspYabhStart >= growthFaitDetails.getMixedCoefficient(1)) {
				empiricalProportion = 0.0f;
			} else if (pspYabhStart > growthFaitDetails.getMixedCoefficient(0)) {
				float t1 = pspYabhStart - growthFaitDetails.getMixedCoefficient(0);
				float t2 = growthFaitDetails.getMixedCoefficient(1) - growthFaitDetails.getMixedCoefficient(0);
				float t3 = growthFaitDetails.getMixedCoefficient(2);
				empiricalProportion = 1.0f - FloatMath.pow(t1 / t2, t3);
			}
			dqGrowth = empiricalProportion * dqGrowthEmpirical.orElseThrow()
					+ (1.0f - empiricalProportion) * dqGrowthFiat.orElseThrow();
			break;
		}

		default:
			throw new IllegalStateException("debugSetting6Value of " + debugSetting6Value + " is not supported");
		}

		if (dqStart + dqGrowth < 7.6f) {
			dqGrowth = 7.6f - dqStart;
		}

		if (dqStart + dqGrowth > dqLimit - 0.001f) {
			dqGrowthLimitApplied.set(true);
			dqGrowth = Math.max(dqLimit - dqStart, 0.0f);
		} else {
			dqGrowthLimitApplied.set(false);
		}

		return dqGrowth;
	}

	/**
	 * EMP122. Function that returns the quad mean diameter growth quad-mean-diameter value computed using the empirical
	 * model.
	 *
	 * @param pspYabhStart primary species years at breast height at start of growth period
	 * @param dhStart      primary species dominant height at start of growth period
	 * @param baStart      basal area of primary layer at start of growth period
	 * @param dqStart      quad mean diameter at start of growth period
	 * @param hdGrowth     growth in dominant height
	 * @param dqYieldStart quad mean diameter yield at start of growth period
	 * @param dqYieldEnd   quad mean diameter yield at end of growth period
	 *
	 * @return the change in primary layer basal area from start to start + 1 year
	 */
	private float calculateQuadMeanDiameterGrowthEmpirical(
			float pspYabhStart, float dhStart, float baStart, float dqStart, float hdGrowth, float dqYieldStart,
			float dqYieldEnd
	) {
		// Compute the growth in quadratic mean diameter

		var dqGrowthEmpiricalCoefficients = fps.fcm.getQuadMeanDiameterGrowthEmpiricalCoefficients();

		Integer stratumNumber = fps.getPrimaryLayerProcessingState().getPrimarySpeciesStratumNumber();
		var firstSpeciesDqGrowthCoe = dqGrowthEmpiricalCoefficients.get(stratumNumber);

		float a0 = firstSpeciesDqGrowthCoe.get(0);
		float a1 = firstSpeciesDqGrowthCoe.get(1);
		float a2 = firstSpeciesDqGrowthCoe.get(2);
		float a3 = firstSpeciesDqGrowthCoe.get(3);
		float a4 = firstSpeciesDqGrowthCoe.get(4);
		float a5 = firstSpeciesDqGrowthCoe.get(5);
		float a6 = firstSpeciesDqGrowthCoe.get(6);

		pspYabhStart = Math.max(pspYabhStart, 1.0f);
		float dqYieldGrowth = dqYieldEnd - dqYieldStart;

		float dqDelta = FloatMath
				.exp(a0 + a2 * FloatMath.log(pspYabhStart) + a3 * dqStart + a4 * dhStart + a5 * baStart + a6 * hdGrowth)
				+ a1 * dqYieldGrowth;

		dqDelta = Math.max(dqDelta, 0.0f);

		// Compute min/max growth in quadratic mean diameter

		Map<Integer, Coefficients> quadMeanDiameterGrowthEmpiricalLimits = fps.fcm
				.getQuadMeanDiameterGrowthEmpiricalLimits();
		float[] dqDeltaLimits = new float[8];
		for (int i = 0; i < 8; i++) {
			dqDeltaLimits[i] = quadMeanDiameterGrowthEmpiricalLimits.get(stratumNumber).getCoe(i);
		}

		float x = dqStart - 7.5f;
		float xsq = x * x;

		var dqGrowthMin = Math
				.max(dqDeltaLimits[0] + dqDeltaLimits[1] * x + dqDeltaLimits[2] * xsq / 100.0f, dqDeltaLimits[6]);
		var dqGrowthMax = Math
				.min(dqDeltaLimits[3] + dqDeltaLimits[4] * x + dqDeltaLimits[5] * xsq / 100.0f, dqDeltaLimits[7]);

		dqGrowthMax = Math.max(dqGrowthMax, dqGrowthMin);

		// Apply the just-computed limits to the previously computed value.

		return FloatMath.clamp(dqDelta, dqGrowthMin, dqGrowthMax);
	}

	/**
	 * @return the species proportions at the start of the year for the current layer.
	 */
	private float[] getSpeciesProportionsByBasalAreaAtStartOfYear() {

		LayerProcessingState lps = fps.getPrimaryLayerProcessingState();
		Bank bank = lps.getBank();

		float[] speciesProportionsByBasalArea = new float[lps.getNSpecies() + 1];

		for (int i : lps.getIndices()) {
			speciesProportionsByBasalArea[i] = bank.basalAreas[i][UC_ALL_INDEX] / bank.basalAreas[0][UC_ALL_INDEX];
		}

		return speciesProportionsByBasalArea;
	}

	/**
	 * EMP111A - Basal area growth for the primary layer.
	 *
	 * @param pspYabhStart        primary species years-at-breast-height at the start of the year
	 * @param pspDhStart          primary species dominant height at start of year
	 * @param baStart             primary layer basal area at the start of the year
	 * @param veteranLayerBaStart veteran layer basal area at the start of the year
	 * @param dhDelta             primary layer during the year
	 *
	 * @return the growth in the basal area of the primary layer for the year
	 * @throws StandProcessingException in the event of an error
	 */
	float calculateBasalAreaDelta(
			float pspYabhStart, float pspDhStart, float baStart, Optional<Float> veteranLayerBaStart, float dhDelta
	) throws StandProcessingException {

		ForwardDebugSettings debugSettings = fps.fcm.getDebugSettings();
		LayerProcessingState lps = fps.getPrimaryLayerProcessingState();
		Bank bank = lps.getBank();

		float[] speciesProportionsByBasalArea = getSpeciesProportionsByBasalAreaAtStartOfYear();

		var baYieldCoefficients = fps.fcm.getBasalAreaYieldCoefficients();
		var becZoneAlias = fps.getPrimaryLayerProcessingState().getBecZone().getAlias();
		Coefficients estimateBasalAreaYieldCoefficients = Coefficients.empty(7, 0);
		for (int i = 0; i <= 6; i++) {
			float sum = 0.0f;
			for (int speciesIndex : lps.getIndices()) {
				String speciesAlias = bank.speciesNames[speciesIndex];
				sum += baYieldCoefficients.get(becZoneAlias, speciesAlias).getCoe(i)
						* speciesProportionsByBasalArea[speciesIndex];
			}
			estimateBasalAreaYieldCoefficients.setCoe(i, sum);
		}
		if (estimateBasalAreaYieldCoefficients.getCoe(5) > 0.0f) {
			estimateBasalAreaYieldCoefficients.setCoe(5, 0.0f);
		}

		// UPPERGEN( 1, BATOP98, DQTOP98)
		var baUpperBound = growBasalAreaUpperBound();

		boolean isFullOccupancy = true;
		int debugSetting2Value = fps.fcm.getDebugSettings().getValue(Vars.MAX_BREAST_HEIGHT_AGE_2);

		float baYieldStart = fps.estimators.estimateBaseAreaYield(
				estimateBasalAreaYieldCoefficients, debugSetting2Value, pspDhStart, pspYabhStart, veteranLayerBaStart,
				isFullOccupancy, baUpperBound
		);

		float pspDhEnd = pspDhStart + dhDelta;
		float pspYabhEnd = pspYabhStart + 1.0f;

		float baYieldEnd = fps.estimators.estimateBaseAreaYield(
				estimateBasalAreaYieldCoefficients, debugSetting2Value, pspDhEnd, pspYabhEnd, veteranLayerBaStart,
				isFullOccupancy, baUpperBound
		);

		var growthFaitDetails = fps.fcm.getBasalAreaGrowthFiatDetails()
				.get(fps.getPrimaryLayerProcessingState().getBecZone().getRegion());

		var convergenceCoefficient = growthFaitDetails.calculateCoefficient(pspYabhStart);

		float baGrowth = baYieldEnd - baYieldStart;
		var adjust = -convergenceCoefficient * (baStart - baYieldStart);
		baGrowth += adjust;

		// Special check at young ages.
		if (pspYabhStart < 40.0f && baStart > 5.0f * baYieldStart) {
			// This stand started MUCH faster than base yield model. We'll let it keep going like
			// this for a while.
			baGrowth = Math.min(baYieldStart / pspYabhStart, Math.min(0.5f, baGrowth));
		}

		int debugSetting3Value = debugSettings.getValue(ForwardDebugSettings.Vars.BASAL_AREA_GROWTH_MODEL_3);

		if (debugSetting3Value >= 1) {
			float baGrowthFiatModel = baGrowth;

			float baGrowthEmpiricalModel = calculateBasalAreaGrowthEmpirical(
					speciesProportionsByBasalArea, baStart, pspYabhStart, pspDhStart, baYieldStart, baYieldEnd
			);

			baGrowth = baGrowthEmpiricalModel;

			if (debugSetting3Value == 2) {
				float c = 1.0f;
				if (pspYabhStart >= growthFaitDetails.getMixedCoefficient(1)) {
					c = 0.0f;
				} else if (pspYabhStart > growthFaitDetails.getMixedCoefficient(0)) {
					float t1 = pspYabhStart - growthFaitDetails.getMixedCoefficient(0);
					float t2 = growthFaitDetails.getMixedCoefficient(1) - growthFaitDetails.getMixedCoefficient(0);
					float t3 = growthFaitDetails.getMixedCoefficient(2);
					c = 1.0f - FloatMath.pow(t1 / t2, t3);
				}
				baGrowth = c * baGrowthEmpiricalModel + (1.0f - c) * baGrowthFiatModel;
			}
		}

		baUpperBound = baUpperBound / EstimationMethods.EMPIRICAL_OCCUPANCY;
		var baLimit = Math.max(baUpperBound, baStart);

		// Enforce upper limit on growth
		if (baStart + baGrowth > baLimit) {
			baGrowth = Math.max(baLimit - baStart, 0.0f);
		}

		// Undocumented check to prevent negative growth that causes BA to go to less than
		// 1.0. It is doubtful that this condition will ever occur...
		if (baGrowth < 0.0f && baStart + baGrowth < 1.0f) {
			baGrowth = -baStart + 1.0f;
		}

		return baGrowth;
	}

	/**
	 * EMP121. Function that returns the basal area growth calculated using the empirical model.
	 *
	 * @param speciesBasalAreaProportions the proportion by basal area of each of the polygon's species
	 * @param baStart                     basal area of primary layer
	 * @param pspYabhStart                primary species years at breast height or more
	 * @param pspDhStart                  primary species dominant height
	 * @param baYieldStart                basal area yield at start of period
	 * @param baYieldEnd                  basal area yield at end of period
	 *
	 * @return the change in primary layer basal area from start to start + 1 year
	 */
	private float calculateBasalAreaGrowthEmpirical(
			float[] speciesBasalAreaProportions, float baStart, float pspYabhStart, float pspDhStart,
			float baYieldStart, float baYieldEnd
	) {

		pspYabhStart = Math.max(pspYabhStart, 1.0f);
		if (pspYabhStart > 999.0f) {
			pspYabhStart = 999.0f;
		}

		var basalAreaGrowthEmpiricalCoefficients = fps.fcm.getBasalAreaGrowthEmpiricalCoefficients();

		String becZoneAlias = fps.getPrimaryLayerProcessingState().getBecZone().getAlias();
		String firstSpecies = fps.fcm.getGenusDefinitionMap().getByIndex(1).getAlias();
		var firstSpeciesBaGrowthCoe = basalAreaGrowthEmpiricalCoefficients.get(becZoneAlias, firstSpecies);

		float b0 = firstSpeciesBaGrowthCoe.get(0);
		float b1 = firstSpeciesBaGrowthCoe.get(1);
		float b2 = firstSpeciesBaGrowthCoe.get(2);
		float b3 = firstSpeciesBaGrowthCoe.get(3);
		float b4 = 0.0f;
		float b5 = 0.0f;
		float b6 = firstSpeciesBaGrowthCoe.get(6);
		float b7 = firstSpeciesBaGrowthCoe.get(7);

		for (int i = 1; i <= fps.getPrimaryLayerProcessingState().getNSpecies(); i++) {
			String speciesAlias = fps.getPrimaryLayerProcessingState().getBank().speciesNames[i];
			var baGrowthCoe = basalAreaGrowthEmpiricalCoefficients.get(becZoneAlias, speciesAlias);
			b4 += speciesBasalAreaProportions[i] * baGrowthCoe.getCoe(4);
			b5 += speciesBasalAreaProportions[i] * baGrowthCoe.getCoe(5);
		}

		b4 = Math.max(b4, 0.0f);
		b5 = Math.min(b5, 0.0f);

		float term1;
		if (pspDhStart > b0) {
			term1 = 1.0f - FloatMath.exp(b1 * (pspDhStart - b0));
		} else {
			term1 = 0.0f;
		}

		float fLogIt = -0.05f * (pspYabhStart - 350.0f);
		float term2a = FloatMath.exp(fLogIt) / (1.0f + FloatMath.exp(fLogIt));
		float term2 = b2 * FloatMath.pow(pspDhStart / 20.0f, b3) * term2a;
		float term3 = b4 * FloatMath.exp(b5 * pspYabhStart);

		float term4;
		float basalAreaYieldDelta = baYieldEnd - baYieldStart;
		if (basalAreaYieldDelta > 0.0) {
			term4 = b6 * FloatMath.pow(basalAreaYieldDelta, b7);
		} else {
			term4 = 0.0f;
		}

		float basalAreaDelta = term1 * (term2 + term3) + term4;

		// An undocumented check to prevent negative growth that causes BA to go to
		// less than 1.0. It is doubtful that this condition will ever occur.
		if (basalAreaDelta < 0.0 && baStart + basalAreaDelta < 1.0f) {
			basalAreaDelta = -baStart + 1.0f;
		}

		return basalAreaDelta;
	}

	/**
	 * UPPERGEN(1, BATOP98, DQTOP98) for basal area
	 */
	private float growBasalAreaUpperBound() {

		LayerProcessingState lps = fps.getPrimaryLayerProcessingState();

		int debugSetting4Value = fps.fcm.getDebugSettings()
				.getValue(ForwardDebugSettings.Vars.PER_SPECIES_AND_REGION_MAX_BREAST_HEIGHT_4);
		if (debugSetting4Value > 0) {
			var upperBoundsCoefficients = fps.fcm.getUpperBoundsCoefficients();
			Region region = lps.getBecZone().getRegion();
			int primarySpeciesIndex = lps.getPrimarySpeciesIndex();
			return upperBoundsCoefficients.get(region, lps.getBank().speciesNames[primarySpeciesIndex], 1);
		} else {
			var primarySpeciesGroupNumber = lps.getPrimarySpeciesGroupNumber();
			return fps.fcm.getUpperBounds().get(primarySpeciesGroupNumber).getCoe(UpperBoundsParser.BA_INDEX);
		}
	}

	/**
	 * UPPERGEN(1, BATOP98, DQTOP98) for quad-mean-diameter
	 */
	private float growQuadraticMeanDiameterUpperBound() {

		LayerProcessingState lps = fps.getPrimaryLayerProcessingState();

		int debugSetting4Value = fps.fcm.getDebugSettings()
				.getValue(ForwardDebugSettings.Vars.PER_SPECIES_AND_REGION_MAX_BREAST_HEIGHT_4);
		if (debugSetting4Value > 0) {

			var upperBoundsCoefficients = fps.fcm.getUpperBoundsCoefficients();
			Region region = lps.getBecZone().getRegion();
			int primarySpeciesIndex = lps.getPrimarySpeciesIndex();
			return upperBoundsCoefficients.get(region, lps.getBank().speciesNames[primarySpeciesIndex], 2);
		} else {
			var primarySpeciesGroupNumber = fps.getPrimaryLayerProcessingState().getPrimarySpeciesGroupNumber();
			return fps.fcm.getUpperBounds().get(primarySpeciesGroupNumber).getCoe(UpperBoundsParser.DQ_INDEX);
		}
	}

	/**
	 * HDGROW - calculate growth in dominant height from the current dominant height and the parameters needed to do the
	 * computation
	 *
	 * @param spDhStart           dominant height at the start of the growth period
	 * @param siteCurveNumber     site curve number, used to find the site index equation
	 * @param siStart
	 * @param yearsToBreastHeight for the given species
	 *
	 * @return the difference in dominant height from the beginning to the end of the growth period
	 * @throws ProcessingException
	 */
	float calculateDominantHeightDelta(float spDhStart, int siteCurveNumber, float siStart, float yearsToBreastHeight)
			throws ProcessingException {

		SiteCurveAgeMaximum scAgeMaximums = fps.fcm.getMaximumAgeBySiteCurveNumber().get(siteCurveNumber);
		Region region = fps.getPrimaryLayerProcessingState().getBank().getBecZone().getRegion();

		if (siteCurveNumber == VdypEntity.MISSING_INTEGER_VALUE) {
			throw new ProcessingException("No SiteCurveNumber supplied");
		}

		var siteIndexEquation = SiteIndexEquation.getByIndex(siteCurveNumber);

		if (spDhStart <= 1.3) {
			throw new ProcessingException(
					MessageFormat.format("(current) DominantHeight {0} is out of range (must be above 1.3)", spDhStart)
			);
		}

		final SiteIndexAgeType ageType = SiteIndexAgeType.SI_AT_BREAST;

		double siStart_d = siStart;
		double dhStart_d = spDhStart;
		double yearsToBreastHeight_d = yearsToBreastHeight;

		double ageStart;
		try {
			ageStart = SiteTool
					.heightAndSiteIndexToAge(siteIndexEquation, dhStart_d, ageType, siStart_d, yearsToBreastHeight_d);
		} catch (CommonCalculatorException e) {
			throw new ProcessingException(
					MessageFormat.format(
							"Encountered exception when calling heightAndSiteIndexToAge({0}, {1}, {2}, {3}, {4})",
							siteIndexEquation, dhStart_d, ageType, siStart_d, yearsToBreastHeight_d
					), e
			);
		}

		if (ageStart <= 0.0d) {
			if (dhStart_d > siStart_d) {
				return 0.0f /* no growth */;
			} else {
				throw new ProcessingException(
						MessageFormat.format("currentBreastHeightAge value {0} must be positive", ageStart)
				);
			}
		}

		double ageEnd = ageStart + 1.0f;

		// If we are past the total age limit for site curve, assign no growth. If we are almost there, go
		// slightly past the limit (by .01 yr). Once there, we should stop growing. The TOTAL age limit was
		// stored so we must calculate a BH age limit first...

		float ageLimitInYears = scAgeMaximums.getAgeMaximum(region);

		float breastHeightAgeLimitInYears = 0.0f;
		if (ageLimitInYears > 0) {
			breastHeightAgeLimitInYears = ageLimitInYears - yearsToBreastHeight;
		}

		if (ageStart <= breastHeightAgeLimitInYears || scAgeMaximums.getT1() <= 0.0f) {

			float yearPart = 1.0f;

			if (scAgeMaximums.getT1() <= 0.0f) {

				if (breastHeightAgeLimitInYears > 0.0f && ageEnd > breastHeightAgeLimitInYears) {
					if (ageStart > breastHeightAgeLimitInYears) {
						return 0.0f /* no growth */;
					}

					yearPart = (float) (breastHeightAgeLimitInYears - ageStart + 0.01);
					ageEnd = ageStart + yearPart;
				}
			}

			// The above code to find ages allows errors up to .005 m. At high ages with some
			// species this can correspond to a half year. Therefore, AGED1 can not be assumed to
			// correspond to HDD1. Find a new HDD1 to at least get the increment correct.

			double currentDominantHeight = ageAndSiteIndexToHeight(
					siteIndexEquation, ageStart, ageType, siStart_d, yearsToBreastHeight_d
			);

			double nextDominantHeight = ageAndSiteIndexToHeight(
					siteIndexEquation, ageEnd, ageType, siStart_d, yearsToBreastHeight_d, r -> r >= 0.0
			);

			if (nextDominantHeight < currentDominantHeight && yearPart == 1.0) {
				// Rounding error in site routines?
				if (Math.abs(currentDominantHeight - nextDominantHeight) < 0.01) {
					return 0.0f /* no growth */;
				} else {
					throw new ProcessingException(
							MessageFormat.format(
									"New dominant height {0} is less than the current dominant height {1}",
									nextDominantHeight, currentDominantHeight
							)
					);
				}
			}

			return (float) (nextDominantHeight - currentDominantHeight);

		} else {
			// We are in a special extension of the curve. Derive the new curve form and then
			// compute the answer.

			double breastHeightAgeLimitInYears_d = breastHeightAgeLimitInYears;

			double currentDominantHeight = ageAndSiteIndexToHeight(
					siteIndexEquation, breastHeightAgeLimitInYears_d, ageType, siStart_d, yearsToBreastHeight_d
			);

			breastHeightAgeLimitInYears_d += 1.0;

			double nextDominantHeight = ageAndSiteIndexToHeight(
					siteIndexEquation, breastHeightAgeLimitInYears_d, ageType, siStart_d, yearsToBreastHeight_d
			);

			float rate = (float) (nextDominantHeight - currentDominantHeight);
			if (rate < 0.0005f) {
				rate = 0.0005f;
			}

			float a = FloatMath.log(0.5f) / scAgeMaximums.getT1();
			float y = (float) currentDominantHeight;
			// Model is:
			// Y = y - rate/a * (1 - exp(a * t)) where t = AGE - BHAGELIM
			// Solve for t:
			// 1 - exp(a * t) = (y - dominantHeight) * a/rate
			// -exp(a * t) = (y - dominantHeight) * a/rate - 1
			// exp(a * t) = (dominantHeight - y) * a/rate + 1
			// a * t = ln(1 + (dominantHeight - y) * a/rate)
			// t = ln(1 + (dominantHeight - y) * a/rate) / a
			float t;
			if (spDhStart > y) {
				float term = 1.0f + (spDhStart - y) * a / rate;
				if (term <= 1.0e-7) {
					return 0.0f;
				}
				t = FloatMath.log(term) / a;
			} else {
				t = 0.0f;
			}

			if (t > scAgeMaximums.getT2()) {
				return 0.0f;
			} else {
				return rate / a * (-FloatMath.exp(a * t) + FloatMath.exp(a * (t + 1.0f)));
			}
		}
	}

	private static double ageAndSiteIndexToHeight(
			SiteIndexEquation curve, double age, SiteIndexAgeType ageType, double siteIndex, double years2BreastHeight,
			Function<Double, Boolean> checkResultValidity
	) throws ProcessingException {
		Double r = ageAndSiteIndexToHeight(curve, age, ageType, siteIndex, years2BreastHeight);
		if (!checkResultValidity.apply(r)) {
			throw new ProcessingException(
					MessageFormat.format(
							"SiteTool.ageAndSiteIndexToHeight({0}, {1}, {2}, {3}, {4}) returned {5}", curve, age,
							ageType, siteIndex, years2BreastHeight, r
					)
			);
		}

		return r;
	}

	private static double ageAndSiteIndexToHeight(
			SiteIndexEquation curve, double age, SiteIndexAgeType ageType, double siteIndex, double years2BreastHeight
	) throws ProcessingException {
		try {
			return SiteTool.ageAndSiteIndexToHeight(curve, age, ageType, siteIndex, years2BreastHeight);
		} catch (CommonCalculatorException e) {
			throw new ProcessingException(
					MessageFormat.format(
							"SiteTool.ageAndSiteIndexToHeight({0}, {1}, {2}, {3}, {4}) threw exception", curve, age,
							ageType, siteIndex, years2BreastHeight
					), e
			);
		}
	}

<<<<<<< HEAD
	@SuppressWarnings({ "java:S3776", "java:S128" // This is using case fall through. The lack of breaks is intentional.
	})
=======
>>>>>>> 238bd6bf
	private void writeCurrentPolygon(int startYear, int currentYear, int endYear) throws ProcessingException {

		try {
			outputWriter.ifPresent((o) -> {
				var polygon = fps.updatePolygon();

				logger.info("Writing polygon {} for year {}", polygon, currentYear);

				int controlVariable4Value = fps.fcm.getForwardControlVariables()
						.getControlVariable(ControlVariable.OUTPUT_FILES_4);

				switch (controlVariable4Value) {
				case 0: {
					/* never write output */
					return;
				}
				case 1: {
					/* write only first growth period */
					if (currentYear != startYear) {
						return;
					}
				}
				case 2: {
					/* write only first and last growth periods */
					if (currentYear != startYear && currentYear != endYear) {
						return;
					}
				}
				case 4: {
					/* write only the first, every tenth subsequent, and the last periods */
					if ( (currentYear - startYear) % 10 != 0 && currentYear != endYear) {
						return;
					}
				}
				case 3: {
					break;
				}
				default:
					throw new RuntimeProcessingException(
							new ProcessingException(
									MessageFormat
											.format("Invalid value for control variable 4: {0}", controlVariable4Value)
							)
					);
				}

				try {
					o.writePolygonWithSpeciesAndUtilizationForYear(polygon, currentYear);
				} catch (IOException e) {
					throw new RuntimeProcessingException(new ProcessingException(e));
				}
			});
		} catch (RuntimeProcessingException e) {
			throw e.getCause();
		}
	}

	private static final float[] DEFAULT_QUAD_MEAN_DIAMETERS = new float[] { Float.NaN, 10.0f, 15.0f, 20.0f, 25.0f };
	private static final float V_BASE_MIN = 0.1f;
	private static final float B_BASE_MIN = 0.01f;

	/**
	 * CVSET1 - computes cvVolume, cvBasalArea, cvQuadraticMeanDiameter and cvSmall and assigns them to the current
	 * LayerProcessingState.
	 *
	 * @throws ProcessingException
	 */
	@SuppressWarnings("unchecked")
	void setCompatibilityVariables() throws ProcessingException {

		Coefficients aAdjust = new Coefficients(new float[] { 0.0f, 0.0f, 0.0f, 0.0f }, 1);

		var growthDetails = fps.fcm.getForwardControlVariables();
		var lps = fps.getPrimaryLayerProcessingState();
		Bank bank = lps.getBank();

		// Note: L1COM2 (INL1VGRP, INL1DGRP, INL1BGRP) is initialized when
		// PolygonProcessingState (volumeEquationGroups, decayEquationGroups
		// breakageEquationGroups, respectively) is constructed. Copying
		// the values into LCOM1 is not necessary. Note, however, that
		// VolumeEquationGroup 10 is mapped to 11 (VGRPFIND) - this is done
		// when volumeEquationGroups is built (i.e., when the equivalent to
		// INL1VGRP is built, rather than when LCOM1 VGRPL is built in the
		// original code.)

		var cvVolume = new MatrixMap3[lps.getNSpecies() + 1];
		var cvBasalArea = new MatrixMap2[lps.getNSpecies() + 1];
		var cvQuadraticMeanDiameter = new MatrixMap2[lps.getNSpecies() + 1];
		var cvSmall = new HashMap[lps.getNSpecies() + 1];

		for (int s : lps.getIndices()) {

			String genusName = bank.speciesNames[s];

			float spLoreyHeight_All = bank.loreyHeights[s][UtilizationClass.ALL.ordinal()];

			UtilizationVector basalAreas = Utils.utilizationVector();
			UtilizationVector wholeStemVolumes = Utils.utilizationVector();
			UtilizationVector closeUtilizationVolumes = Utils.utilizationVector();
			UtilizationVector closeUtilizationVolumesNetOfDecay = Utils.utilizationVector();
			UtilizationVector closeUtilizationVolumesNetOfDecayAndWaste = Utils.utilizationVector();
			UtilizationVector quadMeanDiameters = Utils.utilizationVector();
			UtilizationVector treesPerHectare = Utils.utilizationVector();

			cvVolume[s] = new MatrixMap3Impl<UtilizationClass, VolumeVariable, LayerType, Float>(
					UtilizationClass.UTIL_CLASSES, VolumeVariable.ALL, LayerType.ALL_USED, (k1, k2, k3) -> 0f
			);
			cvBasalArea[s] = new MatrixMap2Impl<UtilizationClass, LayerType, Float>(
					UtilizationClass.UTIL_CLASSES, LayerType.ALL_USED, (k1, k2) -> 0f
			);
			cvQuadraticMeanDiameter[s] = new MatrixMap2Impl<UtilizationClass, LayerType, Float>(
					UtilizationClass.UTIL_CLASSES, LayerType.ALL_USED, (k1, k2) -> 0f
			);

			for (UtilizationClass uc : UtilizationClass.ALL_BUT_SMALL) {

				basalAreas.setCoe(uc.index, bank.basalAreas[s][uc.ordinal()]);
				wholeStemVolumes.setCoe(uc.index, bank.wholeStemVolumes[s][uc.ordinal()]);
				closeUtilizationVolumes.setCoe(uc.index, bank.closeUtilizationVolumes[s][uc.ordinal()]);
				closeUtilizationVolumesNetOfDecay.setCoe(uc.index, bank.cuVolumesMinusDecay[s][uc.ordinal()]);
				closeUtilizationVolumesNetOfDecayAndWaste
						.setCoe(uc.index, bank.cuVolumesMinusDecayAndWastage[s][uc.ordinal()]);

				quadMeanDiameters.setCoe(uc.index, bank.quadMeanDiameters[s][uc.ordinal()]);
				if (uc != UtilizationClass.ALL && quadMeanDiameters.getCoe(uc.index) <= 0.0f) {
					quadMeanDiameters.setCoe(uc.index, DEFAULT_QUAD_MEAN_DIAMETERS[uc.ordinal()]);
				}
			}

			for (UtilizationClass uc : UtilizationClass.UTIL_CLASSES) {

				float adjustment;
				float baseVolume;

				// Volume less decay and waste
				adjustment = 0.0f;
				baseVolume = bank.cuVolumesMinusDecay[s][uc.ordinal()];

				if (growthDetails.allowCalculation(baseVolume, V_BASE_MIN, (l, r) -> l > r)) {

					// EMP094
					fps.estimators.estimateNetDecayAndWasteVolume(
							lps.getBecZone().getRegion(), uc, aAdjust, bank.speciesNames[s], spLoreyHeight_All,
							quadMeanDiameters, closeUtilizationVolumes, closeUtilizationVolumesNetOfDecay,
							closeUtilizationVolumesNetOfDecayAndWaste
					);

					float actualVolume = bank.cuVolumesMinusDecayAndWastage[s][uc.ordinal()];
					float staticVolume = closeUtilizationVolumesNetOfDecayAndWaste.getCoe(uc.index);
					adjustment = calculateCompatibilityVariable(actualVolume, baseVolume, staticVolume);
				}

				cvVolume[s]
						.put(uc, VolumeVariable.CLOSE_UTIL_VOL_LESS_DECAY_LESS_WASTAGE, LayerType.PRIMARY, adjustment);

				// Volume less decay
				adjustment = 0.0f;
				baseVolume = bank.closeUtilizationVolumes[s][uc.ordinal()];

				if (growthDetails.allowCalculation(baseVolume, V_BASE_MIN, (l, r) -> l > r)) {

					// EMP093
					int decayGroup = lps.getDecayEquationGroups()[s];
					fps.estimators.estimateNetDecayVolume(
							bank.speciesNames[s], lps.getBecZone().getRegion(), uc, aAdjust, decayGroup,
							lps.getPrimarySpeciesAgeAtBreastHeight(), quadMeanDiameters, closeUtilizationVolumes,
							closeUtilizationVolumesNetOfDecay
					);

					float actualVolume = bank.cuVolumesMinusDecay[s][uc.ordinal()];
					float staticVolume = closeUtilizationVolumesNetOfDecay.getCoe(uc.index);
					adjustment = calculateCompatibilityVariable(actualVolume, baseVolume, staticVolume);
				}

				cvVolume[s].put(uc, VolumeVariable.CLOSE_UTIL_VOL_LESS_DECAY, LayerType.PRIMARY, adjustment);

				// Volume
				adjustment = 0.0f;
				baseVolume = bank.wholeStemVolumes[s][uc.ordinal()];

				if (growthDetails.allowCalculation(baseVolume, V_BASE_MIN, (l, r) -> l > r)) {

					// EMP092
					int volumeGroup = lps.getVolumeEquationGroups()[s];
					fps.estimators.estimateCloseUtilizationVolume(
							uc, aAdjust, volumeGroup, spLoreyHeight_All, quadMeanDiameters, wholeStemVolumes,
							closeUtilizationVolumes
					);

					float actualVolume = bank.closeUtilizationVolumes[s][uc.ordinal()];
					float staticVolume = closeUtilizationVolumes.getCoe(uc.index);
					adjustment = calculateCompatibilityVariable(actualVolume, baseVolume, staticVolume);
				}

				cvVolume[s].put(uc, VolumeVariable.CLOSE_UTIL_VOL, LayerType.PRIMARY, adjustment);
			}

			int primarySpeciesVolumeGroup = lps.getVolumeEquationGroups()[s];
			float primarySpeciesQMDAll = bank.quadMeanDiameters[s][UC_ALL_INDEX];
			var wholeStemVolume = bank.treesPerHectare[s][UC_ALL_INDEX] * fps.estimators
					.estimateWholeStemVolumePerTree(primarySpeciesVolumeGroup, spLoreyHeight_All, primarySpeciesQMDAll);

			wholeStemVolumes.setCoe(UC_ALL_INDEX, wholeStemVolume);

			fps.estimators.estimateWholeStemVolume(
					UtilizationClass.ALL, 0.0f, primarySpeciesVolumeGroup, spLoreyHeight_All, quadMeanDiameters,
					basalAreas, wholeStemVolumes
			);

			for (UtilizationClass uc : UtilizationClass.UTIL_CLASSES) {
				float adjustment = 0.0f;
				float basalArea = basalAreas.getCoe(uc.index);
				if (growthDetails.allowCalculation(basalArea, B_BASE_MIN, (l, r) -> l > r)) {
					adjustment = calculateWholeStemVolume(
							bank.wholeStemVolumes[s][uc.ordinal()], basalArea, wholeStemVolumes.getCoe(uc.index)
					);
				}

				cvVolume[s].put(uc, VolumeVariable.WHOLE_STEM_VOL, LayerType.PRIMARY, adjustment);
			}

			fps.estimators.estimateQuadMeanDiameterByUtilization(lps.getBecZone(), quadMeanDiameters, genusName);

			fps.estimators.estimateBaseAreaByUtilization(lps.getBecZone(), quadMeanDiameters, basalAreas, genusName);

			// Calculate trees-per-hectare per utilization
			treesPerHectare.setCoe(UtilizationClass.ALL.index, bank.treesPerHectare[s][UC_ALL_INDEX]);
			for (UtilizationClass uc : UtilizationClass.UTIL_CLASSES) {
				treesPerHectare.setCoe(
						uc.index,
						BaseAreaTreeDensityDiameter
								.treesPerHectare(basalAreas.getCoe(uc.index), quadMeanDiameters.getCoe(uc.index))
				);
			}

			ReconcilationMethods.reconcileComponents(basalAreas, treesPerHectare, quadMeanDiameters);

			for (UtilizationClass uc : UtilizationClass.UTIL_CLASSES) {
				float baCvValue = bank.basalAreas[s][uc.ordinal()] - basalAreas.getCoe(uc.index);
				cvBasalArea[s].put(uc, LayerType.PRIMARY, baCvValue);

				float originalQmd = bank.quadMeanDiameters[s][uc.ordinal()];
				float adjustedQmd = quadMeanDiameters.getCoe(uc.index);

				float qmdCvValue;
				if (growthDetails.allowCalculation(() -> originalQmd < B_BASE_MIN)) {
					qmdCvValue = 0.0f;
				} else if (originalQmd > 0 && adjustedQmd > 0) {
					qmdCvValue = originalQmd - adjustedQmd;
				} else {
					qmdCvValue = 0.0f;
				}

				cvQuadraticMeanDiameter[s].put(uc, LayerType.PRIMARY, qmdCvValue);
			}

			// Small components

			cvSmall[s] = calculateSmallCompatibilityVariables(s, growthDetails);
		}

		lps.setCompatibilityVariableDetails(cvVolume, cvBasalArea, cvQuadraticMeanDiameter, cvSmall);
	}

	/**
	 * Function that calculates values for the small component compatibility variables and returns the result.
	 *
	 * @param speciesIndex            the index of the species for which this operation is to be performed
	 * @param forwardControlVariables the control variables for this run
	 *
	 * @throws ProcessingException
	 */
	private HashMap<UtilizationClassVariable, Float>
			calculateSmallCompatibilityVariables(int speciesIndex, ForwardControlVariables forwardControlVariables)
					throws ProcessingException {

		var lps = fps.getPrimaryLayerProcessingState();
		Bank bank = lps.getBank();

		Region region = lps.getBecZone().getRegion();
		String speciesName = bank.speciesNames[speciesIndex];

		float spLoreyHeight_All = bank.loreyHeights[speciesIndex][UC_ALL_INDEX]; // HLsp
		float spQuadMeanDiameter_All = bank.quadMeanDiameters[speciesIndex][UC_ALL_INDEX]; // DQsp

		// this WHOLE operation on Actual BA's, not 100% occupancy.
		// TODO: verify this: float fractionAvailable = polygon.getPercentForestLand();
		float spBaseArea_All = bank.basalAreas[speciesIndex][UC_ALL_INDEX] /* * fractionAvailable */; // BAsp

		// EMP080
		float smallProbability = smallComponentProbability(speciesName, spLoreyHeight_All, region); // PROBsp

		// EMP081
		float conditionalExpectedBaseArea = calculateSmallComponentConditionalExpectedBasalArea(
				speciesName, spBaseArea_All, spLoreyHeight_All, region
		); // BACONDsp

		// TODO (see previous TODO): conditionalExpectedBaseArea /= fractionAvailable;

		float spBaSmall = smallProbability * conditionalExpectedBaseArea;

		// EMP082
		float spDqSmall = smallComponentQuadMeanDiameter(speciesName, spLoreyHeight_All); // DQSMsp

		// EMP085
		float spLhSmall = smallComponentLoreyHeight(speciesName, spLoreyHeight_All, spDqSmall, spQuadMeanDiameter_All); // HLSMsp

		// EMP086
		float spMeanVolumeSmall = meanVolumeSmall(speciesName, spLhSmall, spDqSmall); // VMEANSMs

		var spCvSmall = new HashMap<UtilizationClassVariable, Float>();

		float spInputBasalArea_Small = bank.basalAreas[speciesIndex][UC_SMALL_INDEX];
		spCvSmall.put(UtilizationClassVariable.BASAL_AREA, spInputBasalArea_Small - spBaSmall);

		if (forwardControlVariables.allowCalculation(spInputBasalArea_Small, B_BASE_MIN, (l, r) -> l > r)) {
			float spInputQuadMeanDiameter_Small = bank.quadMeanDiameters[speciesIndex][UC_SMALL_INDEX];
			spCvSmall.put(UtilizationClassVariable.QUAD_MEAN_DIAMETER, spInputQuadMeanDiameter_Small - spDqSmall);
		} else {
			spCvSmall.put(UtilizationClassVariable.QUAD_MEAN_DIAMETER, 0.0f);
		}

		float spInputLoreyHeight_Small = bank.loreyHeights[speciesIndex][UC_SMALL_INDEX];
		if (spInputLoreyHeight_Small > 1.3f && spLhSmall > 1.3f && spInputBasalArea_Small > 0.0f) {
			float cvLoreyHeight = FloatMath.log( (spInputLoreyHeight_Small - 1.3f) / (spLhSmall - 1.3f));
			spCvSmall.put(UtilizationClassVariable.LOREY_HEIGHT, cvLoreyHeight);
		} else {
			spCvSmall.put(UtilizationClassVariable.LOREY_HEIGHT, 0.0f);
		}

		float spInputWholeStemVolume_Small = bank.wholeStemVolumes[speciesIndex][UC_SMALL_INDEX];
		if (spInputWholeStemVolume_Small > 0.0f && spMeanVolumeSmall > 0.0f
				&& forwardControlVariables.allowCalculation(spInputBasalArea_Small, B_BASE_MIN, (l, r) -> l >= r)) {

			float spInputTreePerHectare_Small = bank.treesPerHectare[speciesIndex][UC_SMALL_INDEX];

			var spWsVolumeSmall = FloatMath
					.log(spInputWholeStemVolume_Small / spInputTreePerHectare_Small / spMeanVolumeSmall);
			spCvSmall.put(UtilizationClassVariable.WHOLE_STEM_VOLUME, spWsVolumeSmall);

		} else {
			spCvSmall.put(UtilizationClassVariable.WHOLE_STEM_VOLUME, 0.0f);
		}

		return spCvSmall;
	}

	/**
	 * EMP080 - calculate the small component probability of the species with <code>speciesAlias</code>, the given Lorey
	 * height and in the given <code>region</code>.
	 *
	 * @param speciesAlias the species' alias
	 * @param loreyHeight  current Lorey height of the stand
	 * @param region       the stand's region
	 * @return as described
	 */
	private float smallComponentProbability(String speciesAlias, float loreyHeight, Region region) {
		LayerProcessingState lps = fps.getPrimaryLayerProcessingState();

		Coefficients coe = fps.fcm.getSmallComponentProbabilityCoefficients().get(speciesAlias);

		// EQN 1 in IPSJF118.doc

		float a0 = coe.getCoe(1);
		float a1 = coe.getCoe(2);
		float a2 = coe.getCoe(3);
		float a3 = coe.getCoe(4);

		a1 = (region == Region.COASTAL) ? a1 : 0.0f;

		float logit = a0 + //
				a1 + //
				a2 * lps.getBank().yearsAtBreastHeight[lps.getPrimarySpeciesIndex()] + //
				a3 * loreyHeight;

		float result = exp(logit) / (1.0f + exp(logit));

		return result;
	}

	/**
	 * EMP081 - calculate the conditional expected small component basal area. See IPSJF118.doc, equation 3.
	 *
	 * @param sp0Name the species group name
	 * @param spBaEnd the species UC 0 (all) basal area
	 * @param spLhEnd the species UC 0 (all) Lorey height
	 * @param region  the region in which the calculation is occurring
	 * @return as described
	 */
	private float calculateSmallComponentConditionalExpectedBasalArea(
			String sp0Name, float spBaEnd, float spLhEnd, Region region
	) {
		Coefficients coe = fps.fcm.getSmallComponentBasalAreaCoefficients().get(sp0Name);

		float a0 = coe.getCoe(1);
		float a1 = coe.getCoe(2);
		float a2 = coe.getCoe(3);
		float a3 = coe.getCoe(4);

		float regionMultiplier = region == Region.COASTAL ? 1.0f : 0.0f;

		// FIXME due to a bug in VDYP7 it always treats this as interior. Replicating
		// that for now.
		regionMultiplier = 0f;

		float result = (a0 + a1 * regionMultiplier + a2 * spBaEnd) * exp(a3 * spLhEnd);
		result = max(result, 0f);

		return result;
	}

	// EMP082
	private float smallComponentQuadMeanDiameter(String speciesName, float loreyHeight) {
		Coefficients coe = fps.fcm.getSmallComponentQuadMeanDiameterCoefficients().get(speciesName);

		// EQN 5 in IPSJF118.doc

		float a0 = coe.getCoe(1);
		float a1 = coe.getCoe(2);

		float logit = a0 + a1 * loreyHeight;

		return 4.0f + 3.5f * exp(logit) / (1.0f + exp(logit));
	}

	// EMP085
	private float smallComponentLoreyHeight(
			String speciesName, float speciesLoreyHeight_All, float quadMeanDiameterSpecSmall,
			float speciesQuadMeanDiameter_All
	) {
		Coefficients coe = fps.fcm.getSmallComponentLoreyHeightCoefficients().get(speciesName);

		// EQN 1 in IPSJF119.doc

		float a0 = coe.getCoe(1);
		float a1 = coe.getCoe(2);

		var result = 1.3f + (speciesLoreyHeight_All - 1.3f) //
				* exp(a0 * (pow(quadMeanDiameterSpecSmall, a1) - pow(speciesQuadMeanDiameter_All, a1)));

		return result;
	}

	// EMP086
	private float meanVolumeSmall(String speciesName, float spHlSmall, float spDqSmall) {
		Coefficients coe = fps.fcm.getSmallComponentWholeStemVolumeCoefficients().get(speciesName);

		// EQN 1 in IPSJF119.doc

		float a0 = coe.getCoe(1);
		float a1 = coe.getCoe(2);
		float a2 = coe.getCoe(3);
		float a3 = coe.getCoe(4);

		return exp(a0 + a1 * log(spDqSmall) + a2 * log(spHlSmall) + a3 * spDqSmall);
	}

	private static float calculateCompatibilityVariable(float actualVolume, float baseVolume, float staticVolume) {

		float staticRatio = staticVolume / baseVolume;
		float staticLogit;
		if (staticRatio <= 0.0f) {
			staticLogit = -7.0f;
		} else if (staticRatio >= 1.0f) {
			staticLogit = 7.0f;
		} else {
			staticLogit = clamp(log(staticRatio / (1.0f - staticRatio)), -7.0f, 7.0f);
		}

		float actualRatio = actualVolume / baseVolume;
		float actualLogit;
		if (actualRatio <= 0.0f) {
			actualLogit = -7.0f;
		} else if (actualRatio >= 1.0f) {
			actualLogit = 7.0f;
		} else {
			actualLogit = clamp(log(actualRatio / (1.0f - actualRatio)), -7.0f, 7.0f);
		}

		return actualLogit - staticLogit;
	}

	private static float calculateWholeStemVolume(float actualVolume, float basalArea, float staticVolume) {

		float staticRatio = staticVolume / basalArea;
		float staticLogit;
		if (staticRatio <= 0.0f) {
			staticLogit = -2.0f;
		} else {
			staticLogit = log(staticRatio);
		}

		float actualRatio = actualVolume / basalArea;
		float actualLogit;
		if (actualRatio <= 0.0f) {
			actualLogit = -2.0f;
		} else {
			actualLogit = log(actualRatio);
		}

		return actualLogit - staticLogit;
	}

	/**
	 * VHDOM1 METH_H = 2, METH_A = 2, METH_SI = 2.
	 *
	 * @param lps             layer processing state
	 * @param hl1Coefficients the configured dominant height recalculation coefficients
	 *
	 * @throws ProcessingException
	 */
	static void calculateDominantHeightAgeSiteIndex(
			LayerProcessingState lps, MatrixMap2<String, Region, Coefficients> hl1Coefficients
	) throws ProcessingException {

		Bank bank = lps.getBank();

		// Calculate primary species values
		int primarySpeciesIndex = lps.getPrimarySpeciesIndex();

		// (1) Dominant Height
		float primarySpeciesDominantHeight = bank.dominantHeights[primarySpeciesIndex];
		if (Float.isNaN(primarySpeciesDominantHeight)) {
			float loreyHeight = bank.loreyHeights[primarySpeciesIndex][UC_ALL_INDEX];
			if (Float.isNaN(loreyHeight)) {
				throw new ProcessingException(
						MessageFormat.format(
								"Neither dominant nor lorey height[All] is available for primary species {}",
								bank.speciesNames[primarySpeciesIndex]
						), 2
				);
			}

			// Estimate dominant height from the lorey height
			String primarySpeciesAlias = bank.speciesNames[primarySpeciesIndex];
			Region primarySpeciesRegion = lps.getBecZone().getRegion();

			var coefficients = hl1Coefficients.get(primarySpeciesAlias, primarySpeciesRegion);
			float a0 = coefficients.getCoe(1);
			float a1 = coefficients.getCoe(2);
			float a2 = coefficients.getCoe(3);

			float treesPerHectare = bank.treesPerHectare[primarySpeciesIndex][UC_ALL_INDEX];
			float hMult = a0 - a1 + a1 * FloatMath.exp(a2 * (treesPerHectare - 100.0f));

			primarySpeciesDominantHeight = 1.3f + (loreyHeight - 1.3f) / hMult;
		}

		// (2) Age (total, years at breast height, years to breast height
		float primarySpeciesTotalAge = bank.ageTotals[primarySpeciesIndex];
		float primarySpeciesYearsAtBreastHeight = bank.yearsAtBreastHeight[primarySpeciesIndex];
		float primarySpeciesYearsToBreastHeight = bank.yearsToBreastHeight[primarySpeciesIndex];

		Optional<Integer> activeIndex = Optional.empty();

		if (Float.isNaN(primarySpeciesTotalAge)) {

			if (lps.hasSecondarySpeciesIndex() && !Float.isNaN(bank.ageTotals[lps.getSecondarySpeciesIndex()])) {
				activeIndex = Optional.of(lps.getSecondarySpeciesIndex());
			} else {
				for (int i = 1; i <= lps.getNSpecies(); i++) {
					if (!Float.isNaN(bank.ageTotals[i])) {
						activeIndex = Optional.of(i);
						break;
					}
				}
			}

			activeIndex.orElseThrow(() -> new ProcessingException("Age data unavailable for ALL species", 5));

			primarySpeciesTotalAge = bank.ageTotals[activeIndex.get()];
			if (!Float.isNaN(primarySpeciesYearsToBreastHeight)) {
				primarySpeciesYearsAtBreastHeight = primarySpeciesTotalAge - primarySpeciesYearsToBreastHeight;
			} else if (!Float.isNaN(primarySpeciesYearsAtBreastHeight)) {
				primarySpeciesYearsToBreastHeight = primarySpeciesTotalAge - primarySpeciesYearsAtBreastHeight;
			} else {
				primarySpeciesYearsAtBreastHeight = bank.yearsAtBreastHeight[activeIndex.get()];
				primarySpeciesYearsToBreastHeight = bank.yearsToBreastHeight[activeIndex.get()];
			}
		}

		// (3) Site Index
		float primarySpeciesSiteIndex = bank.siteIndices[primarySpeciesIndex];
		if (Float.isNaN(primarySpeciesSiteIndex)) {

			if (lps.hasSecondarySpeciesIndex() && !Float.isNaN(bank.siteIndices[lps.getSecondarySpeciesIndex()])) {
				activeIndex = Optional.of(lps.getSecondarySpeciesIndex());
			} else {
				if (activeIndex.isEmpty() || Float.isNaN(bank.siteIndices[activeIndex.get()])) {
					for (int i = 1; i <= lps.getNSpecies(); i++) {
						if (!Float.isNaN(bank.siteIndices[i])) {
							activeIndex = Optional.of(i);
							break;
						}
					}
				}
			}
			primarySpeciesSiteIndex = bank.siteIndices[activeIndex
					.orElseThrow(() -> new ProcessingException("Site Index data unavailable for ALL species", 7))];
		} else {
			activeIndex = Optional.of(primarySpeciesIndex);
		}

		SiteIndexEquation siteCurve1 = SiteIndexEquation.getByIndex(lps.getSiteCurveNumber(activeIndex.get()));
		SiteIndexEquation siteCurve2 = SiteIndexEquation.getByIndex(lps.getSiteCurveNumber(0));

		try {
			double newSI = SiteTool.convertSiteIndexBetweenCurves(siteCurve1, primarySpeciesSiteIndex, siteCurve2);
			if (newSI > 1.3) {
				primarySpeciesSiteIndex = (float) newSI;
			}
		} catch (CommonCalculatorException e) {
			// do nothing. primarySpeciesSiteIndex will not be modified.
		}

		lps.setPrimarySpeciesDetails(
				new PrimarySpeciesDetails(
						primarySpeciesDominantHeight, primarySpeciesSiteIndex, primarySpeciesTotalAge,
						primarySpeciesYearsAtBreastHeight, primarySpeciesYearsToBreastHeight
				)
		);
	}

	/**
	 * For each species for which a years-to-breast-height value was not supplied, calculate it from the given
	 * years-at-breast-height and age-total values if given or otherwise estimate it from the site curve and site index
	 * values for the species.
	 *
	 * @param lps the current state of the processing of the polygon
	 */
	static void estimateMissingYearsToBreastHeightValues(LayerProcessingState lps) {

		Bank bank = lps.getBank();

		int primarySpeciesIndex = lps.getPrimarySpeciesIndex();
		float primarySpeciesSiteIndex = bank.siteIndices[primarySpeciesIndex];

		// Determine the default site index by using the site index of the primary species unless
		// it hasn't been set in which case pick any. Note that there may still not be a
		// meaningful value after this for example when the value is not available for the primary
		// species (see estimateMissingSiteIndices) and it's the only one.

		float defaultSiteIndex = primarySpeciesSiteIndex;

		if (Float.isNaN(defaultSiteIndex)) {
			for (int i : lps.getIndices()) {
				if (!Float.isNaN(bank.siteIndices[i])) {
					defaultSiteIndex = bank.siteIndices[i];
					break;
				}
			}
		}

		for (int i : lps.getIndices()) {
			if (!Float.isNaN(bank.yearsToBreastHeight[i])) {
				// was supplied
				continue;
			}

			// Note: this block will normally never be executed because of the logic in
			// the constructor of VdypLayerSpecies that computes missing values when the
			// other two measurement values are present.
			if (!Float.isNaN(bank.yearsAtBreastHeight[i]) && bank.ageTotals[i] > bank.yearsAtBreastHeight[i]) {
				bank.yearsToBreastHeight[i] = bank.ageTotals[i] - bank.yearsAtBreastHeight[i];
				continue;
			}

			float siteIndex = !Float.isNaN(bank.siteIndices[i]) ? bank.siteIndices[i] : defaultSiteIndex;
			try {
				SiteIndexEquation curve = SiteIndexEquation.getByIndex(lps.getSiteCurveNumber(i));
				double yearsToBreastHeight = SiteTool.yearsToBreastHeight(curve, siteIndex);
				bank.yearsToBreastHeight[i] = (float) yearsToBreastHeight;
			} catch (CommonCalculatorException e) {
				logger.warn(MessageFormat.format("Unable to determine yearsToBreastHeight of species {0}", i), e);
			}
		}
	}

	/**
	 * SITEADD
	 * <p>
	 * (1) If the site index of the primary species has not been set, calculate it as the average of the site indices of
	 * the other species that -do- have one, after converting each between the site curve of the other species and that
	 * of the primary species.
	 * <p>
	 * (2) If the site index of the primary species has (now) been set, calculate that of the other species whose site
	 * index has not been set from the primary site index after converting it between the site curve of the other
	 * species and that of the primary species.
	 *
	 * @param lps the bank in which the calculations are done.
	 * @throws ProcessingException
	 */
	static void estimateMissingSiteIndices(LayerProcessingState lps) throws ProcessingException {

		Bank bank = lps.getBank();

		int pspIndex = lps.getPrimarySpeciesIndex();
		SiteIndexEquation pspSiteCurve = SiteIndexEquation.getByIndex(lps.getSiteCurveNumber(pspIndex));

		// (1)

		if (Float.isNaN(bank.siteIndices[pspIndex])) {

			double otherSiteIndicesSum = 0.0f;
			int nOtherSiteIndices = 0;

			for (int spIndex : lps.getIndices()) {

				if (spIndex == pspIndex) {
					continue;
				}

				float spSiteIndex = bank.siteIndices[spIndex];

				if (!Float.isNaN(spSiteIndex)) {
					SiteIndexEquation spSiteCurve = SiteIndexEquation.getByIndex(lps.getSiteCurveNumber(spIndex));

					try {
						double mappedSiteIndex = SiteTool
								.convertSiteIndexBetweenCurves(spSiteCurve, spSiteIndex, pspSiteCurve);
						if (mappedSiteIndex > 1.3) {
							otherSiteIndicesSum += mappedSiteIndex;
							nOtherSiteIndices += 1;
						}
					} catch (NoAnswerException e) {
						logger.warn(
								MessageFormat.format(
										"there is no conversion from curves {0} to {1}. Excluding species {2}"
												+ " from the estimation of the site index of {3}",
										spSiteCurve, pspSiteCurve, bank.speciesNames[spIndex],
										bank.speciesNames[pspIndex]
								)
						);
					} catch (CurveErrorException | SpeciesErrorException e) {
						throw new ProcessingException(
								MessageFormat.format(
										"convertSiteIndexBetweenCurves on {0}, {1} and {2} failed", spSiteCurve,
										spSiteIndex, pspSiteCurve
								), e
						);
					}
				}
			}

			if (nOtherSiteIndices > 0) {
				bank.siteIndices[pspIndex] = (float) (otherSiteIndicesSum / nOtherSiteIndices);
			}
		}

		// (2)

		float pspSiteIndex = bank.siteIndices[pspIndex];
		if (!Float.isNaN(bank.siteIndices[pspIndex])) {

			for (int spIndex : lps.getIndices()) {

				if (spIndex == pspIndex) {
					continue;
				}

				float spSiteIndex = bank.siteIndices[spIndex];
				if (Float.isNaN(spSiteIndex)) {
					SiteIndexEquation spSiteCurve = SiteIndexEquation.getByIndex(lps.getSiteCurveNumber(spIndex));

					try {
						double mappedSiteIndex = SiteTool
								.convertSiteIndexBetweenCurves(pspSiteCurve, pspSiteIndex, spSiteCurve);
						if (mappedSiteIndex > 1.3f) {
							pspSiteIndex = (float) mappedSiteIndex;
						}
						if (mappedSiteIndex > 0.0f) {
							bank.siteIndices[spIndex] = (float) mappedSiteIndex;
						}
					} catch (NoAnswerException e) {
						logger.warn(
								MessageFormat.format(
										"there is no conversion between curves {0} and {1}. Not calculating site index for species {2}",
										pspSiteCurve, spSiteCurve, bank.speciesNames[spIndex]
								)
						);
					} catch (CurveErrorException | SpeciesErrorException e) {
						throw new ProcessingException(
								MessageFormat.format(
										"convertSiteIndexBetweenCurves on {0}, {1} and {2} failed", pspSiteCurve,
										pspSiteIndex, spSiteCurve
								), e
						);
					}
				}
			}
		}

		// Finally, set bank.siteIndices[0] to that of the primary species.
		bank.siteIndices[0] = pspSiteIndex;
	}

	/**
	 * VPRIME1, method == 1: calculate the percentage of forested land covered by each species by dividing the basal
	 * area of each given species with the basal area of the polygon covered by forest.
	 *
	 * @param state the bank in which the calculations are performed
	 */
	static void calculateCoverages(LayerProcessingState lps) {

		Bank bank = lps.getBank();

		logger.atDebug().addArgument(lps.getNSpecies()).addArgument(bank.basalAreas[0][0]).log(
				"Calculating coverages as a ratio of Species BA over Total BA. # species: {}; Layer total 7.5cm+ basal area: {}"
		);

		for (int i : lps.getIndices()) {
			bank.percentagesOfForestedLand[i] = bank.basalAreas[i][UC_ALL_INDEX] / bank.basalAreas[0][UC_ALL_INDEX]
					* 100.0f;

			logger.atDebug().addArgument(i).addArgument(bank.speciesIndices[i]).addArgument(bank.speciesNames[i])
					.addArgument(bank.basalAreas[i][UC_ALL_INDEX]).addArgument(bank.percentagesOfForestedLand[i])
					.log("Species {}: SP0 {}, Name {}, Species 7.5cm+ BA {}, Calculated Percent {}");
		}
	}

	/**
	 * Calculate the siteCurve number of all species for which one was not supplied. All calculations are done in the
	 * given bank but the result is also stored in the LayerProcessingState.
	 * <p>
	 * FORTRAN notes: the original SXINXSET function set both INXSC/INXSCV and BANK3/SCNB, except for index 0 of SCNB.
	 *
	 * @param bank         the bank in which the calculations are done.
	 * @param siteCurveMap the Site Curve definitions.
	 * @param lps          the PolygonProcessingState to where the calculated curves are also to be
	 */
	static void calculateMissingSiteCurves(
			LayerProcessingState lps, MatrixMap2<String, Region, SiteIndexEquation> siteCurveMap
	) {
		Bank bank = lps.getBank();

		BecDefinition becZone = bank.getBecZone();

		for (int i : bank.getIndices()) {

			if (bank.siteCurveNumbers[i] == VdypEntity.MISSING_INTEGER_VALUE) {

				Optional<SiteIndexEquation> scIndex = Optional.empty();

				Optional<Sp64Distribution> sp0Dist = bank.sp64Distributions[i].getSpeciesDistribution(1);

				// First alternative is to use the name of the first of the species' sp64Distributions
				if (sp0Dist.isPresent()) {
					if (!siteCurveMap.isEmpty()) {
						scIndex = Utils.optSafe(siteCurveMap.get(sp0Dist.get().getGenusAlias(), becZone.getRegion()));
					} else {
						SiteIndexEquation siCurve = SiteTool
								.getSICurve(bank.speciesNames[i], becZone.getRegion().equals(Region.COASTAL));
						scIndex = siCurve == SiteIndexEquation.SI_NO_EQUATION ? Optional.empty() : Optional.of(siCurve);
					}
				}

				// Second alternative is to use the species name as given in the species' "speciesName" field
				if (scIndex.isEmpty()) {
					String sp0 = bank.speciesNames[i];
					if (!siteCurveMap.isEmpty()) {
						scIndex = Utils.optSafe(siteCurveMap.get(sp0, becZone.getRegion()));
					} else {
						SiteIndexEquation siCurve = SiteTool
								.getSICurve(sp0, becZone.getRegion().equals(Region.COASTAL));
						scIndex = siCurve == SiteIndexEquation.SI_NO_EQUATION ? Optional.empty() : Optional.of(siCurve);
					}
				}

				bank.siteCurveNumbers[i] = scIndex.orElseThrow().n();
			}
		}

		lps.setSiteCurveNumbers(bank.siteCurveNumbers);
	}

	/**
	 * Validate that the given polygon is in good order for processing.
	 *
	 * @param polygon the subject polygon.
	 * @returns if this method doesn't throw, all is good.
	 * @throws ProcessingException if the polygon does not pass validation.
	 */
	private static void validatePolygon(VdypPolygon polygon) throws ProcessingException {

		if (polygon.getPolygonIdentifier().getYear() < 1900) {

			throw new ProcessingException(
					MessageFormat.format(
							"Polygon {0}''s year value {1} is < 1900", polygon.getPolygonIdentifier().getName(),
							polygon.getPolygonIdentifier().getYear()
					)
			);
		}
	}

	private static void stopIfNoWork(ForwardProcessingState fps) throws ProcessingException {

		// The following is extracted from BANKCHK1, simplified for the parameters
		// METH_IN = 4, LayerI = 1, and INSTANCE = 1. So IR = 1, which is the first
		// bank, numbered 0.

		// => all that is done is that an exception is thrown if there are no species to
		// process.

		if (fps.getPrimaryLayerProcessingState().getNSpecies() == 0) {
			throw new ProcessingException(
					MessageFormat.format(
							"Polygon {0} layer 0 has no species with basal area above {1}",
							fps.getCompactPolygonIdentifier(), MIN_BASAL_AREA
					)
			);
		}
	}

	/** Default Equation Group, by species. Indexed by the species number, a one-based value. */
	private static final int[] defaultEquationGroups = { 0 /* placeholder */, 1, 2, 3, 4, 1, 2, 5, 6, 7, 1, 9, 8, 9, 9,
			10, 4 };
	private static final Set<Integer> exceptedSpeciesIndicies = new HashSet<>(List.of(3, 4, 5, 6, 10));

	// PRIMFIND
	/**
	 * Returns a {@code SpeciesRankingDetails} instance giving:
	 * <ul>
	 * <li>the index in {@code bank} of the primary species
	 * <li>the index in {@code bank} of the secondary species, or Optional.empty() if none, and
	 * <li>the percentage of forested land occupied by the primary species
	 * </ul>
	 *
	 * @param lps the bank on which to operate
	 * @return as described
	 */
	void determinePolygonRankings(Collection<List<String>> speciesToCombine) {

		LayerProcessingState lps = fps.getPrimaryLayerProcessingState();
		Bank bank = lps.getBank();

		if (lps.getNSpecies() == 0) {
			throw new IllegalArgumentException("Can not find primary species as there are no species");
		}

		float[] percentages = Arrays.copyOf(bank.percentagesOfForestedLand, bank.percentagesOfForestedLand.length);

		for (var speciesPair : speciesToCombine) {
			combinePercentages(bank.speciesNames, speciesPair, percentages);
		}

		float highestPercentage = 0.0f;
		int highestPercentageIndex = -1;
		float secondHighestPercentage = 0.0f;
		int secondHighestPercentageIndex = -1;
		for (int i : lps.getIndices()) {

			if (percentages[i] > highestPercentage) {

				secondHighestPercentageIndex = highestPercentageIndex;
				secondHighestPercentage = highestPercentage;
				highestPercentageIndex = i;
				highestPercentage = percentages[i];

			} else if (percentages[i] > secondHighestPercentage) {

				secondHighestPercentageIndex = i;
				secondHighestPercentage = percentages[i];
			}

			// TODO: implement NDEBUG22 = 1 logic
		}

		if (highestPercentageIndex == -1) {
			throw new IllegalStateException("There are no species with covering percentage > 0");
		}

		String primaryGenusName = bank.speciesNames[highestPercentageIndex];
		Optional<String> secondaryGenusName = secondHighestPercentageIndex != -1
				? Optional.of(bank.speciesNames[secondHighestPercentageIndex]) : Optional.empty();

		try {
			int inventoryTypeGroup = findInventoryTypeGroup(primaryGenusName, secondaryGenusName, highestPercentage);

			int basalAreaGroup1 = 0;

			String primarySpeciesName = bank.speciesNames[highestPercentageIndex];
			String becZoneAlias = bank.getBecZone().getAlias();

			int defaultEquationGroup = fps.fcm.getDefaultEquationGroup().get(primarySpeciesName, becZoneAlias);
			Optional<Integer> equationModifierGroup = fps.fcm.getEquationModifierGroup()
					.get(defaultEquationGroup, inventoryTypeGroup);
			basalAreaGroup1 = equationModifierGroup.orElse(defaultEquationGroup);

			int primarySpeciesIndex = bank.speciesIndices[highestPercentageIndex];
			int basalAreaGroup3 = defaultEquationGroups[primarySpeciesIndex];
			if (Region.INTERIOR.equals(bank.getBecZone().getRegion())
					&& exceptedSpeciesIndicies.contains(primarySpeciesIndex)) {
				basalAreaGroup3 += 20;
			}

			lps.setSpeciesRankingDetails(
					new SpeciesRankingDetails(
							highestPercentageIndex,
							secondHighestPercentageIndex != -1 ? Optional.of(secondHighestPercentageIndex)
									: Optional.empty(),
							inventoryTypeGroup, basalAreaGroup1, basalAreaGroup3
					)
			);
		} catch (ProcessingException e) {
			// This should never fail because the bank has already been validated and hence the genera
			// are known to be valid.

			throw new IllegalStateException(e);
		}
	}

	/**
	 * <code>combinationGroup</code> is a list of precisely two species names. This method determines the indices within
	 * <code>speciesNames</code> that match the two given names. If two do, say i and j, the <code>percentages</code> is
	 * modified as follows. Assuming percentages[i] > percentages[j], percentages[i] is set to percentages[i] +
	 * percentages[j] and percentages[j] is set to 0.0. If fewer than two indices match, nothing is done.
	 *
	 * @param speciesNames     an array of (possibly null) distinct Strings.
	 * @param combinationGroup a pair of (not null) Strings.
	 * @param percentages      an array with one entry for each entry in <code>speciesName</code>.
	 */
	static void combinePercentages(String[] speciesNames, List<String> combinationGroup, float[] percentages) {

		if (combinationGroup.size() != 2) {
			throw new IllegalArgumentException(
					MessageFormat.format("combinationGroup must have size 2; it has size {0}", combinationGroup.size())
			);
		}

		if (combinationGroup.get(0) == null || combinationGroup.get(1) == null) {
			throw new IllegalArgumentException("combinationGroup must not contain null values");
		}

		if (speciesNames.length != percentages.length) {
			throw new IllegalArgumentException(
					MessageFormat.format(
							"the length of speciesNames ({}) must match that of percentages ({}) but it doesn't",
							speciesNames.length, percentages.length
					)
			);
		}

		Set<Integer> groupIndices = new HashSet<>();
		for (int i = 0; i < speciesNames.length; i++) {
			if (combinationGroup.contains(speciesNames[i]))
				groupIndices.add(i);
		}

		if (groupIndices.size() == 2) {
			Integer[] groupIndicesArray = new Integer[2];
			groupIndices.toArray(groupIndicesArray);

			int higherPercentageIndex;
			int lowerPercentageIndex;
			if (percentages[groupIndicesArray[0]] > percentages[groupIndicesArray[1]]) {
				higherPercentageIndex = groupIndicesArray[0];
				lowerPercentageIndex = groupIndicesArray[1];
			} else {
				higherPercentageIndex = groupIndicesArray[1];
				lowerPercentageIndex = groupIndicesArray[0];
			}
			percentages[higherPercentageIndex] = percentages[higherPercentageIndex] + percentages[lowerPercentageIndex];
			percentages[lowerPercentageIndex] = 0.0f;
		}
	}

	// ITGFIND
	/**
	 * Find Inventory type group (ITG) for the given primary and secondary (if given) genera.
	 *
	 * @param primarySp0           the genus of the primary species
	 * @param optionalSecondarySp0 the genus of the primary species, which may be empty
	 * @param primaryPercentage    the percentage covered by the primary species
	 * @return as described
	 * @throws ProcessingException if primaryGenus is not a known genus
	 */
	static int findInventoryTypeGroup(String primarySp0, Optional<String> optionalSecondarySp0, float primaryPercentage)
			throws ProcessingException {

		if (primaryPercentage > 79.999 /* Copied from VDYP7 */) {

			Integer recordedInventoryTypeGroup = CommonData.ITG_PURE.get(primarySp0);
			if (recordedInventoryTypeGroup == null) {
				throw new ProcessingException("Unrecognized primary species: " + primarySp0);
			}

			return recordedInventoryTypeGroup;
		}

		String secondaryGenus = optionalSecondarySp0.isPresent() ? optionalSecondarySp0.get() : "";

		switch (primarySp0) {
		case "F":
			switch (secondaryGenus) {
			case "C", "Y":
				return 2;
			case "B", "H":
				return 3;
			case "S":
				return 4;
			case "PL", "PA":
				return 5;
			case "PY":
				return 6;
			case "L", "PW":
				return 7;
			default:
				return 8;
			}
		case "C", "Y":
			switch (secondaryGenus) {
			case "H", "B", "S":
				return 11;
			default:
				return 10;
			}
		case "H":
			switch (secondaryGenus) {
			case "C", "Y":
				return 14;
			case "B":
				return 15;
			case "S":
				return 16;
			default:
				return 13;
			}
		case "B":
			switch (secondaryGenus) {
			case "C", "Y", "H":
				return 19;
			default:
				return 20;
			}
		case "S":
			switch (secondaryGenus) {
			case "C", "Y", "H":
				return 23;
			case "B":
				return 24;
			case "PL":
				return 25;
			default:
				if (CommonData.HARDWOODS.contains(secondaryGenus)) {
					return 26;
				}
				return 22;
			}
		case "PW":
			return 27;
		case "PL", "PA":
			switch (secondaryGenus) {
			case "PL", "PA":
				return 28;
			case "F", "PW", "L", "PY":
				return 29;
			default:
				if (CommonData.HARDWOODS.contains(secondaryGenus)) {
					return 31;
				}
				return 30;
			}
		case "PY":
			return 32;
		case "L":
			switch (secondaryGenus) {
			case "F":
				return 33;
			default:
				return 34;
			}
		case "AC":
			if (CommonData.HARDWOODS.contains(secondaryGenus)) {
				return 36;
			}
			return 35;
		case "D":
			if (CommonData.HARDWOODS.contains(secondaryGenus)) {
				return 38;
			}
			return 37;
		case "MB":
			return 39;
		case "E":
			return 40;
		case "AT":
			if (CommonData.HARDWOODS.contains(secondaryGenus)) {
				return 42;
			}
			return 41;
		default:
			throw new ProcessingException("Unrecognized primary species: " + primarySp0);
		}
	}
}<|MERGE_RESOLUTION|>--- conflicted
+++ resolved
@@ -2369,11 +2369,7 @@
 		}
 	}
 
-<<<<<<< HEAD
-	@SuppressWarnings({ "java:S3776", "java:S128" // This is using case fall through. The lack of breaks is intentional.
-	})
-=======
->>>>>>> 238bd6bf
+	@SuppressWarnings("java:S128") // This is using case fall through. The lack of breaks is intentional.
 	private void writeCurrentPolygon(int startYear, int currentYear, int endYear) throws ProcessingException {
 
 		try {
