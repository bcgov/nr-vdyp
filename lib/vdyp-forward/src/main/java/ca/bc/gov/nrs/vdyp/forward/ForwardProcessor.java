--- conflicted
+++ resolved
@@ -13,8 +13,6 @@
 
 import ca.bc.gov.nrs.vdyp.application.ProcessingException;
 import ca.bc.gov.nrs.vdyp.common.ControlKey;
-import ca.bc.gov.nrs.vdyp.io.CompositeFileResolver;
-import ca.bc.gov.nrs.vdyp.io.ConcreteFileResolver;
 import ca.bc.gov.nrs.vdyp.io.FileResolver;
 import ca.bc.gov.nrs.vdyp.io.parse.common.ResourceParseException;
 import ca.bc.gov.nrs.vdyp.io.write.VdypOutputWriter;
@@ -56,37 +54,35 @@
 	/**
 	 * Initialize VdypForwardProcessor
 	 *
-	 * @param fileResolver
+	 * @param inputFileResolver
+	 * @param outputFileResolver
 	 * @param controlFileNames
+	 *
 	 * @throws IOException
 	 * @throws ResourceParseException
 	 * @throws ProcessingException
 	 */
-<<<<<<< HEAD
-	void run(FileResolver fileResolver, List<String> controlFileNames, Set<ForwardPass> vdypPassSet)
-			throws IOException, ResourceParseException, ProcessingException {
-		run(fileResolver, controlFileNames, vdypPassSet, (p) -> true);
-=======
 	public void run(
 			FileResolver inputFileResolver, FileResolver outputFileResolver, List<String> controlFileNames,
 			Set<ForwardPass> vdypPassSet
 	) throws IOException, ResourceParseException, ProcessingException {
 		run(inputFileResolver, outputFileResolver, controlFileNames, vdypPassSet, (p) -> true);
->>>>>>> 9b6a0e09
 	}
 
 	/**
 	 * Initialize VdypForwardProcessor
 	 *
-	 * @param fileResolver
+	 * @param inputFileResolver
+	 * @param outputFileResolver
 	 * @param controlFileNames
+	 *
 	 * @throws IOException
 	 * @throws ResourceParseException
 	 * @throws ProcessingException
 	 */
 	void run(
-			FileResolver fileResolver, List<String> controlFileNames, Set<ForwardPass> vdypPassSet,
-			Predicate<VdypPolygon> polygonFilter
+			FileResolver inputFileResolver, FileResolver outputFileResolver, List<String> controlFileNames,
+			Set<ForwardPass> vdypPassSet, Predicate<VdypPolygon> polygonFilter
 	) throws IOException, ResourceParseException, ProcessingException {
 
 		logger.info("VDYPPASS: {}", vdypPassSet);
@@ -102,40 +98,24 @@
 
 		var parser = new ForwardControlParser();
 
-<<<<<<< HEAD
-		for (var controlFileName : controlFileNames) {
-			logger.info("Resolving and parsing {}", controlFileName);
-
-			try (var is = fileResolver.resolveForInput(controlFileName)) {
-				if (fileResolver instanceof CompositeFileResolver compositeResolver) {
-					Path controlFilePath = compositeResolver.getInputFileResolver().toPath(controlFileName).getParent();
-					fileResolver = new CompositeFileResolver(
-							new FileSystemFileResolver(controlFilePath), compositeResolver.getOutputFileResolver()
-					);
-				} else if (fileResolver instanceof ConcreteFileResolver concreteResolver) {
-					Path configurationLocation = concreteResolver.toPath(controlFileName).getParent();
-					fileResolver = new FileSystemFileResolver(configurationLocation);
-				}
-
-				parser.parse(is, fileResolver, controlMap);
-			}
-		}
-=======
 		parser.parseByName(controlFileNames, inputFileResolver, controlMap);
->>>>>>> 9b6a0e09
-
-		process(vdypPassSet, controlMap, polygonFilter);
+
+		process(vdypPassSet, controlMap, Optional.of(outputFileResolver), polygonFilter);
 	}
 
 	/**
 	 * Implements VDYP_SUB.
 	 *
-	 * @param vdypPassSet the set of stages (passes) to be executed
-	 * @param controlMap  parsed control map
-	 * @throws ProcessingException
-	 */
-	public void process(Set<ForwardPass> vdypPassSet, Map<String, Object> controlMap) throws ProcessingException {
-		process(vdypPassSet, controlMap, (p) -> true);
+	 * @param vdypPassSet        the set of stages (passes) to be executed
+	 * @param controlMap         parsed control map
+	 * @param outputFileResolver optional file resolver that, if present, locates output files.
+	 *
+	 * @throws ProcessingException
+	 */
+	public void process(
+			Set<ForwardPass> vdypPassSet, Map<String, Object> controlMap, Optional<FileResolver> outputFileResolver
+	) throws ProcessingException {
+		process(vdypPassSet, controlMap, outputFileResolver, (p) -> true);
 	}
 
 	/**
@@ -148,9 +128,10 @@
 	 *
 	 * @throws ProcessingException
 	 */
-	public void
-			process(Set<ForwardPass> vdypPassSet, Map<String, Object> controlMap, Predicate<VdypPolygon> polygonFilter)
-					throws ProcessingException {
+	public void process(
+			Set<ForwardPass> vdypPassSet, Map<String, Object> controlMap, Optional<FileResolver> outputFileResolver,
+			Predicate<VdypPolygon> polygonFilter
+	) throws ProcessingException {
 
 		logger.info("Beginning processing with given configuration");
 
@@ -172,10 +153,13 @@
 		if (vdypPassSet.contains(ForwardPass.PASS_3)) {
 
 			Optional<VdypOutputWriter> outputWriter = Optional.empty();
-			try {
-				outputWriter = Optional.of(new VdypOutputWriter(controlMap));
-			} catch (IOException e) {
-				throw new ProcessingException(e);
+
+			if (outputFileResolver.isPresent()) {
+				try {
+					outputWriter = Optional.of(new VdypOutputWriter(controlMap, outputFileResolver.get()));
+				} catch (IOException e) {
+					throw new ProcessingException(e);
+				}
 			}
 
 			var fpe = new ForwardProcessingEngine(controlMap, outputWriter);
