package ca.bc.gov.nrs.vdyp.test;

import static org.hamcrest.MatcherAssert.assertThat;
import static org.hamcrest.Matchers.*;
import static org.junit.jupiter.api.Assertions.*;
import static org.junit.jupiter.api.Assumptions.assumeTrue;

import java.io.ByteArrayInputStream;
import java.io.ByteArrayOutputStream;
import java.io.IOException;
import java.io.InputStream;
import java.io.OutputStream;
import java.nio.file.Path;
import java.util.AbstractMap;
import java.util.ArrayList;
import java.util.Arrays;
import java.util.Collection;
import java.util.Collections;
import java.util.HashMap;
import java.util.List;
import java.util.Map;
import java.util.Optional;
import java.util.Set;
import java.util.function.BiFunction;
import java.util.function.Consumer;
import java.util.function.Function;
import java.util.stream.Collectors;
import java.util.stream.IntStream;

import org.hamcrest.Matcher;
import org.hamcrest.Matchers;

import ca.bc.gov.nrs.vdyp.application.VdypApplicationIdentifier;
import ca.bc.gov.nrs.vdyp.common.ControlKey;
import ca.bc.gov.nrs.vdyp.io.FileResolver;
import ca.bc.gov.nrs.vdyp.io.parse.coe.BecDefinitionParser;
import ca.bc.gov.nrs.vdyp.io.parse.coe.BreakageParser;
import ca.bc.gov.nrs.vdyp.io.parse.coe.CloseUtilVolumeParser;
import ca.bc.gov.nrs.vdyp.io.parse.coe.GenusDefinitionParser;
import ca.bc.gov.nrs.vdyp.io.parse.coe.ModifierParser;
import ca.bc.gov.nrs.vdyp.io.parse.coe.UtilComponentWSVolumeParser;
import ca.bc.gov.nrs.vdyp.io.parse.coe.VeteranBAParser;
import ca.bc.gov.nrs.vdyp.io.parse.coe.VolumeNetDecayParser;
import ca.bc.gov.nrs.vdyp.io.parse.common.ResourceParseException;
import ca.bc.gov.nrs.vdyp.io.parse.control.BaseControlParser;
import ca.bc.gov.nrs.vdyp.io.parse.control.ControlMapValueReplacer;
import ca.bc.gov.nrs.vdyp.io.parse.control.NonFipControlParser;
import ca.bc.gov.nrs.vdyp.io.parse.control.OutputFileLocationResolver;
import ca.bc.gov.nrs.vdyp.io.parse.control.ResourceControlMapModifier;
import ca.bc.gov.nrs.vdyp.io.parse.control.StartApplicationControlParser;
import ca.bc.gov.nrs.vdyp.model.BaseVdypLayer;
import ca.bc.gov.nrs.vdyp.model.BaseVdypPolygon;
import ca.bc.gov.nrs.vdyp.model.BaseVdypSpecies;
import ca.bc.gov.nrs.vdyp.model.BecDefinition;
import ca.bc.gov.nrs.vdyp.model.BecLookup;
import ca.bc.gov.nrs.vdyp.model.Coefficients;
import ca.bc.gov.nrs.vdyp.model.GenusDefinition;
import ca.bc.gov.nrs.vdyp.model.GenusDefinitionMap;
import ca.bc.gov.nrs.vdyp.model.LayerType;
import ca.bc.gov.nrs.vdyp.model.MatrixMap2Impl;
import ca.bc.gov.nrs.vdyp.model.PolygonIdentifier;
import ca.bc.gov.nrs.vdyp.model.Region;

public class TestUtils {

	/**
	 * Create a stream returning the given sequence of lines.
	 */
	public static InputStream makeInputStream(String... lines) {
		return new ByteArrayInputStream(String.join("\r\n", lines).getBytes());
	}

	public static class MockOutputStream extends OutputStream {
		private boolean isOpen = true;
		private ByteArrayOutputStream realStream;
		private String streamName;

		public MockOutputStream(String streamName) {
			this.realStream = new ByteArrayOutputStream();
			this.streamName = streamName;
		}

		@Override
		public void write(int b) {
			if (isOpen) {
				realStream.write(b);
			} else {
				fail("Attempt to write to closed stream");
			}
		}

		@Override
		public void close() {
			isOpen = false;
		}

		@Override
		public String toString() {
			return realStream.toString();
		}

		public boolean isOpen() {
			return isOpen;
		}

		public void assertClosed() {
			assertTrue(!isOpen, "stream " + streamName + " was not closed");
		}

		public void assertContent(Matcher<String> matcher) {
			assertThat("Stream " + streamName + "contents", toString(), matcher);
		}
	}

	/**
	 * Read an output streams contents as a string..
	 */
	public static String readOutputStream(ByteArrayOutputStream os) {
		return os.toString();
	}

	/**
	 * Return a mock file resolver that expects to resolve one file with the given name and returns the given input
	 * stream.
	 *
	 * @param expectedFilename
	 * @param is
	 * @return
	 */
	public static FileResolver fileResolver(String expectedFilename, InputStream is) {
		var result = new MockFileResolver("TEST");
		result.addStream(expectedFilename, is);
		return result;
	}

	public static Map<String, FileResolver> fileResolverContext(String expectedFilename, InputStream is) {
		return new AbstractMap<String, FileResolver>() {

			@Override
			public FileResolver get(Object key) {
				return TestUtils.fileResolver(expectedFilename, is);
			}

			@Override
			public Set<Entry<String, FileResolver>> entrySet() {
				return null;
			}
		};
	}

	/**
	 * Add a mock control map entry for BEC parse results
	 */
	public static void populateControlMapBecReal(Map<String, Object> controlMap) {
		populateControlMapFromResource(controlMap, new BecDefinitionParser(), "Becdef.dat");
	}

	/**
	 * Add a mock control map entry for SP0 parse results. Alternates assigning to Coastal and Interior regions,
	 * starting with Coastal.
	 */
	public static void populateControlMapBec(Map<String, Object> controlMap, String... aliases) {

		List<BecDefinition> becs = new ArrayList<>();

		int i = 0;
		for (var alias : aliases) {
			becs.add(new BecDefinition(alias, Region.values()[i % 2], "Test " + alias));
			i++;
		}

		controlMap.put(ControlKey.BEC_DEF.name(), new BecLookup(becs));
	}

	/**
	 * Add a mock control map entry for BEC parse results with species "B1" and "B2" for Coastal and Interior Regions
	 * respectively
	 */
	public static void populateControlMapBec(Map<String, Object> controlMap) {
		populateControlMapBec(controlMap, "B1", "B2");
	}

	@SuppressWarnings("unused")
	private static BecDefinition makeBec(String id, Region region, String name) {
		return new BecDefinition(id, region, name);
	}

	/**
	 * Add a mock control map entry for SP0 parse results with species "S1" and "S2"
	 */
	public static void populateControlMapGenus(Map<String, Object> controlMap) {
		populateControlMapGenus(controlMap, "S1", "S2");
	}

	/**
	 * Add a mock control map entry for SP0 parse results with 16 species
	 */
	public static void populateControlMapGenusReal(Map<String, Object> controlMap) {
		populateControlMapFromResource(controlMap, new GenusDefinitionParser(), "SP0DEF_v0.dat");
	}

	/**
	 * Get the species aliases expected
	 */
	public static String[] getSpeciesAliases() {
		return new String[] { "AC", "AT", "B", "C", "D", "E", "F", "H", "L", "MB", "PA", "PL", "PW", "PY", "S", "Y" };
	}

	/**
	 * Add a mock control map entry for SP0 parse results
	 */
	public static void populateControlMapGenus(Map<String, Object> controlMap, String... aliases) {

		List<GenusDefinition> sp0List = new ArrayList<>();

		int speciesNumber = 1;
		for (var alias : aliases) {
			sp0List.add(new GenusDefinition(alias, speciesNumber++, "Test " + alias));
		}

		controlMap.put(ControlKey.SP0_DEF.name(), new GenusDefinitionMap(sp0List));
	}

	/**
	 * Add a mock control map entries for equation groups
	 */
	public static void populateControlMapEquationGroups(
			Map<String, Object> controlMap, //
			BiFunction<String, String, int[]> mapper
	) {

		var becAliases = BecDefinitionParser.getBecs(controlMap).getBecAliases();
		var genusAliases = GenusDefinitionParser.getSpeciesAliases(controlMap);

		var volume = new MatrixMap2Impl<String, String, Integer>(genusAliases, becAliases, mapper.andThen(x -> x[0]));
		controlMap.put(ControlKey.VOLUME_EQN_GROUPS.name(), volume);

		var decay = new MatrixMap2Impl<String, String, Integer>(genusAliases, becAliases, mapper.andThen(x -> x[1]));
		controlMap.put(ControlKey.DECAY_GROUPS.name(), decay);

		var breakage = new MatrixMap2Impl<String, String, Integer>(genusAliases, becAliases, mapper.andThen(x -> x[2]));
		controlMap.put(ControlKey.BREAKAGE_GROUPS.name(), breakage);
	}

	/**
	 * Add mock control map entry for VeteranBQ Map
	 */
	public static void populateControlMapVeteranBq(Map<String, Object> controlMap) {
		populateControlMapFromResource(controlMap, new VeteranBAParser(), "REGBAV01.COE");
	}

	public static void
			populateControlMapVeteranDq(Map<String, Object> controlMap, BiFunction<String, Region, float[]> mapper) {
		var regions = Arrays.asList(Region.values());
		var genusAliases = GenusDefinitionParser.getSpeciesAliases(controlMap);

		var result = new MatrixMap2Impl<String, Region, Coefficients>(
				genusAliases, regions, mapper.andThen(x -> new Coefficients(x, 1))
		);
		controlMap.put(ControlKey.VETERAN_LAYER_DQ.name(), result);
	}

	public static void
			populateControlMapVeteranVolAdjust(Map<String, Object> controlMap, Function<String, float[]> mapper) {

		var genusAliases = GenusDefinitionParser.getSpeciesAliases(controlMap);

		var result = genusAliases.stream()
				.collect(Collectors.toMap(x -> x, mapper.andThen(x -> new Coefficients(x, 1))));

		controlMap.put(ControlKey.VETERAN_LAYER_VOLUME_ADJUST.name(), result);
	}

	public static void populateControlMapWholeStemVolume(
			Map<String, Object> controlMap, BiFunction<Integer, Integer, Optional<Coefficients>> mapper
	) {

		var groupIndicies = groupIndices(UtilComponentWSVolumeParser.MAX_GROUPS);

		populateControlMap2(controlMap, ControlKey.UTIL_COMP_WS_VOLUME.name(), UTIL_CLASSES, groupIndicies, mapper);
	}

	public static void populateControlMapCloseUtilization(
			Map<String, Object> controlMap, BiFunction<Integer, Integer, Optional<Coefficients>> mapper
	) {

		var groupIndicies = groupIndices(CloseUtilVolumeParser.MAX_GROUPS);

		populateControlMap2(controlMap, ControlKey.CLOSE_UTIL_VOLUME.name(), UTIL_CLASSES, groupIndicies, mapper);
	}

	public static void populateControlMapNetDecay(
			Map<String, Object> controlMap, BiFunction<Integer, Integer, Optional<Coefficients>> mapper
	) {

		var groupIndicies = groupIndices(VolumeNetDecayParser.MAX_GROUPS);

		populateControlMap2(controlMap, ControlKey.VOLUME_NET_DECAY.name(), UTIL_CLASSES, groupIndicies, mapper);
	}

	public static void
			populateControlMapNetWaste(Map<String, Object> controlMap, Function<String, Coefficients> mapper) {
		var speciesDim = Arrays.asList(getSpeciesAliases());

		populateControlMap1(controlMap, ControlKey.VOLUME_NET_DECAY_WASTE.name(), speciesDim, mapper);
	}

	public static void
			populateControlMapNetBreakage(Map<String, Object> controlMap, Function<Integer, Coefficients> mapper) {
		var groupIndicies = groupIndices(BreakageParser.MAX_GROUPS);

		populateControlMap1(controlMap, ControlKey.BREAKAGE.name(), groupIndicies, mapper);
	}

	public static <K1, K2, V> void populateControlMap2(
			Map<String, Object> controlMap, String key, Collection<K1> keys1, Collection<K2> keys2,
			BiFunction<K1, K2, V> mapper
	) {

		var result = new MatrixMap2Impl<>(keys1, keys2, mapper);

		controlMap.put(key, result);
	}

	public static <K, V> void populateControlMap1(
			Map<String, Object> controlMap, String key, Collection<K> keys1, Function<K, V> mapper
	) {

		var result = keys1.stream().collect(Collectors.toMap(k -> k, mapper));

		controlMap.put(key, result);
	}

	/**
	 * Fill in the decay modifiers in a control map with mock data for testing.
	 *
	 * @param controlMap
	 * @param mapper
	 */
	public static void
			populateControlMapDecayModifiers(Map<String, Object> controlMap, BiFunction<String, Region, Float> mapper) {
		var spec = Arrays.asList(TestUtils.getSpeciesAliases());
		var regions = Arrays.asList(Region.values());
		TestUtils
				.populateControlMap2(controlMap, ModifierParser.CONTROL_KEY_MOD301_DECAY.name(), spec, regions, mapper);
	}

	/**
	 * Fill in the waste modifiers in a control map with mock data for testing.
	 *
	 * @param controlMap
	 * @param mapper
	 */
	public static void
			populateControlMapWasteModifiers(Map<String, Object> controlMap, BiFunction<String, Region, Float> mapper) {
		var spec = Arrays.asList(TestUtils.getSpeciesAliases());
		var regions = Arrays.asList(Region.values());
		TestUtils
				.populateControlMap2(controlMap, ModifierParser.CONTROL_KEY_MOD301_WASTE.name(), spec, regions, mapper);
	}

	static final Collection<Integer> UTIL_CLASSES = IntStream.rangeClosed(-1, 4).mapToObj(x -> x).toList();

	static Collection<Integer> groupIndices(int max) {
		return IntStream.rangeClosed(1, max).mapToObj(x -> x).toList();
	}

	public static void populateControlMapFromResource(
			Map<String, Object> controlMap, ResourceControlMapModifier parser, String resource
	) {
		try (var is = TestUtils.class.getResourceAsStream("coe/" + resource)) {
			parser.modify(controlMap, is);
		} catch (IOException | ResourceParseException ex) {
			fail(ex);
		}
	}

	public static void populateControlMapFromStream(
			Map<String, Object> controlMap, ResourceControlMapModifier parser, InputStream is
	) {
		try {
			parser.modify(controlMap, is);
		} catch (IOException | ResourceParseException ex) {
			fail(ex);
		}
	}

	public static FileResolver fileResolver(Class<?> klazz) {
		return new FileResolver() {

			@Override
			public InputStream resolveForInput(String filename) throws IOException {
				assertThat("Attempt to resolve a null filename for input", filename, Matchers.notNullValue());
				InputStream resourceAsStream = klazz.getResourceAsStream(filename);
				if (resourceAsStream == null)
					throw new IOException("Could not load " + filename);
				return resourceAsStream;
			}

			@Override
			public OutputStream resolveForOutput(String filename) {
				fail("Should not be opening file " + filename + " for output");
				return null;
			}

			@Override
<<<<<<< HEAD
			public String toString(String filename) throws IOException {
=======
			public String toString(String filename) {
>>>>>>> 47353e8b
				var resourceUrl = klazz.getResource(filename);
				if (resourceUrl == null) {
					return filename;
				} else {
					return resourceUrl.getPath();
				}
			}

			@Override
			public FileResolver relative(String path) {
				fail("Should not be requesting relative file resolver " + path);
				return null;
			}

			@Override
			public FileResolver relativeToParent(String path) {
				if (path.contains("\\") || path.contains("/"))
					fail("Should not be requesting relative file resolver " + path);
				return this;
			}

			@Override
			public Path toPath(String filename) throws IOException {
				return Path.of(toString(filename));
			}

			@Override
			public String toString() {
				return "Dynamic FileResolver for class " + klazz.getName();
			}
		};
	}

	public static void assumeThat(java.lang.Object actual, @SuppressWarnings("rawtypes") org.hamcrest.Matcher matcher) {
		assumeTrue(matcher.matches(actual));
	}

	public static Map<String, Object> loadControlMap(BaseControlParser parser, Class<?> klazz, String resourceName)
			throws IOException, ResourceParseException {
		try (var is = klazz.getResourceAsStream(resourceName)) {

			return parser.parse(is, TestUtils.fileResolver(klazz), new HashMap<>());
		}
	}

	public static Map<String, Object> loadControlMap() {
		return loadControlMap(Path.of("VRISTART.CTR"));
	}

	public static Map<String, Object> loadControlMap(Path controlMapPath) {
		BaseControlParser parser = new TestNonFipControlParser();
		try {
			return TestUtils.loadControlMap(parser, TestUtils.class, controlMapPath.toString());
		} catch (IOException | ResourceParseException ex) {
			fail(ex);
			return null;
		}
	}

	public static PolygonIdentifier polygonId(String name, int year) {
		return new PolygonIdentifier(name, year);
	}

	public static StartApplicationControlParser startAppControlParser() {
		return new TestNonFipControlParser();
	}

	static private class TestNonFipControlParser extends NonFipControlParser {

		public TestNonFipControlParser() {
			initialize();
		}

		@Override
		protected List<ControlMapValueReplacer<Object, String>> inputFileParsers() {
			return Collections.emptyList();
		}

		@Override
		protected List<OutputFileLocationResolver> outputFiles() {
			return List.of();
		}

		@Override
		protected VdypApplicationIdentifier getProgramId() {
			return VdypApplicationIdentifier.VRI_START;
		}
	}

	/**
	 * Do nothing to mutate valid test data
	 */
	public static final <T> Consumer<T> valid() {
		return x -> {
		};
	}

	public static BiFunction<Integer, Integer, Optional<Coefficients>> wholeStemMap(int group) {
		return (u, g) -> {
			if (g == group) {
				switch (u) {
				case 1:
					return Optional.of(
							new Coefficients(new float[] { -1.20775998f, 0.670000017f, 1.43023002f, -0.886789978f }, 0)
					);
				case 2:
					return Optional.of(
							new Coefficients(new float[] { -1.58211005f, 0.677200019f, 1.36449003f, -0.781769991f }, 0)
					);
				case 3:
					return Optional.of(
							new Coefficients(new float[] { -1.61995006f, 0.651030004f, 1.17782998f, -0.607379973f }, 0)
					);
				case 4:
					return Optional
							.of(
									new Coefficients(
											new float[] { -0.172529995f, 0.932619989f, -0.0697899982f,
													-0.00362000009f },
											0
									)
							);
				}
			}
			return Optional.empty();
		};
	}

	public static BiFunction<Integer, Integer, Optional<Coefficients>> closeUtilMap(int group) {
		return (u, g) -> {
			if (g == group) {
				switch (u) {
				case 1:
					return Optional.of(new Coefficients(new float[] { -10.6339998f, 0.835500002f, 0f }, 1));
				case 2:
					return Optional.of(new Coefficients(new float[] { -4.44999981f, 0.373400003f, 0f }, 1));
				case 3:
					return Optional.of(new Coefficients(new float[] { -0.796000004f, 0.141299993f, 0.0033499999f }, 1));
				case 4:
					return Optional.of(new Coefficients(new float[] { 2.35400009f, 0.00419999985f, 0.0247699991f }, 1));
				}
			}
			return Optional.empty();
		};
	}

	public static BiFunction<Integer, Integer, Optional<Coefficients>> netDecayMap(int group) {
		return (u, g) -> {
			if (g == group) {
				switch (u) {
				case 1:
					return Optional.of(new Coefficients(new float[] { 9.84819984f, -0.224209994f, -0.814949989f }, 1));
				case 2:
					return Optional.of(new Coefficients(new float[] { 9.61330032f, -0.224209994f, -0.814949989f }, 1));
				case 3:
					return Optional.of(new Coefficients(new float[] { 9.40579987f, -0.224209994f, -0.814949989f }, 1));
				case 4:
					return Optional.of(new Coefficients(new float[] { 10.7090998f, -0.952880025f, -0.808309972f }, 1));
				}
			}
			return Optional.empty();
		};
	}

	/**
	 * Assert that a polygon has a layer of the given type.
	 *
	 * @param polygon the polygon
	 * @param type    the type of layer
	 * @param number  the total number of layers the polygon should have
	 * @return the layer
	 */
	public static <P extends BaseVdypPolygon<L, ?, ?, ?>, L extends BaseVdypLayer<?, ?>> L
			assertLayer(P polygon, LayerType type) {
		assertThat(polygon, hasProperty("layers", hasKey(type)));

		var resultLayer = polygon.getLayers().get(type);

		assertThat(resultLayer, hasProperty("polygonIdentifier", equalTo(polygon.getPolygonIdentifier())));
		assertThat(resultLayer, hasProperty("layerType", is(type)));

		return resultLayer;
	};

	/**
	 * Assert that a polygon only has a primary layer.
	 *
	 * @param polygon the polygon
	 * @param polygon
	 * @return the primary layer
	 */
	public static <P extends BaseVdypPolygon<L, ?, ?, ?>, L extends BaseVdypLayer<?, ?>> L
			assertOnlyPrimaryLayer(P polygon) {
		assertThat(polygon, hasProperty("layers", aMapWithSize(1)));
		return assertLayer(polygon, LayerType.PRIMARY);
	};

	/**
	 * Assert that a polygon has a primary layer, allowing for other layers.
	 *
	 * @param polygon the polygon
	 * @param polygon
	 * @return the primary layer
	 */
	public static <P extends BaseVdypPolygon<L, ?, ?, ?>, L extends BaseVdypLayer<?, ?>> L
			assertHasPrimaryLayer(P polygon) {
		return assertLayer(polygon, LayerType.PRIMARY);
	};

	/**
	 * Assert that a polygon has a veteran layer as well as a primary.
	 *
	 * @param polygon the polygon
	 * @param polygon
	 * @return the veteran layer
	 */
	public static <P extends BaseVdypPolygon<L, ?, ?, ?>, L extends BaseVdypLayer<?, ?>> L
			assertHasVeteranLayer(P polygon) {
		assertThat(polygon, hasProperty("layers", aMapWithSize(2)));
		return assertLayer(polygon, LayerType.VETERAN);
	};

	/**
	 * Assert that a layer has a species of the given genus ID.
	 *
	 * @param layer
	 * @param id
	 * @return The species
	 */
	public static <L extends BaseVdypLayer<S, ?>, S extends BaseVdypSpecies<?>> S assertHasSpecies(L layer, String id) {

		assertThat(layer, hasProperty("species", hasKey(id)));

		var resultSpecies = layer.getSpecies().get(id);
		assertThat(resultSpecies, hasProperty("polygonIdentifier", equalTo(layer.getPolygonIdentifier())));
		assertThat(resultSpecies, hasProperty("layerType", is(layer.getLayerType())));
		assertThat(resultSpecies, hasProperty("genus", is(id)));

		return resultSpecies;
	};

	/**
	 * Assert that a layer has a species of the given genera IDs.
	 *
	 * @param layer
	 * @param ids
	 * @return the first species specified
	 */
	public static <L extends BaseVdypLayer<S, ?>, S extends BaseVdypSpecies<?>> S
			assertHasSpecies(L layer, String... ids) {
		assertThat(layer, hasProperty("species", aMapWithSize(ids.length)));

		for (var id : ids) {
			assertHasSpecies(layer, id);
		}

		return layer.getSpecies().get(ids[0]);
	}
}<|MERGE_RESOLUTION|>--- conflicted
+++ resolved
@@ -404,11 +404,7 @@
 			}
 
 			@Override
-<<<<<<< HEAD
-			public String toString(String filename) throws IOException {
-=======
 			public String toString(String filename) {
->>>>>>> 47353e8b
 				var resourceUrl = klazz.getResource(filename);
 				if (resourceUrl == null) {
 					return filename;
