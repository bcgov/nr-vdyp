--- conflicted
+++ resolved
@@ -32,7 +32,6 @@
 import org.junit.jupiter.params.provider.CsvSource;
 import org.junit.jupiter.params.provider.ValueSource;
 
-import ca.bc.gov.nrs.vdyp.application.VdypStartApplication.CombinedPolygonStream;
 import ca.bc.gov.nrs.vdyp.application.test.TestLayer;
 import ca.bc.gov.nrs.vdyp.application.test.TestPolygon;
 import ca.bc.gov.nrs.vdyp.application.test.TestSite;
@@ -43,20 +42,13 @@
 import ca.bc.gov.nrs.vdyp.common.EstimationMethods;
 import ca.bc.gov.nrs.vdyp.common.Utils;
 import ca.bc.gov.nrs.vdyp.common.VdypApplicationInitializationException;
-import ca.bc.gov.nrs.vdyp.common.VdypApplicationProcessingException;
 import ca.bc.gov.nrs.vdyp.controlmap.ResolvedControlMapImpl;
-import ca.bc.gov.nrs.vdyp.exceptions.BaseAreaLowException;
-import ca.bc.gov.nrs.vdyp.exceptions.BecMissingException;
-import ca.bc.gov.nrs.vdyp.exceptions.FatalProcessingException;
-import ca.bc.gov.nrs.vdyp.exceptions.LayerMissingException;
-import ca.bc.gov.nrs.vdyp.exceptions.ProcessingException;
-import ca.bc.gov.nrs.vdyp.exceptions.StandProcessingException;
-import ca.bc.gov.nrs.vdyp.exceptions.UnsupportedSpeciesException;
 import ca.bc.gov.nrs.vdyp.io.parse.coe.BecDefinitionParser;
 import ca.bc.gov.nrs.vdyp.io.parse.common.ResourceParseException;
 import ca.bc.gov.nrs.vdyp.io.parse.streaming.StreamingParser;
 import ca.bc.gov.nrs.vdyp.io.parse.streaming.StreamingParserFactory;
-import ca.bc.gov.nrs.vdyp.io.write.VdypOutputWriter;
+import ca.bc.gov.nrs.vdyp.model.BaseVdypLayer;
+import ca.bc.gov.nrs.vdyp.model.BaseVdypPolygon;
 import ca.bc.gov.nrs.vdyp.model.BaseVdypSpecies;
 import ca.bc.gov.nrs.vdyp.model.BecDefinition;
 import ca.bc.gov.nrs.vdyp.model.Coefficients;
@@ -100,7 +92,7 @@
 
 		@Disabled
 		@Test
-		void testInitNoControlFile() {
+		void testInitNoControlFile() throws IOException, ResourceParseException {
 			var resolver1 = dummyIo();
 			resolver1.addError("test.ctr", () -> new FileNotFoundException());
 			MockFileResolver resolver = resolver1;
@@ -150,43 +142,10 @@
 	}
 
 	@Test
-<<<<<<< HEAD
-	void testDebugGetSet() {
+	void testApplicationExceptions() throws IOException, ResourceParseException {
 		try (var app = new TestStartApplication(controlMap, true)) {
 
-			for (int i = 0; i < 25; i++) {
-				app.setDebugMode(0, i + 1);
-				assertThat(app.getDebugMode(0), equalTo(i + 1));
-			}
-
-			assertThrows(ArrayIndexOutOfBoundsException.class, () -> app.setDebugMode(-1, 1));
-			assertThrows(ArrayIndexOutOfBoundsException.class, () -> app.setDebugMode(25, 1));
-		}
-	}
-
-	@Test
-	void testApplicationInitExceptions() {
-=======
-	void testApplicationExceptions() throws IOException, ResourceParseException {
->>>>>>> 98e70d51
-		try (var app = new TestStartApplication(controlMap, true)) {
-
 			assertThrows(VdypApplicationInitializationException.class, () -> app.doMain("bad path"));
-		}
-	}
-
-	@Test
-	void testApplicationProcessExceptions() {
-		try (var app = new TestStartApplication(controlMap, false) {
-
-			@Override
-			public void process() throws ProcessingException {
-				throw new FatalProcessingException("Test");
-			}
-
-		}) {
-
-			assertThrows(VdypApplicationProcessingException.class, () -> app.doMain("bad path"));
 		}
 	}
 
@@ -203,236 +162,10 @@
 	}
 
 	@Nested
-	class HandleProcessing {
-		@Test
-		void testEmpty() throws IOException, ResourceParseException, ProcessingException {
-
-			var control = EasyMock.createControl();
-			MockFileResolver resolver = dummyIo();
-
-			TestStartApplication app = EasyMock.partialMockBuilder(TestStartApplication.class)
-					.addMockedMethod("processPolygon").withConstructor(controlMap, false).createMock(control);
-
-			CombinedPolygonStream<TestPolygon> stream = control.createMock(CombinedPolygonStream.class);
-
-			EasyMock.expect(stream.hasNext()).andStubReturn(false);
-
-			control.replay();
-
-			app.init(resolver, controlMap);
-
-			app.handleProcessing(stream);
-
-			control.verify();
-
-			app.close();
-		}
-
-		@Test
-		void testOneSuccess() throws IOException, ResourceParseException, ProcessingException {
-
-			var control = EasyMock.createControl();
-			MockFileResolver resolver = dummyIo();
-
-			TestStartApplication app = EasyMock.partialMockBuilder(TestStartApplication.class)
-					.addMockedMethod("processPolygon").addMockedMethod("getVriWriter")
-					.withConstructor(controlMap, false).createMock(control);
-
-			TestPolygon testPoly = control.createMock(TestPolygon.class);
-			VdypPolygon resultPoly = control.createMock(VdypPolygon.class);
-
-			VdypOutputWriter writer = control.createMock(VdypOutputWriter.class);
-			EasyMock.expect(app.processPolygon(0, testPoly)).andReturn(Optional.of(resultPoly));
-			EasyMock.expect(app.getVriWriter()).andStubReturn(writer);
-
-			writer.writePolygonWithSpeciesAndUtilization(resultPoly);
-			EasyMock.expectLastCall().once();
-
-			CombinedPolygonStream<TestPolygon> stream = control.createMock(CombinedPolygonStream.class);
-
-			EasyMock.expect(stream.hasNext()).andReturn(true);
-			EasyMock.expect(stream.next()).andReturn(testPoly);
-			EasyMock.expect(stream.hasNext()).andStubReturn(false);
-
-			control.replay();
-
-			app.init(resolver, controlMap);
-
-			app.handleProcessing(stream);
-
-			control.verify();
-
-			app.close();
-		}
-
-		@Test
-		void testOneIgnore() throws IOException, ResourceParseException, ProcessingException {
-
-			var control = EasyMock.createControl();
-			MockFileResolver resolver = dummyIo();
-
-			TestStartApplication app = EasyMock.partialMockBuilder(TestStartApplication.class)
-					.addMockedMethod("processPolygon").addMockedMethod("getVriWriter")
-					.withConstructor(controlMap, false).createMock(control);
-
-			TestPolygon testPoly = control.createMock(TestPolygon.class);
-
-			VdypOutputWriter writer = control.createMock(VdypOutputWriter.class);
-			EasyMock.expect(app.processPolygon(0, testPoly)).andReturn(Optional.empty());
-			EasyMock.expect(app.getVriWriter()).andStubReturn(writer);
-
-			// writer.writePolygonWithSpeciesAndUtilization(resultPoly);
-			// EasyMock.expectLastCall().once();
-
-			CombinedPolygonStream<TestPolygon> stream = control.createMock(CombinedPolygonStream.class);
-
-			EasyMock.expect(stream.hasNext()).andReturn(true);
-			EasyMock.expect(stream.next()).andReturn(testPoly);
-			EasyMock.expect(stream.hasNext()).andStubReturn(false);
-
-			control.replay();
-
-			app.init(resolver, controlMap);
-
-			app.handleProcessing(stream);
-
-			control.verify();
-
-			app.close();
-		}
-
-		@Test
-		void testOneSkip() throws IOException, ResourceParseException, ProcessingException {
-
-			var control = EasyMock.createControl();
-			MockFileResolver resolver = dummyIo();
-
-			TestStartApplication app = EasyMock.partialMockBuilder(TestStartApplication.class)
-					.addMockedMethod("processPolygon").addMockedMethod("getVriWriter")
-					.withConstructor(controlMap, false).createMock(control);
-
-			TestPolygon testPoly = control.createMock(TestPolygon.class);
-
-			VdypOutputWriter writer = control.createMock(VdypOutputWriter.class);
-			EasyMock.expect(app.processPolygon(0, testPoly)).andThrow(new BecMissingException());
-			EasyMock.expect(app.getVriWriter()).andStubReturn(writer);
-
-			// writer.writePolygonWithSpeciesAndUtilization(resultPoly);
-			// EasyMock.expectLastCall().once();
-
-			CombinedPolygonStream<TestPolygon> stream = control.createMock(CombinedPolygonStream.class);
-
-			EasyMock.expect(stream.hasNext()).andReturn(true);
-			EasyMock.expect(stream.next()).andReturn(testPoly);
-			EasyMock.expect(stream.hasNext()).andStubReturn(false);
-
-			control.replay();
-
-			app.init(resolver, controlMap);
-
-			assertThrows(BecMissingException.class, () -> app.handleProcessing(stream));
-
-			control.verify();
-
-			app.close();
-		}
-
-		@Test
-		void testSkipThenSucceed() throws IOException, ResourceParseException, ProcessingException {
-
-			var control = EasyMock.createControl();
-			MockFileResolver resolver = dummyIo();
-
-			TestStartApplication app = EasyMock.partialMockBuilder(TestStartApplication.class)
-					.addMockedMethod("processPolygon").addMockedMethod("getVriWriter")
-					.withConstructor(controlMap, false).createMock(control);
-
-			TestPolygon testPoly1 = control.createMock(TestPolygon.class);
-			TestPolygon testPoly2 = control.createMock(TestPolygon.class);
-			VdypPolygon resultPoly = control.createMock(VdypPolygon.class);
-
-			EasyMock.expect(testPoly1.getPolygonIdentifier()).andStubReturn(new PolygonIdentifier("testPoly1", 2025));
-
-			VdypOutputWriter writer = control.createMock(VdypOutputWriter.class);
-			EasyMock.expect(app.processPolygon(0, testPoly1)).andThrow(new BecMissingException());
-			EasyMock.expect(app.processPolygon(0, testPoly2)).andReturn(Optional.of(resultPoly));
-			EasyMock.expect(app.getVriWriter()).andStubReturn(writer);
-
-			writer.writePolygonWithSpeciesAndUtilization(resultPoly);
-			EasyMock.expectLastCall().once();
-
-			CombinedPolygonStream<TestPolygon> stream = control.createMock(CombinedPolygonStream.class);
-
-			EasyMock.expect(stream.hasNext()).andReturn(true);
-			EasyMock.expect(stream.next()).andReturn(testPoly1);
-			EasyMock.expect(stream.hasNext()).andReturn(true);
-			EasyMock.expect(stream.hasNext()).andReturn(true);
-			EasyMock.expect(stream.next()).andReturn(testPoly2);
-			EasyMock.expect(stream.hasNext()).andStubReturn(false);
-
-			control.replay();
-
-			app.init(resolver, controlMap);
-
-			app.handleProcessing(stream);
-
-			control.verify();
-
-			app.close();
-		}
-
-		@Test
-		void testMultipleSuccess() throws IOException, ResourceParseException, ProcessingException {
-
-			var control = EasyMock.createControl();
-			MockFileResolver resolver = dummyIo();
-
-			TestStartApplication app = EasyMock.partialMockBuilder(TestStartApplication.class)
-					.addMockedMethod("processPolygon").addMockedMethod("getVriWriter")
-					.withConstructor(controlMap, false).createMock(control);
-
-			TestPolygon testPoly1 = control.createMock(TestPolygon.class);
-			TestPolygon testPoly2 = control.createMock(TestPolygon.class);
-			VdypPolygon resultPoly1 = control.createMock(VdypPolygon.class);
-			VdypPolygon resultPoly2 = control.createMock(VdypPolygon.class);
-
-			EasyMock.expect(testPoly1.getPolygonIdentifier()).andStubReturn(new PolygonIdentifier("testPoly1", 2025));
-
-			VdypOutputWriter writer = control.createMock(VdypOutputWriter.class);
-			EasyMock.expect(app.processPolygon(0, testPoly1)).andReturn(Optional.of(resultPoly1));
-			EasyMock.expect(app.processPolygon(1, testPoly2)).andReturn(Optional.of(resultPoly2));
-			EasyMock.expect(app.getVriWriter()).andStubReturn(writer);
-
-			writer.writePolygonWithSpeciesAndUtilization(resultPoly1);
-			writer.writePolygonWithSpeciesAndUtilization(resultPoly2);
-			EasyMock.expectLastCall().once();
-
-			CombinedPolygonStream<TestPolygon> stream = control.createMock(CombinedPolygonStream.class);
-
-			EasyMock.expect(stream.hasNext()).andReturn(true);
-			EasyMock.expect(stream.next()).andReturn(testPoly1);
-			EasyMock.expect(stream.hasNext()).andReturn(true);
-			EasyMock.expect(stream.next()).andReturn(testPoly2);
-			EasyMock.expect(stream.hasNext()).andStubReturn(false);
-
-			control.replay();
-
-			app.init(resolver, controlMap);
-
-			app.handleProcessing(stream);
-
-			control.verify();
-
-			app.close();
-		}
-
-	}
-
-	@Nested
 	class GetStreamingParser {
 
 		@Test
-		void testSimple() throws IOException, ProcessingException {
+		void testSimple() throws IOException, ResourceParseException, ProcessingException {
 			StreamingParserFactory streamingParserFactory = EasyMock.createMock(StreamingParserFactory.class);
 			StreamingParser streamingParser = EasyMock.createMock(StreamingParser.class);
 
@@ -458,7 +191,7 @@
 		}
 
 		@Test
-		void testEntryMissing() throws IOException {
+		void testEntryMissing() throws IOException, ResourceParseException {
 
 			MockFileResolver resolver = dummyIo();
 
@@ -477,7 +210,7 @@
 		}
 
 		@Test
-		void testErrorOpeningFile() throws IOException {
+		void testErrorOpeningFile() throws IOException, ResourceParseException {
 			var mockControl = EasyMock.createControl();
 
 			StreamingParserFactory streamingParserFactory = mockControl.createMock(StreamingParserFactory.class);
@@ -508,7 +241,7 @@
 
 	}
 
-	protected VdypStartApplication getTestUnit(IMocksControl control) {
+	protected VdypStartApplication getTestUnit(IMocksControl control) throws IOException {
 
 		VdypStartApplication mock = EasyMock.createMockBuilder(VdypStartApplication.class)//
 				.addMockedMethods("getControlFileParser", "process", "getId", "copySpecies")//
@@ -1044,106 +777,6 @@
 			mockControl.verify();
 		}
 
-		@Test
-		void testBadPrimarySpecies() {
-
-			var mockControl = EasyMock.createControl();
-
-			BaseVdypSpecies spec1 = mockSpecies(mockControl, "X", 100f);
-
-			try (VdypStartApplication app = getTestUnit(mockControl)) {
-				mockControl.replay();
-
-				Map<String, BaseVdypSpecies> allSpecies = new HashMap<>();
-				allSpecies.put(spec1.getGenus(), spec1);
-
-				List<BaseVdypSpecies> primarySpecies = List.of(spec1);
-
-				var ex = assertThrows(UnsupportedSpeciesException.class, () -> app.findItg(primarySpecies));
-
-				assertThat(ex, hasProperty("species", equalTo("X")));
-
-			}
-			mockControl.verify();
-		}
-
-		@Test
-		void testBadPrimarySpeciesWithMinorSecondary() {
-
-			var mockControl = EasyMock.createControl();
-
-			BaseVdypSpecies spec1 = mockSpecies(mockControl, "X", 80f);
-			BaseVdypSpecies spec2 = mockSpecies(mockControl, "Z", 20f);
-
-			try (VdypStartApplication app = getTestUnit(mockControl)) {
-				mockControl.replay();
-
-				Map<String, BaseVdypSpecies> allSpecies = new HashMap<>();
-				allSpecies.put(spec1.getGenus(), spec1);
-				allSpecies.put(spec2.getGenus(), spec2);
-
-				List<BaseVdypSpecies> primarySpecies = List.of(spec1, spec2);
-
-				var ex = assertThrows(UnsupportedSpeciesException.class, () -> app.findItg(primarySpecies));
-
-				assertThat(ex, hasProperty("species", equalTo("X")));
-
-			}
-			mockControl.verify();
-		}
-
-		@Test
-		void testBadPrimarySpeciesWithMajorSecondary() {
-
-			var mockControl = EasyMock.createControl();
-
-			BaseVdypSpecies spec1 = mockSpecies(mockControl, "X", 70f);
-			BaseVdypSpecies spec2 = mockSpecies(mockControl, "Z", 30f);
-
-			try (VdypStartApplication app = getTestUnit(mockControl)) {
-				mockControl.replay();
-
-				Map<String, BaseVdypSpecies> allSpecies = new HashMap<>();
-				allSpecies.put(spec1.getGenus(), spec1);
-				allSpecies.put(spec2.getGenus(), spec2);
-
-				List<BaseVdypSpecies> primarySpecies = List.of(spec1, spec2);
-
-				var ex = assertThrows(UnsupportedSpeciesException.class, () -> app.findItg(primarySpecies));
-
-				assertThat(ex, hasProperty("species", equalTo("X")));
-
-			}
-			mockControl.verify();
-		}
-
-		@Test
-		void testBadSecondary() throws Exception {
-
-			var mockControl = EasyMock.createControl();
-
-			BaseVdypSpecies spec1 = mockSpecies(mockControl, "PL", 70f);
-			BaseVdypSpecies spec2 = mockSpecies(mockControl, "Z", 30f);
-
-			try (VdypStartApplication app = getTestUnit(mockControl)) {
-				mockControl.replay();
-
-				Map<String, BaseVdypSpecies> allSpecies = new HashMap<>();
-				allSpecies.put(spec1.getGenus(), spec1);
-				allSpecies.put(spec2.getGenus(), spec2);
-
-				List<BaseVdypSpecies> primarySpecies = List.of(spec1, spec2);
-
-				var result = app.findItg(primarySpecies);
-
-				assertEquals(30, result); // The default for PL
-
-				// Might want an error instead?
-
-			}
-			mockControl.verify();
-		}
-
 		void assertItgMixed(VdypStartApplication app, int expected, String primary, String... secondary)
 				throws ProcessingException {
 			for (var sec : secondary) {
@@ -1272,7 +905,9 @@
 			);
 			controlMap.put(
 					ControlKey.EQN_MODIFIERS.name(),
-					new MatrixMap2Impl(Collections.singletonList(42), Collections.singletonList(37), (x, y) -> 64)
+					new MatrixMap2Impl(
+							Collections.singletonList(42), Collections.singletonList(37), (x, y) -> Optional.of(64)
+					)
 			);
 
 			try (VdypStartApplication app = getTestUnit(mockControl)) {
@@ -1301,7 +936,9 @@
 			);
 			controlMap.put(
 					ControlKey.EQN_MODIFIERS.name(),
-					new MatrixMap2Impl(Collections.singletonList(42), Collections.singletonList(37), (x, y) -> 0)
+					new MatrixMap2Impl(
+							Collections.singletonList(42), Collections.singletonList(37), (x, y) -> Optional.empty()
+					)
 			);
 
 			try (VdypStartApplication app = getTestUnit(mockControl)) {
@@ -1467,12 +1104,12 @@
 				});
 
 				var ex = assertThrows(
-						BaseAreaLowException.class,
+						LowValueException.class,
 						() -> app.estimatePrimaryBaseArea(layer, bec, 1f, 79.5999985f, 3.13497972f)
 				);
 
-				assertThat(ex, hasProperty("value", present(is(0f))));
-				assertThat(ex, hasProperty("threshold", present(is(0.05f))));
+				assertThat(ex, hasProperty("value", is(0f)));
+				assertThat(ex, hasProperty("threshold", is(0.05f)));
 			}
 		}
 
@@ -1794,7 +1431,7 @@
 						"C:75.0 B:24.989" //
 				}
 		)
-		void testFail(String dist) {
+		void testFail(String dist) throws Exception {
 			controlMap = TestUtils.loadControlMap();
 			try (var app = new TestStartApplication(controlMap, false)) {
 
@@ -1819,7 +1456,7 @@
 	@Nested
 	class SmallComponents {
 		@Test
-		void testEstimate() {
+		void testEstimate() throws ProcessingException, IOException {
 			controlMap = TestUtils.loadControlMap();
 			try (var app = new TestStartApplication(controlMap, false)) {
 				ApplicationTestUtils.setControlMap(app, controlMap);
@@ -1963,7 +1600,7 @@
 	@Nested
 	class VeteranUtilization {
 		@Test
-		void testCompute() throws ProcessingException {
+		void testCompute() throws ProcessingException, IOException {
 			controlMap = TestUtils.loadControlMap();
 			var bec = Utils.getBec("IDF", controlMap);
 			try (var app = new TestStartApplication(controlMap, false)) {
@@ -2127,7 +1764,7 @@
 		}
 
 		@Test
-		void testApplyToObject() {
+		void testApplyToObject() throws Exception {
 			controlMap = TestUtils.loadControlMap();
 
 			try (var app = new TestStartApplication(controlMap, false)) {
@@ -2159,7 +1796,35 @@
 	class UtilityMethods {
 
 		@Test
-		void testGetCoeForSpecies() {
+		void testRequireLayer() throws ProcessingException, IOException {
+			var mockControl = EasyMock.createControl();
+			BaseVdypPolygon poly = mockControl.createMock(BaseVdypPolygon.class);
+			BaseVdypLayer layer = mockControl.createMock(BaseVdypLayer.class);
+			EasyMock.expect(poly.getLayers()).andStubReturn(Collections.singletonMap(LayerType.PRIMARY, layer));
+			EasyMock.expect(poly.getPolygonIdentifier()).andStubReturn(new PolygonIdentifier("TestPoly", 2024));
+
+			try (VdypStartApplication app = getTestUnit(mockControl)) {
+				mockControl.replay();
+
+				var result = app.requireLayer(poly, LayerType.PRIMARY);
+				assertThat(result, is(layer));
+				var ex = assertThrows(StandProcessingException.class, () -> app.requireLayer(poly, LayerType.VETERAN));
+				assertThat(
+						ex,
+						hasProperty(
+								"message",
+								is(
+										"Polygon \"TestPoly             2024\" has no VETERAN layer, or that layer has non-positive height or crown closure."
+								)
+						)
+				);
+
+			}
+
+		}
+
+		@Test
+		void testGetCoeForSpecies() throws Exception {
 			controlMap = TestUtils.loadControlMap();
 			try (var app = new TestStartApplication(controlMap, false)) {
 				var species = TestSpecies.build(sb -> {
@@ -2213,164 +1878,10 @@
 			);
 		}
 
-		@Test
-		void testGetPrimaryLayerPresent() {
-			var poly = VdypPolygon.build(pb -> {
-				pb.polygonIdentifier("Test", 2025);
-				pb.percentAvailable(75f);
-				pb.biogeoclimaticZone(new BecDefinition("T", Region.COASTAL, "Test"));
-				pb.forestInventoryZone("Z");
-				pb.addLayer(lb -> {
-					lb.layerType(LayerType.PRIMARY);
-				});
-			});
-
-			var result = assertDoesNotThrow(() -> VdypStartApplication.getPrimaryLayer(poly));
-			assertThat(result, sameInstance(poly.getLayers().get(LayerType.PRIMARY)));
-		}
-
-		@Test
-		void testGetPrimaryLayerNotPresent() {
-			var poly = VdypPolygon.build(pb -> {
-				pb.polygonIdentifier("Test", 2025);
-				pb.percentAvailable(75f);
-				pb.biogeoclimaticZone(new BecDefinition("T", Region.COASTAL, "Test"));
-				pb.forestInventoryZone("Z");
-				pb.addLayer(lb -> {
-					lb.layerType(LayerType.VETERAN);
-				});
-			});
-
-			var ex = assertThrows(LayerMissingException.class, () -> VdypStartApplication.getPrimaryLayer(poly));
-			assertThat(ex, hasProperty("layer", is(LayerType.PRIMARY)));
-		}
-
-		@Test
-		void testGetVeteranLayerPresent() {
-			var poly = VdypPolygon.build(pb -> {
-				pb.polygonIdentifier("Test", 2025);
-				pb.percentAvailable(75f);
-				pb.biogeoclimaticZone(new BecDefinition("T", Region.COASTAL, "Test"));
-				pb.forestInventoryZone("Z");
-				pb.addLayer(lb -> {
-					lb.layerType(LayerType.VETERAN);
-				});
-			});
-
-			var result = VdypStartApplication.getVeteranLayer(poly);
-			assertThat(result, present(sameInstance(poly.getLayers().get(LayerType.VETERAN))));
-		}
-
-		@Test
-		void testGetVeteranLayerNotPresent() {
-			var poly = VdypPolygon.build(pb -> {
-				pb.polygonIdentifier("Test", 2025);
-				pb.percentAvailable(75f);
-				pb.biogeoclimaticZone(new BecDefinition("T", Region.COASTAL, "Test"));
-				pb.forestInventoryZone("Z");
-				pb.addLayer(lb -> {
-					lb.layerType(LayerType.PRIMARY);
-				});
-			});
-
-			var result = VdypStartApplication.getVeteranLayer(poly);
-			assertThat(result, notPresent());
-		}
-
-		@Nested
-		class ExceptionUtilities {
-			@Test
-			void testThrowIfPresentWhenPresent() {
-				Exception expected = new Exception("Test");
-				var result = assertThrows(
-						Exception.class, () -> VdypStartApplication.throwIfPresent(Optional.of(expected))
-				);
-				assertThat(result, sameInstance(expected));
-			}
-
-			@Test
-			void testThrowIfPresentWhenEmpty() {
-				assertDoesNotThrow(() -> VdypStartApplication.throwIfPresent(Optional.empty()));
-			}
-
-			@Test
-			void testFatalIfPresentWhenFatalException() {
-				var cause = new FatalProcessingException("Test");
-				var result = assertThrows(
-						FatalProcessingException.class, () -> VdypStartApplication.fatalIfPresent(Optional.of(cause))
-				);
-				assertThat(result, sameInstance(cause));
-			}
-
-			@Test
-			void testFatalIfPresentWhenStandException() {
-				var cause = new BecMissingException();
-				var result = assertThrows(
-						FatalProcessingException.class, () -> VdypStartApplication.fatalIfPresent(Optional.of(cause))
-				);
-				assertThat(result, causedBy(sameInstance(cause)));
-			}
-
-			@Test
-			void testFatalIfPresentWhenOtherException() {
-				var cause = new IllegalArgumentException();
-				var result = assertThrows(
-						FatalProcessingException.class, () -> VdypStartApplication.fatalIfPresent(Optional.of(cause))
-				);
-				assertThat(result, causedBy(sameInstance(cause)));
-			}
-
-			@Test
-			void testRequirePositiveWhenPositive() {
-				var result = assertDoesNotThrow(() -> VdypStartApplication.requirePositive(Optional.of(1f), "Test"));
-				assertThat(result, is(1f));
-			}
-
-			@Test
-			void testRequirePositiveWhenZero() {
-				var result = assertThrows(
-						FatalProcessingException.class,
-						() -> VdypStartApplication.requirePositive(Optional.of(0f), "Test")
-				);
-				assertThat(result, hasProperty("message", is("Test 0.0 is not positive")));
-			}
-
-			@Test
-			void testRequirePositiveWhenNegative() {
-				var result = assertThrows(
-						FatalProcessingException.class,
-						() -> VdypStartApplication.requirePositive(Optional.of(-1f), "Test")
-				);
-				assertThat(result, hasProperty("message", is("Test -1.0 is not positive")));
-			}
-
-			@Test
-			void testRequirePositiveWhenMissing() {
-				var result = assertThrows(
-						FatalProcessingException.class,
-						() -> VdypStartApplication.requirePositive(Optional.empty(), "Test")
-				);
-				assertThat(result, hasProperty("message", is("Test is not present")));
-			}
-
-			@Test
-			void testRequireWhenMissing() {
-				var result = assertThrows(
-						FatalProcessingException.class, () -> VdypStartApplication.require(Optional.empty(), "Test")
-				);
-				assertThat(result, hasProperty("message", is("Test is not present")));
-			}
-
-			@Test
-			void testRequireWhenPresent() {
-				var result = assertDoesNotThrow(() -> VdypStartApplication.require(Optional.of("something"), "Test"));
-				assertThat(result, is("something"));
-			}
-		}
 	}
 
 	@Test
-	void testComputeUtilizationComponentsPrimaryByUtilNoCV() throws ProcessingException {
+	void testComputeUtilizationComponentsPrimaryByUtilNoCV() throws ProcessingException, IOException {
 		controlMap = TestUtils.loadControlMap();
 		try (var app = new TestStartApplication(controlMap, false)) {
 
