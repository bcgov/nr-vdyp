--- conflicted
+++ resolved
@@ -69,11 +69,7 @@
 	 * For this matrix map, the default value is 0, as per VDYP7 RD_GMBA1.
 	 */
 	public static BiFunction<Integer, Integer, Integer> emptyDefault() {
-<<<<<<< HEAD
-		return (k1, k2) -> DEFAULT_VALUE;
-=======
 		return (k1, k2) -> DEFAULT_VALUE /* 0 */;
->>>>>>> c92823df
 	}
 
 	@Override
