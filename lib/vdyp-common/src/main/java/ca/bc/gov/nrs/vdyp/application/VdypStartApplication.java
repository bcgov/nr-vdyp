package ca.bc.gov.nrs.vdyp.application;

import static ca.bc.gov.nrs.vdyp.math.FloatMath.clamp;
import static ca.bc.gov.nrs.vdyp.math.FloatMath.exp;
import static ca.bc.gov.nrs.vdyp.math.FloatMath.floor;
import static ca.bc.gov.nrs.vdyp.math.FloatMath.log;
import static ca.bc.gov.nrs.vdyp.math.FloatMath.pow;
import static java.lang.Math.max;
import static java.lang.Math.min;

import java.beans.IntrospectionException;
import java.beans.Introspector;
import java.beans.PropertyDescriptor;
import java.io.Closeable;
import java.io.IOException;
import java.io.InputStream;
import java.io.PrintStream;
import java.lang.reflect.InvocationTargetException;
import java.text.MessageFormat;
import java.util.ArrayList;
import java.util.Arrays;
import java.util.Collection;
import java.util.Comparator;
import java.util.HashMap;
import java.util.List;
import java.util.Map;
import java.util.Objects;
import java.util.Optional;
import java.util.Set;
import java.util.function.Consumer;
import java.util.function.Function;
import java.util.function.ToDoubleFunction;
import java.util.stream.Collectors;
import java.util.stream.IntStream;

import org.slf4j.Logger;
import org.slf4j.LoggerFactory;

import ca.bc.gov.nrs.vdyp.common.ControlKey;
import ca.bc.gov.nrs.vdyp.common.EstimationMethods;
import ca.bc.gov.nrs.vdyp.common.ReconcilationMethods;
import ca.bc.gov.nrs.vdyp.common.Utils;
import ca.bc.gov.nrs.vdyp.common.ValueOrMarker;
import ca.bc.gov.nrs.vdyp.common.VdypApplicationInitializationException;
import ca.bc.gov.nrs.vdyp.common.VdypApplicationProcessingException;
import ca.bc.gov.nrs.vdyp.common_calculators.BaseAreaTreeDensityDiameter;
import ca.bc.gov.nrs.vdyp.controlmap.ResolvedControlMapImpl;
import ca.bc.gov.nrs.vdyp.exceptions.BaseAreaLowException;
import ca.bc.gov.nrs.vdyp.exceptions.FatalProcessingException;
import ca.bc.gov.nrs.vdyp.exceptions.LayerMissingException;
import ca.bc.gov.nrs.vdyp.exceptions.LayerSpeciesDoNotSumTo100PercentException;
import ca.bc.gov.nrs.vdyp.exceptions.ProcessingException;
import ca.bc.gov.nrs.vdyp.exceptions.StandProcessingException;
import ca.bc.gov.nrs.vdyp.exceptions.UnsupportedSpeciesException;
import ca.bc.gov.nrs.vdyp.io.FileSystemFileResolver;
import ca.bc.gov.nrs.vdyp.io.parse.coe.UpperCoefficientParser;
import ca.bc.gov.nrs.vdyp.io.parse.common.ResourceParseException;
import ca.bc.gov.nrs.vdyp.io.parse.control.BaseControlParser;
import ca.bc.gov.nrs.vdyp.io.parse.streaming.StreamingParser;
import ca.bc.gov.nrs.vdyp.io.parse.streaming.StreamingParserFactory;
import ca.bc.gov.nrs.vdyp.io.write.VdypOutputWriter;
import ca.bc.gov.nrs.vdyp.math.FloatMath;
import ca.bc.gov.nrs.vdyp.model.BaseVdypLayer;
import ca.bc.gov.nrs.vdyp.model.BaseVdypPolygon;
import ca.bc.gov.nrs.vdyp.model.BaseVdypSite;
import ca.bc.gov.nrs.vdyp.model.BaseVdypSpecies;
import ca.bc.gov.nrs.vdyp.model.BecDefinition;
import ca.bc.gov.nrs.vdyp.model.Coefficients;
import ca.bc.gov.nrs.vdyp.model.CompatibilityVariableMode;
import ca.bc.gov.nrs.vdyp.model.GenusDefinitionMap;
import ca.bc.gov.nrs.vdyp.model.InputLayer;
import ca.bc.gov.nrs.vdyp.model.LayerType;
import ca.bc.gov.nrs.vdyp.model.MatrixMap2;
import ca.bc.gov.nrs.vdyp.model.MatrixMap3;
import ca.bc.gov.nrs.vdyp.model.Region;
import ca.bc.gov.nrs.vdyp.model.UtilizationClass;
import ca.bc.gov.nrs.vdyp.model.UtilizationVector;
import ca.bc.gov.nrs.vdyp.model.VdypLayer;
import ca.bc.gov.nrs.vdyp.model.VdypPolygon;
import ca.bc.gov.nrs.vdyp.model.VdypSpecies;
import ca.bc.gov.nrs.vdyp.model.VdypUtilizationHolder;
import ca.bc.gov.nrs.vdyp.model.VolumeComputeMode;

/**
 * Base class for a start processing application. Provides shared framework between VRIStart and FIPStart
 *
 * @param <P> input polygon class
 * @param <L> input layer class
 * @param <S> input species class
 * @param <I> input site class
 */
public abstract class VdypStartApplication<P extends BaseVdypPolygon<L, Optional<Float>, S, I>, L extends BaseVdypLayer<S, I> & InputLayer, S extends BaseVdypSpecies<I>, I extends BaseVdypSite>
		extends VdypApplication implements Closeable {

	private static final Logger log = LoggerFactory.getLogger(VdypStartApplication.class);

	public static final int CONFIG_LOAD_ERROR = 1;
	public static final int PROCESSING_ERROR = 2;

	public static final float LOW_CROWN_CLOSURE = 10f;

	static final Map<String, Integer> ITG_PURE = Utils.constMap(map -> {
		map.put("AC", 36);
		map.put("AT", 42);
		map.put("B", 18);
		map.put("C", 9);
		map.put("D", 38);
		map.put("E", 40);
		map.put("F", 1);
		map.put("H", 12);
		map.put("L", 34);
		map.put("MB", 39);
		map.put("PA", 28);
		map.put("PL", 28);
		map.put("PW", 27);
		map.put("PY", 32);
		map.put("S", 21);
		map.put("Y", 9);
	});

	// TODO Should probably handle this with enums instead for clarity.
	private int[] debugModes = new int[25];

	public int getDebugMode(int index) {
		return debugModes[index];
	}

	public void setDebugMode(int index, int mode) {
		debugModes[index] = mode;
	}

	static final Set<String> HARDWOODS = Set.of("AC", "AT", "D", "E", "MB");

	public void doMain(final String... args)
			throws VdypApplicationInitializationException, VdypApplicationProcessingException {
		var resolver = new FileSystemFileResolver();

		try {
			init(resolver, System.out, System.in, args);
		} catch (Exception ex) {
			log.error("Error during initialization", ex);
			throw new VdypApplicationInitializationException(ex);
		}

		try {
			process();
		} catch (Exception ex) {
			log.error("Error during processing", ex);
			throw new VdypApplicationProcessingException(ex);
		}
	}

	/**
	 * Accessor methods for utilization vectors, except for Lorey Height, on Layer and Species objects.
	 */
	protected static final Collection<PropertyDescriptor> UTILIZATION_VECTOR_ACCESSORS;

	/**
	 * Accessor methods for utilization vectors, except for Lorey Height and Quadratic Mean Diameter, on Layer and
	 * Species objects. These are properties where the values for the layer are the sum of those for its species.
	 */
	static final Collection<PropertyDescriptor> SUMMABLE_UTILIZATION_VECTOR_ACCESSORS;

	/**
	 * Accessor methods for utilization vectors, except for Lorey Height,and Volume on Layer and Species objects.
	 */
	protected static final Collection<PropertyDescriptor> NON_VOLUME_UTILIZATION_VECTOR_ACCESSORS;

	static {
		try {
			var bean = Introspector.getBeanInfo(VdypUtilizationHolder.class);
			UTILIZATION_VECTOR_ACCESSORS = Arrays.stream(bean.getPropertyDescriptors()) //
					.filter(p -> p.getName().endsWith("ByUtilization")) //
					.filter(p -> !p.getName().startsWith("loreyHeight")) //
					.filter(p -> p.getPropertyType() == UtilizationVector.class) //
					.toList();
		} catch (IntrospectionException e) {
			throw new IllegalStateException(e);
		}

		SUMMABLE_UTILIZATION_VECTOR_ACCESSORS = UTILIZATION_VECTOR_ACCESSORS.stream()
				.filter(x -> !x.getName().startsWith("quadraticMeanDiameter")).toList();

		NON_VOLUME_UTILIZATION_VECTOR_ACCESSORS = UTILIZATION_VECTOR_ACCESSORS.stream()
				.filter(x -> !x.getName().contains("Volume")).toList();
	}

	protected VdypOutputWriter vriWriter;

	protected Map<String, Object> controlMap = new HashMap<>();

	public EstimationMethods estimationMethods;

	/**
	 * When finding primary species these genera should be combined
	 */
	protected static final Collection<Collection<String>> PRIMARY_SPECIES_TO_COMBINE = Arrays
			.asList(Arrays.asList("PL", "PA"), Arrays.asList("C", "Y"));

	protected VdypStartApplication() {
		super();
	}

	/**
	 * Initialize application
	 *
	 * @param resolver
	 * @param controlFilePath
	 * @throws IOException
	 * @throws ResourceParseException
	 */
	public void init(
			FileSystemFileResolver resolver, PrintStream writeToIfNoArgs, InputStream readFromIfNoArgs,
			String... controlFilePaths
	) throws IOException, ResourceParseException {

		var controlFileNames = VdypApplication.getControlMapFileNames(
				controlFilePaths, getDefaultControlFileName(), getId(), writeToIfNoArgs, readFromIfNoArgs
		);

		init(resolver, getControlFileParser().parseByName(controlFileNames, resolver, controlMap));
	}

	protected abstract String getDefaultControlFileName();

	/**
	 * Initialize application
	 *
	 * @param controlMap
	 * @throws IOException
	 */
	public void init(FileSystemFileResolver resolver, Map<String, Object> controlMap) throws IOException {

		setControlMap(controlMap);
		closeVriWriter();
		vriWriter = createWriter(resolver, controlMap);
	}

	protected VdypOutputWriter createWriter(FileSystemFileResolver resolver, Map<String, Object> controlMap)
			throws IOException {
		return new VdypOutputWriter(controlMap, resolver);
	}

	protected abstract BaseControlParser getControlFileParser();

	void closeVriWriter() {
		if (vriWriter != null) {
			vriWriter.close();
			vriWriter = null;
		}
	}

	protected void setControlMap(Map<String, Object> controlMap) {
		this.controlMap = controlMap;
		this.estimationMethods = new EstimationMethods(new ResolvedControlMapImpl(controlMap));
	}

	protected <T> StreamingParser<T> getStreamingParser(ControlKey key) throws ProcessingException {
		try {
			var factory = Utils
					.<StreamingParserFactory<T>>expectParsedControl(controlMap, key, StreamingParserFactory.class);

			return factory.get();
		} catch (IllegalStateException ex) {
			throw new ProcessingException(
					MessageFormat.format(
							"Data file {0} ({1}) not specified in control map.", key, Utils.optPretty(key.sequence)
					), ex
			);
		} catch (IOException ex) {
			throw new ProcessingException(MessageFormat.format("Error while opening data file {0}.", key), ex);
		}
	}

	public abstract void process() throws ProcessingException;

	@Override
	public void close() {
		closeVriWriter();
	}

	protected Coefficients getCoeForSpecies(BaseVdypSpecies<?> species, ControlKey controlKey) {
		var coeMap = Utils.<Map<String, Coefficients>>expectParsedControl(controlMap, controlKey, java.util.Map.class);
		return coeMap.get(species.getGenus());
	}

	/**
	 * Get the sum of the percentages of the species in a layer. Throws an exception if this differs from the expected
	 * 100% by too much.
	 *
	 * @param layer
	 * @return
	 * @throws StandProcessingException
	 */
	protected float getPercentTotal(L layer) throws LayerSpeciesDoNotSumTo100PercentException {
		var percentTotal = (float) layer.getSpecies().values().stream()//
				.mapToDouble(BaseVdypSpecies::getPercentGenus)//
				.sum();
		if (Math.abs(percentTotal - 100f) > 0.01f) {
			throw new LayerSpeciesDoNotSumTo100PercentException(layer.getLayerType());
		}
		return percentTotal;
	}

	protected abstract S copySpecies(S toCopy, Consumer<BaseVdypSpecies.Builder<S, I, ?>> config);

	/**
	 * Returns the primary, and secondary if present species records as a one or two element list.
	 */
	protected List<S> findPrimarySpecies(Collection<S> allSpecies) {
		var sp0Lookup = Utils.expectParsedControl(controlMap, ControlKey.SP0_DEF, GenusDefinitionMap.class);
		final Comparator<BaseVdypSpecies<?>> percentGenusDescending = Utils.compareWithFallback(
				// Sort first by percent
				Utils.compareUsing(BaseVdypSpecies<?>::getPercentGenus).reversed(),
				// Resolve ties using SP0 preference order which is equal to index.
				Utils.compareUsing(spec -> sp0Lookup.getByAlias(spec.getGenus()).getIndex())
		);

		if (allSpecies.isEmpty()) {
			throw new IllegalArgumentException("Can not find primary species as there are no species");
		}
		var result = new ArrayList<S>(2);

		// Start with a deep copy of the species map so there are no side effects from
		// the manipulation this method does.
		var combined = new HashMap<String, S>(allSpecies.size());
		allSpecies.stream().forEach(spec -> combined.put(spec.getGenus(), copySpecies(spec, x -> {
		})));

		for (var combinationGroup : PRIMARY_SPECIES_TO_COMBINE) {
			var groupSpecies = combinationGroup.stream().map(combined::get).filter(Objects::nonNull).toList();
			if (groupSpecies.size() < 2) {
				continue;
			}
			var groupPrimary = copySpecies(
					// groupSpecies.size() is at least 2 so findFirst will not be empty
					groupSpecies.stream().sorted(percentGenusDescending).findFirst().orElseThrow(), builder -> {
						var total = (float) groupSpecies.stream().mapToDouble(BaseVdypSpecies::getPercentGenus).sum();
						builder.percentGenus(total);
					}
			);
			combinationGroup.forEach(combined::remove);
			combined.put(groupPrimary.getGenus(), groupPrimary);
		}

		assert !combined.isEmpty();

		if (combined.size() == 1) {
			// There's only one
			result.addAll(combined.values());
		} else {
			switch (this.getDebugMode(22)) {
			case 0:
				combined.values().stream().sorted(percentGenusDescending).limit(2).forEach(result::add);
				break;
			case 1:
				// TODO
				throw new UnsupportedOperationException(
						MessageFormat.format("Debug flag 22 value of {0} is not supported", this.getDebugMode(22))
				);
			default:
				throw new IllegalStateException(
						MessageFormat.format("Debug flag 22 value of {0} is unknown", this.getDebugMode(22))
				);
			}
		}

		assert !result.isEmpty();
		assert result.size() <= 2;
		return result;
	}

	/**
	 * Find Inventory type group (ITG)
	 *
	 * @param primarySecondary
	 * @return
	 * @throws ProcessingException
	 */
	protected int findItg(List<S> primarySecondary) throws UnsupportedSpeciesException {
		var primary = primarySecondary.get(0);

		if (primary.getPercentGenus() > 79.999) { // Copied from VDYP7
			if (ITG_PURE.containsKey(primary.getGenus()))
				return ITG_PURE.get(primary.getGenus());
			else
				throw new UnsupportedSpeciesException(primary.getGenus());
		}
		assert primarySecondary.size() == 2;

		var secondary = primarySecondary.get(1);

		assert !primary.getGenus().equals(secondary.getGenus());

		switch (primary.getGenus()) {
		case "F":
			switch (secondary.getGenus()) {
			case "C", "Y":
				return 2;
			case "B", "H":
				return 3;
			case "S":
				return 4;
			case "PL", "PA":
				return 5;
			case "PY":
				return 6;
			case "L", "PW":
				return 7;
			default:
				return 8;
			}
		case "C", "Y":
			switch (secondary.getGenus()) {
			case "C", "Y":
				return 10;
			case "H", "B", "S":
				return 11;
			default:
				return 10;
			}
		case "B":
			switch (secondary.getGenus()) {
			case "C", "Y", "H":
				return 19;
			default:
				return 20;
			}
		case "H":
			switch (secondary.getGenus()) {
			case "C", "Y":
				return 14;
			case "B":
				return 15;
			case "S":
				return 16;
			default:
				if (HARDWOODS.contains(secondary.getGenus())) {
					return 17;
				}
				return 13;
			}
		case "S":
			switch (secondary.getGenus()) {
			case "C", "Y", "H":
				return 23;
			case "B":
				return 24;
			case "PL":
				return 25;
			default:
				if (HARDWOODS.contains(secondary.getGenus())) {
					return 26;
				}
				return 22;
			}
		case "PW":
			return 27;
		case "PL", "PA":
			switch (secondary.getGenus()) {
			case "PL", "PA":
				return 28;
			case "F", "PW", "L", "PY":
				return 29;
			default:
				if (HARDWOODS.contains(secondary.getGenus())) {
					return 31;
				}
				return 30;
			}
		case "PY":
			return 32;
		case "L":
			switch (secondary.getGenus()) {
			case "F":
				return 33;
			default:
				return 34;
			}
		case "AC":
			if (HARDWOODS.contains(secondary.getGenus())) {
				return 36;
			}
			return 35;
		case "D":
			if (HARDWOODS.contains(secondary.getGenus())) {
				return 38;
			}
			return 37;
		case "MB":
			return 39;
		case "E":
			return 40;
		case "AT":
			if (HARDWOODS.contains(secondary.getGenus())) {
				return 42;
			}
			return 41;
		default:
			throw new UnsupportedSpeciesException(primary.getGenus());
		}
	}

	public int findEmpiricalRelationshipParameterIndex(String specAlias, BecDefinition bec, int itg) {
		var groupMap = Utils.<MatrixMap2<String, String, Integer>>expectParsedControl(
				controlMap, ControlKey.DEFAULT_EQ_NUM, ca.bc.gov.nrs.vdyp.model.MatrixMap2.class
		);
		var modMap = Utils.<MatrixMap2<Integer, Integer, Integer>>expectParsedControl(
				controlMap, ControlKey.EQN_MODIFIERS, ca.bc.gov.nrs.vdyp.model.MatrixMap2.class
		);
		var group = groupMap.get(specAlias, bec.getGrowthBec().getAlias());
		var modGroup = modMap.get(group, itg);
		return modGroup > 0 ? modGroup : group;
	}

	protected VdypOutputWriter getVriWriter() {
		return vriWriter;
	}

	// EMP040
	protected float estimatePrimaryBaseArea(
			L layer, BecDefinition bec, float yieldFactor, float breastHeightAge, float baseAreaOverstory,
			float crownClosure
	) throws BaseAreaLowException {
		boolean lowCrownClosure = layer.getCrownClosure() < LOW_CROWN_CLOSURE;
		crownClosure = lowCrownClosure ? LOW_CROWN_CLOSURE : crownClosure;

		var coeMap = Utils.<MatrixMap2<String, String, Coefficients>>expectParsedControl(
				controlMap, ControlKey.COE_BA, ca.bc.gov.nrs.vdyp.model.MatrixMap2.class
		);
		var modMap = Utils.<MatrixMap2<String, Region, Float>>expectParsedControl(
				controlMap, ControlKey.BA_MODIFIERS, ca.bc.gov.nrs.vdyp.model.MatrixMap2.class
		);
		var upperBoundMap = Utils.<MatrixMap3<Region, String, Integer, Float>>expectParsedControl(
				controlMap, ControlKey.UPPER_BA_BY_CI_S0_P, MatrixMap3.class
		);

		var leadGenus = leadGenus(layer);

		var decayBecAlias = bec.getDecayBec().getAlias();
		Coefficients coe = weightedCoefficientSum(
				List.of(0, 1, 2, 3, 4, 5), 9, 0, layer.getSpecies().values(), BaseVdypSpecies::getFractionGenus,
				s -> coeMap.get(decayBecAlias, s.getGenus())
		);

		float ageToUse = clamp(breastHeightAge, 5f, 350f);
		float trAge = FloatMath.log(ageToUse);

		/* @formatter:off */
						//      A00 = exp(A(0)) * ( 1.0 +  A(1) * TR_AGE  )
						/* @formatter:on */
		var a00 = exp(coe.getCoe(0)) * (1f + coe.getCoe(1) * trAge);

		/* @formatter:off */
						//      AP  = exp( A(3)) + exp(A(4)) * TR_AGE
						/* @formatter:on */
		float ap = FloatMath.exp(coe.getCoe(3)) + exp(coe.getCoe(4)) * trAge;

		var baseArea = 0f;

		float height = getLayerHeight(layer).orElse(0f);
		if (height > coe.getCoe(2) - 3f) {
			/* @formatter:off */
							//  if (HD .le. A(2) - 3.0) then
							//      BAP = 0.0
							//      GO TO 90
							//  else if (HD .lt. A(2)+3.0) then
							//      FHD = (HD- (A(2)-3.00) )**2 / 12.0
							//  else
							//      FHD = HD-A(2)
							//  end if
							/* @formatter:on */
			var fHeight = height <= coe.getCoe(2) + 3f ? //
					pow(height - (coe.getCoe(2) - 3), 2) / 12f //
					: height - coe.getCoe(2);

			/* @formatter:off */
							//      BAP =  A00 * (CCUSE/100) ** ( A(7) + A(8)*log(HD) )   *
							//     &      FHD**AP * exp( A(5)*HD  + A(6) * BAV )
							/* @formatter:on */
			baseArea = a00 * FloatMath.pow(crownClosure / 100, coe.getCoe(7) + coe.getCoe(8) * FloatMath.log(height))
					* FloatMath.pow(fHeight, ap) * exp(coe.getCoe(5) * height + coe.getCoe(6) * baseAreaOverstory);

			baseArea *= modMap.get(leadGenus.getGenus(), bec.getRegion());

			// TODO
			var NDEBUG_1 = 0;
			if (NDEBUG_1 <= 0) {
				// See ISPSJF128
				var upperBound = upperBoundMap.get(bec.getRegion(), leadGenus.getGenus(), UpperCoefficientParser.BA);
				baseArea = min(baseArea, upperBound);
			}

			if (lowCrownClosure) {
				baseArea *= layer.getCrownClosure() / LOW_CROWN_CLOSURE;
			}

		}

		baseArea *= yieldFactor;

		// This is to prevent underflow errors in later calculations
		throwIfPresent(
				BaseAreaLowException.check(layer.getLayerType(), "Estimated base area", Optional.of(baseArea), 0.05f)
		);

		return baseArea;
	}

	protected abstract float getYieldFactor(P polygon);

	protected abstract Optional<I> getPrimarySite(L layer);

	protected Optional<Float> getLayerHeight(L layer) {
		return getPrimarySite(layer).flatMap(BaseVdypSite::getHeight);
	}

	protected Optional<Float> getLayerAgeTotal(L layer) {
		return getPrimarySite(layer).flatMap(BaseVdypSite::getAgeTotal);
	}

	protected Optional<Float> getLayerYearstoBreastHhight(L layer) {
		return getPrimarySite(layer).flatMap(BaseVdypSite::getYearsToBreastHeight);
	}

	protected Optional<Float> getLayerBreastHeightAge(L layer) {
		// TODO implement accessor for VRI and FIP Site. InputSite interface?
		return getPrimarySite(layer).flatMap(
				site -> Utils.mapBoth(site.getAgeTotal(), site.getYearsToBreastHeight(), (at, ytbh) -> at - ytbh)
		);
	}

	protected float estimatePrimaryBaseArea(
			L layer, BecDefinition bec, float yieldFactor, float breastHeightAge, float baseAreaOverstory
	) throws BaseAreaLowException {
		return estimatePrimaryBaseArea(
				layer, bec, yieldFactor, breastHeightAge, baseAreaOverstory, layer.getCrownClosure()
		);
	}

	public S leadGenus(L fipLayer) {
		return fipLayer.getSpecies().values().stream()
				.sorted(Utils.compareUsing(BaseVdypSpecies<? extends BaseVdypSite>::getFractionGenus).reversed())
				.findFirst().orElseThrow();
	}

	/**
	 * Return the value of the given optional otherwise throw a FatalProcessingException
	 * 
	 * @param <T>  type of the value
	 * @param opt  optional to check
	 * @param name name of the field for the error message
	 * @return the value of the optional
	 * @throws FatalProcessingException if it is not present
	 */
	protected static <T> T require(Optional<T> opt, String name) throws FatalProcessingException {
		return opt.orElseThrow(() -> new FatalProcessingException(name + " is not present"));
	}

	/**
	 * Require that the optional value is present and has a positive value.
	 * 
	 * @param <T>  type of the value
	 * @param opt  optional to check
	 * @param name name to use in exception message
	 * @return The value
	 * @throws FatalProcessingException if it is not present or has a non-positive value
	 */
	protected static <T extends Number> T requirePositive(Optional<T> opt, String name)
			throws FatalProcessingException {

		T value = require(opt, name);

		if (value.doubleValue() <= 0) {
			throw new FatalProcessingException(name + " " + value + " is not positive");
		}

		return value;
	}

<<<<<<< HEAD
	static public <P extends BaseVdypPolygon<L, ?, ?, ?>, L extends BaseVdypLayer<?, ?>> L
			requireLayer(P polygon, LayerType type) throws LayerMissingException {
		if (!polygon.getLayers().containsKey(type)) {
			throw new LayerMissingException(type);
		}

		return polygon.getLayers().get(type);
	}

	/**
	 * Gets the PRIMARY layer from the given polygon
	 *
	 * @param <P>  The Polygon type
	 * @param <L>  The Layer type
	 * @param poly the polygon
	 * @return the PRIMARY layer
	 * @throws LayerMissingException if the polygon does not have a PRIMARY layer
	 */
	static public <P extends BaseVdypPolygon<L, ?, ?, ?>, L extends BaseVdypLayer<?, ?>> L getPrimaryLayer(P poly)
			throws LayerMissingException {
		return requireLayer(poly, LayerType.PRIMARY);
	}

	/**
	 * Gets the VETERAN layer from the given polygon
	 *
	 * @param <P>  The Polygon type
	 * @param <L>  The Layer type
	 * @param poly
	 * @return the VETERAN layer, or empty if there is none
	 */
	static public <P extends BaseVdypPolygon<L, ?, ?, ?>, L extends BaseVdypLayer<?, ?>> Optional<L>
			getVeteranLayer(P poly) {
=======
	protected Optional<L> getVeteranLayer(P poly) {
>>>>>>> 47353e8b
		return Utils.optSafe(poly.getLayers().get(LayerType.VETERAN));
	}

	/**
	 * Throw the exception contained in the optional if there is one. This exists to make it easier to handle checked
	 * exceptions inside of lambdas as an alternative to using subclasses of RuntimeExceptions as wrappers.
	 */
	protected static <E extends Throwable> void throwIfPresent(Optional<E> opt) throws E {
		if (opt.isPresent()) {
			throw opt.get();
		}
	}

	/**
	 * If the given optional contains an exception, throw it as a FatalProcessingException, wrapping it in a new
	 * exception if necessary.
	 */
	protected static <E extends Throwable> void fatalIfPresent(Optional<E> opt) throws FatalProcessingException {
		throwIfPresent(opt.map(ex -> {
			if (ex instanceof FatalProcessingException fatal) {
				return fatal;
			}
			return new FatalProcessingException(ex);
		}));
	}

	/**
	 * Create a FatalProcessingException with its message created using {@link MessageFormat.format}
	 *
	 * @param template message template
	 * @param values   objects to format
	 * @return a constructed FatalProcessingException
	 */
	protected static FatalProcessingException fatalError(String template, Object... values) {

		return new FatalProcessingException(MessageFormat.format(template, values));
	}

	/**
	 * Create a FatalProcessingException with its message created using {@link MessageFormat.format}
	 *
	 * @param template message template
	 * @param cause    the cause of the exception
	 * @param values   objects to format
	 * @return a constructed FatalProcessingException
	 */
	protected static FatalProcessingException causedFatalError(String template, Throwable cause, Object... values) {

		return new FatalProcessingException(String.format(template, values), cause);
	}

	/**
	 * Create a coefficients object where its values are either a weighted sum of those for each of the given entities,
	 * or the value from one arbitrarily chose entity.
	 *
	 * @param <T>             The type of entity
	 * @param weighted        the indicies of the coefficients that should be weighted sums, those that are not included
	 *                        are assumed to be constant across all entities and one is choses arbitrarily.
	 * @param size            Size of the resulting coefficients object
	 * @param indexFrom       index from of the resulting coefficients object
	 * @param entities        the entities to do weighted sums over
	 * @param weight          the weight for a given entity
	 * @param getCoefficients the coefficients for a given entity
	 */
	public static <T> Coefficients weightedCoefficientSum(
			Collection<Integer> weighted, int size, int indexFrom, Collection<T> entities, ToDoubleFunction<T> weight,
			Function<T, Coefficients> getCoefficients
	) {
		Coefficients coe = Coefficients.empty(size, indexFrom);

		// Do the summation in double precision
		var coeWorking = new double[size];
		Arrays.fill(coeWorking, 0.0);

		for (var entity : entities) {
			var entityCoe = getCoefficients.apply(entity);
			double fraction = weight.applyAsDouble(entity);
			log.atInfo().addArgument(entity).addArgument(fraction).addArgument(entityCoe)
					.setMessage("For entity {} with fraction {} adding coefficients {}").log();
			for (int i : weighted) {
				coeWorking[i - indexFrom] += (entityCoe.getCoe(i)) * fraction;
			}
		}
		// Reduce back to float once done
		for (int i : weighted) {
			coe.setCoe(i, (float) coeWorking[i - indexFrom]);
		}

		// Pick one entity to fill in the fixed coefficients
		// Choice is arbitrary, they should all be the same
		var anyCoe = getCoefficients.apply(entities.iterator().next());

		for (int i = indexFrom; i < size + indexFrom; i++) {
			if (weighted.contains(i))
				continue;
			coe.setCoe(i, anyCoe.getCoe(i));
		}
		return coe;
	}

	/**
	 * Create a coefficients object where its values are either a weighted sum of those for each of the given entities,
	 * or the value from one arbitrarily chose entity.
	 *
	 * @param <T>             The type of entity
	 * @param size            Size of the resulting coefficients object
	 * @param indexFrom       index from of the resulting coefficients object
	 * @param entities        the entities to do weighted sums over
	 * @param weight          the weight for a given entity
	 * @param getCoefficients the coefficients for a given entity
	 */
	public static <T> Coefficients weightedCoefficientSum(
			int size, int indexFrom, Collection<T> entities, ToDoubleFunction<T> weight,
			Function<T, Coefficients> getCoefficients
	) {
		var weighted = IntStream.range(indexFrom, size + indexFrom).boxed().toList();
		return weightedCoefficientSum(weighted, size, indexFrom, entities, weight, getCoefficients);
	}

	// FIPLAND
	public float estimatePercentForestLand(P polygon, Optional<L> vetLayer, L primaryLayer) throws ProcessingException {
		if (polygon.getPercentAvailable().isPresent()) {
			return polygon.getPercentAvailable().get();
		}

		assert primaryLayer != null;

		final boolean veteran;
		{
			var resultOrIsVeteran = isVeteranForEstimatePercentForestLand(polygon, vetLayer);
			if (resultOrIsVeteran.isValue()) {
				return resultOrIsVeteran.getValue().orElseThrow();
			}

			veteran = resultOrIsVeteran.getMarker().orElseThrow();
		}

		float primaryAgeTotal = getLayerAgeTotal(primaryLayer).orElseThrow();

		float crownClosure = crownClosureForPercentForestLand(vetLayer, primaryLayer, veteran, primaryAgeTotal);

		/*
		 * assume that CC occurs at age 25 and that most land goes to 90% occupancy but that occupancy increases only 1%
		 * /yr with no increases after ages 25. });
		 */

		// Obtain the percent yield (in comparison with CC = 90%)

		float crownClosureTop = 90f;
		float breastHeightAge = primaryAgeTotal
				- getPrimarySite(primaryLayer).flatMap(BaseVdypSite::getYearsToBreastHeight).orElseThrow();

		float yieldFactor = getYieldFactor(polygon);

		var bec = polygon.getBiogeoclimaticZone();

		breastHeightAge = max(5.0f, breastHeightAge);
		// EMP040
		float baseAreaTop = estimatePrimaryBaseArea(
				primaryLayer, bec, yieldFactor, breastHeightAge, 0f, crownClosureTop
		);
		// EMP040
		float baseAreaHat = estimatePrimaryBaseArea(primaryLayer, bec, yieldFactor, breastHeightAge, 0f, crownClosure);

		float percentYield;
		if (baseAreaTop > 0f && baseAreaHat > 0f) {
			percentYield = min(100f, 100f * baseAreaHat / baseAreaTop);
		} else {
			percentYield = 90f;
		}

		float gainMax;
		if (primaryAgeTotal > 125f) {
			gainMax = 0f;
		} else if (primaryAgeTotal < 25f) {
			gainMax = max(90f - percentYield, 0);
		} else {
			gainMax = max(90f - percentYield, 0);
			gainMax = min(gainMax, 125 - primaryAgeTotal);
		}

		return floor(min(percentYield + gainMax, 100f));

	}

	protected static final ValueOrMarker.Builder<Float, Boolean> FLOAT_OR_BOOL = ValueOrMarker
			.builder(Float.class, Boolean.class);

	public static final Collection<UtilizationClass> UTIL_CLASSES = List.of(
			UtilizationClass.U75TO125, UtilizationClass.U125TO175, UtilizationClass.U175TO225, UtilizationClass.OVER225
	);

	protected ValueOrMarker<Float, Boolean> isVeteranForEstimatePercentForestLand(P polygon, Optional<L> vetLayer) {
		boolean veteran = vetLayer//
				.filter(layer -> getLayerHeight(layer).orElse(0f) > 0f) //
				.filter(layer -> layer.getCrownClosure() > 0f)//
				.isPresent(); // LAYERV

		return FLOAT_OR_BOOL.marker(veteran);
	}

	private float crownClosureForPercentForestLand(
			Optional<L> vetLayer, L primaryLayer, boolean veteran, float primaryAgeTotal
	) {
		float crownClosure = primaryLayer.getCrownClosure();

		// Assume crown closure linear with age, to 25.
		if (primaryAgeTotal < 25f) {
			crownClosure *= 25f / primaryAgeTotal;
		}
		// define crown closure as the SUM of two layers
		if (veteran) {
			crownClosure += vetLayer.map(InputLayer::getCrownClosure).orElse(0f);
		}

		crownClosure = clamp(crownClosure, 0, 100);
		return crownClosure;
	}

	// EMP041
	protected float estimatePrimaryQuadMeanDiameter(
			L layer, BecDefinition bec, float breastHeightAge, float baseAreaOverstory
	) {
		var coeMap = Utils.<MatrixMap2<String, String, Coefficients>>expectParsedControl(
				controlMap, ControlKey.COE_DQ, MatrixMap2.class
		);
		var modMap = Utils.<MatrixMap2<String, Region, Float>>expectParsedControl(
				controlMap, ControlKey.DQ_MODIFIERS, MatrixMap2.class
		);
		var upperBoundMap = Utils.<MatrixMap3<Region, String, Integer, Float>>expectParsedControl(
				controlMap, ControlKey.UPPER_BA_BY_CI_S0_P, MatrixMap3.class
		);

		var leadGenus = leadGenus(layer);

		var decayBecAlias = bec.getDecayBec().getAlias();
		Coefficients coe = weightedCoefficientSum(
				List.of(0, 1, 2, 3, 4), 8, 0, layer.getSpecies().values(), BaseVdypSpecies::getFractionGenus,
				s -> coeMap.get(decayBecAlias, s.getGenus())
		);

		var trAge = log(clamp(breastHeightAge, 5f, 350f));
		var height = getLayerHeight(layer).orElse(0f);

		if (height <= coe.getCoe(5)) {
			return 7.6f;
		}

		/* @formatter:off */
		//    C0 = A(0)
		//    C1 = EXP(A(1)) + EXP(A(2)) * TR_AGE
		//    C2 = EXP(A(3)) + EXP(A(4)) * TR_AGE
		/* @formatter:on */
		var c0 = coe.get(0);
		var c1 = exp(coe.getCoe(1)) + exp(coe.getCoe(2)) * trAge;
		var c2 = exp(coe.getCoe(3)) + exp(coe.getCoe(4)) * trAge;

		/* @formatter:off */
		//      DQ = C0 + ( C1*(HD - A(5))**C2 )**2 * exp(A(7)*BAV)
		//     &        * (1.0 - A(6)*CC/100.0)
		/* @formatter:on */

		var quadMeanDiameter = c0 + pow(c1 * pow(height - coe.getCoe(5), c2), 2)
				* exp(coe.getCoe(7) * baseAreaOverstory) * (1f - coe.getCoe(6) * layer.getCrownClosure() / 100f);

		/* @formatter:off */
		//      DQ = DQ * DQMOD200(JLEAD, INDEX_IC)
		/* @formatter:on */
		quadMeanDiameter *= modMap.get(leadGenus.getGenus(), bec.getRegion());

		quadMeanDiameter = max(quadMeanDiameter, 7.6f);

		// TODO
		var NDEBUG_2 = 0;
		if (NDEBUG_2 <= 0) {
			// See ISPSJF129
			var upperBound = upperBoundMap.get(bec.getRegion(), leadGenus.getGenus(), UpperCoefficientParser.DQ);
			quadMeanDiameter = min(quadMeanDiameter, upperBound);
		}

		return quadMeanDiameter;
	}

	protected Map<String, Float> applyGroupsAndGetTargetPercentages(
			BaseVdypPolygon<?, ?, ?, ?> fipPolygon, Collection<VdypSpecies> vdypSpecies
	) {

		applyGroups(fipPolygon, vdypSpecies);
		return getTargetPercentages(vdypSpecies);
	}

	protected void applyGroups(BaseVdypPolygon<?, ?, ?, ?> fipPolygon, Collection<VdypSpecies> vdypSpecies) {
		// Lookup volume group, Decay Group, and Breakage group for each species.

		BecDefinition bec = fipPolygon.getBiogeoclimaticZone();
		var volumeGroupMap = getGroupMap(ControlKey.VOLUME_EQN_GROUPS);
		var decayGroupMap = getGroupMap(ControlKey.DECAY_GROUPS);
		var breakageGroupMap = getGroupMap(ControlKey.BREAKAGE_GROUPS);
		for (var vSpec : vdypSpecies) {
			// VGRPFIND
			var volumeGroup = volumeGroupMap.get(vSpec.getGenus(), bec.getVolumeBec().getAlias());
			// DGRPFIND
			var decayGroup = decayGroupMap.get(vSpec.getGenus(), bec.getDecayBec().getAlias());
			// BGRPFIND (Breakage uses decay BEC)
			var breakageGroup = breakageGroupMap.get(vSpec.getGenus(), bec.getDecayBec().getAlias());

			vSpec.setVolumeGroup(volumeGroup);
			vSpec.setDecayGroup(decayGroup);
			vSpec.setBreakageGroup(breakageGroup);

		}

	}

	protected Map<String, Float> getTargetPercentages(Collection<VdypSpecies> vdypSpecies) {
		Map<String, Float> targetPercentages = new HashMap<>(vdypSpecies.size());

		for (var vSpec : vdypSpecies) {

			targetPercentages.put(vSpec.getGenus(), vSpec.getPercentGenus());
		}

		return targetPercentages;
	}

	protected void applyGroups(BecDefinition bec, String genus, VdypSpecies.Builder builder) {
		// Lookup volume group, Decay Group, and Breakage group for each species.

		var volumeGroupMap = getGroupMap(ControlKey.VOLUME_EQN_GROUPS);
		var decayGroupMap = getGroupMap(ControlKey.DECAY_GROUPS);
		var breakageGroupMap = getGroupMap(ControlKey.BREAKAGE_GROUPS);

		// VGRPFIND
		var volumeGroup = volumeGroupMap.get(genus, bec.getVolumeBec().getAlias());
		// DGRPFIND
		var decayGroup = decayGroupMap.get(genus, bec.getDecayBec().getAlias());
		// BGRPFIND (Breakage uses decay BEC)
		var breakageGroup = breakageGroupMap.get(genus, bec.getDecayBec().getAlias());

		builder.volumeGroup(volumeGroup);
		builder.decayGroup(decayGroup);
		builder.breakageGroup(breakageGroup);

	}

	protected MatrixMap2<String, String, Integer> getGroupMap(ControlKey key) {
		return Utils.expectParsedControl(controlMap, key, ca.bc.gov.nrs.vdyp.model.MatrixMap2.class);
	}

	// YSMAL(0, X)
	/**
	 * Estimate small components for primary layer
	 *
	 * @throws ProcessingException
	 */
	public void estimateSmallComponents(P fPoly, VdypLayer layer) {
		float loreyHeightSum = 0f;
		float baseAreaSum = 0f;
		float treesPerHectareSum = 0f;
		float volumeSum = 0f;

		Region region = fPoly.getBiogeoclimaticZone().getRegion();

		for (VdypSpecies spec : layer.getSpecies().values()) {
			@SuppressWarnings("unused")
			float loreyHeightSpec = spec.getLoreyHeightByUtilization().getAll(); // HLsp
			float baseAreaSpec = spec.getBaseAreaByUtilization().getAll(); // BAsp
			@SuppressWarnings("unused")
			float quadMeanDiameterSpec = spec.getQuadraticMeanDiameterByUtilization().getAll(); // DQsp

			// EMP080
			float smallComponentProbability = smallComponentProbability(layer, spec, region); // PROBsp

			// this WHOLE operation on Actual BA's, not 100% occupancy.
			float fractionAvailable = Utils.<Float>optSafe(fPoly.getPercentAvailable()).map(p -> p / 100f).orElse(1f);
			baseAreaSpec *= fractionAvailable;
			// EMP081
			float conditionalExpectedBaseArea = conditionalExpectedBaseArea(spec, baseAreaSpec, region); // BACONDsp
			conditionalExpectedBaseArea /= fractionAvailable;

			float baseAreaSpecSmall = smallComponentProbability * conditionalExpectedBaseArea; // BASMsp

			// EMP082
			float quadMeanDiameterSpecSmall = smallComponentQuadMeanDiameter(spec); // DQSMsp

			// EMP085
			float loreyHeightSpecSmall = smallComponentLoreyHeight(spec, quadMeanDiameterSpecSmall); // HLSMsp

			// EMP086
			float meanVolumeSmall = meanVolumeSmall(spec, quadMeanDiameterSpecSmall, loreyHeightSpecSmall); // VMEANSMs

			// TODO Apply Compatibility Variables, not needed for FIPSTART or VRISTART

			spec.getLoreyHeightByUtilization().setSmall(loreyHeightSpecSmall);
			float treesPerHectareSpecSmall = BaseAreaTreeDensityDiameter
					.treesPerHectare(baseAreaSpecSmall, quadMeanDiameterSpecSmall); // TPHSMsp
			spec.getBaseAreaByUtilization().setSmall(baseAreaSpecSmall);
			spec.getTreesPerHectareByUtilization().setSmall(treesPerHectareSpecSmall);
			spec.getQuadraticMeanDiameterByUtilization().setSmall(quadMeanDiameterSpecSmall);
			float wholeStemVolumeSpecSmall = treesPerHectareSpecSmall * meanVolumeSmall; // VOLWS(I,-1)
			spec.getWholeStemVolumeByUtilization().setSmall(wholeStemVolumeSpecSmall);

			loreyHeightSum += baseAreaSpecSmall * loreyHeightSpecSmall;
			baseAreaSum += baseAreaSpecSmall;
			treesPerHectareSum += treesPerHectareSpecSmall;
			volumeSum += wholeStemVolumeSpecSmall;
		}

		if (baseAreaSum > 0f) {
			layer.getLoreyHeightByUtilization().setSmall(loreyHeightSum / baseAreaSum);
		} else {
			layer.getLoreyHeightByUtilization().setSmall(0f);
		}
		layer.getBaseAreaByUtilization().setSmall(baseAreaSum);
		layer.getTreesPerHectareByUtilization().setSmall(treesPerHectareSum);
		layer.getQuadraticMeanDiameterByUtilization()
				.setSmall(BaseAreaTreeDensityDiameter.quadMeanDiameter(baseAreaSum, treesPerHectareSum));
		layer.getWholeStemVolumeByUtilization().setSmall(volumeSum);
	}

	// EMP085
	private float smallComponentLoreyHeight(VdypSpecies spec, float quadMeanDiameterSpecSmall) {
		Coefficients coe = getCoeForSpecies(spec, ControlKey.SMALL_COMP_HL);

		// EQN 1 in IPSJF119.doc

		float a0 = coe.getCoe(1);
		float a1 = coe.getCoe(2);

		return 1.3f + (spec.getLoreyHeightByUtilization().getAll() - 1.3f) * exp(
				a0 * (pow(quadMeanDiameterSpecSmall, a1)
						- pow(spec.getQuadraticMeanDiameterByUtilization().getAll(), a1))
		);
	}

	// EMP082
	private float smallComponentQuadMeanDiameter(VdypSpecies spec) {
		Coefficients coe = getCoeForSpecies(spec, ControlKey.SMALL_COMP_DQ);

		// EQN 5 in IPSJF118.doc

		float a0 = coe.getCoe(1);
		float a1 = coe.getCoe(2);

		float logit = //
				a0 + a1 * spec.getLoreyHeightByUtilization().getAll();

		return 4.0f + 3.5f * exp(logit) / (1.0f + exp(logit));
	}

	// EMP081
	private float conditionalExpectedBaseArea(VdypSpecies spec, float baseAreaSpec, Region region) {
		Coefficients coe = getCoeForSpecies(spec, ControlKey.SMALL_COMP_BA);

		// EQN 3 in IPSJF118.doc

		float a0 = coe.getCoe(1);
		float a1 = coe.getCoe(2);
		float a2 = coe.getCoe(3);
		float a3 = coe.getCoe(4);

		float coast = region == Region.COASTAL ? 1.0f : 0.0f;

		// FIXME due to a bug in VDYP7 it always treats this as interior. Replicating
		// that for now.
		coast = 0f;

		float arg = //
				(a0 + //
						a1 * coast + //
						a2 * baseAreaSpec//
				) * exp(a3 * spec.getLoreyHeightByUtilization().getAll());
		arg = max(arg, 0f);

		return arg;
	}

	// EMP080
	private float smallComponentProbability(VdypLayer layer, VdypSpecies spec, Region region) {
		Coefficients coe = getCoeForSpecies(spec, ControlKey.SMALL_COMP_PROBABILITY);

		// EQN 1 in IPSJF118.doc

		float a0 = coe.getCoe(1);
		float a1 = coe.getCoe(2);
		float a2 = coe.getCoe(3);
		float a3 = coe.getCoe(4);

		float coast = region == Region.COASTAL ? 1.0f : 0.0f;

		float logit = //
				a0 + //
						a1 * coast + //
						a2 * layer.getBreastHeightAge().orElse(0f) + //
						a3 * spec.getLoreyHeightByUtilization().getAll();

		return exp(logit) / (1.0f + exp(logit));
	}

	// EMP086
	private float meanVolumeSmall(VdypSpecies spec, float quadMeanDiameterSpecSmall, float loreyHeightSpecSmall) {
		Coefficients coe = getCoeForSpecies(spec, ControlKey.SMALL_COMP_WS_VOLUME);

		// EQN 1 in IPSJF119.doc

		float a0 = coe.getCoe(1);
		float a1 = coe.getCoe(2);
		float a2 = coe.getCoe(3);
		float a3 = coe.getCoe(4);

		return exp(
				a0 + a1 * log(quadMeanDiameterSpecSmall) + a2 * log(loreyHeightSpecSmall)
						+ a3 * quadMeanDiameterSpecSmall
		);
	}

	// YUC1
	public void computeUtilizationComponentsPrimary(
			BecDefinition bec, VdypLayer vdypLayer, VolumeComputeMode volumeComputeMode,
			CompatibilityVariableMode compatibilityVariableMode
	) throws ProcessingException {
		log.atTrace().setMessage("computeUtilizationComponentsPrimary for {}, stand total age is {}")
				.addArgument(vdypLayer.getPolygonIdentifier()).addArgument(vdypLayer.getAgeTotal()).log();

		log.atDebug().setMessage("Primary layer for {} has {} species/genera: {}")
				.addArgument(vdypLayer::getPolygonIdentifier) //
				.addArgument(() -> vdypLayer.getSpecies().size()) //
				.addArgument(() -> vdypLayer.getSpecies().keySet().stream().collect(Collectors.joining(", "))) //
				.log();

		for (VdypSpecies spec : vdypLayer.getSpecies().values()) {
			float loreyHeightSpec = spec.getLoreyHeightByUtilization().getAll();
			float baseAreaSpec = spec.getBaseAreaByUtilization().getAll();
			float quadMeanDiameterSpec = spec.getQuadraticMeanDiameterByUtilization().getAll();
			float treesPerHectareSpec = spec.getTreesPerHectareByUtilization().getAll();

			log.atDebug().setMessage("Working with species {}  LH: {}  DQ: {}  BA: {}  TPH: {}")
					.addArgument(spec.getClass()).addArgument(loreyHeightSpec).addArgument(quadMeanDiameterSpec)
					.addArgument(baseAreaSpec).addArgument(treesPerHectareSpec);

			if (volumeComputeMode == VolumeComputeMode.BY_UTIL_WITH_WHOLE_STEM_BY_SPEC) {
				log.atDebug().log("Estimating tree volume");

				var volumeGroup = spec.getVolumeGroup();
				var meanVolume = this.estimationMethods
						.estimateWholeStemVolumePerTree(volumeGroup, loreyHeightSpec, quadMeanDiameterSpec);
				var specWholeStemVolume = treesPerHectareSpec * meanVolume;

				spec.getWholeStemVolumeByUtilization().setAll(specWholeStemVolume);
			}
			float wholeStemVolumeSpec = spec.getWholeStemVolumeByUtilization().getAll();

			var baseAreaUtil = Utils.utilizationVector();
			var quadMeanDiameterUtil = Utils.utilizationVector();
			var treesPerHectareUtil = Utils.utilizationVector();
			var wholeStemVolumeUtil = Utils.utilizationVector();
			var closeVolumeUtil = Utils.utilizationVector();
			var closeVolumeNetDecayUtil = Utils.utilizationVector();
			var closeVolumeNetDecayWasteUtil = Utils.utilizationVector();
			var closeVolumeNetDecayWasteBreakUtil = Utils.utilizationVector();

			baseAreaUtil.setAll(baseAreaSpec); // BAU
			quadMeanDiameterUtil.setAll(quadMeanDiameterSpec); // DQU
			treesPerHectareUtil.setAll(treesPerHectareSpec); // TPHU
			wholeStemVolumeUtil.setAll(wholeStemVolumeSpec); // WSU

			var adjustCloseUtil = Utils.utilizationVector(); // ADJVCU
			@SuppressWarnings("unused")
			var adjustDecayUtil = Utils.utilizationVector(); // ADJVD
			@SuppressWarnings("unused")
			var adjustDecayWasteUtil = Utils.utilizationVector(); // ADJVDW

			// EMP071
			estimationMethods.estimateQuadMeanDiameterByUtilization(bec, quadMeanDiameterUtil, spec.getGenus());

			// EMP070
			estimationMethods.estimateBaseAreaByUtilization(bec, quadMeanDiameterUtil, baseAreaUtil, spec.getGenus());

			// Calculate tree density components
			for (var uc : VdypStartApplication.UTIL_CLASSES) {
				treesPerHectareUtil.set(
						uc,
						BaseAreaTreeDensityDiameter
								.treesPerHectare(baseAreaUtil.getCoe(uc.index), quadMeanDiameterUtil.get(uc))
				);
			}

			// reconcile components with totals

			// YUC1R
			ReconcilationMethods.reconcileComponents(baseAreaUtil, treesPerHectareUtil, quadMeanDiameterUtil);

			if (compatibilityVariableMode != CompatibilityVariableMode.NONE) {
				throw new UnsupportedOperationException("TODO");
			}

			// Recalculate TPH's

			for (var uc : VdypStartApplication.UTIL_CLASSES) {
				treesPerHectareUtil.setCoe(
						uc.index,
						BaseAreaTreeDensityDiameter
								.treesPerHectare(baseAreaUtil.getCoe(uc.index), quadMeanDiameterUtil.getCoe(uc.index))
				);
			}

			// Since DQ's may have changed, MUST RECONCILE AGAIN
			// Seems this might only be needed when compatibilityVariableMode is not NONE?

			// YUC1R
			ReconcilationMethods.reconcileComponents(baseAreaUtil, treesPerHectareUtil, quadMeanDiameterUtil);

			if (volumeComputeMode == VolumeComputeMode.ZERO) {
				throw new UnsupportedOperationException("TODO");
			} else {

				// EMP091
				estimationMethods.estimateWholeStemVolume(
						UtilizationClass.ALL, adjustCloseUtil.getCoe(4), spec.getVolumeGroup(), loreyHeightSpec,
						quadMeanDiameterUtil, baseAreaUtil, wholeStemVolumeUtil
				);

				if (compatibilityVariableMode == CompatibilityVariableMode.ALL) {
					// apply compatibity variables to WS volume

					// Set the adjustment factors for next three volume types

					throw new UnsupportedOperationException("TODO");
				} else {
					// Do nothing as the adjustment vectors are already set to 0
				}

				// EMP092
				estimationMethods.estimateCloseUtilizationVolume(
						UtilizationClass.ALL, adjustCloseUtil, spec.getVolumeGroup(), loreyHeightSpec,
						quadMeanDiameterUtil, wholeStemVolumeUtil, closeVolumeUtil
				);

				// EMP093
				estimationMethods.estimateNetDecayVolume(
						spec.getGenus(), bec.getRegion(), UtilizationClass.ALL, adjustCloseUtil, spec.getDecayGroup(),
						vdypLayer.getBreastHeightAge().orElse(0f), quadMeanDiameterUtil, closeVolumeUtil,
						closeVolumeNetDecayUtil
				);

				// EMP094
				estimationMethods.estimateNetDecayAndWasteVolume(
						bec.getRegion(), UtilizationClass.ALL, adjustCloseUtil, spec.getGenus(), loreyHeightSpec,
						quadMeanDiameterUtil, closeVolumeUtil, closeVolumeNetDecayUtil, closeVolumeNetDecayWasteUtil
				);

				if (this.getId().isStart()) {
					// EMP095
					estimationMethods.estimateNetDecayWasteAndBreakageVolume(
							UtilizationClass.ALL, spec.getBreakageGroup(), quadMeanDiameterUtil, closeVolumeUtil,
							closeVolumeNetDecayWasteUtil, closeVolumeNetDecayWasteBreakUtil
					);
				}
			}

			spec.getBaseAreaByUtilization().pairwiseInPlace(baseAreaUtil, EstimationMethods.COPY_IF_BAND);
			spec.getTreesPerHectareByUtilization().pairwiseInPlace(treesPerHectareUtil, EstimationMethods.COPY_IF_BAND);
			spec.getQuadraticMeanDiameterByUtilization()
					.pairwiseInPlace(quadMeanDiameterUtil, EstimationMethods.COPY_IF_BAND);

			spec.getWholeStemVolumeByUtilization()
					.pairwiseInPlace(wholeStemVolumeUtil, EstimationMethods.COPY_IF_NOT_SMALL);
			spec.getCloseUtilizationVolumeByUtilization()
					.pairwiseInPlace(closeVolumeUtil, EstimationMethods.COPY_IF_NOT_SMALL);
			spec.getCloseUtilizationVolumeNetOfDecayByUtilization()
					.pairwiseInPlace(closeVolumeNetDecayUtil, EstimationMethods.COPY_IF_NOT_SMALL);
			spec.getCloseUtilizationVolumeNetOfDecayAndWasteByUtilization()
					.pairwiseInPlace(closeVolumeNetDecayWasteUtil, EstimationMethods.COPY_IF_NOT_SMALL);
			spec.getCloseUtilizationVolumeNetOfDecayWasteAndBreakageByUtilization()
					.pairwiseInPlace(closeVolumeNetDecayWasteBreakUtil, EstimationMethods.COPY_IF_NOT_SMALL);

		}
		computeLayerUtilizationComponentsFromSpecies(vdypLayer);

		for (VdypSpecies spec : vdypLayer.getSpecies().values()) {
			if (vdypLayer.getBaseAreaByUtilization().getAll() > 0f) {
				spec.setFractionGenus(
						spec.getBaseAreaByUtilization().getAll() / vdypLayer.getBaseAreaByUtilization().getAll()
				);
			}
			log.atDebug().addArgument(spec.getGenus()).addArgument(spec.getFractionGenus())
					.setMessage("Species {} base area {}%").log();
		}

		log.atDebug().setMessage("Calculating Stand Lorey Height").log();

		vdypLayer.getLoreyHeightByUtilization().setSmall(0f);
		vdypLayer.getLoreyHeightByUtilization().setAll(0f);

		for (VdypSpecies spec : vdypLayer.getSpecies().values()) {
			log.atDebug() //
					.addArgument(spec.getGenus()) //
					.addArgument(() -> spec.getLoreyHeightByUtilization().getAll())
					.addArgument(() -> spec.getBaseAreaByUtilization().getAll())
					.addArgument(
							() -> spec.getLoreyHeightByUtilization().getAll() * spec.getBaseAreaByUtilization().getAll()
					)
					.setMessage(
							"For species {}, Species LH (7.5cm+): {}, Species BA (7.5cm+): {}, Weighted LH (7.5cm+): {}"
					).log();
			vdypLayer.getLoreyHeightByUtilization().scalarInPlace(
					UtilizationClass.SMALL,
					x -> x + spec.getLoreyHeightByUtilization().getSmall() * spec.getBaseAreaByUtilization().getSmall()
			);
			vdypLayer.getLoreyHeightByUtilization().scalarInPlace(
					UtilizationClass.ALL,
					x -> x + spec.getLoreyHeightByUtilization().getAll() * spec.getBaseAreaByUtilization().getAll()
			);
		}
		{
			float baSmall = vdypLayer.getBaseAreaByUtilization().getSmall();
			float baAll = vdypLayer.getBaseAreaByUtilization().getAll();

			if (baSmall > 0) {
				vdypLayer.getLoreyHeightByUtilization().scalarInPlace(UtilizationClass.SMALL, x -> x / baSmall);
			}
			if (baAll > 0) {
				vdypLayer.getLoreyHeightByUtilization().scalarInPlace(UtilizationClass.ALL, x -> x / baAll);
			}

		}

	}

	/**
	 * Sets the Layer's utilization components based on those of its species.
	 *
	 * @param vdypLayer
	 */
	protected void computeLayerUtilizationComponentsFromSpecies(VdypLayer vdypLayer) {
		// Layer utilization vectors other than quadratic mean diameter are the pairwise
		// sums of those of their species
		sumSpeciesUtilizationVectorsToLayer(vdypLayer);

		{
			var hlVector = Utils.heightVector();
			vdypLayer.getSpecies().values().stream().forEach(spec -> {
				var ba = spec.getBaseAreaByUtilization();
				hlVector.pairwiseInPlace(
						spec.getLoreyHeightByUtilization(),
						(float x, float y, UtilizationClass uc) -> x + y * ba.get(uc)
				);
			});
			var ba = vdypLayer.getBaseAreaByUtilization();
			hlVector.scalarInPlace((float x, UtilizationClass uc) -> ba.get(uc) > 0 ? x / ba.get(uc) : x);

			// Update percent based on updated areas
			vdypLayer.getSpecies().values().stream().forEach(spec -> {
				spec.setPercentGenus(100 * spec.getBaseAreaByUtilization().getAll() / ba.getAll());
			});

			vdypLayer.setLoreyHeightByUtilization(hlVector);
		}
		// Quadratic mean diameter for the layer is computed from the BA and TPH after
		// they have been found from the species
		{
			var utilVector = vdypLayer.getBaseAreaByUtilization().pairwise(
					vdypLayer.getTreesPerHectareByUtilization(), BaseAreaTreeDensityDiameter::quadMeanDiameter
			);
			vdypLayer.setQuadraticMeanDiameterByUtilization(utilVector);
		}

	}

	// TODO De-reflectify this when we want to make it work in GralVM
	void sumSpeciesUtilizationVectorsToLayer(VdypLayer vdypLayer) throws IllegalStateException {
		try {
			for (var accessors : SUMMABLE_UTILIZATION_VECTOR_ACCESSORS) {
				var utilVector = Utils.utilizationVector();
				for (var vdypSpecies : vdypLayer.getSpecies().values()) {
					var speciesVector = (Coefficients) accessors.getReadMethod().invoke(vdypSpecies);
					utilVector.pairwiseInPlace(speciesVector, (x, y) -> x + y);
				}
				accessors.getWriteMethod().invoke(vdypLayer, utilVector);
			}
		} catch (IllegalAccessException | InvocationTargetException ex) {
			throw new IllegalStateException(ex);
		}
	}

	// TODO De-reflectify this when we want to make it work in GralVM
	protected void scaleAllSummableUtilization(VdypUtilizationHolder holder, float factor)
			throws IllegalStateException {
		try {
			for (var accessors : SUMMABLE_UTILIZATION_VECTOR_ACCESSORS) {
				((Coefficients) accessors.getReadMethod().invoke(holder)).scalarInPlace(x -> x * factor);
			}
		} catch (IllegalAccessException | InvocationTargetException ex) {
			throw new IllegalStateException(ex);
		}
	}

	// YUCV
	protected void computeUtilizationComponentsVeteran(VdypLayer vdypLayer, BecDefinition bec)
			throws ProcessingException {
		log.trace(
				"computeUtilizationComponentsVeteran for {}, stand total age is {}", vdypLayer.getPolygonIdentifier(),
				vdypLayer.getAgeTotal()
		);

		var volumeAdjustMap = Utils.<Map<String, Coefficients>>expectParsedControl(
				controlMap, ControlKey.VETERAN_LAYER_VOLUME_ADJUST, java.util.Map.class
		);
		try {
			for (var vdypSpecies : vdypLayer.getSpecies().values()) {

				var treesPerHectareUtil = Utils.utilizationVector();
				var quadMeanDiameterUtil = Utils.utilizationVector();
				var baseAreaUtil = Utils.utilizationVector();
				var wholeStemVolumeUtil = Utils.utilizationVector();

				var closeUtilizationVolumeUtil = Utils.utilizationVector();
				var closeUtilizationNetOfDecayUtil = Utils.utilizationVector();
				var closeUtilizationNetOfDecayAndWasteUtil = Utils.utilizationVector();
				var closeUtilizationNetOfDecayWasteAndBreakageUtil = Utils.utilizationVector();

				var hlSp = vdypSpecies.getLoreyHeightByUtilization().getAll();
				{
					var baSp = vdypSpecies.getBaseAreaByUtilization().getLarge();
					var tphSp = vdypSpecies.getTreesPerHectareByUtilization().getLarge();
					var dqSp = vdypSpecies.getQuadraticMeanDiameterByUtilization().getLarge();

					treesPerHectareUtil.setAll(tphSp);
					quadMeanDiameterUtil.setAll(dqSp);
					baseAreaUtil.setAll(baSp);
					wholeStemVolumeUtil.setAll(0f);

					treesPerHectareUtil.setLarge(tphSp);
					quadMeanDiameterUtil.setLarge(dqSp);
					baseAreaUtil.setLarge(baSp);
					wholeStemVolumeUtil.setLarge(0f);
				}
				// AADJUSTV
				var volumeAdjustCoe = volumeAdjustMap.get(vdypSpecies.getGenus());

				var utilizationClass = UtilizationClass.OVER225; // IUC_VET

				// ADJ
				var adjust = new Coefficients(new float[] { 0f, 0f, 0f, 0f }, 1);

				// EMP091
				estimationMethods.estimateWholeStemVolume(
						utilizationClass, volumeAdjustCoe.getCoe(1), vdypSpecies.getVolumeGroup(), hlSp,
						quadMeanDiameterUtil, baseAreaUtil, wholeStemVolumeUtil
				);

				adjust.setCoe(4, volumeAdjustCoe.getCoe(2));
				// EMP092
				estimationMethods.estimateCloseUtilizationVolume(
						utilizationClass, adjust, vdypSpecies.getVolumeGroup(), hlSp, quadMeanDiameterUtil,
						wholeStemVolumeUtil, closeUtilizationVolumeUtil
				);

				adjust.setCoe(4, volumeAdjustCoe.getCoe(3));
				// EMP093
				estimationMethods.estimateNetDecayVolume(
						vdypSpecies.getGenus(), bec.getRegion(), utilizationClass, adjust, vdypSpecies.getDecayGroup(),
						vdypLayer.getBreastHeightAge().orElse(0f), quadMeanDiameterUtil, closeUtilizationVolumeUtil,
						closeUtilizationNetOfDecayUtil
				);

				adjust.setCoe(4, volumeAdjustCoe.getCoe(4));
				// EMP094
				estimationMethods.estimateNetDecayAndWasteVolume(
						bec.getRegion(), utilizationClass, adjust, vdypSpecies.getGenus(), hlSp, quadMeanDiameterUtil,
						closeUtilizationVolumeUtil, closeUtilizationNetOfDecayUtil,
						closeUtilizationNetOfDecayAndWasteUtil
				);

				if (getId().isStart()) {
					// EMP095
					estimationMethods.estimateNetDecayWasteAndBreakageVolume(
							utilizationClass, vdypSpecies.getBreakageGroup(), quadMeanDiameterUtil,
							closeUtilizationVolumeUtil, closeUtilizationNetOfDecayAndWasteUtil,
							closeUtilizationNetOfDecayWasteAndBreakageUtil
					);
				}

				vdypSpecies.setBaseAreaByUtilization(baseAreaUtil);
				vdypSpecies.setTreesPerHectareByUtilization(treesPerHectareUtil);
				vdypSpecies.setQuadraticMeanDiameterByUtilization(quadMeanDiameterUtil);
				vdypSpecies.setWholeStemVolumeByUtilization(wholeStemVolumeUtil);
				vdypSpecies.setCloseUtilizationVolumeByUtilization(closeUtilizationVolumeUtil);
				vdypSpecies.setCloseUtilizationVolumeNetOfDecayByUtilization(closeUtilizationNetOfDecayUtil);
				vdypSpecies.setCloseUtilizationVolumeNetOfDecayAndWasteByUtilization(
						closeUtilizationNetOfDecayAndWasteUtil
				);
				vdypSpecies.setCloseUtilizationVolumeNetOfDecayWasteAndBreakageByUtilization(
						closeUtilizationNetOfDecayWasteAndBreakageUtil
				);

				for (var accessors : UTILIZATION_VECTOR_ACCESSORS) {
					UtilizationVector utilVector = (UtilizationVector) accessors.getReadMethod().invoke(vdypSpecies);

					// Set all components other than 4 to 0.0
					for (var uc : UtilizationClass.ALL_BUT_LARGEST) {
						utilVector.set(uc, 0f);
					}

					// Set component 0 to equal component 4.
					utilVector.setAll(utilVector.getLarge());

					accessors.getWriteMethod().invoke(vdypSpecies, utilVector);
				}
			}

			computeLayerUtilizationComponentsFromSpecies(vdypLayer);

		} catch (IllegalAccessException | InvocationTargetException ex) {
			throw new IllegalStateException(ex);
		}
	}

	/**
	 * Main loop for processing
	 */
	protected void handleProcessing(CombinedPolygonStream<P> combinedStream) throws IOException, ResourceParseException,
			FatalProcessingException, ProcessingException, StandProcessingException {
		log.atDebug().setMessage("Start Stand processing").log();
		int polygonsRead = 0;
		int polygonsWritten = 0;

		while (combinedStream.hasNext()) {

			log.atInfo().setMessage("Getting polygon {}").addArgument(polygonsRead + 1).log();
			var polygon = combinedStream.next();
			try {

				var resultPoly = processPolygon(polygonsRead, polygon);
				if (resultPoly.isPresent()) {
					polygonsRead++;

					// Output
					this.getVriWriter().writePolygonWithSpeciesAndUtilization(resultPoly.get());

					polygonsWritten++;
				}

				log.atInfo().setMessage("Read {} polygons and wrote {}").addArgument(polygonsRead)
						.addArgument(polygonsWritten);

			} catch (StandProcessingException ex) {

				if (!combinedStream.hasNext()) {
					throw ex; // Propagate if this is the last one
				}

				// Otherwise log a warning and move on to the next one.

				log.atWarn().setMessage("Polygon {} bypassed").addArgument(polygon.getPolygonIdentifier()).setCause(ex);
			}

		}
	}

	/**
	 * Process a source polygon into a VdypPolygon.
	 *
	 * @param polygonsRead The number of polygons that have been read for processing.
	 * @param polygon      The source polygon to process.
	 * @return the processed polygon, or empty if it should be skipped without a warning.
	 * @throws StandProcessingException if the processing failed in a way that only affects this polygon
	 * @throws FatalProcessingException if the processing failed in a way that should stop processing
	 */
	protected abstract Optional<VdypPolygon> processPolygon(int polygonsRead, P polygon) throws ProcessingException;

	/**
	 * Simple Iterator like interface for accessing the assembled output of several StreamingParsers
	 *
	 * @param <P> The polygon type this stream produces
	 */
	protected static interface CombinedPolygonStream<P extends BaseVdypPolygon<?, ?, ?, ?>> {
		boolean hasNext() throws IOException, ResourceParseException;

		P next() throws ProcessingException, IOException, ResourceParseException;
	}

}<|MERGE_RESOLUTION|>--- conflicted
+++ resolved
@@ -646,7 +646,7 @@
 
 	/**
 	 * Return the value of the given optional otherwise throw a FatalProcessingException
-	 * 
+	 *
 	 * @param <T>  type of the value
 	 * @param opt  optional to check
 	 * @param name name of the field for the error message
@@ -659,7 +659,7 @@
 
 	/**
 	 * Require that the optional value is present and has a positive value.
-	 * 
+	 *
 	 * @param <T>  type of the value
 	 * @param opt  optional to check
 	 * @param name name to use in exception message
@@ -678,7 +678,6 @@
 		return value;
 	}
 
-<<<<<<< HEAD
 	static public <P extends BaseVdypPolygon<L, ?, ?, ?>, L extends BaseVdypLayer<?, ?>> L
 			requireLayer(P polygon, LayerType type) throws LayerMissingException {
 		if (!polygon.getLayers().containsKey(type)) {
@@ -712,9 +711,6 @@
 	 */
 	static public <P extends BaseVdypPolygon<L, ?, ?, ?>, L extends BaseVdypLayer<?, ?>> Optional<L>
 			getVeteranLayer(P poly) {
-=======
-	protected Optional<L> getVeteranLayer(P poly) {
->>>>>>> 47353e8b
 		return Utils.optSafe(poly.getLayers().get(LayerType.VETERAN));
 	}
 
