--- conflicted
+++ resolved
@@ -3,6 +3,7 @@
 import java.io.IOException;
 import java.io.InputStream;
 import java.io.OutputStream;
+import java.nio.file.Path;
 
 public interface FileResolver {
 
@@ -10,11 +11,6 @@
 
 	OutputStream resolveForOutput(String filename) throws IOException;
 
-<<<<<<< HEAD
-	FileResolver getOutputFileResolver();
-
-	FileResolver getInputFileResolver();
-=======
 	String toString(String filename) throws IOException;
 
 	Path toPath(String filename) throws IOException;
@@ -38,5 +34,4 @@
 	 */
 	public FileResolver relativeToParent(String path) throws IOException;
 
->>>>>>> 9b6a0e09
 }