package ca.bc.gov.nrs.vdyp.vri;

import static ca.bc.gov.nrs.vdyp.test.TestUtils.*;
import static ca.bc.gov.nrs.vdyp.test.VdypMatchers.*;
import static ca.bc.gov.nrs.vdyp.test.VdypMatchers.closeTo;
import static org.hamcrest.MatcherAssert.assertThat;
import static org.hamcrest.Matchers.*;
import static org.junit.jupiter.api.Assertions.*;

import java.io.ByteArrayOutputStream;
import java.io.IOException;
import java.io.OutputStream;
import java.text.MessageFormat;
import java.util.Collection;
import java.util.HashMap;
import java.util.List;
import java.util.Map;
import java.util.Optional;

import org.apache.commons.math3.analysis.UnivariateFunction;
import org.apache.commons.math3.exception.NoBracketingException;
import org.apache.commons.math3.exception.TooManyEvaluationsException;
import org.easymock.EasyMock;
import org.easymock.IMocksControl;
import org.hamcrest.Matcher;
import org.hamcrest.Matchers;
import org.junit.jupiter.api.Nested;
import org.junit.jupiter.api.Test;
import org.junit.jupiter.params.ParameterizedTest;
import org.junit.jupiter.params.provider.CsvSource;
import org.junit.jupiter.params.provider.EnumSource;
import org.junit.jupiter.params.provider.EnumSource.Mode;
import org.junit.jupiter.params.provider.ValueSource;

import ca.bc.gov.nrs.vdyp.application.ApplicationTestUtils;
import ca.bc.gov.nrs.vdyp.application.VdypApplicationIdentifier;
import ca.bc.gov.nrs.vdyp.application.VdypStartApplication;
import ca.bc.gov.nrs.vdyp.common.ControlKey;
import ca.bc.gov.nrs.vdyp.common.Utils;
import ca.bc.gov.nrs.vdyp.common_calculators.enumerations.SiteIndexEquation;
import ca.bc.gov.nrs.vdyp.exceptions.FatalProcessingException;
import ca.bc.gov.nrs.vdyp.exceptions.ProcessingException;
import ca.bc.gov.nrs.vdyp.io.parse.coe.BasalAreaYieldParser;
import ca.bc.gov.nrs.vdyp.io.parse.coe.BaseAreaCoefficientParser;
import ca.bc.gov.nrs.vdyp.io.parse.coe.HLNonprimaryCoefficientParser;
import ca.bc.gov.nrs.vdyp.io.parse.coe.HLPrimarySpeciesEqnP1Parser;
import ca.bc.gov.nrs.vdyp.io.parse.coe.HLPrimarySpeciesEqnP2Parser;
import ca.bc.gov.nrs.vdyp.io.parse.coe.HLPrimarySpeciesEqnP3Parser;
import ca.bc.gov.nrs.vdyp.io.parse.coe.ModifierParser;
import ca.bc.gov.nrs.vdyp.io.parse.coe.QuadMeanDiameterCoefficientParser;
import ca.bc.gov.nrs.vdyp.io.parse.coe.QuadraticMeanDiameterYieldParser;
import ca.bc.gov.nrs.vdyp.io.parse.coe.SiteCurveParser;
import ca.bc.gov.nrs.vdyp.io.parse.coe.UpperBoundsParser;
import ca.bc.gov.nrs.vdyp.io.parse.coe.UpperCoefficientParser;
import ca.bc.gov.nrs.vdyp.io.parse.streaming.MockStreamingParser;
import ca.bc.gov.nrs.vdyp.io.parse.streaming.StreamingParser;
import ca.bc.gov.nrs.vdyp.io.parse.streaming.StreamingParserFactory;
import ca.bc.gov.nrs.vdyp.model.BecDefinition;
import ca.bc.gov.nrs.vdyp.model.BecLookup;
import ca.bc.gov.nrs.vdyp.model.Coefficients;
import ca.bc.gov.nrs.vdyp.model.DebugSettings;
import ca.bc.gov.nrs.vdyp.model.LayerType;
import ca.bc.gov.nrs.vdyp.model.MatrixMap2Impl;
import ca.bc.gov.nrs.vdyp.model.PolygonMode;
import ca.bc.gov.nrs.vdyp.model.Region;
import ca.bc.gov.nrs.vdyp.model.VdypLayer;
import ca.bc.gov.nrs.vdyp.model.VdypPolygon;
import ca.bc.gov.nrs.vdyp.model.VdypSpecies;
import ca.bc.gov.nrs.vdyp.test.MockFileResolver;
import ca.bc.gov.nrs.vdyp.test.TestUtils;
import ca.bc.gov.nrs.vdyp.test.VdypMatchers;
import ca.bc.gov.nrs.vdyp.vri.model.VriLayer;
import ca.bc.gov.nrs.vdyp.vri.model.VriPolygon;
import ca.bc.gov.nrs.vdyp.vri.model.VriSite;
import ca.bc.gov.nrs.vdyp.vri.model.VriSpecies;
import ca.bc.gov.nrs.vdyp.vri.test.VriTestUtils;

class VriStartTest {

	Map<String, Object> controlMap = new HashMap<>();

	ByteArrayOutputStream polyOut;
	ByteArrayOutputStream specOut;
	ByteArrayOutputStream utilOut;

	private MockFileResolver dummyInput() {
		controlMap.put(ControlKey.VDYP_OUTPUT_VDYP_POLYGON.name(), "DUMMY1");
		controlMap.put(ControlKey.VDYP_OUTPUT_VDYP_LAYER_BY_SPECIES.name(), "DUMMY2");
		controlMap.put(ControlKey.VDYP_OUTPUT_VDYP_LAYER_BY_SP0_BY_UTIL.name(), "DUMMY3");
		TestUtils.populateControlMapGenusReal(controlMap);

		MockFileResolver resolver = new MockFileResolver("Test");

		polyOut = new ByteArrayOutputStream();
		specOut = new ByteArrayOutputStream();
		utilOut = new ByteArrayOutputStream();

		resolver.addStream("DUMMY1", (OutputStream) polyOut);
		resolver.addStream("DUMMY2", (OutputStream) specOut);
		resolver.addStream("DUMMY3", (OutputStream) utilOut);
		return resolver;
	}

	@Nested
	class EstimateBaseAreaYield {
		@Test
		void testCompute() throws ProcessingException {
			Map<String, Object> controlMap = VriTestUtils.loadControlMap();
			VriStart app = new VriStart();
			ApplicationTestUtils.setControlMap(app, controlMap);

			var polygon = VriPolygon.build(pBuilder -> {
				pBuilder.polygonIdentifier("Test", 2024);
				pBuilder.biogeoclimaticZone(Utils.getBec("IDF", controlMap));
				pBuilder.yieldFactor(1.0f);
				pBuilder.addLayer(lBuilder -> {
					lBuilder.layerType(LayerType.PRIMARY);
					lBuilder.crownClosure(57.8f);
					lBuilder.baseArea(66f);
					lBuilder.treesPerHectare(850f);
					lBuilder.utilization(7.5f);
					lBuilder.empiricalRelationshipParameterIndex(76);

					lBuilder.addSpecies(sBuilder -> {
						sBuilder.genus("B", controlMap);
						sBuilder.percentGenus(2.99999993f);
					});
					lBuilder.addSpecies(sBuilder -> {
						sBuilder.genus("C", controlMap);
						sBuilder.percentGenus(30.0000012f);
					});
					lBuilder.addSpecies(sBuilder -> {
						sBuilder.genus("H", controlMap);
						sBuilder.percentGenus(48.9000022f);
					});
					lBuilder.addSpecies(sBuilder -> {
						sBuilder.genus("S", controlMap);
						sBuilder.percentGenus(18.1000009f);
					});
				});
			});

			var species = polygon.getLayers().get(LayerType.PRIMARY).getSpecies().values();

			var bec = Utils.expectParsedControl(controlMap, ControlKey.BEC_DEF, BecLookup.class).get("IDF").get();

			float result = app.estimateBaseAreaYield(32f, 190.300003f, Optional.empty(), false, species, bec, 76);

			assertThat(result, closeTo(62.0858421f));
		}

		@Test
		void testGetCoefficients() {
			Map<String, Object> controlMap = VriTestUtils.loadControlMap();
			VriStart app = new VriStart();
			ApplicationTestUtils.setControlMap(app, controlMap);

			var polygon = VriPolygon.build(pBuilder -> {
				pBuilder.polygonIdentifier("Test", 2024);
				pBuilder.biogeoclimaticZone(Utils.getBec("IDF", controlMap));
				pBuilder.yieldFactor(1.0f);
				pBuilder.addLayer(lBuilder -> {
					lBuilder.layerType(LayerType.PRIMARY);
					lBuilder.crownClosure(57.8f);
					lBuilder.baseArea(66f);
					lBuilder.treesPerHectare(850f);
					lBuilder.utilization(7.5f);
					lBuilder.empiricalRelationshipParameterIndex(76);

					lBuilder.addSpecies(sBuilder -> {
						sBuilder.genus("B", controlMap);
						sBuilder.percentGenus(2.99999993f);
					});
					lBuilder.addSpecies(sBuilder -> {
						sBuilder.genus("C", controlMap);
						sBuilder.percentGenus(30.0000012f);
					});
					lBuilder.addSpecies(sBuilder -> {
						sBuilder.genus("H", controlMap);
						sBuilder.percentGenus(48.9000022f);
					});
					lBuilder.addSpecies(sBuilder -> {
						sBuilder.genus("S", controlMap);
						sBuilder.percentGenus(18.1000009f);
					});
				});
			});

			var species = polygon.getLayers().get(LayerType.PRIMARY).getSpecies().values();

			var bec = Utils.expectParsedControl(controlMap, ControlKey.BEC_DEF, BecLookup.class).get("IDF").get();

			Coefficients result = app.estimateBaseAreaYieldCoefficients(species, bec);

			assertThat(
					result,
					VdypMatchers.coe(
							0, 7.29882717f, 0.934803009f, 7.22950029f, 0.478330702f, 0.00542420009f, 0f, -0.00899999961f
					)
			);
		}
	}

	@Nested
	class FindDefaultMode {

		@Test
		void testLowBA() throws Exception {
			var app = new VriStart();

			MockFileResolver resolver = dummyInput();

			controlMap.put(ControlKey.MINIMA.name(), Utils.constMap(map -> {
				map.put(VriControlParser.MINIMUM_BASE_AREA, 0f);
				map.put(VriControlParser.MINIMUM_HEIGHT, 6f);
				map.put(VriControlParser.MINIMUM_PREDICTED_BASE_AREA, 14f); // Set this high for test
			}));

			var baYieldMap = new MatrixMap2Impl<>(
					List.of("IDF"), List.of("B"),
					(k1, k2) -> new Coefficients(
							new float[] { -2.9907f + 11.2376f, 2.4562f - 3.2149f, 7.2295f + 0.0000f, 0.5074f + 0.3763f,
									-0.0150f + 0.030f, 0.0120f + -0.0364f, -0.0090f + 0.0000f },
							0
					)
			);
			controlMap.put(ControlKey.BA_YIELD.name(), baYieldMap);

			controlMap.put(ControlKey.BA_DQ_UPPER_BOUNDS.name(), Utils.constMap(map -> {
				map.put(76, new Coefficients(new float[] { 89.69f, 53.60f }, 1));
			}));

			app.init(resolver, controlMap);

			Optional<Float> ageTotal = Optional.of(200f);
			Optional<Float> yearsToBreastHeight = Optional.of(191f);
			Optional<Float> height = Optional.of(10f);
			Optional<Float> baseArea = Optional.of(30f);
			Optional<Float> treesPerHectare = Optional.of(300f);
			Optional<Float> percentForest = Optional.of(90f);

			Collection<VriSpecies> species = List.of(VriSpecies.build(builder -> {
				builder.polygonIdentifier("Test", 2024);
				builder.layerType(LayerType.PRIMARY);
				builder.genus("B", controlMap);
				builder.percentGenus(100f);
			}));
			var bec = new BecDefinition("IDF", Region.INTERIOR, "Interior Douglas Fir");

			var result = app.findDefaultPolygonMode(
					ageTotal, yearsToBreastHeight, height, baseArea, treesPerHectare, percentForest, species, bec,
					Optional.of(76)
			);

			assertThat(result, is(PolygonMode.YOUNG));

			app.close();
		}

		@Test
		void testLowHeight() throws Exception {
			var app = new VriStart();

			MockFileResolver resolver = dummyInput();

			controlMap.put(ControlKey.MINIMA.name(), Utils.constMap(map -> {
				map.put(VriControlParser.MINIMUM_BASE_AREA, 0f);
				map.put(VriControlParser.MINIMUM_HEIGHT, 6f);
				map.put(VriControlParser.MINIMUM_PREDICTED_BASE_AREA, 2f);
			}));

			var baYieldMap = new MatrixMap2Impl<>(
					List.of("IDF"), List.of("B"),
					(k1, k2) -> new Coefficients(
							new float[] { -2.9907f + 11.2376f, 2.4562f - 3.2149f, 7.2295f + 0.0000f, 0.5074f + 0.3763f,
									-0.0150f + 0.030f, 0.0120f + -0.0364f, -0.0090f + 0.0000f },
							0
					)
			);
			controlMap.put(ControlKey.BA_YIELD.name(), baYieldMap);

			controlMap.put(ControlKey.BA_DQ_UPPER_BOUNDS.name(), Utils.constMap(map -> {
				map.put(76, new Coefficients(new float[] { 89.69f, 53.60f }, 1));
			}));

			app.init(resolver, controlMap);

			Optional<Float> ageTotal = Optional.of(200f);
			Optional<Float> yearsToBreastHeight = Optional.of(189f);
			Optional<Float> height = Optional.of(1f); // Set this low for test.
			Optional<Float> baseArea = Optional.of(30f);
			Optional<Float> treesPerHectare = Optional.of(300f);
			Optional<Float> percentForest = Optional.of(90f);

			Collection<VriSpecies> species = List.of(VriSpecies.build(builder -> {
				builder.polygonIdentifier("Test", 2024);
				builder.layerType(LayerType.PRIMARY);
				builder.genus("B", controlMap);
				builder.percentGenus(100f);
			}));
			var bec = new BecDefinition("IDF", Region.INTERIOR, "Interior Douglas Fir");

			var result = app.findDefaultPolygonMode(
					ageTotal, yearsToBreastHeight, height, baseArea, treesPerHectare, percentForest, species, bec,
					Optional.of(76)
			);

			assertThat(result, is(PolygonMode.YOUNG));

			app.close();
		}

		@Test
		void testNoBA() throws Exception {
			var app = new VriStart();

			MockFileResolver resolver = dummyInput();

			controlMap.put(ControlKey.MINIMA.name(), Utils.constMap(map -> {
				map.put(VriControlParser.MINIMUM_BASE_AREA, 0f);
				map.put(VriControlParser.MINIMUM_HEIGHT, 6f);
				map.put(VriControlParser.MINIMUM_PREDICTED_BASE_AREA, 2f);
			}));

			var baYieldMap = new MatrixMap2Impl<>(
					List.of("IDF"), List.of("B"),
					(k1, k2) -> new Coefficients(
							new float[] { -2.9907f + 11.2376f, 2.4562f - 3.2149f, 7.2295f + 0.0000f, 0.5074f + 0.3763f,
									-0.0150f + 0.030f, 0.0120f + -0.0364f, -0.0090f + 0.0000f },
							0
					)
			);
			controlMap.put(ControlKey.BA_YIELD.name(), baYieldMap);

			controlMap.put(ControlKey.BA_DQ_UPPER_BOUNDS.name(), Utils.constMap(map -> {
				map.put(76, new Coefficients(new float[] { 89.69f, 53.60f }, 1));
			}));

			app.init(resolver, controlMap);

			Optional<Float> ageTotal = Optional.of(200f);
			Optional<Float> yearsToBreastHeight = Optional.of(189f);
			Optional<Float> height = Optional.of(20f);
			Optional<Float> baseArea = Optional.empty(); // Null this for the test
			Optional<Float> treesPerHectare = Optional.of(300f);
			Optional<Float> percentForest = Optional.of(90f);

			Collection<VriSpecies> species = List.of(VriSpecies.build(builder -> {
				builder.polygonIdentifier("Test", 2024);
				builder.layerType(LayerType.PRIMARY);
				builder.genus("B", controlMap);
				builder.percentGenus(100f);
			}));
			var bec = new BecDefinition("IDF", Region.INTERIOR, "Interior Douglas Fir");

			var result = app.findDefaultPolygonMode(
					ageTotal, yearsToBreastHeight, height, baseArea, treesPerHectare, percentForest, species, bec,
					Optional.of(76)
			);

			assertThat(result, is(PolygonMode.YOUNG));

			app.close();
		}

		@Test
		void testNoTPH() throws Exception {
			var app = new VriStart();

			MockFileResolver resolver = dummyInput();

			controlMap.put(ControlKey.MINIMA.name(), Utils.constMap(map -> {
				map.put(VriControlParser.MINIMUM_BASE_AREA, 0f);
				map.put(VriControlParser.MINIMUM_HEIGHT, 6f);
				map.put(VriControlParser.MINIMUM_PREDICTED_BASE_AREA, 2f);
			}));

			var baYieldMap = new MatrixMap2Impl<>(
					List.of("IDF"), List.of("B"),
					(k1, k2) -> new Coefficients(
							new float[] { -2.9907f + 11.2376f, 2.4562f - 3.2149f, 7.2295f + 0.0000f, 0.5074f + 0.3763f,
									-0.0150f + 0.030f, 0.0120f + -0.0364f, -0.0090f + 0.0000f },
							0
					)
			);
			controlMap.put(ControlKey.BA_YIELD.name(), baYieldMap);

			controlMap.put(ControlKey.BA_DQ_UPPER_BOUNDS.name(), Utils.constMap(map -> {
				map.put(76, new Coefficients(new float[] { 89.69f, 53.60f }, 1));
			}));

			app.init(resolver, controlMap);

			Optional<Float> ageTotal = Optional.of(200f);
			Optional<Float> yearsToBreastHeight = Optional.of(189f);
			Optional<Float> height = Optional.of(20f);
			Optional<Float> baseArea = Optional.of(30f);
			Optional<Float> treesPerHectare = Optional.empty(); // Null this for the test
			Optional<Float> percentForest = Optional.of(90f);

			Collection<VriSpecies> species = List.of(VriSpecies.build(builder -> {
				builder.polygonIdentifier("Test", 2024);
				builder.layerType(LayerType.PRIMARY);
				builder.genus("B", controlMap);
				builder.percentGenus(100f);
			}));
			var bec = new BecDefinition("IDF", Region.INTERIOR, "Interior Douglas Fir");

			var result = app.findDefaultPolygonMode(
					ageTotal, yearsToBreastHeight, height, baseArea, treesPerHectare, percentForest, species, bec,
					Optional.of(76)
			);

			assertThat(result, is(PolygonMode.YOUNG));

			app.close();
		}

		@Test
		void testLowRation() throws Exception {
			var app = new VriStart();

			MockFileResolver resolver = dummyInput();

			controlMap.put(ControlKey.MINIMA.name(), Utils.constMap(map -> {
				map.put(VriControlParser.MINIMUM_BASE_AREA, 13f);// Set this high
				map.put(VriControlParser.MINIMUM_HEIGHT, 0f);
				map.put(VriControlParser.MINIMUM_PREDICTED_BASE_AREA, 2f);
			}));

			var baYieldMap = new MatrixMap2Impl<>(
					List.of("IDF"), List.of("B"),
					(k1, k2) -> new Coefficients(
							new float[] { -2.9907f + 11.2376f, 2.4562f - 3.2149f, 7.2295f + 0.0000f, 0.5074f + 0.3763f,
									-0.0150f + 0.030f, 0.0120f + -0.0364f, -0.0090f + 0.0000f },
							0
					)
			);
			controlMap.put(ControlKey.BA_YIELD.name(), baYieldMap);

			controlMap.put(ControlKey.BA_DQ_UPPER_BOUNDS.name(), Utils.constMap(map -> {
				map.put(76, new Coefficients(new float[] { 89.69f, 53.60f }, 1));
			}));

			app.init(resolver, controlMap);

			Optional<Float> ageTotal = Optional.of(200f);
			Optional<Float> yearsToBreastHeight = Optional.of(189f);
			Optional<Float> height = Optional.of(20f);
			Optional<Float> baseArea = Optional.of(10f); // Set this low
			Optional<Float> treesPerHectare = Optional.of(300f);
			Optional<Float> percentForest = Optional.of(95f); // Set this high

			Collection<VriSpecies> species = List.of(VriSpecies.build(builder -> {
				builder.polygonIdentifier("Test", 2024);
				builder.layerType(LayerType.PRIMARY);
				builder.genus("B", controlMap);
				builder.percentGenus(100f);
			}));
			var bec = new BecDefinition("IDF", Region.INTERIOR, "Interior Douglas Fir");

			var result = app.findDefaultPolygonMode(
					ageTotal, yearsToBreastHeight, height, baseArea, treesPerHectare, percentForest, species, bec,
					Optional.of(76)
			);

			assertThat(result, is(PolygonMode.YOUNG));

			app.close();
		}

		@Test
		void testStart() throws Exception {
			var app = new VriStart();

			MockFileResolver resolver = dummyInput();

			controlMap.put(ControlKey.MINIMA.name(), Utils.constMap(map -> {
				map.put(VriControlParser.MINIMUM_BASE_AREA, 0f);
				map.put(VriControlParser.MINIMUM_HEIGHT, 0f);
				map.put(VriControlParser.MINIMUM_PREDICTED_BASE_AREA, 2f);
			}));

			var baYieldMap = new MatrixMap2Impl<>(
					List.of("IDF"), List.of("B"),
					(k1, k2) -> new Coefficients(
							new float[] { -2.9907f + 11.2376f, 2.4562f - 3.2149f, 7.2295f + 0.0000f, 0.5074f + 0.3763f,
									-0.0150f + 0.030f, 0.0120f + -0.0364f, -0.0090f + 0.0000f },
							0
					)
			);
			controlMap.put(ControlKey.BA_YIELD.name(), baYieldMap);

			controlMap.put(ControlKey.BA_DQ_UPPER_BOUNDS.name(), Utils.constMap(map -> {
				map.put(76, new Coefficients(new float[] { 89.69f, 53.60f }, 1));
			}));

			app.init(resolver, controlMap);

			Optional<Float> ageTotal = Optional.of(200f);
			Optional<Float> yearsToBreastHeight = Optional.of(189f);
			Optional<Float> height = Optional.of(20f);
			Optional<Float> baseArea = Optional.of(30f);
			Optional<Float> treesPerHectare = Optional.of(300f);
			Optional<Float> percentForest = Optional.of(85f);

			Collection<VriSpecies> species = List.of(VriSpecies.build(builder -> {
				builder.polygonIdentifier("Test", 2024);
				builder.layerType(LayerType.PRIMARY);
				builder.genus("B", controlMap);
				builder.percentGenus(100f);
			}));
			var bec = new BecDefinition("IDF", Region.INTERIOR, "Interior Douglas Fir");

			var result = app.findDefaultPolygonMode(
					ageTotal, yearsToBreastHeight, height, baseArea, treesPerHectare, percentForest, species, bec,
					Optional.of(76)
			);

			assertThat(result, is(PolygonMode.START));

			app.close();
		}
	}

	@Nested
	class QuadMeanDiameterRootFinding {
		@Nested
		class ErrorFunction {
			@Test
			void testCompute() {

				controlMap = VriTestUtils.loadControlMap();
				VriStart app = new VriStart();
				ApplicationTestUtils.setControlMap(app, controlMap);

				Map<String, Float> initialDqs = Utils.constMap(map -> {
					map.put("B", 12.0803461f);
					map.put("C", 8.66746521f);
					map.put("F", 11.8044939f);
					map.put("H", 9.06493855f);
					map.put("S", 10.4460621f);
				});
				Map<String, Float> baseAreas = Utils.constMap(map -> {
					map.put("B", 0.634290636f);
					map.put("C", 1.26858127f);
					map.put("F", 1.90287197f);
					map.put("H", 1.90287197f);
					map.put("S", 0.634290636f);

				});
				Map<String, Float> minDq = Utils.constMap(map -> {
					map.put("B", 7.6f);
					map.put("C", 7.6f);
					map.put("F", 7.6f);
					map.put("H", 7.6f);
					map.put("S", 7.6f);
				});
				Map<String, Float> maxDq = Utils.constMap(map -> {
					map.put("B", 13.8423338f);
					map.put("C", 16.6669998f);
					map.put("F", 15.5116472f);
					map.put("H", 12.5369997f);
					map.put("S", 12.6630001f);
				});

				float x = 0.161783934f;
				float tph = 748.402222f;

				var resultPerSpecies = new HashMap<String, Float>();

				float result = app
						.quadMeanDiameterFractionalError(x, resultPerSpecies, initialDqs, baseAreas, minDq, maxDq, tph);

				assertThat(result, closeTo(0.00525851687f));
				assertThat(
						resultPerSpecies, allOf(
								hasEntry(is("B"), closeTo(12.8846836f)), //
								hasEntry(is("C"), closeTo(8.87247944f)), //
								hasEntry(is("F"), closeTo(12.5603895f)), //
								hasEntry(is("H"), closeTo(9.33975124f)), //
								hasEntry(is("S"), closeTo(10.9634094f))
						)
				);
			}

			@Test
			void testComputeGraph() {

				controlMap = VriTestUtils.loadControlMap();
				VriStart app = new VriStart();
				ApplicationTestUtils.setControlMap(app, controlMap);

				Map<String, Float> initialDqs = Utils.constMap(map -> {
					map.put("B", 12.0803461f);
					map.put("C", 8.66746521f);
					map.put("F", 11.8044939f);
					map.put("H", 9.06493855f);
					map.put("S", 10.4460621f);
				});
				Map<String, Float> baseAreas = Utils.constMap(map -> {
					map.put("B", 0.634290636f);
					map.put("C", 1.26858127f);
					map.put("F", 1.90287197f);
					map.put("H", 1.90287197f);
					map.put("S", 0.634290636f);

				});
				Map<String, Float> minDq = Utils.constMap(map -> {
					map.put("B", 7.6f);
					map.put("C", 7.6f);
					map.put("F", 7.6f);
					map.put("H", 7.6f);
					map.put("S", 7.6f);
				});
				Map<String, Float> maxDq = Utils.constMap(map -> {
					map.put("B", 13.8423338f);
					map.put("C", 16.6669998f);
					map.put("F", 15.5116472f);
					map.put("H", 12.5369997f);
					map.put("S", 12.6630001f);
				});

				float tph = 748.402222f;

				var resultPerSpecies = new HashMap<String, Float>();

				for (float x = -3.9f; x <= 2f; x += 0.01f) {

					float result = app.quadMeanDiameterFractionalError(
							x, resultPerSpecies, initialDqs, baseAreas, minDq, maxDq, tph
					);

					System.out.println(String.format("%f\t%f", x, result));

				}
			}

			@Test
			void testComputeXClamppedHigh() {

				controlMap = VriTestUtils.loadControlMap();
				VriStart app = new VriStart();
				ApplicationTestUtils.setControlMap(app, controlMap);

				Map<String, Float> initialDqs = Utils.constMap(map -> {
					map.put("B", 12.0803461f);
					map.put("C", 8.66746521f);
					map.put("F", 11.8044939f);
					map.put("H", 9.06493855f);
					map.put("S", 10.4460621f);
				});
				Map<String, Float> baseAreas = Utils.constMap(map -> {
					map.put("B", 0.634290636f);
					map.put("C", 1.26858127f);
					map.put("F", 1.90287197f);
					map.put("H", 1.90287197f);
					map.put("S", 0.634290636f);

				});
				Map<String, Float> minDq = Utils.constMap(map -> {
					map.put("B", 7.6f);
					map.put("C", 7.6f);
					map.put("F", 7.6f);
					map.put("H", 7.6f);
					map.put("S", 7.6f);
				});
				Map<String, Float> maxDq = Utils.constMap(map -> {
					map.put("B", 13.8423338f);
					map.put("C", 16.6669998f);
					map.put("F", 15.5116472f);
					map.put("H", 12.5369997f);
					map.put("S", 12.6630001f);
				});

				float x = 12;
				float tph = 748.402222f;

				var resultPerSpecies = new HashMap<String, Float>();

				float result = app
						.quadMeanDiameterFractionalError(x, resultPerSpecies, initialDqs, baseAreas, minDq, maxDq, tph);

				assertThat(result, closeTo(-0.45818153f));
				assertThat(
						resultPerSpecies, allOf(
								hasEntry(is("B"), closeTo(13.8423338f)), //
								hasEntry(is("C"), closeTo(16.6669998f)), //
								hasEntry(is("F"), closeTo(15.5116472f)), //
								hasEntry(is("H"), closeTo(12.5369997f)), //
								hasEntry(is("S"), closeTo(12.6630001f))
						)
				);
			}

			@Test
			void testComputeXClamppedLow() {

				controlMap = VriTestUtils.loadControlMap();
				VriStart app = new VriStart();
				ApplicationTestUtils.setControlMap(app, controlMap);

				Map<String, Float> initialDqs = Utils.constMap(map -> {
					map.put("B", 12.0803461f);
					map.put("C", 8.66746521f);
					map.put("F", 11.8044939f);
					map.put("H", 9.06493855f);
					map.put("S", 10.4460621f);
				});
				Map<String, Float> baseAreas = Utils.constMap(map -> {
					map.put("B", 0.634290636f);
					map.put("C", 1.26858127f);
					map.put("F", 1.90287197f);
					map.put("H", 1.90287197f);
					map.put("S", 0.634290636f);

				});
				Map<String, Float> minDq = Utils.constMap(map -> {
					map.put("B", 7.6f);
					map.put("C", 7.6f);
					map.put("F", 7.6f);
					map.put("H", 7.6f);
					map.put("S", 7.6f);
				});
				Map<String, Float> maxDq = Utils.constMap(map -> {
					map.put("B", 13.8423338f);
					map.put("C", 16.6669998f);
					map.put("F", 15.5116472f);
					map.put("H", 12.5369997f);
					map.put("S", 12.6630001f);
				});

				float x = -12;
				float tph = 748.402222f;

				var resultPerSpecies = new HashMap<String, Float>();

				float result = app
						.quadMeanDiameterFractionalError(x, resultPerSpecies, initialDqs, baseAreas, minDq, maxDq, tph);

				assertThat(result, closeTo(0.868255138f));
				assertThat(
						resultPerSpecies, allOf(
								hasEntry(is("B"), closeTo(7.6f)), //
								hasEntry(is("C"), closeTo(7.6f)), //
								hasEntry(is("F"), closeTo(7.6f)), //
								hasEntry(is("H"), closeTo(7.6f)), //
								hasEntry(is("S"), closeTo(7.6f))
						)
				);
			}

			@Test
			void testComputeInitial() {

				controlMap = VriTestUtils.loadControlMap();
				VriStart app = new VriStart();
				ApplicationTestUtils.setControlMap(app, controlMap);

				Map<String, Float> initialDqs = Utils.constMap(map -> {
					map.put("B", 12.0803461f);
					map.put("C", 8.66746521f);
					map.put("F", 11.8044939f);
					map.put("H", 9.06493855f);
					map.put("S", 10.4460621f);
				});
				Map<String, Float> baseAreas = Utils.constMap(map -> {
					map.put("B", 0.634290636f);
					map.put("C", 1.26858127f);
					map.put("F", 1.90287197f);
					map.put("H", 1.90287197f);
					map.put("S", 0.634290636f);

				});
				Map<String, Float> minDq = Utils.constMap(map -> {
					map.put("B", 7.6f);
					map.put("C", 7.6f);
					map.put("F", 7.6f);
					map.put("H", 7.6f);
					map.put("S", 7.6f);
				});
				Map<String, Float> maxDq = Utils.constMap(map -> {
					map.put("B", 13.8423338f);
					map.put("C", 16.6669998f);
					map.put("F", 15.5116472f);
					map.put("H", 12.5369997f);
					map.put("S", 12.6630001f);
				});

				float x = -10;
				float tph = 748.402222f;

				var resultPerSpecies = new HashMap<String, Float>();

				float result = app
						.quadMeanDiameterFractionalError(x, resultPerSpecies, initialDqs, baseAreas, minDq, maxDq, tph);

				assertThat(result, closeTo(0.868255138f));
				assertThat(
						resultPerSpecies, allOf(
								hasEntry(is("B"), closeTo(7.6f)), //
								hasEntry(is("C"), closeTo(7.6f)), //
								hasEntry(is("F"), closeTo(7.6f)), //
								hasEntry(is("H"), closeTo(7.6f)), //
								hasEntry(is("S"), closeTo(7.6f))
						)
				);
			}

		}

		@Nested
		class ExpandIntervalOfRootFinder {
			@Test
			void testNoChange() {

				UnivariateFunction errorFunc = x -> x;

				var xInterval = new VriStart.Interval(-1, 1);

				VriStart app = new VriStart();

				var result = app.findInterval(xInterval, errorFunc);

				app.close();

				assertThat(result, equalTo(xInterval));

			}

			@Test
			void testSimpleChange() {

				UnivariateFunction errorFunc = x -> x;

				var xInterval = new VriStart.Interval(-2, -1);

				VriStart app = new VriStart();

				var result = app.findInterval(xInterval, errorFunc);

				app.close();

				var evaluated = result.evaluate(errorFunc);
				assertTrue(
						evaluated.start() * evaluated.end() <= 0,
						() -> "F(" + result + ") should have mixed signs but was " + evaluated
				);

			}

			@ParameterizedTest
			@CsvSource({ "1, 1", "-1, 1", "1, -1", "-1, -1" })
			void testDifficultChange(float a, float b) {

				UnivariateFunction errorFunc = x -> a * (Math.exp(b * x) - 0.000001);

				var xInterval = new VriStart.Interval(-1, 1);

				VriStart app = new VriStart();

				app.close();

				var result = app.findInterval(xInterval, errorFunc);

				var evaluated = result.evaluate(errorFunc);
				assertTrue(
						evaluated.start() * evaluated.end() <= 0,
						() -> "F(" + result + ") should have mixed signs but was " + evaluated
				);

			}

			@ParameterizedTest
			@ValueSource(floats = { 1, -1, 20, -20 })
			void testTwoRoots(float a) {

				UnivariateFunction errorFunc = x -> a * (x * x - 0.5);

				var xInterval = new VriStart.Interval(-1, 1);

				VriStart app = new VriStart();

				app.close();

				var result = app.findInterval(xInterval, errorFunc);

				var evaluated = result.evaluate(errorFunc);
				assertTrue(
						evaluated.start() * evaluated.end() <= 0,
						() -> "F(" + result + ") should have mixed signs but was " + evaluated
				);

			}

			@ParameterizedTest
			@CsvSource({ "1, 1", "-1, 1", "1, -1", "-1, -1" })
			void testImpossible(float a, float b) {

				UnivariateFunction errorFunc = x -> a * (Math.exp(b * x) + 1);

				var xInterval = new VriStart.Interval(-1, 1);

				VriStart app = new VriStart();

				app.close();

				assertThrows(NoBracketingException.class, () -> app.findInterval(xInterval, errorFunc));

			}

		}

		@Nested
		class FindRootOfErrorFunction {

			@Test
			void testSuccess() throws ProcessingException {
				controlMap = VriTestUtils.loadControlMap();
				VriStart app = new VriStart();
				ApplicationTestUtils.setControlMap(app, controlMap);

				Map<String, Float> initialDqs = Utils.constMap(map -> {
					map.put("B", 12.0803461f);
					map.put("C", 8.66746521f);
					map.put("F", 11.8044939f);
					map.put("H", 9.06493855f);
					map.put("S", 10.4460621f);
				});
				Map<String, Float> baseAreas = Utils.constMap(map -> {
					map.put("B", 0.634290636f);
					map.put("C", 1.26858127f);
					map.put("F", 1.90287197f);
					map.put("H", 1.90287197f);
					map.put("S", 0.634290636f);

				});
				Map<String, Float> minDq = Utils.constMap(map -> {
					map.put("B", 7.6f);
					map.put("C", 7.6f);
					map.put("F", 7.6f);
					map.put("H", 7.6f);
					map.put("S", 7.6f);
				});
				Map<String, Float> maxDq = Utils.constMap(map -> {
					map.put("B", 13.8423338f);
					map.put("C", 16.6669998f);
					map.put("F", 15.5116472f);
					map.put("H", 12.5369997f);
					map.put("S", 12.6630001f);
				});

				float x1 = -0.6f;
				float x2 = 0.5f;
				float tph = 748.402222f;

				var resultPerSpecies = new HashMap<String, Float>();

				float result = app.findRootForQuadMeanDiameterFractionalError(
						x1, x2, resultPerSpecies, initialDqs, baseAreas, minDq, maxDq, tph
				);

				assertThat(result, closeTo(0.172141284f));

				assertThat(
						resultPerSpecies, allOf(
								hasEntry(is("B"), closeTo(12.9407434f)), //
								hasEntry(is("C"), closeTo(8.88676834f)), //
								hasEntry(is("F"), closeTo(12.6130743f)), //
								hasEntry(is("H"), closeTo(9.35890579f)), //
								hasEntry(is("S"), closeTo(10.9994669f))
						)
				);

			}

			@Test
			void testNoIntervalThrow() {
				controlMap = VriTestUtils.loadControlMap();

				VriStart app = new VriStart() {

					@Override
					float quadMeanDiameterFractionalError(
							double x, Map<String, Float> finalDiameters, Map<String, Float> initial,
							Map<String, Float> baseArea, Map<String, Float> min, Map<String, Float> max,
							float totalTreeDensity
					) {
						// Force this to be something with no root. Finding a set of inputs that have no real root or
						// which the interval fixer can't handle would be better

						var f = Math.exp(x) + 1;

						initial.forEach((k, v) -> finalDiameters.put(k, (float) (v * x)));

						return (float) f;
					}

				};

				ApplicationTestUtils.setControlMap(app, controlMap);

				Map<String, Float> initialDqs = Utils.constMap(map -> {
					map.put("B", 12.0803461f);
					map.put("C", 8.66746521f);
					map.put("F", 11.8044939f);
					map.put("H", 9.06493855f);
					map.put("S", 10.4460621f);
				});
				Map<String, Float> baseAreas = Utils.constMap(map -> {
					map.put("B", 0.634290636f);
					map.put("C", 1.26858127f);
					map.put("F", 1.90287197f);
					map.put("H", 1.90287197f);
					map.put("S", 0.634290636f);

				});
				Map<String, Float> minDq = Utils.constMap(map -> {
					map.put("B", 7.6f);
					map.put("C", 7.6f);
					map.put("F", 7.6f);
					map.put("H", 7.6f);
					map.put("S", 7.6f);
				});
				Map<String, Float> maxDq = Utils.constMap(map -> {
					map.put("B", 13.8423338f);
					map.put("C", 16.6669998f);
					map.put("F", 15.5116472f);
					map.put("H", 12.5369997f);
					map.put("S", 12.6630001f);
				});

				float x1 = -0.6f;
				float x2 = 0.5f;

				float tph = 748.402222f;

				var resultPerSpecies = new HashMap<String, Float>();

				app.setDebugModes(TestUtils.debugSettingsSingle(1, 2));

				assertThrows(
						FatalProcessingException.class,
						() -> app.findRootForQuadMeanDiameterFractionalError(
								x1, x2, resultPerSpecies, initialDqs, baseAreas, minDq, maxDq, tph
						)
				);
			}

			@Test
			void testNoIntervalGuess() throws ProcessingException {
				controlMap = VriTestUtils.loadControlMap();

				VriStart app = new VriStart() {

					@Override
					float quadMeanDiameterFractionalError(
							double x, Map<String, Float> finalDiameters, Map<String, Float> initial,
							Map<String, Float> baseArea, Map<String, Float> min, Map<String, Float> max,
							float totalTreeDensity
					) {
						// Force this to be something with no root. Finding a set of inputs that have no real root or
						// which the interval fixer can't handle would be better

						var f = Math.exp(x) + 1;

						initial.forEach((k, v) -> finalDiameters.put(k, (float) (v * x)));

						return (float) f;
					}

				};

				ApplicationTestUtils.setControlMap(app, controlMap);

				Map<String, Float> initialDqs = Utils.constMap(map -> {
					map.put("B", 12.0803461f);
					map.put("C", 8.66746521f);
					map.put("F", 11.8044939f);
					map.put("H", 9.06493855f);
					map.put("S", 10.4460621f);
				});
				Map<String, Float> baseAreas = Utils.constMap(map -> {
					map.put("B", 0.634290636f);
					map.put("C", 1.26858127f);
					map.put("F", 1.90287197f);
					map.put("H", 1.90287197f);
					map.put("S", 0.634290636f);

				});
				Map<String, Float> minDq = Utils.constMap(map -> {
					map.put("B", 7.6f);
					map.put("C", 7.6f);
					map.put("F", 7.6f);
					map.put("H", 7.6f);
					map.put("S", 7.6f);
				});
				Map<String, Float> maxDq = Utils.constMap(map -> {
					map.put("B", 13.8423338f);
					map.put("C", 16.6669998f);
					map.put("F", 15.5116472f);
					map.put("H", 12.5369997f);
					map.put("S", 12.6630001f);
				});

				float x1 = -0.6f;
				float x2 = 0.5f;

				float tph = 748.402222f;

				var resultPerSpecies = new HashMap<String, Float>();

				app.setDebugModes(TestUtils.debugSettingsSingle(1, 0));

				var result = app.findRootForQuadMeanDiameterFractionalError(
						x1, x2, resultPerSpecies, initialDqs, baseAreas, minDq, maxDq, tph
				);

				assertThat(result, closeTo(-0.1f));

				// Complete nonsense numbers, but they test if the function is doing the right thing based on the
				// nonsense function used in the mock
				assertThat(
						resultPerSpecies, allOf(
								hasEntry(is("B"), closeTo(12.0803461f * (-0.1f))), //
								hasEntry(is("C"), closeTo(8.66746521f * (-0.1f))), //
								hasEntry(is("F"), closeTo(11.8044939f * (-0.1f))), //
								hasEntry(is("H"), closeTo(9.06493855f * (-0.1f))), //
								hasEntry(is("S"), closeTo(10.4460621f * (-0.1f)))
						)
				);

			}

			@Test
			void testTooManyEvaluationsStrictThrow() {
				controlMap = VriTestUtils.loadControlMap();

				float expectedX = 0.172142f;

				VriStart app = new VriStart() {

					@Override
					double doSolve(float min, float max, UnivariateFunction errorFunc) {
						errorFunc.value(0.1);
						errorFunc.value(expectedX);
						throw new TooManyEvaluationsException(100);
					}

				};

				ApplicationTestUtils.setControlMap(app, controlMap);

				Map<String, Float> initialDqs = Utils.constMap(map -> {
					map.put("B", 12.0803461f);
					map.put("C", 8.66746521f);
					map.put("F", 11.8044939f);
					map.put("H", 9.06493855f);
					map.put("S", 10.4460621f);
				});
				Map<String, Float> baseAreas = Utils.constMap(map -> {
					map.put("B", 0.634290636f);
					map.put("C", 1.26858127f);
					map.put("F", 1.90287197f);
					map.put("H", 1.90287197f);
					map.put("S", 0.634290636f);

				});
				Map<String, Float> minDq = Utils.constMap(map -> {
					map.put("B", 7.6f);
					map.put("C", 7.6f);
					map.put("F", 7.6f);
					map.put("H", 7.6f);
					map.put("S", 7.6f);
				});
				Map<String, Float> maxDq = Utils.constMap(map -> {
					map.put("B", 13.8423338f);
					map.put("C", 16.6669998f);
					map.put("F", 15.5116472f);
					map.put("H", 12.5369997f);
					map.put("S", 12.6630001f);
				});

				float x1 = -0.6f;
				float x2 = 0.5f;

				float tph = 748.402222f;

				var resultPerSpecies = new HashMap<String, Float>();

				app.setDebugModes(TestUtils.debugSettingsSingle(1, 2));

				assertThrows(
						FatalProcessingException.class,
						() -> app.findRootForQuadMeanDiameterFractionalError(
								x1, x2, resultPerSpecies, initialDqs, baseAreas, minDq, maxDq, tph
						)
				);
			}

			@Test
			void testTooManyEvaluationsGuess() throws ProcessingException {
				controlMap = VriTestUtils.loadControlMap();

				float expectedX = 0.172142f;

				VriStart app = new VriStart() {

					@Override
					double doSolve(float min, float max, UnivariateFunction errorFunc) {
						errorFunc.value(0.1);
						errorFunc.value(expectedX);
						throw new TooManyEvaluationsException(100);
					}

				};

				ApplicationTestUtils.setControlMap(app, controlMap);

				Map<String, Float> initialDqs = Utils.constMap(map -> {
					map.put("B", 12.0803461f);
					map.put("C", 8.66746521f);
					map.put("F", 11.8044939f);
					map.put("H", 9.06493855f);
					map.put("S", 10.4460621f);
				});
				Map<String, Float> baseAreas = Utils.constMap(map -> {
					map.put("B", 0.634290636f);
					map.put("C", 1.26858127f);
					map.put("F", 1.90287197f);
					map.put("H", 1.90287197f);
					map.put("S", 0.634290636f);

				});
				Map<String, Float> minDq = Utils.constMap(map -> {
					map.put("B", 7.6f);
					map.put("C", 7.6f);
					map.put("F", 7.6f);
					map.put("H", 7.6f);
					map.put("S", 7.6f);
				});
				Map<String, Float> maxDq = Utils.constMap(map -> {
					map.put("B", 13.8423338f);
					map.put("C", 16.6669998f);
					map.put("F", 15.5116472f);
					map.put("H", 12.5369997f);
					map.put("S", 12.6630001f);
				});

				float x1 = -0.6f;
				float x2 = 0.5f;

				float tph = 748.402222f;

				var resultPerSpecies = new HashMap<String, Float>();

				app.setDebugModes(TestUtils.debugSettingsSingle(1, 0));

				var result = app.findRootForQuadMeanDiameterFractionalError(
						x1, x2, resultPerSpecies, initialDqs, baseAreas, minDq, maxDq, tph
				);

				assertThat(result, closeTo((float) expectedX));
				assertThat(
						resultPerSpecies,
						allOf(
								appliedX("B", expectedX, app, initialDqs, minDq, maxDq),
								appliedX("C", expectedX, app, initialDqs, minDq, maxDq),
								appliedX("F", expectedX, app, initialDqs, minDq, maxDq),
								appliedX("H", expectedX, app, initialDqs, minDq, maxDq),
								appliedX("S", expectedX, app, initialDqs, minDq, maxDq)
						)
				);

			}

			@Test
			void testTooManyEvaluationsDiscontinuity() {
				controlMap = VriTestUtils.loadControlMap();

				float expectedX = -0.2f;

				VriStart app = new VriStart() {

					@Override
					double doSolve(float min, float max, UnivariateFunction errorFunc) {
						errorFunc.value(0.1);
						errorFunc.value(expectedX);
						throw new TooManyEvaluationsException(100);
					}

				};

				ApplicationTestUtils.setControlMap(app, controlMap);

				Map<String, Float> initialDqs = Utils.constMap(map -> {
					map.put("B", 12.0803461f);
					map.put("C", 8.66746521f);
					map.put("F", 11.8044939f);
					map.put("H", 9.06493855f);
					map.put("S", 10.4460621f);
				});
				Map<String, Float> baseAreas = Utils.constMap(map -> {
					map.put("B", 0.634290636f);
					map.put("C", 1.26858127f);
					map.put("F", 1.90287197f);
					map.put("H", 1.90287197f);
					map.put("S", 0.634290636f);

				});
				Map<String, Float> minDq = Utils.constMap(map -> {
					map.put("B", 7.6f);
					map.put("C", 7.6f);
					map.put("F", 7.6f);
					map.put("H", 7.6f);
					map.put("S", 7.6f);
				});
				Map<String, Float> maxDq = Utils.constMap(map -> {
					map.put("B", 13.8423338f);
					map.put("C", 16.6669998f);
					map.put("F", 15.5116472f);
					map.put("H", 12.5369997f);
					map.put("S", 12.6630001f);
				});

				float x1 = -0.6f;
				float x2 = 0.5f;

				float tph = 748.402222f;

				var resultPerSpecies = new HashMap<String, Float>();

				app.setDebugModes(TestUtils.debugSettingsSingle(1, 0));

				assertThrows(
						FatalProcessingException.class,
						() -> app.findRootForQuadMeanDiameterFractionalError(
								x1, x2, resultPerSpecies, initialDqs, baseAreas, minDq, maxDq, tph
						)
				);
			}

			static Matcher<Map<? extends String, ? extends Float>> appliedX(
					String species, float expectedX, VriStart app, Map<String, Float> initialDqs,
					Map<String, Float> minDq, Map<String, Float> maxDq
			) {
				return hasEntry(
						is(species),
						closeTo(
								app.quadMeanDiameterSpeciesAdjust(
										expectedX, initialDqs.get(species), minDq.get(species), maxDq.get(species)
								)
						)
				);
			}

		}

		@Nested
		class BestOf {

			static double func(double x) {
				return 7 * Math.sin(x / 7) + 2 * Math.sin(x / 2);
			}

			@ParameterizedTest
			@CsvSource(
				{ //
						"-1, 0, 1, 0", // Increasing middle
						"-23, -21, -19, -21", // Decreasing middle
						"4, 10, 20, 20", // Last from above
						"-9, -5, -1, -1", // Last from below
						"2, 8, 14, 2", // First from above
						"22, 30, 34, 22" // First from below
				}
			)
			void testThreePoints(double x1, double x2, double x3, double expect) {

				var result = VriStart.bestOf(BestOf::func, x1, x2, x3);

				assertThat(result, is(expect));
			}

			@ParameterizedTest
			@ValueSource(doubles = { 0, -1, 1, -23, -21, -19, -9, -5, 4, 10, 20, 2, 8, 14, 22, 30, 34 })
			void testOnePoint(double x) {

				var result = VriStart.bestOf(BestOf::func, x);

				assertThat(result, is(x));
			}

			@Test
			void noPoints() {

				assertThrows(IllegalArgumentException.class, () -> VriStart.bestOf(BestOf::func));
			}
		}

		@Nested
		class InitialMaps {
			@Test
			void testCompute() throws ProcessingException {

				controlMap = VriTestUtils.loadControlMap();
				VriStart app = new VriStart();
				ApplicationTestUtils.setControlMap(app, controlMap);

				VdypLayer layer = VdypLayer.build((lb) -> {
					lb.polygonIdentifier("Test", 2024);
					lb.layerType(LayerType.PRIMARY);
					lb.addSpecies(sb -> {
						sb.genus("B", controlMap);
						sb.percentGenus(10);
						sb.volumeGroup(15);
						sb.decayGroup(11);
						sb.breakageGroup(4);
						sb.loreyHeight(8.98269558f);
						sb.baseArea(0.634290636f);
					});
					lb.addSpecies(sb -> {
						sb.genus("C", controlMap);
						sb.percentGenus(20);
						sb.volumeGroup(23);
						sb.decayGroup(15);
						sb.breakageGroup(10);
						sb.loreyHeight(5.06450224f);
						sb.baseArea(1.26858127f);
					});
					lb.addSpecies(sb -> {
						sb.genus("F", controlMap);
						sb.percentGenus(30);
						sb.volumeGroup(33);
						sb.decayGroup(27);
						sb.breakageGroup(16);
						sb.loreyHeight(7.1979804f);
						sb.baseArea(1.90287197f);
					});
					lb.addSpecies(sb -> {
						sb.genus("H", controlMap);
						sb.percentGenus(30);
						sb.volumeGroup(40);
						sb.decayGroup(33);
						sb.breakageGroup(19);
						sb.loreyHeight(6.18095589f);
						sb.baseArea(1.90287197f);
					});
					lb.addSpecies(sb -> {
						sb.genus("S", controlMap);
						sb.percentGenus(10);
						sb.volumeGroup(69);
						sb.decayGroup(59);
						sb.breakageGroup(30);
						sb.loreyHeight(6.89051533f);
						sb.baseArea(0.634290636f);
					});
				});

				Region region = Region.INTERIOR;

				float quadMeanDiameterTotal = 10.3879938f;
				float baseAreaTotal = 6.34290648f;
				float treeDensityTotal = 748.402222f;
				float loreyHeightTotal = 6.61390257f;

				Map<String, Float> initialDqs = new HashMap<>(5);
				Map<String, Float> baseAreaPerSpecies = new HashMap<>(5);
				Map<String, Float> minPerSpecies = new HashMap<>(5);
				Map<String, Float> maxPerSpecies = new HashMap<>(5);

				app.getDqBySpeciesInitial(
						layer, region, quadMeanDiameterTotal, baseAreaTotal, treeDensityTotal, loreyHeightTotal,
						initialDqs, baseAreaPerSpecies, minPerSpecies, maxPerSpecies
				);

				assertThat(
						initialDqs, allOf(
								hasEntry(is("B"), closeTo(12.0803461f)), //
								hasEntry(is("C"), closeTo(8.66746521f)), //
								hasEntry(is("F"), closeTo(11.8044939f)), //
								hasEntry(is("H"), closeTo(9.06493855f)), //
								hasEntry(is("S"), closeTo(10.4460621f))
						)
				);
				assertThat(
						baseAreaPerSpecies, allOf(
								hasEntry(is("B"), closeTo(0.634290636f)), //
								hasEntry(is("C"), closeTo(1.26858127f)), //
								hasEntry(is("F"), closeTo(1.90287197f)), //
								hasEntry(is("H"), closeTo(1.90287197f)), //
								hasEntry(is("S"), closeTo(0.634290636f))
						)
				);
				assertThat(
						minPerSpecies, allOf(
								hasEntry(is("B"), closeTo(7.6f)), //
								hasEntry(is("C"), closeTo(7.6f)), //
								hasEntry(is("F"), closeTo(7.6f)), //
								hasEntry(is("H"), closeTo(7.6f)), //
								hasEntry(is("S"), closeTo(7.6f))
						)
				);
				assertThat(
						maxPerSpecies, allOf(
								hasEntry(is("B"), closeTo(13.8423338f)), //
								hasEntry(is("C"), closeTo(16.6669998f)), //
								hasEntry(is("F"), closeTo(15.5116472f)), //
								hasEntry(is("H"), closeTo(12.5369997f)), //
								hasEntry(is("S"), closeTo(12.6630001f))
						)
				);
			}
		}

		@Nested
		class ApplyResults {
			@Test
			void testApply() {

				controlMap = VriTestUtils.loadControlMap();
				VriStart app = new VriStart();
				ApplicationTestUtils.setControlMap(app, controlMap);

				VdypLayer layer = VdypLayer.build((lb) -> {
					lb.polygonIdentifier("Test", 2024);
					lb.layerType(LayerType.PRIMARY);
					lb.addSpecies(sb -> {
						sb.genus("B", controlMap);
						sb.percentGenus(10);
						sb.volumeGroup(15);
						sb.decayGroup(11);
						sb.breakageGroup(4);
						sb.loreyHeight(8.98269558f);
						sb.baseArea(0.634290636f);
					});
					lb.addSpecies(sb -> {
						sb.genus("C", controlMap);
						sb.percentGenus(20);
						sb.volumeGroup(23);
						sb.decayGroup(15);
						sb.breakageGroup(10);
						sb.loreyHeight(5.06450224f);
						sb.baseArea(1.26858127f);
					});
					lb.addSpecies(sb -> {
						sb.genus("F", controlMap);
						sb.percentGenus(30);
						sb.volumeGroup(33);
						sb.decayGroup(27);
						sb.breakageGroup(16);
						sb.loreyHeight(7.1979804f);
						sb.baseArea(1.90287197f);
					});
					lb.addSpecies(sb -> {
						sb.genus("H", controlMap);
						sb.percentGenus(30);
						sb.volumeGroup(40);
						sb.decayGroup(33);
						sb.breakageGroup(19);
						sb.loreyHeight(6.18095589f);
						sb.baseArea(1.90287197f);
					});
					lb.addSpecies(sb -> {
						sb.genus("S", controlMap);
						sb.percentGenus(10);
						sb.volumeGroup(69);
						sb.decayGroup(59);
						sb.breakageGroup(30);
						sb.loreyHeight(6.89051533f);
						sb.baseArea(0.634290636f);
					});
				});

				float baseAreaTotal = 6.34290648f;

				Map<String, Float> baseAreaPerSpecies = Utils.constMap(map -> {
					map.put("B", 0.634290636f);
					map.put("C", 1.26858127f);
					map.put("F", 1.90287197f);
					map.put("H", 1.90287197f);
					map.put("S", 0.634290636f);
				});

				Map<String, Float> diameterPerSpecies = Utils.constMap(map -> {
					map.put("B", 12.9407434f);
					map.put("C", 8.88676834f);
					map.put("F", 12.6130743f);
					map.put("H", 9.35890579f);
					map.put("S", 10.9994669f);
				});

				app.applyDqBySpecies(layer, baseAreaTotal, baseAreaPerSpecies, diameterPerSpecies);

				assertThat(layer.getQuadraticMeanDiameterByUtilization(), coe(-1, 0f, 10.3879948f, 0f, 0f, 0f, 0f));
				assertThat(layer.getTreesPerHectareByUtilization(), coe(-1, 0f, 748.4021f, 0f, 0f, 0f, 0f));

				var spec = layer.getSpecies().get("C");
				assertThat(spec.getQuadraticMeanDiameterByUtilization(), coe(-1, 0f, 8.88676834f, 0f, 0f, 0f, 0f));
				assertThat(spec.getTreesPerHectareByUtilization(), coe(-1, 0f, 204.522324f, 0f, 0f, 0f, 0f));

				// Total is correct and one of the individual species is correct. No need to check the other 4.

			}
		}

		@Nested
		class CompleteRun {
			@Test
			void testCompute() throws ProcessingException {

				controlMap = VriTestUtils.loadControlMap();
				VriStart app = new VriStart();
				ApplicationTestUtils.setControlMap(app, controlMap);

				VdypLayer layer = VdypLayer.build((lb) -> {
					lb.polygonIdentifier("Test", 2024);
					lb.layerType(LayerType.PRIMARY);
					lb.baseAreaByUtilization(6.34290648f);
					lb.treesPerHectareByUtilization(748.402222f);
					lb.quadraticMeanDiameterByUtilization(10.3879938f);
					lb.loreyHeightByUtilization(6.61390257f);
					lb.addSpecies(sb -> {
						sb.genus("B", controlMap);
						sb.percentGenus(10);
						sb.volumeGroup(15);
						sb.decayGroup(11);
						sb.breakageGroup(4);
						sb.loreyHeight(8.98269558f);
						sb.baseArea(0.634290636f);
					});
					lb.addSpecies(sb -> {
						sb.genus("C", controlMap);
						sb.percentGenus(20);
						sb.volumeGroup(23);
						sb.decayGroup(15);
						sb.breakageGroup(10);
						sb.loreyHeight(5.06450224f);
						sb.baseArea(1.26858127f);
					});
					lb.addSpecies(sb -> {
						sb.genus("F", controlMap);
						sb.percentGenus(30);
						sb.volumeGroup(33);
						sb.decayGroup(27);
						sb.breakageGroup(16);
						sb.loreyHeight(7.1979804f);
						sb.baseArea(1.90287197f);
					});
					lb.addSpecies(sb -> {
						sb.genus("H", controlMap);
						sb.percentGenus(30);
						sb.volumeGroup(40);
						sb.decayGroup(33);
						sb.breakageGroup(19);
						sb.loreyHeight(6.18095589f);
						sb.baseArea(1.90287197f);
					});
					lb.addSpecies(sb -> {
						sb.genus("S", controlMap);
						sb.percentGenus(10);
						sb.volumeGroup(69);
						sb.decayGroup(59);
						sb.breakageGroup(30);
						sb.loreyHeight(6.89051533f);
						sb.baseArea(0.634290636f);
					});
				});

				app.getDqBySpecies(layer, Region.INTERIOR);

				assertThat(
						layer.getQuadraticMeanDiameterByUtilization(), coe(-1, 0f, 10.3879948f, 0f, 0f, 0f, 10.3879948f)
				);
				assertThat(layer.getTreesPerHectareByUtilization(), coe(-1, 0f, 748.4021f, 0f, 0f, 0f, 748.4021f));

				var spec = layer.getSpecies().get("C");
				assertThat(spec.getQuadraticMeanDiameterByUtilization(), coe(-1, 0f, 8.88676834f, 0f, 0f, 0f, 0f));
				assertThat(spec.getTreesPerHectareByUtilization(), coe(-1, 0f, 204.522324f, 0f, 0f, 0f, 0f));

				// Total is correct and one of the individual species is correct. No need to check the other 4.

			}
		}
	}

	@Nested
	class Process {
		@ParameterizedTest
		@EnumSource(value = PolygonMode.class, names = { "START", "YOUNG", "BATC", "BATN" })
		void testDontSkip(PolygonMode mode) throws Exception {

			TestUtils.populateControlMapBecReal(controlMap);

			var control = EasyMock.createControl();

			VriStart app = EasyMock.createMockBuilder(VriStart.class) //
					.addMockedMethod("processYoung") //
					.addMockedMethod("processBatc") //
					.addMockedMethod("processBatn") //
					.addMockedMethod("checkPolygon") //
					.addMockedMethod("processPrimaryLayer") //
					.createMock(control);

			MockFileResolver resolver = dummyInput();

			var poly = VriPolygon.build(pb -> {
				pb.polygonIdentifier("TestPoly", 2024);
				pb.biogeoclimaticZone(Utils.getBec("IDF", controlMap));
				pb.yieldFactor(1.0f);
				pb.mode(mode);
				pb.addLayer(lb -> {
					lb.layerType(LayerType.PRIMARY);
					lb.crownClosure(80f);
					lb.utilization(0.6f);
				});
			});

			var polyYoung = VriPolygon.build(pb -> {
				pb.polygonIdentifier("TestPolyYoung", 2024);
				pb.biogeoclimaticZone(Utils.getBec("IDF", controlMap));
				pb.yieldFactor(1.0f);
				pb.mode(mode);
				pb.addLayer(lb -> {
					lb.layerType(LayerType.PRIMARY);
					lb.crownClosure(80f);
					lb.utilization(0.6f);
				});
			});
			var polyBatc = VriPolygon.build(pb -> {
				pb.polygonIdentifier("TestPolyBatc", 2024);
				pb.biogeoclimaticZone(Utils.getBec("IDF", controlMap));
				pb.yieldFactor(1.0f);
				pb.mode(mode);
				pb.addLayer(lb -> {
					lb.layerType(LayerType.PRIMARY);
					lb.crownClosure(80f);
					lb.utilization(0.6f);
				});
			});
			var polyBatn = VriPolygon.build(pb -> {
				pb.polygonIdentifier("TestPolyBatn", 2024);
				pb.biogeoclimaticZone(Utils.getBec("IDF", controlMap));
				pb.yieldFactor(1.0f);
				pb.mode(mode);
				pb.addLayer(lb -> {
					lb.layerType(LayerType.PRIMARY);
					lb.crownClosure(80f);
					lb.utilization(0.6f);
				});
			});

			EasyMock.expect(app.checkPolygon(poly)).andReturn(mode).once();
			EasyMock.expect(app.processYoung(poly)).andReturn(polyYoung).times(0, 1);
			EasyMock.expect(app.processBatc(poly)).andReturn(polyBatc).times(0, 1);
			EasyMock.expect(app.processBatn(poly)).andReturn(polyBatn).times(0, 1);
			EasyMock.expect(app.processBatn(polyYoung)).andReturn(polyBatn).times(0, 1);
			app.processPrimaryLayer(EasyMock.anyObject(VriPolygon.class), EasyMock.anyObject(VdypLayer.Builder.class));
			EasyMock.expectLastCall().once();

			// 1 and 9 set to 0
			controlMap.put(ControlKey.DEBUG_SWITCHES.name(), TestUtils.debugSettings(0, 0, 0, 0, 0, 0, 0, 0, 0));

			control.replay();

			app.init(resolver, controlMap);

			var result = app.processPolygon(0, poly);

			assertThat(result, notNullValue());

			app.close();

			control.verify();
		}

		@ParameterizedTest
		@EnumSource(value = PolygonMode.class, mode = Mode.EXCLUDE, names = { "START", "YOUNG", "BATC", "BATN" })
		void testDoSkip(PolygonMode mode) throws Exception {
			var control = EasyMock.createControl();

			VriStart app = EasyMock.createMockBuilder(VriStart.class).addMockedMethod("checkPolygon")
					.createMock(control);

			MockFileResolver resolver = dummyInput();

			// expect no calls
			TestUtils.populateControlMapBecReal(controlMap);

			var poly = VriPolygon.build(pb -> {
				pb.polygonIdentifier("TestPoly", 2024);
				pb.biogeoclimaticZone(Utils.getBec("IDF", controlMap));
				pb.yieldFactor(1.0f);
				pb.mode(mode);
			});

			control.replay();

			app.init(resolver, controlMap);

			var result = app.processPolygon(0, poly);

			assertThat(result, notPresent());

			app.close();

			control.verify();
		}

		@Test
		void testProcessEmpty() throws Exception {
			var control = EasyMock.createControl();

			VdypStartApplication<VriPolygon, VriLayer, VriSpecies, VriSite> app = EasyMock
					.createMockBuilder(VriStart.class)//
					.addMockedMethod("getVriWriter") //
					.addMockedMethod("checkPolygon") //
					.addMockedMethod("getPolygon") //
					.createMock(control);

			MockFileResolver resolver = dummyInput();

			StreamingParser<VriPolygon> polyStream = easyMockInputStreamFactory(
					controlMap, ControlKey.VRI_INPUT_YIELD_POLY, control
			);
			StreamingParser<Map<LayerType, VriLayer.Builder>> layerStream = easyMockInputStreamFactory(
					controlMap, ControlKey.VRI_INPUT_YIELD_LAYER, control
			);
			StreamingParser<Collection<VriSpecies>> specStream = easyMockInputStreamFactory(
					controlMap, ControlKey.VRI_INPUT_YIELD_SPEC_DIST, control
			);
			StreamingParser<Collection<VriSite>> siteStream = easyMockInputStreamFactory(
					controlMap, ControlKey.VRI_INPUT_YIELD_HEIGHT_AGE_SI, control
			);
			TestUtils.populateControlMapBecReal(controlMap);

			EasyMock.expect(polyStream.hasNext()).andReturn(false);

			// Expect no other calls

			polyStream.close();
			EasyMock.expectLastCall();
			layerStream.close();
			EasyMock.expectLastCall();
			specStream.close();
			EasyMock.expectLastCall();
			siteStream.close();
			EasyMock.expectLastCall();

			control.replay();

			app.init(resolver, controlMap);

			app.process();

			app.close();

			control.verify();
		}

		@Test
		void testProcessIgnored() throws Exception {
			var control = EasyMock.createControl();

			VriStart app = EasyMock.createMockBuilder(VriStart.class)//
					.addMockedMethod("getVriWriter") //
					.addMockedMethod("checkPolygon") //
					.addMockedMethod("getPolygon") //
					.createMock(control);

			MockFileResolver resolver = dummyInput();

			StreamingParser<VriPolygon> polyStream = easyMockInputStreamFactory(
					controlMap, ControlKey.VRI_INPUT_YIELD_POLY, control
			);
			StreamingParser<Map<LayerType, VriLayer.Builder>> layerStream = easyMockInputStreamFactory(
					controlMap, ControlKey.VRI_INPUT_YIELD_LAYER, control
			);
			StreamingParser<Collection<VriSpecies>> specStream = easyMockInputStreamFactory(
					controlMap, ControlKey.VRI_INPUT_YIELD_SPEC_DIST, control
			);
			StreamingParser<Collection<VriSite>> siteStream = easyMockInputStreamFactory(
					controlMap, ControlKey.VRI_INPUT_YIELD_HEIGHT_AGE_SI, control
			);
			TestUtils.populateControlMapBecReal(controlMap);

			var poly = VriPolygon.build(pb -> {
				pb.polygonIdentifier("TestPoly", 2024);
				pb.biogeoclimaticZone(Utils.getBec("IDF", controlMap));
				pb.yieldFactor(1.0f);
				pb.mode(PolygonMode.DONT_PROCESS);
			});

			EasyMock.expect(polyStream.hasNext()).andReturn(true);
			EasyMock.expect(app.getPolygon(polyStream, layerStream, specStream, siteStream)).andReturn(poly);
			EasyMock.expect(polyStream.hasNext()).andReturn(false);

			// Expect no other calls

			polyStream.close();
			EasyMock.expectLastCall();
			layerStream.close();
			EasyMock.expectLastCall();
			specStream.close();
			EasyMock.expectLastCall();
			siteStream.close();
			EasyMock.expectLastCall();

			control.replay();

			app.init(resolver, controlMap);

			app.process();

			app.close();

			control.verify();
		}

		@Test
		void testFatalExceptionProcessingPrimaryLayer() throws Exception {

			TestUtils.populateControlMapBecReal(controlMap);

			var control = EasyMock.createControl();

			var mode = PolygonMode.START;

			VriStart app = EasyMock.createMockBuilder(VriStart.class) //
					.addMockedMethod("processYoung") //
					.addMockedMethod("processBatc") //
					.addMockedMethod("processBatn") //
					.addMockedMethod("checkPolygon") //
					.addMockedMethod("processPrimaryLayer") //
					.createMock(control);

			MockFileResolver resolver = dummyInput();

			var poly = VriPolygon.build(pb -> {
				pb.polygonIdentifier("TestPoly", 2024);
				pb.biogeoclimaticZone(Utils.getBec("IDF", controlMap));
				pb.yieldFactor(1.0f);
				pb.mode(mode);
				pb.addLayer(lb -> {
					lb.layerType(LayerType.PRIMARY);
					lb.crownClosure(80f);
					lb.utilization(0.6f);
				});
			});

			EasyMock.expect(app.checkPolygon(poly)).andReturn(mode).once();
			app.processPrimaryLayer(EasyMock.same(poly), EasyMock.anyObject(VdypLayer.Builder.class));
			EasyMock.expectLastCall().andThrow(new FatalProcessingException("Test Exception")).once();

			control.replay();

			app.init(resolver, controlMap);

			assertThrows(FatalProcessingException.class, () -> app.processPolygon(0, poly));

			app.close();

			control.verify();
		}

		@Test
		void testProcessPrimary() throws Exception {

			controlMap = TestUtils.loadControlMap();

			VriStart app = new VriStart();

			MockFileResolver resolver = dummyInput();

			var poly = VriPolygon.build(pb -> {
				pb.polygonIdentifier("TestPoly", 2024);
				pb.biogeoclimaticZone(Utils.getBec("IDF", controlMap));
				pb.yieldFactor(1.0f);
				pb.mode(PolygonMode.BATN);
				pb.forestInventoryZone("");
				pb.percentAvailable(85);
				pb.addLayer(lb -> {
					lb.layerType(LayerType.PRIMARY);
					lb.crownClosure(30f);
					lb.utilization(7.5f);

					lb.inventoryTypeGroup(3);
					lb.empiricalRelationshipParameterIndex(61);

					lb.primaryGenus("F");
					// 1
					lb.addSpecies(sb -> {
						sb.genus("B", controlMap);
						sb.percentGenus(10);
						sb.addSp64Distribution("BL", 100);
						sb.addSite(ib -> {
							ib.siteSpecies("BL");
						});
					});

					// 2
					lb.addSpecies(sb -> {
						sb.genus("C", controlMap);
						sb.percentGenus(20);
						sb.addSp64Distribution("CW", 100);
						sb.addSite(ib -> {
							ib.siteCurveNumber(11);
							ib.siteSpecies("CW");
						});
					});

					// 3
					lb.addSpecies(sb -> {
						sb.genus("F", controlMap);
						sb.percentGenus(30);
						sb.addSp64Distribution("FD", 100);
						sb.addSite(ib -> {
							ib.siteCurveNumber(23);
							ib.ageTotal(24);
							ib.height(7.6f);
							ib.siteIndex(19.7f);
							ib.yearsToBreastHeight(9);
							ib.breastHeightAge(15);
							ib.siteSpecies("FD");
						});
					});

					// 4
					lb.addSpecies(sb -> {
						sb.genus("H", controlMap);
						sb.percentGenus(30);
						sb.addSp64Distribution("HW", 100);
						sb.addSite(ib -> {
							ib.siteCurveNumber(37);
							ib.siteSpecies("HW");
						});
					});

					// 5
					lb.addSpecies(sb -> {
						sb.genus("S", controlMap);
						sb.percentGenus(10);
						sb.addSp64Distribution("S", 100);
						sb.addSite(ib -> {
							ib.siteCurveNumber(71);
							ib.siteSpecies("S");
						});
					});
				});
			});

			app.init(resolver, controlMap);

			var result = app.processPolygon(0, poly).get();

			assertThat(result, hasProperty("polygonIdentifier", isPolyId("TestPoly", 2024)));
			assertThat(result, hasProperty("biogeoclimaticZone", hasProperty("alias", is("IDF"))));
			assertThat(result, hasProperty("forestInventoryZone", blankString()));
			assertThat(result, hasProperty("mode", present(is(PolygonMode.BATN))));
			assertThat(result, hasProperty("percentAvailable", is(85f)));

			var resultLayer = assertOnlyPrimaryLayer(result);

			assertThat(resultLayer, hasProperty("ageTotal", present(closeTo(24))));
			assertThat(resultLayer, hasProperty("breastHeightAge", present(closeTo(15))));
			assertThat(resultLayer, hasProperty("yearsToBreastHeight", present(closeTo(9))));

			assertThat(resultLayer, hasProperty("primaryGenus", present(is("F"))));

			assertThat(resultLayer, hasProperty("height", present(closeTo(7.6f))));
			assertThat(resultLayer, hasProperty("inventoryTypeGroup", present(is(3))));
			assertThat(resultLayer, hasProperty("empiricalRelationshipParameterIndex", present(is(61))));

			assertThat(
					resultLayer, hasProperty("loreyHeightByUtilization", utilizationHeight(4.14067888f, 6.61390257f))
			);
			assertThat(
					resultLayer,
					hasProperty(
							"baseAreaByUtilization",
							utilization(
									0.0679966733f, 6.34290648f, 4.24561071f, 1.01540196f, 0.571661115f, 0.510232806f
							)
					)
			);
			assertThat(
					resultLayer,
					hasProperty(
							"quadraticMeanDiameterByUtilization",
							utilization(5.58983135f, 10.3879948f, 9.11466217f, 13.9179964f, 18.6690178f, 25.3685265f)
					)
			);
			assertThat(
					resultLayer,
					hasProperty(
							"treesPerHectareByUtilization",
							utilization(27.707695f, 748.4021f, 650.682556f, 66.7413025f, 20.8836231f, 10.094574f)
					)
			);

			assertThat(
					resultLayer,
					hasProperty(
							"closeUtilizationVolumeNetOfDecayWasteAndBreakageByUtilization",
							utilization(0, 4.73118162f, 0.0503439531f, 1.59589052f, 1.62338901f, 1.46155834f)
					)
			);
			assertThat(
					resultLayer.getSpecies(),
					allOf(aMapWithSize(5), hasKey("B"), hasKey("C"), hasKey("F"), hasKey("H"), hasKey("S"))
			);

			VdypSpecies resultSpecB = TestUtils.assertHasSpecies(resultLayer, "B", "C", "F", "H", "S");

			assertThat(
					resultSpecB,
					hasProperty(
							"baseAreaByUtilization",
							utilization(
									0.0116237309f, 0.634290636f, 0.239887208f, 0.196762085f, 0.102481194f, 0.095160149f
							)
					)
			);
			assertThat(
					resultSpecB,
					hasProperty(
							"quadraticMeanDiameterByUtilization",
							utilization(5.61674118f, 12.9407434f, 9.93954372f, 14.3500404f, 19.1790199f, 27.5482502f)
					)
			);
			assertThat(
					resultSpecB,
					hasProperty(
							"treesPerHectareByUtilization",
							utilization(4.69123125f, 48.2258606f, 30.9160728f, 12.1659298f, 3.54732919f, 1.59653044f)
					)
			);

			assertThat(
					resultSpecB,
					hasProperty(
							"wholeStemVolumeByUtilization",
							utilization(0.0244281366f, 2.41518188f, 0.747900844f, 0.752810001f, 0.4540295f, 0.46044156f)
					)
			);
			assertThat(
					resultSpecB,
					hasProperty(
							"closeUtilizationVolumeByUtilization",
							utilization(0, 1.28733742f, 0.0235678982f, 0.464995325f, 0.378819793f, 0.41995436f)
					)
			);
			assertThat(
					resultSpecB,
					hasProperty(
							"closeUtilizationVolumeNetOfDecayByUtilization",
							utilization(0, 1.24826729f, 0.0230324566f, 0.454239398f, 0.369579285f, 0.401416153f)
					)
			);
			assertThat(
					resultSpecB,
					hasProperty(
							"closeUtilizationVolumeNetOfDecayAndWasteByUtilization",
							utilization(0, 1.23482728f, 0.0228475146f, 0.450360179f, 0.366144955f, 0.395474672f)
					)
			);
			assertThat(
					resultSpecB,
					hasProperty(
							"closeUtilizationVolumeNetOfDecayWasteAndBreakageByUtilization",
							utilization(0, 1.20897281f, 0.0223761573f, 0.441060275f, 0.358547896f, 0.386988521f)
					)
			);

			app.close();
		}

		@Test
		void testProcessVeteran() throws Exception {

			controlMap = TestUtils.loadControlMap();

			VriStart app = new VriStart();

			MockFileResolver resolver = dummyInput();

			var poly = VriPolygon.build(pb -> {
				pb.polygonIdentifier("TestPoly", 2024);
				pb.biogeoclimaticZone(Utils.getBec("IDF", controlMap));
				pb.yieldFactor(1.0f);
				pb.forestInventoryZone("");
				pb.percentAvailable(85);
				pb.addLayer(lb -> {
					lb.layerType(LayerType.PRIMARY);
					lb.crownClosure(40.2f);
					lb.utilization(7.5f);
					lb.baseArea(47.0588226f);
					lb.treesPerHectare(764.705872f);
					lb.utilization(7.5f);

					lb.inventoryTypeGroup(14);
					lb.empiricalRelationshipParameterIndex(33);

					lb.primaryGenus("C");
					// 1 3
					lb.addSpecies(sb -> {
						sb.genus("B", controlMap);
						sb.percentGenus(10);
						sb.addSp64Distribution("BL", 100);
						sb.addSite(ib -> {
							ib.siteSpecies("BL");
							ib.siteCurveNumber(8);
						});
					});

					// 2 4 (Primary)
					lb.addSpecies(sb -> {
						sb.genus("C", controlMap);
						sb.percentGenus(50);
						sb.addSp64Distribution("CW", 100);
						sb.addSite(ib -> {
							ib.siteCurveNumber(11);
							ib.ageTotal(100);
							ib.height(20f);
							ib.siteIndex(12f);
							ib.yearsToBreastHeight(10.9f);
							ib.breastHeightAge(89.1f);
							ib.ageTotal(100f);
							ib.siteSpecies("CW");
						});
					});

					// 3 8
					lb.addSpecies(sb -> {
						sb.genus("H", controlMap);
						sb.percentGenus(40);
						sb.addSp64Distribution("HW", 100);
						sb.addSite(ib -> {
							ib.siteCurveNumber(37);
							ib.height(25f);
							ib.siteIndex(12.6f);
							ib.yearsToBreastHeight(9.7f);
							ib.breastHeightAge(90.3f);
							ib.ageTotal(100f);
							ib.siteSpecies("HW");
						});
					});

				});
				pb.addLayer(lb -> {
					lb.layerType(LayerType.VETERAN);
					lb.crownClosure(50.8f);
					lb.utilization(7.5f);
					lb.baseArea(20f);
					lb.treesPerHectare(123f);
					lb.utilization(7.5f);

					lb.inventoryTypeGroup(14);
					// lb.empiricalRelationshipParameterIndex(33);

					lb.primaryGenus("H"); // 3
					// 1 3
					lb.addSpecies(sb -> {
						sb.genus("B", controlMap);
						sb.percentGenus(20);
						sb.addSp64Distribution("BL", 100);
						sb.addSite(ib -> {
							ib.siteSpecies("BL");
							ib.siteCurveNumber(8);
						});
					});

					// 2 4
					lb.addSpecies(sb -> {
						sb.genus("C", controlMap);
						sb.percentGenus(30);
						sb.addSp64Distribution("CW", 100);
						sb.addSite(ib -> {
							ib.siteCurveNumber(11);
							ib.ageTotal(100);
							ib.height(30f);
							ib.siteIndex(14.3f);
							ib.yearsToBreastHeight(10.9f);
							ib.breastHeightAge(189.1f);
							ib.ageTotal(200f);
							ib.siteSpecies("CW");
						});
					});

					// 3 8 (Primary)
					lb.addSpecies(sb -> {
						sb.genus("H", controlMap);
						sb.percentGenus(50);
						sb.addSp64Distribution("HW", 100);
						sb.addSite(ib -> {
							ib.siteCurveNumber(37);
							ib.height(34f);
							ib.siteIndex(14.6f);
							ib.yearsToBreastHeight(9.7f);
							ib.breastHeightAge(190.3f);
							ib.ageTotal(200f);
							ib.siteSpecies("HW");
						});
					});

				});
			});

			app.init(resolver, controlMap);

			var result = app.processPolygon(0, poly).get();

			assertThat(result, hasProperty("polygonIdentifier", isPolyId("TestPoly", 2024)));
			assertThat(result, hasProperty("biogeoclimaticZone", isBec("IDF")));
			assertThat(result, hasProperty("forestInventoryZone", blankString()));
			assertThat(result, hasProperty("mode", present(is(PolygonMode.START))));
			assertThat(result, hasProperty("percentAvailable", is(85f)));

			var primaryLayer = assertHasPrimaryLayer(result);

			assertThat(primaryLayer, hasProperty("ageTotal", present(closeTo(100))));
			assertThat(primaryLayer, hasProperty("breastHeightAge", present(closeTo(89.1f))));
			assertThat(primaryLayer, hasProperty("yearsToBreastHeight", present(closeTo(10.9f))));

			assertThat(primaryLayer, hasProperty("primaryGenus", present(is("C"))));

			assertThat(primaryLayer, hasProperty("height", present(closeTo(20f))));
			assertThat(primaryLayer, hasProperty("inventoryTypeGroup", present(is(14))));
			assertThat(primaryLayer, hasProperty("empiricalRelationshipParameterIndex", present(is(33))));

			assertThat(
					primaryLayer, hasProperty("loreyHeightByUtilization", utilizationHeight(5.45770216f, 21.0985336f))
			);
			assertThat(
					primaryLayer,
					hasProperty(
							"baseAreaByUtilization",
							utilization(0.0787888616f, 47.0588226f, 0.787343979f, 2.33701372f, 3.97268224f, 39.9617844f)
					)
			);
			assertThat(
					primaryLayer,
					hasProperty(
							"quadraticMeanDiameterByUtilization",
							utilization(5.89174175f, 27.9916744f, 9.26363468f, 14.1112642f, 18.8414402f, 37.8068199f)
					)
			);
			assertThat(
					primaryLayer,
					hasProperty(
							"treesPerHectareByUtilization",
							utilization(28.8993168f, 764.704102f, 116.818542f, 149.430603f, 142.483887f, 355.971069f)
					)
			);

			assertThat(
					primaryLayer,
					hasProperty(
							"closeUtilizationVolumeNetOfDecayWasteAndBreakageByUtilization",
							utilization(0, 252.98407f, 0.0354338735f, 4.66429567f, 14.5271645f, 233.757172f)
					)
			);
			assertThat(primaryLayer.getSpecies(), allOf(aMapWithSize(3), hasKey("B"), hasKey("C"), hasKey("H")));

			var veteranLayer = assertHasVeteranLayer(result);

			VdypSpecies resultSpecB = TestUtils.assertHasSpecies(veteranLayer, "B", "C", "H");

			assertThat(resultSpecB, hasProperty("loreyHeightByUtilization", utilizationHeight(0f, 34f)));
			assertThat(resultSpecB, hasProperty("baseAreaByUtilization", utilizationAllAndBiggest(4f)));
			assertThat(
					resultSpecB,
					hasProperty("quadraticMeanDiameterByUtilization", utilizationAllAndBiggest(45.8757401f))
			);
			assertThat(resultSpecB, hasProperty("treesPerHectareByUtilization", utilizationAllAndBiggest(24.1993656f)));

			assertThat(resultSpecB, hasProperty("wholeStemVolumeByUtilization", utilizationAllAndBiggest(47.5739288f)));
			assertThat(
					resultSpecB,
					hasProperty("closeUtilizationVolumeByUtilization", utilizationAllAndBiggest(45.9957237f))
			);
			assertThat(
					resultSpecB,
					hasProperty("closeUtilizationVolumeNetOfDecayByUtilization", utilizationAllAndBiggest(39.5351295f))
			);
			assertThat(
					resultSpecB,
					hasProperty(
							"closeUtilizationVolumeNetOfDecayAndWasteByUtilization",
							utilizationAllAndBiggest(37.830616f)
					)
			);
			assertThat(
					resultSpecB,
					hasProperty(
							"closeUtilizationVolumeNetOfDecayWasteAndBreakageByUtilization",
							utilizationAllAndBiggest(36.8912659f)
					)
			);

			assertThat(veteranLayer, hasProperty("ageTotal", present(closeTo(200))));
			assertThat(veteranLayer, hasProperty("breastHeightAge", present(closeTo(190.3f))));
			assertThat(veteranLayer, hasProperty("yearsToBreastHeight", present(closeTo(9.7f))));

			assertThat(veteranLayer, hasProperty("primaryGenus", present(is("H"))));

			assertThat(veteranLayer, hasProperty("height", present(closeTo(34f))));
			assertThat(veteranLayer, hasProperty("inventoryTypeGroup", present(is(14)))); // ?
			assertThat(veteranLayer, hasProperty("empiricalRelationshipParameterIndex", notPresent())); // ?

			assertThat(veteranLayer, hasProperty("loreyHeightByUtilization", utilizationHeight(0f, 32.8f)));
			assertThat(veteranLayer, hasProperty("baseAreaByUtilization", utilizationAllAndBiggest(20f)));
			assertThat(
					veteranLayer,
					hasProperty("quadraticMeanDiameterByUtilization", utilizationAllAndBiggest(45.5006409f))
			);
			assertThat(veteranLayer, hasProperty("treesPerHectareByUtilization", utilizationAllAndBiggest(123f)));

			assertThat(
					veteranLayer,
					hasProperty(
							"closeUtilizationVolumeNetOfDecayWasteAndBreakageByUtilization",
							utilizationAllAndBiggest(167.61972f)
					)
			);

			app.close();
		}

		@Test
		void testProcessVeteranBadTphTotal() throws Exception {

			controlMap = TestUtils.loadControlMap();

			VriStart app = new VriStart();

			MockFileResolver resolver = dummyInput();

			var poly = VriPolygon.build(pb -> {
				pb.polygonIdentifier("TestPoly", 2024);
				pb.biogeoclimaticZone(Utils.getBec("IDF", controlMap));
				pb.yieldFactor(1.0f);
				pb.forestInventoryZone("");
				pb.percentAvailable(85);
				pb.addLayer(lb -> {
					lb.layerType(LayerType.PRIMARY);
					lb.crownClosure(40.2f);
					lb.utilization(7.5f);
					lb.baseArea(47.0588226f);
					lb.treesPerHectare(764.705872f);
					lb.utilization(7.5f);

					lb.inventoryTypeGroup(14);
					lb.empiricalRelationshipParameterIndex(33);

					lb.primaryGenus("C");
					// 1 3
					lb.addSpecies(sb -> {
						sb.genus("B", controlMap);
						sb.percentGenus(10);
						sb.addSp64Distribution("BL", 100);
						sb.addSite(ib -> {
							ib.siteSpecies("BL");
							ib.siteCurveNumber(8);
						});
					});

					// 2 4 (Primary)
					lb.addSpecies(sb -> {
						sb.genus("C", controlMap);
						sb.percentGenus(50);
						sb.addSp64Distribution("CW", 100);
						sb.addSite(ib -> {
							ib.siteCurveNumber(11);
							ib.ageTotal(100);
							ib.height(20f);
							ib.siteIndex(12f);
							ib.yearsToBreastHeight(10.9f);
							ib.breastHeightAge(89.1f);
							ib.ageTotal(100f);
							ib.siteSpecies("CW");
						});
					});

					// 3 8
					lb.addSpecies(sb -> {
						sb.genus("H", controlMap);
						sb.percentGenus(40);
						sb.addSp64Distribution("HW", 100);
						sb.addSite(ib -> {
							ib.siteCurveNumber(37);
							ib.height(25f);
							ib.siteIndex(12.6f);
							ib.yearsToBreastHeight(9.7f);
							ib.breastHeightAge(90.3f);
							ib.ageTotal(100f);
							ib.siteSpecies("HW");
						});
					});

				});
				pb.addLayer(lb -> {
					lb.layerType(LayerType.VETERAN);
					lb.crownClosure(50.8f);
					lb.utilization(7.5f);
					lb.baseArea(20f);
					lb.treesPerHectare(123f);
					lb.utilization(7.5f);

					lb.inventoryTypeGroup(14);
					// lb.empiricalRelationshipParameterIndex(33);

					lb.primaryGenus("H"); // 3
					// 1 3
					lb.addSpecies(sb -> {
						sb.genus("B", controlMap);
						sb.percentGenus(20);
						sb.addSp64Distribution("BL", 100);
						sb.addSite(ib -> {
							ib.siteSpecies("BL");
							ib.siteCurveNumber(8);
						});
					});

					// 2 4
					lb.addSpecies(sb -> {
						sb.genus("C", controlMap);
						sb.percentGenus(30);
						sb.addSp64Distribution("CW", 100);
						sb.addSite(ib -> {
							ib.siteCurveNumber(11);
							ib.ageTotal(100);
							ib.height(30f);
							ib.siteIndex(14.3f);
							ib.yearsToBreastHeight(10.9f);
							ib.breastHeightAge(189.1f);
							ib.ageTotal(200f);
							ib.siteSpecies("CW");
						});
					});

					// 3 8 (Primary)
					lb.addSpecies(sb -> {
						sb.genus("H", controlMap);
						sb.percentGenus(50);
						sb.addSp64Distribution("HW", 100);
						sb.addSite(ib -> {
							ib.siteCurveNumber(37);
							ib.height(34f);
							ib.siteIndex(14.6f);
							ib.yearsToBreastHeight(9.7f);
							ib.breastHeightAge(190.3f);
							ib.ageTotal(200f);
							ib.siteSpecies("HW");
						});
					});

				});
			});
			// doesn't need to be a completely accurate mock for this test
			var result = VdypPolygon.build(pb -> {
				pb.adapt(poly, x -> x.get());
				pb.adaptLayers(poly, (l, lb) -> {

				});
			});
			app.init(resolver, controlMap);

			// inputTph set to something utterly wrong should cause an error
			var ex = assertThrows(FatalProcessingException.class, () -> app.postProcessPolygon(poly, 10000f, result));
			assertThat(ex, hasProperty("message", containsString("10,000 trees/ha")));

			app.close();
		}

	}

	<T> void mockInputStreamFactory(
			Map<String, Object> controlMap, ControlKey key, StreamingParser<T> stream, IMocksControl control
	) throws IOException {
		StreamingParserFactory<T> factory = control.createMock("factory_" + key.name(), StreamingParserFactory.class);

		EasyMock.expect(factory.get()).andReturn(stream);

		controlMap.put(key.name(), factory);
	}

	<T> StreamingParser<T>
			easyMockInputStreamFactory(Map<String, Object> controlMap, ControlKey key, IMocksControl control)
					throws IOException {
		StreamingParser<T> stream = control.createMock("stream_" + key.name(), StreamingParser.class);
		mockInputStreamFactory(controlMap, key, stream, control);
		return stream;
	}

	<T> MockStreamingParser<T>
			fillableMockInputStreamFactory(Map<String, Object> controlMap, ControlKey key, IMocksControl control)
					throws IOException {
		MockStreamingParser<T> stream = new MockStreamingParser<>();
		mockInputStreamFactory(controlMap, key, stream, control);
		return stream;
	}

	@Nested
	class SiteCurveNumber {
		@Test
		void testFindSiteCurveNumber() throws Exception {
			var control = EasyMock.createControl();

			VriStart app = new VriStart();

			MockFileResolver resolver = dummyInput();

			TestUtils.populateControlMapGenusReal(controlMap);
			TestUtils.populateControlMapFromResource(controlMap, new SiteCurveParser(), "SIEQN.PRM");

			control.replay();

			app.init(resolver, controlMap);

			assertThat(app.findSiteCurveNumber(Region.COASTAL, "MB"), is(SiteIndexEquation.getByIndex(10)));
			assertThat(app.findSiteCurveNumber(Region.INTERIOR, "MB"), is(SiteIndexEquation.getByIndex(10)));

			assertThat(app.findSiteCurveNumber(Region.COASTAL, "B"), is(SiteIndexEquation.getByIndex(12)));
			assertThat(app.findSiteCurveNumber(Region.INTERIOR, "B"), is(SiteIndexEquation.getByIndex(42)));

			assertThat(app.findSiteCurveNumber(Region.COASTAL, "ZZZ", "B"), is(SiteIndexEquation.getByIndex(12)));
			assertThat(app.findSiteCurveNumber(Region.INTERIOR, "ZZZ", "B"), is(SiteIndexEquation.getByIndex(42)));

			assertThat(app.findSiteCurveNumber(Region.COASTAL, "YYY", "B"), is(SiteIndexEquation.getByIndex(42)));
			assertThat(app.findSiteCurveNumber(Region.INTERIOR, "YYY", "B"), is(SiteIndexEquation.getByIndex(06)));

			assertThrows(FatalProcessingException.class, () -> app.findSiteCurveNumber(Region.COASTAL, "ZZZ"));
			assertThrows(FatalProcessingException.class, () -> app.findSiteCurveNumber(Region.INTERIOR, "ZZZ"));

			app.close();

			control.verify();
		}

		@Test
		void testGetSiteCurveNumberByFinding() throws Exception {
			var control = EasyMock.createControl();

			VriStart app = new VriStart();

			MockFileResolver resolver = dummyInput();

			TestUtils.populateControlMapGenusReal(controlMap);
			TestUtils.populateControlMapBecReal(controlMap);
			TestUtils.populateControlMapFromResource(controlMap, new SiteCurveParser(), "SIEQN.PRM");
			var bec = Utils.getBec("CDF", controlMap);

			control.replay();

			app.init(resolver, controlMap);

			var site = VriSite.build(builder -> {
				builder.polygonIdentifier("Test", 2025);
				builder.layerType(LayerType.PRIMARY);
				builder.siteSpecies("PL");
				builder.siteGenus("PL");
			});

			var result = app.getSiteCurveNumber(bec, site);

			assertThat(result, is(SiteIndexEquation.SI_BL_KURUCZ82));

			app.close();

			control.verify();
		}

		@Test
		void testGetSiteCurveNumberDirectly() throws Exception {
			var control = EasyMock.createControl();

			VriStart app = new VriStart();

			MockFileResolver resolver = dummyInput();

			TestUtils.populateControlMapGenusReal(controlMap);
			TestUtils.populateControlMapBecReal(controlMap);
			TestUtils.populateControlMapFromResource(controlMap, new SiteCurveParser(), "SIEQN.PRM");
			var bec = Utils.getBec("CDF", controlMap);

			control.replay();

			app.init(resolver, controlMap);

			var site = VriSite.build(builder -> {
				builder.polygonIdentifier("Test", 2025);
				builder.layerType(LayerType.PRIMARY);
				builder.siteSpecies("PL");
				builder.siteGenus("PL");
				builder.siteCurveNumber(58);
			});

			var result = app.getSiteCurveNumber(bec, site);

			assertThat(result, is(SiteIndexEquation.SI_SS_NIGHGI));

			app.close();

			control.verify();
		}

		@Test
		void testGetSiteCurveNumberFail() throws Exception {
			var control = EasyMock.createControl();

			VriStart app = new VriStart();

			MockFileResolver resolver = dummyInput();

			TestUtils.populateControlMapGenusReal(controlMap);
			TestUtils.populateControlMapBecReal(controlMap);
			TestUtils.populateControlMapFromResource(controlMap, new SiteCurveParser(), "SIEQN.PRM");
			var bec = Utils.getBec("CDF", controlMap);

			control.replay();

			app.init(resolver, controlMap);

			var site = VriSite.build(builder -> {
				builder.polygonIdentifier("Test", 2025);
				builder.layerType(LayerType.PRIMARY);
				builder.siteSpecies("X");
				builder.siteGenus("X");
			});

			var ex = assertThrows(FatalProcessingException.class, () -> app.getSiteCurveNumber(bec, site));
			assertThat(ex, hasProperty("message", containsString("Could not find Site Curve Number")));

			app.close();

			control.verify();
		}
	}

	@Nested
	class ProcessYoung {

		@Test
		void testBasic() throws Exception {
			var control = EasyMock.createControl();

			VriStart app = EasyMock.createMockBuilder(VriStart.class).createMock(control);

			MockFileResolver resolver = dummyInput();

			TestUtils.populateControlMapGenusReal(controlMap);
			TestUtils.populateControlMapBecReal(controlMap);
			controlMap.put(ControlKey.MINIMA.name(), Utils.constMap(map -> {
				map.put(VriControlParser.MINIMUM_BASE_AREA, 0f);
				map.put(VriControlParser.MINIMUM_HEIGHT, 6f);
				map.put(VriControlParser.MINIMUM_PREDICTED_BASE_AREA, 2f);
			}));
			TestUtils.populateControlMapFromResource(controlMap, new BasalAreaYieldParser(), "YLDBA407.COE");
			TestUtils.populateControlMapFromResource(controlMap, new UpperBoundsParser(), "PCT_407.coe");

			var poly = VriPolygon.build(pb -> {
				pb.polygonIdentifier("082F074/0142", 1997);
				pb.forestInventoryZone(" ");
				pb.biogeoclimaticZone(Utils.getBec("IDF", controlMap));
				pb.yieldFactor(1.0f);
				pb.mode(PolygonMode.YOUNG);

				pb.addLayer(lb -> {
					lb.layerType(LayerType.PRIMARY);
					lb.baseArea(Optional.empty());
					lb.treesPerHectare(Optional.empty());
					lb.primaryGenus("F");
					lb.inventoryTypeGroup(3);
					lb.crownClosure(30);
					lb.utilization(7.5f);

					lb.empiricalRelationshipParameterIndex(61);

					lb.addSpecies(spb -> {
						spb.genus("B", controlMap);
						spb.percentGenus(10);
						spb.addSp64Distribution("BL", 100);
						spb.addSite(sib -> {
							sib.siteSpecies("BL");
						});
					});
					lb.addSpecies(spb -> {
						spb.genus("C", controlMap);
						spb.percentGenus(20);
						spb.addSp64Distribution("CW", 100);
						spb.addSite(sib -> {
							sib.siteCurveNumber(11);
							sib.siteSpecies("CW");
						});
					});
					lb.addSpecies(spb -> {
						spb.genus("F", controlMap);
						spb.percentGenus(30);
						spb.addSp64Distribution("FD", 100);
						spb.addSite(sib -> {
							sib.siteSpecies("FD");
							sib.siteCurveNumber(23);
							sib.siteIndex(19.7f);
							sib.height(7.6f);
							sib.yearsToBreastHeight(9);
							sib.breastHeightAge(15);
							sib.ageTotal(24);
						});
					});
					lb.addSpecies(spb -> {
						spb.genus("H", controlMap);
						spb.percentGenus(30);
						spb.addSp64Distribution("HW", 100);
						spb.addSite(sib -> {
							sib.siteSpecies("HW");
							sib.siteCurveNumber(37);
						});
					});
					lb.addSpecies(spb -> {
						spb.genus("S", controlMap);
						spb.percentGenus(10);
						spb.addSp64Distribution("S", 100);
						spb.addSite(sib -> {
							sib.siteSpecies("S");
							sib.siteCurveNumber(71);
						});
					});

				});
			});

			control.replay();

			app.init(resolver, controlMap);

			// Run the process

			var result = assertDoesNotThrow(() -> app.processYoung(poly));

			// Assertions

			final var forPolygon = hasProperty("polygonIdentifier", isPolyId("082F074/0142", 1997));
			final var forPrimeLayer = both(forPolygon).and(hasProperty("layerType", is(LayerType.PRIMARY)));

			assertThat(result, forPolygon);
			assertThat(result, hasProperty("mode", present(is(PolygonMode.YOUNG))));

			assertThat(
					result, hasProperty("layers", allOf(aMapWithSize(1), hasEntry(is(LayerType.PRIMARY), anything())))
			);
			var resultPrimaryLayer = result.getLayers().get(LayerType.PRIMARY);

			assertThat(resultPrimaryLayer, forPrimeLayer);

			assertThat(
					resultPrimaryLayer, hasProperty(
							"sites", allOf(
									aMapWithSize(5), //
									hasSite(
											is("B"), is("BL"),
											forPrimeLayer.and(hasProperty("siteCurveNumber", notPresent()))
									), //
									hasSite(
											is("C"), is("CW"),
											forPrimeLayer.and(hasProperty("siteCurveNumber", present(is(11))))
									), //
									hasSite(
											is("F"), is("FD"),
											forPrimeLayer.and(hasProperty("siteCurveNumber", present(is(23))))
									), //
									hasSite(
											is("H"), is("HW"),
											forPrimeLayer.and(hasProperty("siteCurveNumber", present(is(37))))
									), //
									hasSite(
											is("S"), is("S"),
											forPrimeLayer.and(hasProperty("siteCurveNumber", present(is(71))))
									)
							)
					)
			);

			assertThat(
					resultPrimaryLayer, hasProperty(
							"species", allOf(
									aMapWithSize(5), //
									hasSpecies(is("B"), is("BL"), closeTo(10), forPrimeLayer), //
									hasSpecies(is("C"), is("CW"), closeTo(20), forPrimeLayer), //
									hasSpecies(is("F"), is("FD"), closeTo(30), forPrimeLayer), //
									hasSpecies(is("H"), is("HW"), closeTo(30), forPrimeLayer), //
									hasSpecies(is("S"), is("S"), closeTo(10), forPrimeLayer)
							)
					)
			);

			for (var nonPrimaryGenus : List.of("B", "C", "H", "S")) {
				var nonPrimarySite = resultPrimaryLayer.getSites().get(nonPrimaryGenus);
				assertThat(
						nonPrimarySite, allOf(
								hasProperty("siteIndex", notPresent()), //
								hasProperty("height", notPresent()), //
								hasProperty("ageTotal", notPresent()), //
								hasProperty("yearsToBreastHeight", notPresent()), //
								hasProperty("breastHeightAge", notPresent())
						)
				);
			}

			var primarySite = resultPrimaryLayer.getPrimarySite().get();

			assertThat(
					primarySite, allOf(
							hasProperty("siteGenus", is("F")), //
							hasProperty("siteIndex", present(closeTo(19.7f))), //
							hasProperty("height", present(closeTo(7.6f))), //
							hasProperty("ageTotal", present(closeTo(24f))), //
							hasProperty("yearsToBreastHeight", present(closeTo(9f))), //
							hasProperty("breastHeightAge", present(closeTo(15f)))
					)
			);

			app.close();

			control.verify();
		}

		@Test
		void testLowPercentAvailable() throws Exception {
			var control = EasyMock.createControl();

			VriStart app = EasyMock.createMockBuilder(VriStart.class).createMock(control);

			MockFileResolver resolver = dummyInput();

			TestUtils.populateControlMapGenusReal(controlMap);
			TestUtils.populateControlMapBecReal(controlMap);
			controlMap.put(ControlKey.MINIMA.name(), Utils.constMap(map -> {
				map.put(VriControlParser.MINIMUM_BASE_AREA, 0f);
				map.put(VriControlParser.MINIMUM_HEIGHT, 6f);
				map.put(VriControlParser.MINIMUM_PREDICTED_BASE_AREA, 10f); // Set this high
			}));
			TestUtils.populateControlMapFromResource(controlMap, new BasalAreaYieldParser(), "YLDBA407.COE");
			TestUtils.populateControlMapFromResource(controlMap, new UpperBoundsParser(), "PCT_407.coe");

			// Target BA should be 11.11111111 due to low PCTFLAND

			var poly = VriPolygon.build(pb -> {
				pb.polygonIdentifier("082F074/0142", 1997);
				pb.forestInventoryZone(" ");
				pb.biogeoclimaticZone(Utils.getBec("IDF", controlMap));
				pb.yieldFactor(1.0f);
				pb.mode(PolygonMode.YOUNG);

				pb.percentAvailable(9); // Set this less than 10

				pb.addLayer(lb -> {
					lb.layerType(LayerType.PRIMARY);
					lb.baseArea(Optional.empty());
					lb.treesPerHectare(Optional.empty());
					lb.primaryGenus("F");
					lb.inventoryTypeGroup(3);
					lb.crownClosure(30);
					lb.utilization(7.5f);

					lb.empiricalRelationshipParameterIndex(61);

					lb.addSpecies(spb -> {
						spb.genus("B", controlMap);
						spb.percentGenus(10);
						spb.addSp64Distribution("BL", 100);
						spb.addSite(sib -> {
							sib.siteSpecies("BL");
						});
					});
					lb.addSpecies(spb -> {
						spb.genus("C", controlMap);
						spb.percentGenus(20);
						spb.addSp64Distribution("CW", 100);
						spb.addSite(sib -> {
							sib.siteCurveNumber(11);
							sib.siteSpecies("CW");
						});
					});
					lb.addSpecies(spb -> {
						spb.genus("F", controlMap);
						spb.percentGenus(30);
						spb.addSp64Distribution("FD", 100);
						spb.addSite(sib -> {
							sib.siteSpecies("FD");
							sib.siteCurveNumber(23);
							sib.siteIndex(19.7f);
							sib.height(7.6f);
							sib.yearsToBreastHeight(9);
							sib.breastHeightAge(15);
							sib.ageTotal(24);
						});
					});
					lb.addSpecies(spb -> {
						spb.genus("H", controlMap);
						spb.percentGenus(30);
						spb.addSp64Distribution("HW", 100);
						spb.addSite(sib -> {
							sib.siteSpecies("HW");
							sib.siteCurveNumber(37);
						});
					});
					lb.addSpecies(spb -> {
						spb.genus("S", controlMap);
						spb.percentGenus(10);
						spb.addSp64Distribution("S", 100);
						spb.addSite(sib -> {
							sib.siteSpecies("S");
							sib.siteCurveNumber(71);
						});
					});

				});
			});

			control.replay();

			app.init(resolver, controlMap);

			// Run the process

			var result = assertDoesNotThrow(() -> app.processYoung(poly));

			// Assertions

			final var forPolygon = hasProperty("polygonIdentifier", isPolyId("082F074/0142", 1999));
			final var forPrimeLayer = both(forPolygon).and(hasProperty("layerType", is(LayerType.PRIMARY)));

			assertThat(result, forPolygon);
			assertThat(result, hasProperty("mode", present(is(PolygonMode.YOUNG))));

			assertThat(
					result, hasProperty("layers", allOf(aMapWithSize(1), hasEntry(is(LayerType.PRIMARY), anything())))
			);
			var resultPrimaryLayer = result.getLayers().get(LayerType.PRIMARY);

			assertThat(resultPrimaryLayer, forPrimeLayer);

			assertThat(
					resultPrimaryLayer, hasProperty(
							"sites", allOf(
									aMapWithSize(5), //
									hasSite(
											is("B"), is("BL"),
											forPrimeLayer.and(hasProperty("siteCurveNumber", notPresent()))
									), //
									hasSite(
											is("C"), is("CW"),
											forPrimeLayer.and(hasProperty("siteCurveNumber", present(is(11))))
									), //
									hasSite(
											is("F"), is("FD"),
											forPrimeLayer.and(hasProperty("siteCurveNumber", present(is(23))))
									), //
									hasSite(
											is("H"), is("HW"),
											forPrimeLayer.and(hasProperty("siteCurveNumber", present(is(37))))
									), //
									hasSite(
											is("S"), is("S"),
											forPrimeLayer.and(hasProperty("siteCurveNumber", present(is(71))))
									)
							)
					)
			);

			assertThat(
					resultPrimaryLayer, hasProperty(
							"species", allOf(
									aMapWithSize(5), //
									hasSpecies(is("B"), is("BL"), closeTo(10), forPrimeLayer), //
									hasSpecies(is("C"), is("CW"), closeTo(20), forPrimeLayer), //
									hasSpecies(is("F"), is("FD"), closeTo(30), forPrimeLayer), //
									hasSpecies(is("H"), is("HW"), closeTo(30), forPrimeLayer), //
									hasSpecies(is("S"), is("S"), closeTo(10), forPrimeLayer)
							)
					)
			);

			for (var nonPrimaryGenus : List.of("B", "C", "H", "S")) {
				var nonPrimarySite = resultPrimaryLayer.getSites().get(nonPrimaryGenus);
				assertThat(
						nonPrimarySite, allOf(
								hasProperty("siteIndex", notPresent()), //
								hasProperty("height", notPresent()), //
								hasProperty("ageTotal", notPresent()), //
								hasProperty("yearsToBreastHeight", notPresent()), //
								hasProperty("breastHeightAge", notPresent())
						)
				);
			}

			var primarySite = resultPrimaryLayer.getPrimarySite().get();

			assertThat(
					primarySite, allOf(
							hasProperty("siteGenus", is("F")), //
							hasProperty("siteIndex", present(closeTo(19.7f))), //
							hasProperty("height", present(closeTo(8.43922043f))), //
							hasProperty("ageTotal", present(closeTo(26f))), //
							hasProperty("yearsToBreastHeight", present(closeTo(9f))), //
							hasProperty("breastHeightAge", present(closeTo(17f)))
					)
			);

			app.close();

			control.verify();
		}

		@Test
		void testIncreaseYear() throws Exception {
			var control = EasyMock.createControl();

			VriStart app = EasyMock.createMockBuilder(VriStart.class).createMock(control);

			MockFileResolver resolver = dummyInput();

			TestUtils.populateControlMapGenusReal(controlMap);
			TestUtils.populateControlMapBecReal(controlMap);
			controlMap.put(ControlKey.MINIMA.name(), Utils.constMap(map -> {
				map.put(VriControlParser.MINIMUM_BASE_AREA, 0f);
				map.put(VriControlParser.MINIMUM_HEIGHT, 6f);
				map.put(VriControlParser.MINIMUM_PREDICTED_BASE_AREA, 2f);
			}));
			TestUtils.populateControlMapFromResource(controlMap, new BasalAreaYieldParser(), "YLDBA407.COE");
			TestUtils.populateControlMapFromResource(controlMap, new UpperBoundsParser(), "PCT_407.coe");

			var poly = VriPolygon.build(pb -> {
				pb.polygonIdentifier("082F074/0142", 1997);
				pb.forestInventoryZone(" ");
				pb.biogeoclimaticZone(Utils.getBec("IDF", controlMap));
				pb.yieldFactor(1.0f);
				pb.mode(PolygonMode.YOUNG);
				pb.percentAvailable(85f);

				pb.addLayer(lb -> {
					lb.layerType(LayerType.PRIMARY);
					lb.baseArea(Optional.empty());
					lb.treesPerHectare(Optional.empty());
					lb.primaryGenus("F");
					lb.inventoryTypeGroup(3);
					lb.crownClosure(30);
					lb.utilization(7.5f);

					lb.empiricalRelationshipParameterIndex(61);
					lb.inventoryTypeGroup(3);

					lb.addSpecies(spb -> {
						spb.genus("B", controlMap);
						spb.percentGenus(10);
						spb.addSp64Distribution("BL", 100);
						spb.addSite(sib -> {
							sib.siteSpecies("BL");
						});
					});
					lb.addSpecies(spb -> {
						spb.genus("C", controlMap);
						spb.percentGenus(20);
						spb.addSp64Distribution("CW", 100);
						spb.addSite(sib -> {
							sib.siteCurveNumber(11);
							sib.siteSpecies("CW");
						});
					});
					lb.addSpecies(spb -> {
						spb.genus("F", controlMap);
						spb.percentGenus(30);
						spb.addSp64Distribution("FD", 100);
						spb.addSite(sib -> {
							sib.siteSpecies("FD");
							sib.siteCurveNumber(23);
							sib.siteIndex(19.7f);
							sib.height(6f); // Set this low so we have to increment year
							sib.yearsToBreastHeight(9);
							sib.breastHeightAge(15);
							sib.ageTotal(24);
						});
					});
					lb.addSpecies(spb -> {
						spb.genus("H", controlMap);
						spb.percentGenus(30);
						spb.addSp64Distribution("HW", 100);
						spb.addSite(sib -> {
							sib.siteSpecies("HW");
							sib.siteCurveNumber(37);
						});
					});
					lb.addSpecies(spb -> {
						spb.genus("S", controlMap);
						spb.percentGenus(10);
						spb.addSp64Distribution("S", 100);
						spb.addSite(sib -> {
							sib.siteSpecies("S");
							sib.siteCurveNumber(71);
						});
					});

				});
			});

			control.replay();

			app.init(resolver, controlMap);

			// Run the process

			var result = assertDoesNotThrow(() -> app.processYoung(poly));

			// Assertions

			final var forPolygon = hasProperty("polygonIdentifier", isPolyId("082F074/0142", 2001));
			final var forPrimeLayer = both(forPolygon).and(hasProperty("layerType", is(LayerType.PRIMARY)));

			assertThat(result, forPolygon);
			assertThat(result, hasProperty("mode", present(is(PolygonMode.YOUNG))));

			assertThat(
					result, hasProperty("layers", allOf(aMapWithSize(1), hasEntry(is(LayerType.PRIMARY), anything())))
			);
			var resultPrimaryLayer = result.getLayers().get(LayerType.PRIMARY);

			assertThat(resultPrimaryLayer, forPrimeLayer);

			assertThat(
					resultPrimaryLayer, hasProperty(
							"sites", allOf(
									aMapWithSize(5), //
									hasSite(
											is("B"), is("BL"),
											forPrimeLayer.and(hasProperty("siteCurveNumber", notPresent()))
									), //
									hasSite(
											is("C"), is("CW"),
											forPrimeLayer.and(hasProperty("siteCurveNumber", present(is(11))))
									), //
									hasSite(
											is("F"), is("FD"),
											forPrimeLayer.and(hasProperty("siteCurveNumber", present(is(23))))
									), //
									hasSite(
											is("H"), is("HW"),
											forPrimeLayer.and(hasProperty("siteCurveNumber", present(is(37))))
									), //
									hasSite(
											is("S"), is("S"),
											forPrimeLayer.and(hasProperty("siteCurveNumber", present(is(71))))
									)
							)
					)
			);

			assertThat(
					resultPrimaryLayer, hasProperty(
							"species", allOf(
									aMapWithSize(5), //
									hasSpecies(is("B"), is("BL"), closeTo(10), forPrimeLayer), //
									hasSpecies(is("C"), is("CW"), closeTo(20), forPrimeLayer), //
									hasSpecies(is("F"), is("FD"), closeTo(30), forPrimeLayer), //
									hasSpecies(is("H"), is("HW"), closeTo(30), forPrimeLayer), //
									hasSpecies(is("S"), is("S"), closeTo(10), forPrimeLayer)
							)
					)
			);

			for (var nonPrimaryGenus : List.of("B", "C", "H", "S")) {
				var nonPrimarySite = resultPrimaryLayer.getSites().get(nonPrimaryGenus);
				assertThat(
						nonPrimarySite, allOf(
								hasProperty("siteIndex", notPresent()), //
								hasProperty("height", notPresent()), //
								hasProperty("ageTotal", notPresent()), //
								hasProperty("yearsToBreastHeight", notPresent()), //
								hasProperty("breastHeightAge", notPresent())
						)
				);
			}

			var primarySite = resultPrimaryLayer.getPrimarySite().get();

			assertThat(
					primarySite, allOf(
							hasProperty("siteGenus", is("F")), //
							hasProperty("siteIndex", present(closeTo(19.7f))), //
							hasProperty("height", present(closeTo(7.6620512f))), //
							hasProperty("ageTotal", present(closeTo(28f))), //
							hasProperty("yearsToBreastHeight", present(closeTo(9f))), //
							hasProperty("breastHeightAge", present(closeTo(19f)))
					)
			);

			app.close();

			control.verify();
		}

		@Test
		void testTooOld() throws Exception {
			var control = EasyMock.createControl();

			VriStart app = new VriStart();

			MockFileResolver resolver = dummyInput();

			TestUtils.populateControlMapBecReal(controlMap);

			var poly = VriPolygon.build(pb -> {
				pb.polygonIdentifier("TestPolygon", 1899);
				pb.biogeoclimaticZone(Utils.getBec("IDF", controlMap));
				pb.yieldFactor(1.0f);
				pb.mode(PolygonMode.YOUNG);
			});

			control.replay();

			app.init(resolver, controlMap);

			var ex = assertThrows(FatalProcessingException.class, () -> app.processYoung(poly));

			assertThat(ex, hasProperty("message", is("Year for YOUNG stand should be at least 1900 but was 1899")));

			app.close();

			control.verify();
		}

	}

	@Nested
	class ProcessBatc {
		@Test
		void testNoVeteran() throws Exception {
			var control = EasyMock.createControl();

			VriStart app = EasyMock.createMockBuilder(VriStart.class).createMock(control);

			MockFileResolver resolver = dummyInput();

			TestUtils.populateControlMapGenusReal(controlMap);
			TestUtils.populateControlMapBecReal(controlMap);

			TestUtils.populateControlMapFromResource(controlMap, new BaseAreaCoefficientParser(), "REGBA25.coe");
			TestUtils
					.populateControlMapFromResource(controlMap, new QuadMeanDiameterCoefficientParser(), "REGDQ26.coe");

			TestUtils.populateControlMapFromResource(controlMap, new HLPrimarySpeciesEqnP1Parser(), "REGYHLP.COE");
			TestUtils.populateControlMapFromResource(controlMap, new HLPrimarySpeciesEqnP2Parser(), "REGYHLPA.COE");
			TestUtils.populateControlMapFromResource(controlMap, new HLPrimarySpeciesEqnP3Parser(), "REGYHLPB.DAT");
			TestUtils.populateControlMapFromResource(controlMap, new HLNonprimaryCoefficientParser(), "REGHL.COE");

			TestUtils.populateControlMapFromResource(controlMap, new UpperCoefficientParser(), "UPPERB02.COE");

			TestUtils.populateControlMapFromResource(
					controlMap, new ModifierParser(VdypApplicationIdentifier.VRI_START), "mod19813.prm"
			);

			var poly = VriPolygon.build(pb -> {
				pb.polygonIdentifier("082F074/0142", 1997);
				pb.forestInventoryZone(" ");
				pb.biogeoclimaticZone(Utils.getBec("IDF", controlMap));
				pb.yieldFactor(1.0f);
				pb.mode(PolygonMode.BATC);

				pb.addLayer(lb -> {
					lb.layerType(LayerType.PRIMARY);
					lb.baseArea(Optional.empty());
					lb.treesPerHectare(Optional.empty());
					lb.primaryGenus("F");
					lb.inventoryTypeGroup(3);
					lb.crownClosure(30);
					lb.utilization(7.5f);

					lb.empiricalRelationshipParameterIndex(61);

					lb.addSpecies(spb -> {
						spb.genus("B", controlMap);
						spb.percentGenus(10);
						spb.addSp64Distribution("BL", 100);
						spb.addSite(sib -> {
							sib.siteSpecies("BL");
						});
					});
					lb.addSpecies(spb -> {
						spb.genus("C", controlMap);
						spb.percentGenus(20);
						spb.addSp64Distribution("CW", 100);
						spb.addSite(sib -> {
							sib.siteCurveNumber(11);
							sib.siteSpecies("CW");
						});
					});
					lb.addSpecies(spb -> {
						spb.genus("F", controlMap);
						spb.percentGenus(30);
						spb.addSp64Distribution("FD", 100);
						spb.addSite(sib -> {
							sib.siteSpecies("FD");
							sib.siteCurveNumber(23);
							sib.siteIndex(19.7f);
							sib.height(7.6f);
							sib.yearsToBreastHeight(9);
							sib.breastHeightAge(15);
							sib.ageTotal(24);
						});
					});
					lb.addSpecies(spb -> {
						spb.genus("H", controlMap);
						spb.percentGenus(30);
						spb.addSp64Distribution("HW", 100);
						spb.addSite(sib -> {
							sib.siteSpecies("HW");
							sib.siteCurveNumber(37);
						});
					});
					lb.addSpecies(spb -> {
						spb.genus("S", controlMap);
						spb.percentGenus(10);
						spb.addSp64Distribution("S", 100);
						spb.addSite(sib -> {
							sib.siteSpecies("S");
							sib.siteCurveNumber(71);
						});
					});

				});
			});

			control.replay();

			app.init(resolver, controlMap);

			// Run the process

			var result = assertDoesNotThrow(() -> app.processBatc(poly));

			// Assertions

			final var forPolygon = hasProperty("polygonIdentifier", isPolyId("082F074/0142", 1997));
			final var forPrimeLayer = both(forPolygon).and(hasProperty("layerType", is(LayerType.PRIMARY)));

			assertThat(result, forPolygon);
			assertThat(result, hasProperty("mode", present(is(PolygonMode.BATC))));

			assertThat(
					result, hasProperty("layers", allOf(aMapWithSize(1), hasEntry(is(LayerType.PRIMARY), anything())))
			);
			var resultPrimaryLayer = result.getLayers().get(LayerType.PRIMARY);

			assertThat(resultPrimaryLayer, forPrimeLayer);

			assertThat(resultPrimaryLayer, hasProperty("baseArea", present(closeTo(0.72882f))));
			assertThat(resultPrimaryLayer, hasProperty("treesPerHectare", present(closeTo(122.3f))));

			assertThat(
					resultPrimaryLayer, hasProperty(
							"sites", allOf(
									aMapWithSize(5), //
									hasSite(
											is("B"), is("BL"),
											forPrimeLayer.and(hasProperty("siteCurveNumber", notPresent()))
									), //
									hasSite(
											is("C"), is("CW"),
											forPrimeLayer.and(hasProperty("siteCurveNumber", present(is(11))))
									), //
									hasSite(
											is("F"), is("FD"),
											forPrimeLayer.and(hasProperty("siteCurveNumber", present(is(23))))
									), //
									hasSite(
											is("H"), is("HW"),
											forPrimeLayer.and(hasProperty("siteCurveNumber", present(is(37))))
									), //
									hasSite(
											is("S"), is("S"),
											forPrimeLayer.and(hasProperty("siteCurveNumber", present(is(71))))
									)
							)
					)
			);

			assertThat(
					resultPrimaryLayer, hasProperty(
							"species", allOf(
									aMapWithSize(5), //
									hasSpecies(is("B"), is("BL"), closeTo(10), forPrimeLayer), //
									hasSpecies(is("C"), is("CW"), closeTo(20), forPrimeLayer), //
									hasSpecies(is("F"), is("FD"), closeTo(30), forPrimeLayer), //
									hasSpecies(is("H"), is("HW"), closeTo(30), forPrimeLayer), //
									hasSpecies(is("S"), is("S"), closeTo(10), forPrimeLayer)
							)
					)
			);

			for (var nonPrimaryGenus : List.of("B", "C", "H", "S")) {
				var nonPrimarySite = resultPrimaryLayer.getSites().get(nonPrimaryGenus);
				assertThat(
						nonPrimarySite, allOf(
								hasProperty("siteIndex", notPresent()), //
								hasProperty("height", notPresent()), //
								hasProperty("ageTotal", notPresent()), //
								hasProperty("yearsToBreastHeight", notPresent()), //
								hasProperty("breastHeightAge", notPresent())
						)
				);
			}

			var primarySite = resultPrimaryLayer.getPrimarySite().get();

			assertThat(
					primarySite, allOf(
							hasProperty("siteGenus", is("F")), //
							hasProperty("siteIndex", present(closeTo(19.7f))), //
							hasProperty("height", present(closeTo(7.6f))), //
							hasProperty("ageTotal", present(closeTo(24f))), //
							hasProperty("yearsToBreastHeight", present(closeTo(9f))), //
							hasProperty("breastHeightAge", present(closeTo(15f)))
					)
			);

			app.close();

			control.verify();
		}

		@Test
		void testWithVeteran() throws Exception {
			var control = EasyMock.createControl();

			VriStart app = EasyMock.createMockBuilder(VriStart.class).createMock(control);

			MockFileResolver resolver = dummyInput();

			TestUtils.populateControlMapGenusReal(controlMap);
			TestUtils.populateControlMapBecReal(controlMap);

			TestUtils.populateControlMapFromResource(controlMap, new BaseAreaCoefficientParser(), "REGBA25.coe");
			TestUtils
					.populateControlMapFromResource(controlMap, new QuadMeanDiameterCoefficientParser(), "REGDQ26.coe");

			TestUtils.populateControlMapFromResource(controlMap, new HLPrimarySpeciesEqnP1Parser(), "REGYHLP.COE");
			TestUtils.populateControlMapFromResource(controlMap, new HLPrimarySpeciesEqnP2Parser(), "REGYHLPA.COE");
			TestUtils.populateControlMapFromResource(controlMap, new HLPrimarySpeciesEqnP3Parser(), "REGYHLPB.DAT");
			TestUtils.populateControlMapFromResource(controlMap, new HLNonprimaryCoefficientParser(), "REGHL.COE");

			TestUtils.populateControlMapFromResource(controlMap, new UpperCoefficientParser(), "UPPERB02.COE");

			TestUtils.populateControlMapFromResource(
					controlMap, new ModifierParser(VdypApplicationIdentifier.VRI_START), "mod19813.prm"
			);

			var poly = VriPolygon.build(pb -> {
				pb.polygonIdentifier("082F074/0142", 1997);
				pb.forestInventoryZone(" ");
				pb.biogeoclimaticZone(Utils.getBec("IDF", controlMap));
				pb.yieldFactor(1.0f);
				pb.mode(PolygonMode.BATC);

				pb.addLayer(lb -> {
					lb.layerType(LayerType.PRIMARY);
					lb.baseArea(Optional.empty());
					lb.treesPerHectare(Optional.empty());
					lb.primaryGenus("F");
					lb.inventoryTypeGroup(3);
					lb.crownClosure(30);
					lb.utilization(7.5f);

					lb.empiricalRelationshipParameterIndex(61);

					lb.addSpecies(spb -> {
						spb.genus("B", controlMap);
						spb.percentGenus(10);
						spb.addSp64Distribution("BL", 100);
						spb.addSite(sib -> {
							sib.siteSpecies("BL");
						});
					});
					lb.addSpecies(spb -> {
						spb.genus("C", controlMap);
						spb.percentGenus(20);
						spb.addSp64Distribution("CW", 100);
						spb.addSite(sib -> {
							sib.siteCurveNumber(11);
							sib.siteSpecies("CW");
						});
					});
					lb.addSpecies(spb -> {
						spb.genus("F", controlMap);
						spb.percentGenus(30);
						spb.addSp64Distribution("FD", 100);
						spb.addSite(sib -> {
							sib.siteSpecies("FD");
							sib.siteCurveNumber(23);
							sib.siteIndex(19.7f);
							sib.height(7.6f);
							sib.yearsToBreastHeight(9);
							sib.breastHeightAge(15);
							sib.ageTotal(24);
						});
					});
					lb.addSpecies(spb -> {
						spb.genus("H", controlMap);
						spb.percentGenus(30);
						spb.addSp64Distribution("HW", 100);
						spb.addSite(sib -> {
							sib.siteSpecies("HW");
							sib.siteCurveNumber(37);
						});
					});
					lb.addSpecies(spb -> {
						spb.genus("S", controlMap);
						spb.percentGenus(10);
						spb.addSp64Distribution("S", 100);
						spb.addSite(sib -> {
							sib.siteSpecies("S");
							sib.siteCurveNumber(71);
						});
					});

				});
				pb.addLayer(lb -> {
					lb.layerType(LayerType.VETERAN);
					lb.baseArea(Optional.empty());
					lb.treesPerHectare(Optional.empty());
					lb.primaryGenus("F");
					lb.inventoryTypeGroup(3);
					lb.crownClosure(30);
					lb.utilization(7.5f);

					lb.empiricalRelationshipParameterIndex(61);

					lb.addSpecies(spb -> {
						spb.genus("B", controlMap);
						spb.percentGenus(10);
						spb.addSp64Distribution("BL", 100);
						spb.addSite(sib -> {
							sib.siteSpecies("BL");
						});
					});
					lb.addSpecies(spb -> {
						spb.genus("C", controlMap);
						spb.percentGenus(20);
						spb.addSp64Distribution("CW", 100);
						spb.addSite(sib -> {
							sib.siteCurveNumber(11);
							sib.siteSpecies("CW");
						});
					});
					lb.addSpecies(spb -> {
						spb.genus("F", controlMap);
						spb.percentGenus(30);
						spb.addSp64Distribution("FD", 100);
						spb.addSite(sib -> {
							sib.siteSpecies("FD");
							sib.siteCurveNumber(23);
							sib.siteIndex(19.7f);
							sib.height(7.6f);
							sib.yearsToBreastHeight(9);
							sib.breastHeightAge(15);
							sib.ageTotal(24);
						});
					});
					lb.addSpecies(spb -> {
						spb.genus("H", controlMap);
						spb.percentGenus(30);
						spb.addSp64Distribution("HW", 100);
						spb.addSite(sib -> {
							sib.siteSpecies("HW");
							sib.siteCurveNumber(37);
						});
					});
					lb.addSpecies(spb -> {
						spb.genus("S", controlMap);
						spb.percentGenus(10);
						spb.addSp64Distribution("S", 100);
						spb.addSite(sib -> {
							sib.siteSpecies("S");
							sib.siteCurveNumber(71);
						});
					});

				});
			});

			control.replay();

			app.init(resolver, controlMap);

			// Run the process

			var result = assertDoesNotThrow(() -> app.processBatc(poly));

			// Assertions

			final var forPolygon = hasProperty("polygonIdentifier", isPolyId("082F074/0142", 1997));
			final var forPrimeLayer = both(forPolygon).and(hasProperty("layerType", is(LayerType.PRIMARY)));
			final var forVeteranLayer = both(forPolygon).and(hasProperty("layerType", is(LayerType.VETERAN)));

			assertThat(result, forPolygon);
			assertThat(result, hasProperty("mode", present(is(PolygonMode.BATC))));

			assertThat(
					result,
					hasProperty(
							"layers",
							allOf(
									aMapWithSize(2), hasEntry(is(LayerType.PRIMARY), anything()),
									hasEntry(is(LayerType.VETERAN), anything())
							)
					)
			);
			var resultPrimaryLayer = result.getLayers().get(LayerType.PRIMARY);
			var resultVeteranLayer = result.getLayers().get(LayerType.VETERAN);

			assertThat(resultPrimaryLayer, forPrimeLayer);
			assertThat(resultVeteranLayer, forVeteranLayer);

			assertThat(resultPrimaryLayer, hasProperty("baseArea", present(closeTo(0.72324f))));
			assertThat(resultPrimaryLayer, hasProperty("treesPerHectare", present(closeTo(121.6f))));

			assertThat(resultVeteranLayer, hasProperty("baseArea", present(closeTo(0.80981f))));

			for (var nonPrimaryGenus : List.of("B", "C", "H", "S")) {
				var nonPrimarySite = resultPrimaryLayer.getSites().get(nonPrimaryGenus);
				assertThat(
						nonPrimarySite, allOf(
								hasProperty("siteIndex", notPresent()), //
								hasProperty("height", notPresent()), //
								hasProperty("ageTotal", notPresent()), //
								hasProperty("yearsToBreastHeight", notPresent()), //
								hasProperty("breastHeightAge", notPresent())
						)
				);
			}

			var primarySite = resultPrimaryLayer.getPrimarySite().get();

			assertThat(
					primarySite, allOf(
							hasProperty("siteGenus", is("F")), //
							hasProperty("siteIndex", present(closeTo(19.7f))), //
							hasProperty("height", present(closeTo(7.6f))), //
							hasProperty("ageTotal", present(closeTo(24f))), //
							hasProperty("yearsToBreastHeight", present(closeTo(9f))), //
							hasProperty("breastHeightAge", present(closeTo(15f)))
					)
			);

			app.close();

			control.verify();
		}
	}

	@Nested
	class ProcessBatn {

		@Test
		void testNoVeteran() throws Exception {
			var control = EasyMock.createControl();

			VriStart app = new VriStart();

			MockFileResolver resolver = dummyInput();

			TestUtils.populateControlMapGenusReal(controlMap);
			TestUtils.populateControlMapBecReal(controlMap);

			TestUtils.populateControlMapFromResource(controlMap, new BaseAreaCoefficientParser(), "REGBA25.coe");
			TestUtils
					.populateControlMapFromResource(controlMap, new QuadMeanDiameterCoefficientParser(), "REGDQ26.coe");

			TestUtils.populateControlMapFromResource(controlMap, new HLPrimarySpeciesEqnP1Parser(), "REGYHLP.COE");
			TestUtils.populateControlMapFromResource(controlMap, new HLPrimarySpeciesEqnP2Parser(), "REGYHLPA.COE");
			TestUtils.populateControlMapFromResource(controlMap, new HLPrimarySpeciesEqnP3Parser(), "REGYHLPB.DAT");
			TestUtils.populateControlMapFromResource(controlMap, new HLNonprimaryCoefficientParser(), "REGHL.COE");

			TestUtils.populateControlMapFromResource(controlMap, new UpperCoefficientParser(), "UPPERB02.COE");

			TestUtils.populateControlMapFromResource(controlMap, new BasalAreaYieldParser(), "YLDBA407.COE");
			TestUtils.populateControlMapFromResource(controlMap, new QuadraticMeanDiameterYieldParser(), "YLDDQ45.COE");
			TestUtils.populateControlMapFromResource(controlMap, new UpperBoundsParser(), "PCT_407.coe");

			TestUtils.populateControlMapFromResource(
					controlMap, new ModifierParser(VdypApplicationIdentifier.VRI_START), "mod19813.prm"
			);

			var poly = VriPolygon.build(pb -> {
				pb.polygonIdentifier("082F074/0142", 1997);
				pb.forestInventoryZone(" ");
				pb.biogeoclimaticZone(Utils.getBec("IDF", controlMap));
				pb.yieldFactor(1.0f);
				pb.mode(PolygonMode.BATN);

				pb.addLayer(lb -> {
					lb.layerType(LayerType.PRIMARY);
					lb.baseArea(Optional.empty());
					lb.treesPerHectare(Optional.empty());
					lb.primaryGenus("F");
					lb.inventoryTypeGroup(3);
					lb.crownClosure(30);
					lb.utilization(7.5f);

					lb.empiricalRelationshipParameterIndex(61);

					lb.addSpecies(spb -> {
						spb.genus("B", controlMap);
						spb.percentGenus(10);
						spb.addSp64Distribution("BL", 100);
						spb.addSite(sib -> {
							sib.siteSpecies("BL");
						});
					});
					lb.addSpecies(spb -> {
						spb.genus("C", controlMap);
						spb.percentGenus(20);
						spb.addSp64Distribution("CW", 100);
						spb.addSite(sib -> {
							sib.siteCurveNumber(11);
							sib.siteSpecies("CW");
						});
					});
					lb.addSpecies(spb -> {
						spb.genus("F", controlMap);
						spb.percentGenus(30);
						spb.addSp64Distribution("FD", 100);
						spb.addSite(sib -> {
							sib.siteSpecies("FD");
							sib.siteCurveNumber(23);
							sib.siteIndex(19.7f);
							sib.height(7.6f);
							sib.yearsToBreastHeight(9);
							sib.breastHeightAge(15);
							sib.ageTotal(24);
						});
					});
					lb.addSpecies(spb -> {
						spb.genus("H", controlMap);
						spb.percentGenus(30);
						spb.addSp64Distribution("HW", 100);
						spb.addSite(sib -> {
							sib.siteSpecies("HW");
							sib.siteCurveNumber(37);
						});
					});
					lb.addSpecies(spb -> {
						spb.genus("S", controlMap);
						spb.percentGenus(10);
						spb.addSp64Distribution("S", 100);
						spb.addSite(sib -> {
							sib.siteSpecies("S");
							sib.siteCurveNumber(71);
						});
					});

				});
			});

			control.replay();

			app.init(resolver, controlMap);

			// Run the process

			var result = assertDoesNotThrow(() -> app.processBatn(poly));

			// Assertions

			final var forPolygon = hasProperty("polygonIdentifier", isPolyId("082F074/0142", 1997));
			final var forPrimeLayer = both(forPolygon).and(hasProperty("layerType", is(LayerType.PRIMARY)));

			assertThat(result, forPolygon);
			assertThat(result, hasProperty("mode", present(is(PolygonMode.BATN))));

			assertThat(
					result, hasProperty("layers", allOf(aMapWithSize(1), hasEntry(is(LayerType.PRIMARY), anything())))
			);
			var resultPrimaryLayer = result.getLayers().get(LayerType.PRIMARY);

			assertThat(resultPrimaryLayer, forPrimeLayer);

			assertThat(resultPrimaryLayer, hasProperty("baseArea", present(closeTo(6.34290648f))));
			assertThat(resultPrimaryLayer, hasProperty("treesPerHectare", present(closeTo(748.402222f))));

			assertThat(
					resultPrimaryLayer, hasProperty(
							"sites", allOf(
									aMapWithSize(5), //
									hasSite(
											is("B"), is("BL"),
											forPrimeLayer.and(hasProperty("siteCurveNumber", notPresent()))
									), //
									hasSite(
											is("C"), is("CW"),
											forPrimeLayer.and(hasProperty("siteCurveNumber", present(is(11))))
									), //
									hasSite(
											is("F"), is("FD"),
											forPrimeLayer.and(hasProperty("siteCurveNumber", present(is(23))))
									), //
									hasSite(
											is("H"), is("HW"),
											forPrimeLayer.and(hasProperty("siteCurveNumber", present(is(37))))
									), //
									hasSite(
											is("S"), is("S"),
											forPrimeLayer.and(hasProperty("siteCurveNumber", present(is(71))))
									)
							)
					)
			);

			assertThat(
					resultPrimaryLayer, hasProperty(
							"species", allOf(
									aMapWithSize(5), //
									hasSpecies(is("B"), is("BL"), closeTo(10), forPrimeLayer), //
									hasSpecies(is("C"), is("CW"), closeTo(20), forPrimeLayer), //
									hasSpecies(is("F"), is("FD"), closeTo(30), forPrimeLayer), //
									hasSpecies(is("H"), is("HW"), closeTo(30), forPrimeLayer), //
									hasSpecies(is("S"), is("S"), closeTo(10), forPrimeLayer)
							)
					)
			);

			for (var nonPrimaryGenus : List.of("B", "C", "H", "S")) {
				var nonPrimarySite = resultPrimaryLayer.getSites().get(nonPrimaryGenus);
				assertThat(
						nonPrimarySite, allOf(
								hasProperty("siteIndex", notPresent()), //
								hasProperty("height", notPresent()), //
								hasProperty("ageTotal", notPresent()), //
								hasProperty("yearsToBreastHeight", notPresent()), //
								hasProperty("breastHeightAge", notPresent())
						)
				);
			}

			var primarySite = resultPrimaryLayer.getPrimarySite().get();

			assertThat(
					primarySite, allOf(
							hasProperty("siteGenus", is("F")), //
							hasProperty("siteIndex", present(closeTo(19.7f))), //
							hasProperty("height", present(closeTo(7.6f))), //
							hasProperty("ageTotal", present(closeTo(24f))), //
							hasProperty("yearsToBreastHeight", present(closeTo(9f))), //
							hasProperty("breastHeightAge", present(closeTo(15f)))
					)
			);

			app.close();

			control.verify();
		}

		@Test
		void testWithVeteran() throws Exception {
			var control = EasyMock.createControl();

			VriStart app = EasyMock.createMockBuilder(VriStart.class).createMock(control);

			MockFileResolver resolver = dummyInput();

			TestUtils.populateControlMapGenusReal(controlMap);
			TestUtils.populateControlMapBecReal(controlMap);

			TestUtils.populateControlMapFromResource(controlMap, new BaseAreaCoefficientParser(), "REGBA25.coe");
			TestUtils
					.populateControlMapFromResource(controlMap, new QuadMeanDiameterCoefficientParser(), "REGDQ26.coe");

			TestUtils.populateControlMapFromResource(controlMap, new HLPrimarySpeciesEqnP1Parser(), "REGYHLP.COE");
			TestUtils.populateControlMapFromResource(controlMap, new HLPrimarySpeciesEqnP2Parser(), "REGYHLPA.COE");
			TestUtils.populateControlMapFromResource(controlMap, new HLPrimarySpeciesEqnP3Parser(), "REGYHLPB.DAT");
			TestUtils.populateControlMapFromResource(controlMap, new HLNonprimaryCoefficientParser(), "REGHL.COE");

			TestUtils.populateControlMapFromResource(controlMap, new UpperCoefficientParser(), "UPPERB02.COE");

			TestUtils.populateControlMapFromResource(controlMap, new BasalAreaYieldParser(), "YLDBA407.COE");
			TestUtils.populateControlMapFromResource(controlMap, new QuadraticMeanDiameterYieldParser(), "YLDDQ45.COE");
			TestUtils.populateControlMapFromResource(controlMap, new UpperBoundsParser(), "PCT_407.coe");

			TestUtils.populateControlMapFromResource(
					controlMap, new ModifierParser(VdypApplicationIdentifier.VRI_START), "mod19813.prm"
			);

			var poly = VriPolygon.build(pb -> {
				pb.polygonIdentifier("082F074/0142", 1997);
				pb.forestInventoryZone(" ");
				pb.biogeoclimaticZone(Utils.getBec("IDF", controlMap));
				pb.yieldFactor(1.0f);
				pb.mode(PolygonMode.BATN);

				pb.addLayer(lb -> {
					lb.layerType(LayerType.PRIMARY);
					lb.baseArea(Optional.empty());
					lb.treesPerHectare(Optional.empty());
					lb.primaryGenus("F");
					lb.inventoryTypeGroup(3);
					lb.crownClosure(30);
					lb.utilization(7.5f);

					lb.empiricalRelationshipParameterIndex(61);

					lb.addSpecies(spb -> {
						spb.genus("B", controlMap);
						spb.percentGenus(10);
						spb.addSp64Distribution("BL", 100);
						spb.addSite(sib -> {
							sib.siteSpecies("BL");
						});
					});
					lb.addSpecies(spb -> {
						spb.genus("C", controlMap);
						spb.percentGenus(20);
						spb.addSp64Distribution("CW", 100);
						spb.addSite(sib -> {
							sib.siteCurveNumber(11);
							sib.siteSpecies("CW");
						});
					});
					lb.addSpecies(spb -> {
						spb.genus("F", controlMap);
						spb.percentGenus(30);
						spb.addSp64Distribution("FD", 100);
						spb.addSite(sib -> {
							sib.siteSpecies("FD");
							sib.siteCurveNumber(23);
							sib.siteIndex(19.7f);
							sib.height(7.6f);
							sib.yearsToBreastHeight(9);
							sib.breastHeightAge(15);
							sib.ageTotal(24);
						});
					});
					lb.addSpecies(spb -> {
						spb.genus("H", controlMap);
						spb.percentGenus(30);
						spb.addSp64Distribution("HW", 100);
						spb.addSite(sib -> {
							sib.siteSpecies("HW");
							sib.siteCurveNumber(37);
						});
					});
					lb.addSpecies(spb -> {
						spb.genus("S", controlMap);
						spb.percentGenus(10);
						spb.addSp64Distribution("S", 100);
						spb.addSite(sib -> {
							sib.siteSpecies("S");
							sib.siteCurveNumber(71);
						});
					});

				});
				pb.addLayer(lb -> {
					lb.layerType(LayerType.VETERAN);
					lb.baseArea(5f);
					lb.treesPerHectare(Optional.empty());
					lb.primaryGenus("F");
					lb.inventoryTypeGroup(3);
					lb.crownClosure(30);
					lb.utilization(7.5f);

					lb.empiricalRelationshipParameterIndex(61);

					lb.addSpecies(spb -> {
						spb.genus("B", controlMap);
						spb.percentGenus(10);
						spb.addSp64Distribution("BL", 100);
						spb.addSite(sib -> {
							sib.siteSpecies("BL");
						});
					});
					lb.addSpecies(spb -> {
						spb.genus("C", controlMap);
						spb.percentGenus(20);
						spb.addSp64Distribution("CW", 100);
						spb.addSite(sib -> {
							sib.siteCurveNumber(11);
							sib.siteSpecies("CW");
						});
					});
					lb.addSpecies(spb -> {
						spb.genus("F", controlMap);
						spb.percentGenus(30);
						spb.addSp64Distribution("FD", 100);
						spb.addSite(sib -> {
							sib.siteSpecies("FD");
							sib.siteCurveNumber(23);
							sib.siteIndex(19.7f);
							sib.height(7.6f);
							sib.yearsToBreastHeight(9);
							sib.breastHeightAge(15);
							sib.ageTotal(24);
						});
					});
					lb.addSpecies(spb -> {
						spb.genus("H", controlMap);
						spb.percentGenus(30);
						spb.addSp64Distribution("HW", 100);
						spb.addSite(sib -> {
							sib.siteSpecies("HW");
							sib.siteCurveNumber(37);
						});
					});
					lb.addSpecies(spb -> {
						spb.genus("S", controlMap);
						spb.percentGenus(10);
						spb.addSp64Distribution("S", 100);
						spb.addSite(sib -> {
							sib.siteSpecies("S");
							sib.siteCurveNumber(71);
						});
					});

				});
			});

			control.replay();

			app.init(resolver, controlMap);

			// Run the process

			var result = assertDoesNotThrow(() -> app.processBatn(poly));

			// Assertions

			final var forPolygon = hasProperty("polygonIdentifier", isPolyId("082F074/0142", 1997));
			final var forPrimeLayer = both(forPolygon).and(hasProperty("layerType", is(LayerType.PRIMARY)));
			final var forVeteranLayer = both(forPolygon).and(hasProperty("layerType", is(LayerType.VETERAN)));

			assertThat(result, forPolygon);
			assertThat(result, hasProperty("mode", present(is(PolygonMode.BATN))));

			assertThat(
					result,
					hasProperty(
							"layers",
							allOf(
									aMapWithSize(2), hasEntry(is(LayerType.PRIMARY), anything()),
									hasEntry(is(LayerType.VETERAN), anything())
							)
					)
			);
			var resultPrimaryLayer = result.getLayers().get(LayerType.PRIMARY);
			var resultVeteranLayer = result.getLayers().get(LayerType.VETERAN);

			assertThat(resultPrimaryLayer, forPrimeLayer);
			assertThat(resultVeteranLayer, forVeteranLayer);

			assertThat(resultPrimaryLayer, hasProperty("baseArea", present(closeTo(6.06380272f))));
			assertThat(resultPrimaryLayer, hasProperty("treesPerHectare", present(closeTo(715.977112f))));

			assertThat(resultVeteranLayer, hasProperty("baseArea", present(closeTo(5f))));

			for (var nonPrimaryGenus : List.of("B", "C", "H", "S")) {
				var nonPrimarySite = resultPrimaryLayer.getSites().get(nonPrimaryGenus);
				assertThat(
						nonPrimarySite, allOf(
								hasProperty("siteIndex", notPresent()), //
								hasProperty("height", notPresent()), //
								hasProperty("ageTotal", notPresent()), //
								hasProperty("yearsToBreastHeight", notPresent()), //
								hasProperty("breastHeightAge", notPresent())
						)
				);
			}

			var primarySite = resultPrimaryLayer.getPrimarySite().get();

			assertThat(
					primarySite, allOf(
							hasProperty("siteGenus", is("F")), //
							hasProperty("siteIndex", present(closeTo(19.7f))), //
							hasProperty("height", present(closeTo(7.6f))), //
							hasProperty("ageTotal", present(closeTo(24f))), //
							hasProperty("yearsToBreastHeight", present(closeTo(9f))), //
							hasProperty("breastHeightAge", present(closeTo(15f)))
					)
			);

			app.close();

			control.verify();
		}
	}

	@Nested
	class EstimateQuadMeanDiameterYield {

		@Test
		void testCompute() throws ProcessingException {

			controlMap = VriTestUtils.loadControlMap();
			VriStart app = new VriStart();
			ApplicationTestUtils.setControlMap(app, controlMap);

			var polygon = VriPolygon.build(pBuilder -> {
				pBuilder.polygonIdentifier("Test", 2024);
				pBuilder.biogeoclimaticZone(Utils.getBec("IDF", controlMap));
				pBuilder.yieldFactor(1.0f);
				pBuilder.addLayer(lBuilder -> {
					lBuilder.layerType(LayerType.PRIMARY);
					lBuilder.crownClosure(57.8f);
					lBuilder.utilization(7.5f);
					lBuilder.empiricalRelationshipParameterIndex(61);

					lBuilder.addSpecies(sBuilder -> {
						sBuilder.genus("B", controlMap);
						sBuilder.percentGenus(10f);
					});
					lBuilder.addSpecies(sBuilder -> {
						sBuilder.genus("C", controlMap);
						sBuilder.percentGenus(20f);
					});
					lBuilder.addSpecies(sBuilder -> {
						sBuilder.genus("F", controlMap);
						sBuilder.percentGenus(30f);
					});
					lBuilder.addSpecies(sBuilder -> {
						sBuilder.genus("H", controlMap);
						sBuilder.percentGenus(30f);
					});
					lBuilder.addSpecies(sBuilder -> {
						sBuilder.genus("S", controlMap);
						sBuilder.percentGenus(10f);
					});

					lBuilder.primaryGenus("F");
				});
			});

			var species = polygon.getLayers().get(LayerType.PRIMARY).getSpecies().values();

			var bec = Utils.expectParsedControl(controlMap, ControlKey.BEC_DEF, BecLookup.class).get("IDF").get();

			float result = app.estimateQuadMeanDiameterYield(7.6f, 15f, Optional.empty(), species, bec, 61);

			assertThat(result, closeTo(10.3879938f));
		}

		@ParameterizedTest
		@ValueSource(floats = { 0f, -1f, -Float.MIN_VALUE, -Float.MAX_VALUE, Float.NEGATIVE_INFINITY })
		void testBreastHeightAgeLow(float breastHeightAge) {
			controlMap = VriTestUtils.loadControlMap();
			VriStart app = new VriStart();
			ApplicationTestUtils.setControlMap(app, controlMap);

			var polygon = VriPolygon.build(pBuilder -> {
				pBuilder.polygonIdentifier("Test", 2024);
				pBuilder.biogeoclimaticZone(Utils.getBec("IDF", controlMap));
				pBuilder.yieldFactor(1.0f);
				pBuilder.addLayer(lBuilder -> {
					lBuilder.layerType(LayerType.PRIMARY);
					lBuilder.crownClosure(57.8f);
					lBuilder.utilization(7.5f);
					lBuilder.empiricalRelationshipParameterIndex(61);

					lBuilder.addSpecies(sBuilder -> {
						sBuilder.genus("B", controlMap);
						sBuilder.percentGenus(10f);
					});
					lBuilder.addSpecies(sBuilder -> {
						sBuilder.genus("C", controlMap);
						sBuilder.percentGenus(20f);
					});
					lBuilder.addSpecies(sBuilder -> {
						sBuilder.genus("F", controlMap);
						sBuilder.percentGenus(30f);
					});
					lBuilder.addSpecies(sBuilder -> {
						sBuilder.genus("H", controlMap);
						sBuilder.percentGenus(30f);
					});
					lBuilder.addSpecies(sBuilder -> {
						sBuilder.genus("S", controlMap);
						sBuilder.percentGenus(10f);
					});

					lBuilder.primaryGenus("F");
				});
			});

			var species = polygon.getLayers().get(LayerType.PRIMARY).getSpecies().values();

			var bec = Utils.expectParsedControl(controlMap, ControlKey.BEC_DEF, BecLookup.class).get("IDF").get();

			var ex = assertThrows(
					FatalProcessingException.class,
					() -> app.estimateQuadMeanDiameterYield(7.6f, breastHeightAge, Optional.empty(), species, bec, 61)
			);

			assertThat(ex, hasProperty("message", endsWith(MessageFormat.format("{0,number}", breastHeightAge))));

		}

	}

<<<<<<< HEAD
	@Test
	void testModifyPrimaryLayerBuildLowDQ() throws IOException {
		var control = EasyMock.createControl();

		VriStart app = new VriStart();

		MockFileResolver resolver = dummyInput();

		TestUtils.populateControlMapGenusReal(controlMap);
		TestUtils.populateControlMapBecReal(controlMap);
		controlMap.put(
				ControlKey.DEFAULT_EQ_NUM.name(),
				new MatrixMap2Impl<Object, Object, Object>(List.of("D"), List.of("CDF"), (x, y) -> 42)
		);
		controlMap.put(
				ControlKey.EQN_MODIFIERS.name(),
				new MatrixMap2Impl<Object, Object, Object>(List.of(42), List.of(37), (x, y) -> 64)
		);

		var bec = Utils.getBec("CDF", controlMap);

		control.replay();

		app.init(resolver, controlMap);

		var spec = VriSpecies.build(sBuilder -> {
			sBuilder.polygonIdentifier("Test", 2025);
			sBuilder.layerType(LayerType.PRIMARY);
			sBuilder.genus("D", controlMap);
			sBuilder.percentGenus(100f);
		});

		var builder = new ca.bc.gov.nrs.vdyp.vri.model.VriLayer.Builder();
		builder.baseArea(2f);
		builder.treesPerHectare(1_000_000);
		app.modifyPrimaryLayerBuild(bec, builder, List.of(spec), 37);

		app.close();

		assertThat(builder.getBaseArea(), notPresent());
		assertThat(builder.getTreesPerHectare(), notPresent());

=======
	@Nested
	class DebugModeExpandRootSerchWindow {
		@Test
		void testNoDebug() throws IOException {
			var control = EasyMock.createControl();

			// 1 and 9 set to 0
			MockFileResolver resolver = dummyInput();

			VriStart app = new VriStart();

			app.init(resolver, controlMap);

			Map<String, Float> minDq = new HashMap<>();
			Map<String, Float> maxDq = new HashMap<>();

			minDq.put("A", 10f);
			minDq.put("B", 15f);

			maxDq.put("A", 20f);
			maxDq.put("B", 25f);

			UnivariateFunction func = control.createMock(UnivariateFunction.class);

			control.replay();

			app.debugModeExpandRootSearchWindow(Optional.empty(), minDq, maxDq, func);

			control.verify();

			// No Change
			assertThat(minDq, hasEntry(is("A"), is(10f)));
			assertThat(minDq, hasEntry(is("B"), is(15f)));
			assertThat(maxDq, hasEntry(is("A"), is(20f)));
			assertThat(maxDq, hasEntry(is("B"), is(25f)));

			app.close();

		}

		@Test
		void testDebug50PercentGoodWindow() throws IOException {
			var control = EasyMock.createControl();

			// 1 and 9 set to 0
			MockFileResolver resolver = dummyInput();

			VriStart app = new VriStart();

			app.init(resolver, controlMap);

			Map<String, Float> minDq = new HashMap<>();
			Map<String, Float> maxDq = new HashMap<>();

			minDq.put("A", 10f);
			minDq.put("B", 15f);

			maxDq.put("A", 20f);
			maxDq.put("B", 25f);

			UnivariateFunction func = control.createMock(UnivariateFunction.class);
			EasyMock.expect(func.value(10d)).andReturn(1d);
			EasyMock.expect(func.value(-10d)).andReturn(-1d);

			control.replay();

			app.debugModeExpandRootSearchWindow(Optional.of(50), minDq, maxDq, func);

			control.verify();

			// No Change
			assertThat(minDq, hasEntry(is("A"), is(10f)));
			assertThat(minDq, hasEntry(is("B"), is(15f)));
			assertThat(maxDq, hasEntry(is("A"), is(20f)));
			assertThat(maxDq, hasEntry(is("B"), is(25f)));

			app.close();

		}

		@Test
		void testDebug50PercentBadWindow() throws IOException {
			var control = EasyMock.createControl();

			// 1 and 9 set to 0
			MockFileResolver resolver = dummyInput();

			VriStart app = new VriStart();

			app.init(resolver, controlMap);

			Map<String, Float> minDq = new HashMap<>();
			Map<String, Float> maxDq = new HashMap<>();

			minDq.put("A", 10f);
			minDq.put("B", 15f);

			maxDq.put("A", 20f);
			maxDq.put("B", 25f);

			UnivariateFunction func = control.createMock(UnivariateFunction.class);
			EasyMock.expect(func.value(10d)).andReturn(1d);
			EasyMock.expect(func.value(-10d)).andReturn(1d);

			control.replay();

			app.debugModeExpandRootSearchWindow(Optional.of(50), minDq, maxDq, func);

			control.verify();

			// Limits expanded
			assertThat(minDq, hasEntry(is("A"), closeTo(8.75f)));
			assertThat(minDq, hasEntry(is("B"), closeTo(11.25f)));
			assertThat(maxDq, hasEntry(is("A"), closeTo(26.25f)));
			assertThat(maxDq, hasEntry(is("B"), closeTo(33.75f)));

			app.close();

		}
>>>>>>> 98e70d51
	}

	/**
	 * Matches a species entry with the given genus and a single species entry of 100%
	 *
	 * @param genus
	 * @param species
	 * @param percent
	 * @return
	 */
	@SuppressWarnings("unchecked")
	static Matcher<Map<? extends String, ? extends VriSpecies>> hasSpecies(
			Matcher<String> genus, Matcher<String> species, Matcher<Float> percent,
			Matcher<? super VriSpecies> additional
	) {
		return hasEntry(
				genus, //
				both(hasProperty("genus", genus)).and(hasProperty("percentGenus", percent))
						.and(
								hasProperty(
										"sp64DistributionSet",
										hasProperty(
												"sp64DistributionMap",
												allOf(
														aMapWithSize(1),
														hasEntry(
																is(1),
																allOf(
																		hasProperty("genusAlias", species),
																		hasProperty("percentage", is(100f))
																)
														)
												)
										)
								)
						).and((Matcher<? super Object>) additional)
		);
	}

	@SuppressWarnings("unchecked")
	static Matcher<Map<? extends String, ? extends VriSite>>
			hasSite(Matcher<String> genus, Matcher<String> species, Matcher<? super VriSite> additional) {
		return hasEntry(
				genus, //
				both(hasProperty("siteGenus", genus)) //
						.and(hasProperty("siteSpecies", species)) //
						.and((Matcher<? super Object>) additional)
		);
	}
}<|MERGE_RESOLUTION|>--- conflicted
+++ resolved
@@ -1,16 +1,37 @@
 package ca.bc.gov.nrs.vdyp.vri;
 
-import static ca.bc.gov.nrs.vdyp.test.TestUtils.*;
-import static ca.bc.gov.nrs.vdyp.test.VdypMatchers.*;
+import static ca.bc.gov.nrs.vdyp.test.TestUtils.assertHasPrimaryLayer;
+import static ca.bc.gov.nrs.vdyp.test.TestUtils.assertHasVeteranLayer;
+import static ca.bc.gov.nrs.vdyp.test.TestUtils.assertOnlyPrimaryLayer;
 import static ca.bc.gov.nrs.vdyp.test.VdypMatchers.closeTo;
+import static ca.bc.gov.nrs.vdyp.test.VdypMatchers.coe;
+import static ca.bc.gov.nrs.vdyp.test.VdypMatchers.isBec;
+import static ca.bc.gov.nrs.vdyp.test.VdypMatchers.isPolyId;
+import static ca.bc.gov.nrs.vdyp.test.VdypMatchers.notPresent;
+import static ca.bc.gov.nrs.vdyp.test.VdypMatchers.present;
+import static ca.bc.gov.nrs.vdyp.test.VdypMatchers.utilization;
+import static ca.bc.gov.nrs.vdyp.test.VdypMatchers.utilizationAllAndBiggest;
+import static ca.bc.gov.nrs.vdyp.test.VdypMatchers.utilizationHeight;
 import static org.hamcrest.MatcherAssert.assertThat;
-import static org.hamcrest.Matchers.*;
-import static org.junit.jupiter.api.Assertions.*;
+import static org.hamcrest.Matchers.aMapWithSize;
+import static org.hamcrest.Matchers.allOf;
+import static org.hamcrest.Matchers.anything;
+import static org.hamcrest.Matchers.blankString;
+import static org.hamcrest.Matchers.both;
+import static org.hamcrest.Matchers.endsWith;
+import static org.hamcrest.Matchers.equalTo;
+import static org.hamcrest.Matchers.hasEntry;
+import static org.hamcrest.Matchers.hasKey;
+import static org.hamcrest.Matchers.hasProperty;
+import static org.hamcrest.Matchers.is;
+import static org.hamcrest.Matchers.notNullValue;
+import static org.junit.jupiter.api.Assertions.assertDoesNotThrow;
+import static org.junit.jupiter.api.Assertions.assertThrows;
+import static org.junit.jupiter.api.Assertions.assertTrue;
 
 import java.io.ByteArrayOutputStream;
 import java.io.IOException;
 import java.io.OutputStream;
-import java.text.MessageFormat;
 import java.util.Collection;
 import java.util.HashMap;
 import java.util.List;
@@ -33,13 +54,13 @@
 import org.junit.jupiter.params.provider.ValueSource;
 
 import ca.bc.gov.nrs.vdyp.application.ApplicationTestUtils;
+import ca.bc.gov.nrs.vdyp.application.ProcessingException;
+import ca.bc.gov.nrs.vdyp.application.StandProcessingException;
 import ca.bc.gov.nrs.vdyp.application.VdypApplicationIdentifier;
 import ca.bc.gov.nrs.vdyp.application.VdypStartApplication;
 import ca.bc.gov.nrs.vdyp.common.ControlKey;
 import ca.bc.gov.nrs.vdyp.common.Utils;
 import ca.bc.gov.nrs.vdyp.common_calculators.enumerations.SiteIndexEquation;
-import ca.bc.gov.nrs.vdyp.exceptions.FatalProcessingException;
-import ca.bc.gov.nrs.vdyp.exceptions.ProcessingException;
 import ca.bc.gov.nrs.vdyp.io.parse.coe.BasalAreaYieldParser;
 import ca.bc.gov.nrs.vdyp.io.parse.coe.BaseAreaCoefficientParser;
 import ca.bc.gov.nrs.vdyp.io.parse.coe.HLNonprimaryCoefficientParser;
@@ -64,7 +85,6 @@
 import ca.bc.gov.nrs.vdyp.model.PolygonMode;
 import ca.bc.gov.nrs.vdyp.model.Region;
 import ca.bc.gov.nrs.vdyp.model.VdypLayer;
-import ca.bc.gov.nrs.vdyp.model.VdypPolygon;
 import ca.bc.gov.nrs.vdyp.model.VdypSpecies;
 import ca.bc.gov.nrs.vdyp.test.MockFileResolver;
 import ca.bc.gov.nrs.vdyp.test.TestUtils;
@@ -104,7 +124,7 @@
 	@Nested
 	class EstimateBaseAreaYield {
 		@Test
-		void testCompute() throws ProcessingException {
+		void testCompute() throws StandProcessingException {
 			Map<String, Object> controlMap = VriTestUtils.loadControlMap();
 			VriStart app = new VriStart();
 			ApplicationTestUtils.setControlMap(app, controlMap);
@@ -150,7 +170,7 @@
 		}
 
 		@Test
-		void testGetCoefficients() {
+		void testGetCoefficients() throws StandProcessingException {
 			Map<String, Object> controlMap = VriTestUtils.loadControlMap();
 			VriStart app = new VriStart();
 			ApplicationTestUtils.setControlMap(app, controlMap);
@@ -528,7 +548,7 @@
 		@Nested
 		class ErrorFunction {
 			@Test
-			void testCompute() {
+			void testCompute() throws StandProcessingException {
 
 				controlMap = VriTestUtils.loadControlMap();
 				VriStart app = new VriStart();
@@ -585,7 +605,7 @@
 			}
 
 			@Test
-			void testComputeGraph() {
+			void testComputeGraph() throws StandProcessingException {
 
 				controlMap = VriTestUtils.loadControlMap();
 				VriStart app = new VriStart();
@@ -637,7 +657,7 @@
 			}
 
 			@Test
-			void testComputeXClamppedHigh() {
+			void testComputeXClamppedHigh() throws StandProcessingException {
 
 				controlMap = VriTestUtils.loadControlMap();
 				VriStart app = new VriStart();
@@ -694,7 +714,7 @@
 			}
 
 			@Test
-			void testComputeXClamppedLow() {
+			void testComputeXClamppedLow() throws StandProcessingException {
 
 				controlMap = VriTestUtils.loadControlMap();
 				VriStart app = new VriStart();
@@ -751,7 +771,7 @@
 			}
 
 			@Test
-			void testComputeInitial() {
+			void testComputeInitial() throws StandProcessingException {
 
 				controlMap = VriTestUtils.loadControlMap();
 				VriStart app = new VriStart();
@@ -812,7 +832,7 @@
 		@Nested
 		class ExpandIntervalOfRootFinder {
 			@Test
-			void testNoChange() {
+			void testNoChange() throws StandProcessingException, IOException {
 
 				UnivariateFunction errorFunc = x -> x;
 
@@ -829,7 +849,7 @@
 			}
 
 			@Test
-			void testSimpleChange() {
+			void testSimpleChange() throws StandProcessingException, IOException {
 
 				UnivariateFunction errorFunc = x -> x;
 
@@ -851,7 +871,7 @@
 
 			@ParameterizedTest
 			@CsvSource({ "1, 1", "-1, 1", "1, -1", "-1, -1" })
-			void testDifficultChange(float a, float b) {
+			void testDifficultChange(float a, float b) throws StandProcessingException, IOException {
 
 				UnivariateFunction errorFunc = x -> a * (Math.exp(b * x) - 0.000001);
 
@@ -873,7 +893,7 @@
 
 			@ParameterizedTest
 			@ValueSource(floats = { 1, -1, 20, -20 })
-			void testTwoRoots(float a) {
+			void testTwoRoots(float a) throws StandProcessingException, IOException {
 
 				UnivariateFunction errorFunc = x -> a * (x * x - 0.5);
 
@@ -895,7 +915,7 @@
 
 			@ParameterizedTest
 			@CsvSource({ "1, 1", "-1, 1", "1, -1", "-1, -1" })
-			void testImpossible(float a, float b) {
+			void testImpossible(float a, float b) throws StandProcessingException, IOException {
 
 				UnivariateFunction errorFunc = x -> a * (Math.exp(b * x) + 1);
 
@@ -915,7 +935,7 @@
 		class FindRootOfErrorFunction {
 
 			@Test
-			void testSuccess() throws ProcessingException {
+			void testSuccess() throws StandProcessingException {
 				controlMap = VriTestUtils.loadControlMap();
 				VriStart app = new VriStart();
 				ApplicationTestUtils.setControlMap(app, controlMap);
@@ -1040,7 +1060,7 @@
 				app.setDebugModes(TestUtils.debugSettingsSingle(1, 2));
 
 				assertThrows(
-						FatalProcessingException.class,
+						StandProcessingException.class,
 						() -> app.findRootForQuadMeanDiameterFractionalError(
 								x1, x2, resultPerSpecies, initialDqs, baseAreas, minDq, maxDq, tph
 						)
@@ -1048,7 +1068,7 @@
 			}
 
 			@Test
-			void testNoIntervalGuess() throws ProcessingException {
+			void testNoIntervalGuess() throws StandProcessingException {
 				controlMap = VriTestUtils.loadControlMap();
 
 				VriStart app = new VriStart() {
@@ -1191,7 +1211,7 @@
 				app.setDebugModes(TestUtils.debugSettingsSingle(1, 2));
 
 				assertThrows(
-						FatalProcessingException.class,
+						StandProcessingException.class,
 						() -> app.findRootForQuadMeanDiameterFractionalError(
 								x1, x2, resultPerSpecies, initialDqs, baseAreas, minDq, maxDq, tph
 						)
@@ -1199,7 +1219,7 @@
 			}
 
 			@Test
-			void testTooManyEvaluationsGuess() throws ProcessingException {
+			void testTooManyEvaluationsGuess() throws StandProcessingException {
 				controlMap = VriTestUtils.loadControlMap();
 
 				float expectedX = 0.172142f;
@@ -1333,7 +1353,7 @@
 				app.setDebugModes(TestUtils.debugSettingsSingle(1, 0));
 
 				assertThrows(
-						FatalProcessingException.class,
+						StandProcessingException.class,
 						() -> app.findRootForQuadMeanDiameterFractionalError(
 								x1, x2, resultPerSpecies, initialDqs, baseAreas, minDq, maxDq, tph
 						)
@@ -1515,7 +1535,7 @@
 		@Nested
 		class ApplyResults {
 			@Test
-			void testApply() {
+			void testApply() throws ProcessingException {
 
 				controlMap = VriTestUtils.loadControlMap();
 				VriStart app = new VriStart();
@@ -1917,7 +1937,7 @@
 		}
 
 		@Test
-		void testFatalExceptionProcessingPrimaryLayer() throws Exception {
+		void testStandExceptionProcessingPrimaryLayer() throws Exception {
 
 			TestUtils.populateControlMapBecReal(controlMap);
 
@@ -1949,13 +1969,13 @@
 
 			EasyMock.expect(app.checkPolygon(poly)).andReturn(mode).once();
 			app.processPrimaryLayer(EasyMock.same(poly), EasyMock.anyObject(VdypLayer.Builder.class));
-			EasyMock.expectLastCall().andThrow(new FatalProcessingException("Test Exception")).once();
+			EasyMock.expectLastCall().andThrow(new StandProcessingException("Test Exception")).once();
 
 			control.replay();
 
 			app.init(resolver, controlMap);
 
-			assertThrows(FatalProcessingException.class, () -> app.processPolygon(0, poly));
+			assertThrows(StandProcessingException.class, () -> app.processPolygon(0, poly));
 
 			app.close();
 
@@ -2426,152 +2446,6 @@
 			app.close();
 		}
 
-		@Test
-		void testProcessVeteranBadTphTotal() throws Exception {
-
-			controlMap = TestUtils.loadControlMap();
-
-			VriStart app = new VriStart();
-
-			MockFileResolver resolver = dummyInput();
-
-			var poly = VriPolygon.build(pb -> {
-				pb.polygonIdentifier("TestPoly", 2024);
-				pb.biogeoclimaticZone(Utils.getBec("IDF", controlMap));
-				pb.yieldFactor(1.0f);
-				pb.forestInventoryZone("");
-				pb.percentAvailable(85);
-				pb.addLayer(lb -> {
-					lb.layerType(LayerType.PRIMARY);
-					lb.crownClosure(40.2f);
-					lb.utilization(7.5f);
-					lb.baseArea(47.0588226f);
-					lb.treesPerHectare(764.705872f);
-					lb.utilization(7.5f);
-
-					lb.inventoryTypeGroup(14);
-					lb.empiricalRelationshipParameterIndex(33);
-
-					lb.primaryGenus("C");
-					// 1 3
-					lb.addSpecies(sb -> {
-						sb.genus("B", controlMap);
-						sb.percentGenus(10);
-						sb.addSp64Distribution("BL", 100);
-						sb.addSite(ib -> {
-							ib.siteSpecies("BL");
-							ib.siteCurveNumber(8);
-						});
-					});
-
-					// 2 4 (Primary)
-					lb.addSpecies(sb -> {
-						sb.genus("C", controlMap);
-						sb.percentGenus(50);
-						sb.addSp64Distribution("CW", 100);
-						sb.addSite(ib -> {
-							ib.siteCurveNumber(11);
-							ib.ageTotal(100);
-							ib.height(20f);
-							ib.siteIndex(12f);
-							ib.yearsToBreastHeight(10.9f);
-							ib.breastHeightAge(89.1f);
-							ib.ageTotal(100f);
-							ib.siteSpecies("CW");
-						});
-					});
-
-					// 3 8
-					lb.addSpecies(sb -> {
-						sb.genus("H", controlMap);
-						sb.percentGenus(40);
-						sb.addSp64Distribution("HW", 100);
-						sb.addSite(ib -> {
-							ib.siteCurveNumber(37);
-							ib.height(25f);
-							ib.siteIndex(12.6f);
-							ib.yearsToBreastHeight(9.7f);
-							ib.breastHeightAge(90.3f);
-							ib.ageTotal(100f);
-							ib.siteSpecies("HW");
-						});
-					});
-
-				});
-				pb.addLayer(lb -> {
-					lb.layerType(LayerType.VETERAN);
-					lb.crownClosure(50.8f);
-					lb.utilization(7.5f);
-					lb.baseArea(20f);
-					lb.treesPerHectare(123f);
-					lb.utilization(7.5f);
-
-					lb.inventoryTypeGroup(14);
-					// lb.empiricalRelationshipParameterIndex(33);
-
-					lb.primaryGenus("H"); // 3
-					// 1 3
-					lb.addSpecies(sb -> {
-						sb.genus("B", controlMap);
-						sb.percentGenus(20);
-						sb.addSp64Distribution("BL", 100);
-						sb.addSite(ib -> {
-							ib.siteSpecies("BL");
-							ib.siteCurveNumber(8);
-						});
-					});
-
-					// 2 4
-					lb.addSpecies(sb -> {
-						sb.genus("C", controlMap);
-						sb.percentGenus(30);
-						sb.addSp64Distribution("CW", 100);
-						sb.addSite(ib -> {
-							ib.siteCurveNumber(11);
-							ib.ageTotal(100);
-							ib.height(30f);
-							ib.siteIndex(14.3f);
-							ib.yearsToBreastHeight(10.9f);
-							ib.breastHeightAge(189.1f);
-							ib.ageTotal(200f);
-							ib.siteSpecies("CW");
-						});
-					});
-
-					// 3 8 (Primary)
-					lb.addSpecies(sb -> {
-						sb.genus("H", controlMap);
-						sb.percentGenus(50);
-						sb.addSp64Distribution("HW", 100);
-						sb.addSite(ib -> {
-							ib.siteCurveNumber(37);
-							ib.height(34f);
-							ib.siteIndex(14.6f);
-							ib.yearsToBreastHeight(9.7f);
-							ib.breastHeightAge(190.3f);
-							ib.ageTotal(200f);
-							ib.siteSpecies("HW");
-						});
-					});
-
-				});
-			});
-			// doesn't need to be a completely accurate mock for this test
-			var result = VdypPolygon.build(pb -> {
-				pb.adapt(poly, x -> x.get());
-				pb.adaptLayers(poly, (l, lb) -> {
-
-				});
-			});
-			app.init(resolver, controlMap);
-
-			// inputTph set to something utterly wrong should cause an error
-			var ex = assertThrows(FatalProcessingException.class, () -> app.postProcessPolygon(poly, 10000f, result));
-			assertThat(ex, hasProperty("message", containsString("10,000 trees/ha")));
-
-			app.close();
-		}
-
 	}
 
 	<T> void mockInputStreamFactory(
@@ -2600,141 +2474,39 @@
 		return stream;
 	}
 
-	@Nested
-	class SiteCurveNumber {
-		@Test
-		void testFindSiteCurveNumber() throws Exception {
-			var control = EasyMock.createControl();
-
-			VriStart app = new VriStart();
-
-			MockFileResolver resolver = dummyInput();
-
-			TestUtils.populateControlMapGenusReal(controlMap);
-			TestUtils.populateControlMapFromResource(controlMap, new SiteCurveParser(), "SIEQN.PRM");
-
-			control.replay();
-
-			app.init(resolver, controlMap);
-
-			assertThat(app.findSiteCurveNumber(Region.COASTAL, "MB"), is(SiteIndexEquation.getByIndex(10)));
-			assertThat(app.findSiteCurveNumber(Region.INTERIOR, "MB"), is(SiteIndexEquation.getByIndex(10)));
-
-			assertThat(app.findSiteCurveNumber(Region.COASTAL, "B"), is(SiteIndexEquation.getByIndex(12)));
-			assertThat(app.findSiteCurveNumber(Region.INTERIOR, "B"), is(SiteIndexEquation.getByIndex(42)));
-
-			assertThat(app.findSiteCurveNumber(Region.COASTAL, "ZZZ", "B"), is(SiteIndexEquation.getByIndex(12)));
-			assertThat(app.findSiteCurveNumber(Region.INTERIOR, "ZZZ", "B"), is(SiteIndexEquation.getByIndex(42)));
-
-			assertThat(app.findSiteCurveNumber(Region.COASTAL, "YYY", "B"), is(SiteIndexEquation.getByIndex(42)));
-			assertThat(app.findSiteCurveNumber(Region.INTERIOR, "YYY", "B"), is(SiteIndexEquation.getByIndex(06)));
-
-			assertThrows(FatalProcessingException.class, () -> app.findSiteCurveNumber(Region.COASTAL, "ZZZ"));
-			assertThrows(FatalProcessingException.class, () -> app.findSiteCurveNumber(Region.INTERIOR, "ZZZ"));
-
-			app.close();
-
-			control.verify();
-		}
-
-		@Test
-		void testGetSiteCurveNumberByFinding() throws Exception {
-			var control = EasyMock.createControl();
-
-			VriStart app = new VriStart();
-
-			MockFileResolver resolver = dummyInput();
-
-			TestUtils.populateControlMapGenusReal(controlMap);
-			TestUtils.populateControlMapBecReal(controlMap);
-			TestUtils.populateControlMapFromResource(controlMap, new SiteCurveParser(), "SIEQN.PRM");
-			var bec = Utils.getBec("CDF", controlMap);
-
-			control.replay();
-
-			app.init(resolver, controlMap);
-
-			var site = VriSite.build(builder -> {
-				builder.polygonIdentifier("Test", 2025);
-				builder.layerType(LayerType.PRIMARY);
-				builder.siteSpecies("PL");
-				builder.siteGenus("PL");
-			});
-
-			var result = app.getSiteCurveNumber(bec, site);
-
-			assertThat(result, is(SiteIndexEquation.SI_BL_KURUCZ82));
-
-			app.close();
-
-			control.verify();
-		}
-
-		@Test
-		void testGetSiteCurveNumberDirectly() throws Exception {
-			var control = EasyMock.createControl();
-
-			VriStart app = new VriStart();
-
-			MockFileResolver resolver = dummyInput();
-
-			TestUtils.populateControlMapGenusReal(controlMap);
-			TestUtils.populateControlMapBecReal(controlMap);
-			TestUtils.populateControlMapFromResource(controlMap, new SiteCurveParser(), "SIEQN.PRM");
-			var bec = Utils.getBec("CDF", controlMap);
-
-			control.replay();
-
-			app.init(resolver, controlMap);
-
-			var site = VriSite.build(builder -> {
-				builder.polygonIdentifier("Test", 2025);
-				builder.layerType(LayerType.PRIMARY);
-				builder.siteSpecies("PL");
-				builder.siteGenus("PL");
-				builder.siteCurveNumber(58);
-			});
-
-			var result = app.getSiteCurveNumber(bec, site);
-
-			assertThat(result, is(SiteIndexEquation.SI_SS_NIGHGI));
-
-			app.close();
-
-			control.verify();
-		}
-
-		@Test
-		void testGetSiteCurveNumberFail() throws Exception {
-			var control = EasyMock.createControl();
-
-			VriStart app = new VriStart();
-
-			MockFileResolver resolver = dummyInput();
-
-			TestUtils.populateControlMapGenusReal(controlMap);
-			TestUtils.populateControlMapBecReal(controlMap);
-			TestUtils.populateControlMapFromResource(controlMap, new SiteCurveParser(), "SIEQN.PRM");
-			var bec = Utils.getBec("CDF", controlMap);
-
-			control.replay();
-
-			app.init(resolver, controlMap);
-
-			var site = VriSite.build(builder -> {
-				builder.polygonIdentifier("Test", 2025);
-				builder.layerType(LayerType.PRIMARY);
-				builder.siteSpecies("X");
-				builder.siteGenus("X");
-			});
-
-			var ex = assertThrows(FatalProcessingException.class, () -> app.getSiteCurveNumber(bec, site));
-			assertThat(ex, hasProperty("message", containsString("Could not find Site Curve Number")));
-
-			app.close();
-
-			control.verify();
-		}
+	@Test
+	void testFindSiteCurveNumber() throws Exception {
+		var control = EasyMock.createControl();
+
+		VriStart app = new VriStart();
+
+		MockFileResolver resolver = dummyInput();
+
+		TestUtils.populateControlMapGenusReal(controlMap);
+		TestUtils.populateControlMapFromResource(controlMap, new SiteCurveParser(), "SIEQN.PRM");
+
+		control.replay();
+
+		app.init(resolver, controlMap);
+
+		assertThat(app.findSiteCurveNumber(Region.COASTAL, "MB"), is(SiteIndexEquation.getByIndex(10)));
+		assertThat(app.findSiteCurveNumber(Region.INTERIOR, "MB"), is(SiteIndexEquation.getByIndex(10)));
+
+		assertThat(app.findSiteCurveNumber(Region.COASTAL, "B"), is(SiteIndexEquation.getByIndex(12)));
+		assertThat(app.findSiteCurveNumber(Region.INTERIOR, "B"), is(SiteIndexEquation.getByIndex(42)));
+
+		assertThat(app.findSiteCurveNumber(Region.COASTAL, "ZZZ", "B"), is(SiteIndexEquation.getByIndex(12)));
+		assertThat(app.findSiteCurveNumber(Region.INTERIOR, "ZZZ", "B"), is(SiteIndexEquation.getByIndex(42)));
+
+		assertThat(app.findSiteCurveNumber(Region.COASTAL, "YYY", "B"), is(SiteIndexEquation.getByIndex(42)));
+		assertThat(app.findSiteCurveNumber(Region.INTERIOR, "YYY", "B"), is(SiteIndexEquation.getByIndex(06)));
+
+		assertThrows(StandProcessingException.class, () -> app.findSiteCurveNumber(Region.COASTAL, "ZZZ"));
+		assertThrows(StandProcessingException.class, () -> app.findSiteCurveNumber(Region.INTERIOR, "ZZZ"));
+
+		app.close();
+
+		control.verify();
 	}
 
 	@Nested
@@ -3319,7 +3091,7 @@
 
 			app.init(resolver, controlMap);
 
-			var ex = assertThrows(FatalProcessingException.class, () -> app.processYoung(poly));
+			var ex = assertThrows(StandProcessingException.class, () -> app.processYoung(poly));
 
 			assertThat(ex, hasProperty("message", is("Year for YOUNG stand should be at least 1900 but was 1899")));
 
@@ -4195,7 +3967,7 @@
 	class EstimateQuadMeanDiameterYield {
 
 		@Test
-		void testCompute() throws ProcessingException {
+		void testCompute() throws StandProcessingException {
 
 			controlMap = VriTestUtils.loadControlMap();
 			VriStart app = new VriStart();
@@ -4247,7 +4019,7 @@
 
 		@ParameterizedTest
 		@ValueSource(floats = { 0f, -1f, -Float.MIN_VALUE, -Float.MAX_VALUE, Float.NEGATIVE_INFINITY })
-		void testBreastHeightAgeLow(float breastHeightAge) {
+		void testBreastHeightAgeLow(float breastHeightAge) throws StandProcessingException {
 			controlMap = VriTestUtils.loadControlMap();
 			VriStart app = new VriStart();
 			ApplicationTestUtils.setControlMap(app, controlMap);
@@ -4292,60 +4064,16 @@
 			var bec = Utils.expectParsedControl(controlMap, ControlKey.BEC_DEF, BecLookup.class).get("IDF").get();
 
 			var ex = assertThrows(
-					FatalProcessingException.class,
+					StandProcessingException.class,
 					() -> app.estimateQuadMeanDiameterYield(7.6f, breastHeightAge, Optional.empty(), species, bec, 61)
 			);
 
-			assertThat(ex, hasProperty("message", endsWith(MessageFormat.format("{0,number}", breastHeightAge))));
+			assertThat(ex, hasProperty("message", endsWith(Float.toString(breastHeightAge))));
 
 		}
 
 	}
 
-<<<<<<< HEAD
-	@Test
-	void testModifyPrimaryLayerBuildLowDQ() throws IOException {
-		var control = EasyMock.createControl();
-
-		VriStart app = new VriStart();
-
-		MockFileResolver resolver = dummyInput();
-
-		TestUtils.populateControlMapGenusReal(controlMap);
-		TestUtils.populateControlMapBecReal(controlMap);
-		controlMap.put(
-				ControlKey.DEFAULT_EQ_NUM.name(),
-				new MatrixMap2Impl<Object, Object, Object>(List.of("D"), List.of("CDF"), (x, y) -> 42)
-		);
-		controlMap.put(
-				ControlKey.EQN_MODIFIERS.name(),
-				new MatrixMap2Impl<Object, Object, Object>(List.of(42), List.of(37), (x, y) -> 64)
-		);
-
-		var bec = Utils.getBec("CDF", controlMap);
-
-		control.replay();
-
-		app.init(resolver, controlMap);
-
-		var spec = VriSpecies.build(sBuilder -> {
-			sBuilder.polygonIdentifier("Test", 2025);
-			sBuilder.layerType(LayerType.PRIMARY);
-			sBuilder.genus("D", controlMap);
-			sBuilder.percentGenus(100f);
-		});
-
-		var builder = new ca.bc.gov.nrs.vdyp.vri.model.VriLayer.Builder();
-		builder.baseArea(2f);
-		builder.treesPerHectare(1_000_000);
-		app.modifyPrimaryLayerBuild(bec, builder, List.of(spec), 37);
-
-		app.close();
-
-		assertThat(builder.getBaseArea(), notPresent());
-		assertThat(builder.getTreesPerHectare(), notPresent());
-
-=======
 	@Nested
 	class DebugModeExpandRootSerchWindow {
 		@Test
@@ -4465,7 +4193,6 @@
 			app.close();
 
 		}
->>>>>>> 98e70d51
 	}
 
 	/**
