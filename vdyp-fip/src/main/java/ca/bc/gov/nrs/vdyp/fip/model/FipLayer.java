package ca.bc.gov.nrs.vdyp.fip.model;

import java.util.Collection;
import java.util.Optional;
import java.util.function.Consumer;

import ca.bc.gov.nrs.vdyp.common.Computed;
import ca.bc.gov.nrs.vdyp.model.BaseVdypLayer;
import ca.bc.gov.nrs.vdyp.model.LayerType;
import ca.bc.gov.nrs.vdyp.model.SingleSiteLayer;

public class FipLayer extends SingleSiteLayer<FipSpecies, FipSite> {

	private float crownClosure; // FIPL_1/CC_L1 or FIP:_V/CC_V1
<<<<<<< HEAD

	// TODO move to FipSite
=======
>>>>>>> 3c4bf6ba

	public FipLayer(
			String polygonIdentifier, LayerType layer, Optional<Integer> inventoryTypeGroup, float crownClosure
	) {
		super(polygonIdentifier, layer, inventoryTypeGroup);
		this.crownClosure = crownClosure;
	}

	public float getCrownClosure() {
		return crownClosure;
	}

	public void setCrownClosure(float crownClosure) {
		this.crownClosure = crownClosure;
	}

	@Computed
	public float getAgeTotalSafe() {
		return super.getAgeTotal().orElseThrow(() -> new IllegalStateException());
	}

	@Computed
	public float getHeightSafe() {
		return super.getHeight().orElseThrow(() -> new IllegalStateException());
	}

	@Computed
	public float getYearsToBreastHeightSafe() {
		return super.getYearsToBreastHeight().orElseThrow(() -> new IllegalStateException());
	}

	public Optional<String> getSiteSpecies() {
		return getSite().flatMap(FipSite::getSiteSpecies);
	}

	/**
	 * Accepts a configuration function that accepts a builder to configure.
	 *
	 * <pre>
	 * FipLayer myLayer = FipLayer.build(builder-&gt; {
			builder.polygonIdentifier(polygonId);
			builder.layerType(LayerType.VETERAN);
			builder.ageTotal(8f);
			builder.yearsToBreastHeight(7f);
			builder.height(6f);

			builder.siteIndex(5f);
			builder.crownClosure(0.9f);
			builder.siteGenus("B");
			builder.siteSpecies("B");
	 * })
	 * </pre>
	 *
	 * @param config The configuration function
	 * @return The object built by the configured builder.
	 * @throws IllegalStateException if any required properties have not been set by the configuration function.
	 */
	public static FipLayer build(Consumer<Builder> config) {
		var builder = new Builder();
		config.accept(builder);
		return builder.build();
	}

	public static FipLayer build(FipPolygon polygon, Consumer<Builder> config) {
		var layer = build(builder -> {
			builder.polygonIdentifier(polygon.getPolygonIdentifier());
			config.accept(builder);
		});
		polygon.getLayers().put(layer.getLayerType(), layer);
		return layer;
	}

	public static class Builder
			extends BaseVdypLayer.Builder<FipLayer, FipSpecies, FipSite, FipSpecies.Builder, FipSite.Builder> {
		protected Optional<Float> crownClosure = Optional.empty();

		public Builder crownClosure(float crownClosure) {
			this.crownClosure = Optional.of(crownClosure);
			return this;
		}

		@Override
		protected void check(Collection<String> errors) {
			super.check(errors);
			requirePresent(crownClosure, "crownClosure", errors);
		}

		@Override
		protected FipLayer doBuild() {
			/*
			 * public FipLayer( String polygonIdentifier, LayerType layer, Optional<Float> ageTotal, Optional<Float>
			 * height, Optional<Float> yearsToBreastHeight, Optional<Float> siteIndex, Optional<Integer>
			 * siteCurveNumber, Optional<Integer> inventoryTypeGroup, Optional<String> siteGenus, float crownClosure,
			 * String siteSpecies
			 */
			return (new FipLayer(
					polygonIdentifier.get(), //
<<<<<<< HEAD
					layer.get(), //
=======
					layerType.get(), //
>>>>>>> 3c4bf6ba
					inventoryTypeGroup, //
					crownClosure.get() //
			));
		}

		@Override
		protected FipSpecies buildSpecies(Consumer<FipSpecies.Builder> config) {
			return FipSpecies.build(builder -> {
				builder.polygonIdentifier(this.polygonIdentifier.get());
				config.accept(builder);
			});
		}

		@Override
		protected FipSite buildSite(Consumer<FipSite.Builder> config) {
			return FipSite.build(builder -> {
				builder.polygonIdentifier(polygonIdentifier.get());
<<<<<<< HEAD
				builder.layerType(layer.get());
=======
				builder.layerType(layerType.get());
>>>>>>> 3c4bf6ba
				config.accept(builder);
			});
		}

	}
}<|MERGE_RESOLUTION|>--- conflicted
+++ resolved
@@ -12,11 +12,6 @@
 public class FipLayer extends SingleSiteLayer<FipSpecies, FipSite> {
 
 	private float crownClosure; // FIPL_1/CC_L1 or FIP:_V/CC_V1
-<<<<<<< HEAD
-
-	// TODO move to FipSite
-=======
->>>>>>> 3c4bf6ba
 
 	public FipLayer(
 			String polygonIdentifier, LayerType layer, Optional<Integer> inventoryTypeGroup, float crownClosure
@@ -114,11 +109,7 @@
 			 */
 			return (new FipLayer(
 					polygonIdentifier.get(), //
-<<<<<<< HEAD
-					layer.get(), //
-=======
 					layerType.get(), //
->>>>>>> 3c4bf6ba
 					inventoryTypeGroup, //
 					crownClosure.get() //
 			));
@@ -136,11 +127,7 @@
 		protected FipSite buildSite(Consumer<FipSite.Builder> config) {
 			return FipSite.build(builder -> {
 				builder.polygonIdentifier(polygonIdentifier.get());
-<<<<<<< HEAD
-				builder.layerType(layer.get());
-=======
 				builder.layerType(layerType.get());
->>>>>>> 3c4bf6ba
 				config.accept(builder);
 			});
 		}
