--- conflicted
+++ resolved
@@ -9,16 +9,8 @@
 
 public class FipPolygon extends BaseVdypPolygon<FipLayer, Optional<Float>> {
 
-<<<<<<< HEAD
-	Optional<String> nonproductiveDescription; // FIP_P3/NPDESC
-	float yieldFactor; // FIP_P4/YLDFACT
-=======
-	private String forestInventoryZone; // FIP_P/FIZ
-	private String biogeoclimaticZone; // FIP_P/BEC
-	private Optional<FipMode> modeFip; // FIP_P2/MODE / MODEfip
 	private Optional<String> nonproductiveDescription; // FIP_P3/NPDESC
 	private float yieldFactor; // FIP_P4/YLDFACT
->>>>>>> 2098e30c
 
 	public FipPolygon(
 			String polygonIdentifier, String fiz, String becIdentifier, Optional<Float> percentAvailable,
