--- conflicted
+++ resolved
@@ -62,11 +62,7 @@
 						builder.forestInventoryZone(fizId);
 						builder.biogeoclimaticZone(becId);
 						builder.percentAvailable(percentForestLand);
-<<<<<<< HEAD
-						builder.modeFip(fipMode.flatMap(PolygonMode::getByCode));
-=======
 						builder.mode(fipMode.flatMap(PolygonMode::getByCode));
->>>>>>> 3c4bf6ba
 						builder.nonproductiveDescription(nonproductiveDesc);
 						builder.yieldFactor(yieldFactor.orElse(1.0f));
 					});
