--- conflicted
+++ resolved
@@ -5,13 +5,13 @@
 import static ca.bc.gov.nrs.vdyp.math.FloatMath.exp;
 import static ca.bc.gov.nrs.vdyp.math.FloatMath.log;
 import static ca.bc.gov.nrs.vdyp.math.FloatMath.pow;
-<<<<<<< HEAD
-=======
 import static ca.bc.gov.nrs.vdyp.math.FloatMath.sqrt;
->>>>>>> be7a30f7
 import static java.lang.Math.max;
 import static java.lang.Math.min;
 
+import java.beans.IntrospectionException;
+import java.beans.Introspector;
+import java.beans.PropertyDescriptor;
 import java.io.IOException;
 import java.lang.reflect.InvocationTargetException;
 import java.util.Arrays;
@@ -28,6 +28,7 @@
 import java.util.Optional;
 import java.util.function.Consumer;
 import java.util.function.Function;
+import java.util.function.Predicate;
 import java.util.function.ToDoubleFunction;
 import java.util.stream.Collectors;
 import java.util.stream.Stream;
@@ -50,12 +51,7 @@
 import ca.bc.gov.nrs.vdyp.application.VdypApplicationIdentifier;
 import ca.bc.gov.nrs.vdyp.application.VdypStartApplication;
 import ca.bc.gov.nrs.vdyp.common.ControlKey;
-<<<<<<< HEAD
-=======
-import ca.bc.gov.nrs.vdyp.common.EstimationMethods;
 import ca.bc.gov.nrs.vdyp.common.IndexedFloatBinaryOperator;
-import ca.bc.gov.nrs.vdyp.common.ReconcilationMethods;
->>>>>>> be7a30f7
 import ca.bc.gov.nrs.vdyp.common.Utils;
 import ca.bc.gov.nrs.vdyp.common.ValueOrMarker;
 import ca.bc.gov.nrs.vdyp.common_calculators.BaseAreaTreeDensityDiameter;
@@ -65,33 +61,21 @@
 import ca.bc.gov.nrs.vdyp.fip.model.FipSite;
 import ca.bc.gov.nrs.vdyp.fip.model.FipSpecies;
 import ca.bc.gov.nrs.vdyp.io.parse.coe.BecDefinitionParser;
-<<<<<<< HEAD
-=======
 import ca.bc.gov.nrs.vdyp.io.parse.coe.GenusDefinitionParser;
->>>>>>> be7a30f7
+import ca.bc.gov.nrs.vdyp.io.parse.coe.ModifierParser;
 import ca.bc.gov.nrs.vdyp.io.parse.common.ResourceParseException;
 import ca.bc.gov.nrs.vdyp.io.parse.control.BaseControlParser;
 import ca.bc.gov.nrs.vdyp.io.parse.streaming.StreamingParser;
-import ca.bc.gov.nrs.vdyp.model.BaseVdypLayer;
-import ca.bc.gov.nrs.vdyp.model.BaseVdypPolygon;
-import ca.bc.gov.nrs.vdyp.model.BaseVdypSite;
 import ca.bc.gov.nrs.vdyp.model.BaseVdypSpecies;
 import ca.bc.gov.nrs.vdyp.model.BecDefinition;
 import ca.bc.gov.nrs.vdyp.model.Coefficients;
-<<<<<<< HEAD
 import ca.bc.gov.nrs.vdyp.model.CompatibilityVariableMode;
 import ca.bc.gov.nrs.vdyp.model.PolygonMode;
 import ca.bc.gov.nrs.vdyp.model.LayerType;
 import ca.bc.gov.nrs.vdyp.model.MatrixMap;
 import ca.bc.gov.nrs.vdyp.model.MatrixMap2;
-=======
-import ca.bc.gov.nrs.vdyp.model.LayerType;
-import ca.bc.gov.nrs.vdyp.model.MatrixMap;
-import ca.bc.gov.nrs.vdyp.model.MatrixMap2;
 import ca.bc.gov.nrs.vdyp.model.MatrixMap3;
 import ca.bc.gov.nrs.vdyp.model.NonprimaryHLCoefficients;
-import ca.bc.gov.nrs.vdyp.model.PolygonMode;
->>>>>>> be7a30f7
 import ca.bc.gov.nrs.vdyp.model.Region;
 import ca.bc.gov.nrs.vdyp.model.StockingClassFactor;
 import ca.bc.gov.nrs.vdyp.model.UtilizationClass;
@@ -107,13 +91,6 @@
 			.compareUsing(FipSpecies::getPercentGenus).reversed();
 
 	public static final Logger log = LoggerFactory.getLogger(FipStart.class);
-<<<<<<< HEAD
-=======
-
-	public static final int UTIL_ALL = UtilizationClass.ALL.index;
-	public static final int UTIL_LARGEST = UtilizationClass.OVER225.index;
-	public static final int UTIL_SMALL = UtilizationClass.SMALL.index;
->>>>>>> be7a30f7
 
 	public static final float TOLERANCE = 2.0e-3f;
 
@@ -607,221 +584,6 @@
 		}
 	}
 
-<<<<<<< HEAD
-	// EMP090
-	private float estimateWholeStemVolumePerTree(int volumeGroup, float loreyHeight, float quadMeanDiameter) {
-		var coeMap = Utils.<Map<Integer, Coefficients>>expectParsedControl(
-				controlMap, ControlKey.TOTAL_STAND_WHOLE_STEM_VOL, Map.class
-		);
-		var coe = coeMap.get(volumeGroup).reindex(0);
-
-		var logMeanVolume = coe.getCoe(UTIL_ALL) + //
-				coe.getCoe(1) * log(quadMeanDiameter) + //
-				coe.getCoe(2) * log(loreyHeight) + //
-				coe.getCoe(3) * quadMeanDiameter + //
-				coe.getCoe(4) / quadMeanDiameter + //
-				coe.getCoe(5) * loreyHeight + //
-				coe.getCoe(6) * quadMeanDiameter * quadMeanDiameter + //
-				coe.getCoe(7) * loreyHeight * quadMeanDiameter //
-				+ coe.getCoe(8) * loreyHeight / quadMeanDiameter;
-
-		return exp(logMeanVolume);
-=======
-	// EMP060
-	/**
-	 * Estimate DQ for a species (primary or not). Using eqn in jf125.doc.
-	 *
-	 * Enforces mins and maxes from EMP061.
-	 *
-	 * @param spec                  Species of insterest
-	 * @param allSpecies            Collection of all species on the layer
-	 * @param region                BEC Region of the stand
-	 * @param standQuadMeanDiameter Quadratic mean diameter of the stand
-	 * @param standBaseArea         Base area of the stand
-	 * @param standTreesPerHectare  Density opf the stand
-	 * @param standLoreyHeight      Lorey height of the stand
-	 * @return Quadratic mean diameter of the species of interest
-	 * @throws ProcessingException
-	 */
-	float estimateQuadMeanDiameterForSpecies(
-			VdypSpecies spec, // ISP, HLsp, DQsp
-			Map<String, VdypSpecies> allSpecies, // FR
-			Region region, // INDEX_IC
-			float standQuadMeanDiameter, // DQ_TOT
-			float standBaseArea, // BA_TOT
-			float standTreesPerHectare, // TPH_TOT
-			float standLoreyHeight // HL_TOT
-	) throws ProcessingException {
-		String species = spec.getGenus();
-
-		float c = 0.00441786467f;
-
-		float minQuadMeanDiameter = min(7.6f, standQuadMeanDiameter);
-
-		// Quick solution
-		if (spec.getFractionGenus() >= 1f || standQuadMeanDiameter < minQuadMeanDiameter) {
-			return standQuadMeanDiameter;
-		}
-
-		var coeMap = Utils
-				.<Map<String, Coefficients>>expectParsedControl(controlMap, ControlKey.BY_SPECIES_DQ, Map.class);
-		var specAliases = GenusDefinitionParser.getSpeciesAliases(controlMap);
-
-		// TODO we can probably remove these as they seem to only be used for debugging
-		// in VDYP7
-		Map<String, Float> adjust = new HashMap<>(coeMap.size());
-		Map<String, Float> mult = new HashMap<>(coeMap.size());
-
-		var specIt = specAliases.iterator();
-
-		var spec1 = specIt.next();
-
-		float a2 = coeMap.get(spec1).getCoe(2);
-
-		float fractionOther = 1f - spec.getFractionGenus(); // FR_REST
-
-		mult.put(spec1, 1f);
-		float a0 = coeMap.get(spec1).getCoe(0);
-		float a1 = coeMap.get(spec1).getCoe(1);
-
-		while (specIt.hasNext()) {
-			var specIAlias = specIt.next();
-			var specI = allSpecies.get(specIAlias);
-			if (specIAlias.equals(spec.getGenus())) {
-				float multI = 1f;
-				mult.put(specIAlias, multI);
-				a0 += multI * coeMap.get(specIAlias).getCoe(0);
-				a1 += multI * coeMap.get(specIAlias).getCoe(1);
-			} else {
-				if (specI != null && specI.getFractionGenus() > 0f) {
-					float multI = -specI.getFractionGenus() / fractionOther;
-					mult.put(specIAlias, multI);
-					a0 += multI * coeMap.get(specIAlias).getCoe(0);
-					a1 -= multI * coeMap.get(specIAlias).getCoe(1);
-				}
-			}
-		}
-
-		float loreyHeightSpec = spec.getLoreyHeightByUtilization().getCoe(UTIL_ALL);
-		float loreyHeight1 = max(4f, loreyHeightSpec);
-		float loreyHeight2 = (standLoreyHeight - loreyHeightSpec * spec.getFractionGenus()) / fractionOther;
-		float loreyHeightRatio = clamp( (loreyHeight1 - 3f) / (loreyHeight2 - 3f), 0.05f, 20f);
-
-		float r = exp(
-				a0 + a1 * log(loreyHeightRatio) + a2 * log(standQuadMeanDiameter) + adjust.getOrDefault(species, 0f)
-		);
-
-		float baseArea1 = spec.getFractionGenus() * standBaseArea;
-		float baseArea2 = standBaseArea - baseArea1;
-
-		float treesPerHectare1;
-		if (abs(r - 1f) < 0.0005) {
-			treesPerHectare1 = spec.getFractionGenus() * standTreesPerHectare;
-		} else {
-			float aa = (r - 1f) * c;
-			float bb = c * (1f - r) * standTreesPerHectare + baseArea1 + baseArea2 * r;
-			float cc = -baseArea1 * standTreesPerHectare;
-			float term = bb * bb - 4 * aa * cc;
-			if (term <= 0f) {
-				throw new ProcessingException(
-						"Term for trees per hectare calculation when estimating quadratic mean diameter for species "
-								+ species + " was " + term + " but should be positive."
-				);
-			}
-			treesPerHectare1 = (-bb + sqrt(term)) / (2f * aa);
-			if (treesPerHectare1 <= 0f || treesPerHectare1 > standTreesPerHectare) {
-				throw new ProcessingException(
-						"Trees per hectare 1 for species " + species + " was " + treesPerHectare1
-								+ " but should be positive and less than or equal to stand trees per hectare "
-								+ standTreesPerHectare
-				);
-			}
-		}
-
-		float quadMeanDiameter1 = BaseAreaTreeDensityDiameter.quadMeanDiameter(baseArea1, treesPerHectare1);
-		float treesPerHectare2 = standTreesPerHectare - treesPerHectare1;
-		float quadMeanDiameter2 = BaseAreaTreeDensityDiameter.quadMeanDiameter(baseArea2, treesPerHectare2);
-
-		if (quadMeanDiameter2 < minQuadMeanDiameter) {
-			// species 2 is too small. Make target species smaller.
-			quadMeanDiameter2 = minQuadMeanDiameter;
-			treesPerHectare2 = BaseAreaTreeDensityDiameter.treesPerHectare(baseArea2, quadMeanDiameter2);
-			treesPerHectare1 = standTreesPerHectare - treesPerHectare2;
-			quadMeanDiameter1 = BaseAreaTreeDensityDiameter.quadMeanDiameter(baseArea1, treesPerHectare1);
-		}
-		var limitCoe = getLimitsForHeightAndDiameter(species, region);
-
-		final var dqMinSp = max(minQuadMeanDiameter, limitCoe.getCoe(3) * loreyHeightSpec);
-		final var dqMaxSp = max(7.6f, min(limitCoe.getCoe(2), limitCoe.getCoe(4) * loreyHeightSpec));
-		if (quadMeanDiameter1 < dqMinSp) {
-			quadMeanDiameter1 = dqMinSp;
-			treesPerHectare1 = BaseAreaTreeDensityDiameter.treesPerHectare(baseArea1, quadMeanDiameter1);
-			treesPerHectare2 = standTreesPerHectare - treesPerHectare2;
-			quadMeanDiameter2 = BaseAreaTreeDensityDiameter.quadMeanDiameter(baseArea2, treesPerHectare2);
-		}
-		if (quadMeanDiameter1 > dqMaxSp) {
-			// target species is too big. Make target species smaller, DQ2 bigger.
-
-			quadMeanDiameter1 = dqMaxSp;
-			treesPerHectare1 = BaseAreaTreeDensityDiameter.treesPerHectare(baseArea1, quadMeanDiameter1);
-			treesPerHectare2 = standTreesPerHectare - treesPerHectare2;
-
-			if (treesPerHectare2 > 0f && baseArea2 > 0f) {
-				quadMeanDiameter2 = BaseAreaTreeDensityDiameter.quadMeanDiameter(baseArea2, treesPerHectare2);
-			} else {
-				quadMeanDiameter2 = 1000f;
-			}
-
-			// under rare circumstances, let DQ1 exceed DQMAXsp
-			if (quadMeanDiameter2 < minQuadMeanDiameter) {
-				quadMeanDiameter2 = minQuadMeanDiameter;
-				treesPerHectare2 = BaseAreaTreeDensityDiameter.treesPerHectare(baseArea2, quadMeanDiameter2);
-				treesPerHectare1 = standTreesPerHectare - treesPerHectare2;
-				quadMeanDiameter1 = BaseAreaTreeDensityDiameter.quadMeanDiameter(baseArea1, treesPerHectare1);
-			}
-
-		}
-		return quadMeanDiameter1;
-	}
-
-	// EMP061
-	private Coefficients getLimitsForHeightAndDiameter(String genus, Region region) {
-		var coeMap = Utils.<MatrixMap2<String, Region, Coefficients>>expectParsedControl(
-				controlMap, ControlKey.SPECIES_COMPONENT_SIZE_LIMIT, MatrixMap2.class
-		);
-
-		return coeMap.get(genus, region);
-	}
-
-	// EMP053 Using eqns N1 and N2 from ipsjf124.doc
-	/**
-	 * Estimate the lorey height of a non-primary species of a primary layer.
-	 *
-	 * @param vspec         The species.
-	 * @param vspecPrime    The primary species.
-	 * @param leadHeight    lead height of the layer
-	 * @param primaryHeight height of the primary species
-	 * @throws ProcessingException
-	 */
-	float estimateNonPrimaryLoreyHeight(
-			VdypSpecies vspec, VdypSpecies vspecPrime, BecDefinition bec, float leadHeight, float primaryHeight
-	) throws ProcessingException {
-		var coeMap = Utils.<MatrixMap3<String, String, Region, Optional<NonprimaryHLCoefficients>>>expectParsedControl(
-				controlMap, ControlKey.HL_NONPRIMARY, MatrixMap3.class
-		);
-
-		var coe = coeMap.get(vspec.getGenus(), vspecPrime.getGenus(), bec.getRegion()).orElseThrow(
-				() -> new ProcessingException(
-						String.format(
-								"Could not find Lorey Height Nonprimary Coefficients for %s %s %s", vspec.getGenus(),
-								vspecPrime.getGenus(), bec.getRegion()
-						)
-				)
-		);
-		var heightToUse = coe.getEquationIndex() == 1 ? leadHeight : primaryHeight;
-		return 1.3f + coe.getCoe(1) * pow(heightToUse - 1.3f, coe.getCoe(2));
->>>>>>> be7a30f7
-	}
 
 	VdypLayer processLayerAsVeteran(FipPolygon fipPolygon, FipLayer fipLayer) throws ProcessingException {
 
@@ -932,259 +694,6 @@
 		return vdypLayer;
 	}
 
-<<<<<<< HEAD
-=======
-	enum VolumeComputeMode {
-		/**
-		 * set volume components to zero
-		 */
-		ZERO, // 0
-		/**
-		 * compute volumes by utilization component
-		 */
-		BY_UTIL, // 1
-		/**
-		 * As BY_UTIL but also compute Whole Stem Volume for every species
-		 */
-		BY_UTIL_WITH_WHOLE_STEM_BY_SPEC // 2
-	}
-
-	enum CompatibilityVariableMode {
-		/**
-		 * Don't apply compatibility variables
-		 */
-		NONE, // 0
-		/**
-		 * Apply compatibility variables to all but volume
-		 */
-		NO_VOLUME, // 1
-		/**
-		 * Apply compatibility variables to all components
-		 */
-		ALL // 2
-	}
-
-	// YUC1
-	void computeUtilizationComponentsPrimary(
-			BecDefinition bec, VdypLayer vdypLayer, VolumeComputeMode volumeComputeMode,
-			CompatibilityVariableMode compatibilityVariableMode
-	) throws ProcessingException {
-		log.atTrace().setMessage("computeUtilizationComponentsPrimary for {}, stand total age is {}")
-				.addArgument(vdypLayer.getPolygonIdentifier()).addArgument(vdypLayer.getAgeTotal()).log();
-		log.atDebug().setMessage("Primary layer for {} has {} species/genera: {}")
-				.addArgument(vdypLayer::getPolygonIdentifier) //
-				.addArgument(() -> vdypLayer.getSpecies().size()) //
-				.addArgument(() -> vdypLayer.getSpecies().keySet().stream().collect(Collectors.joining(", "))) //
-				.log();
-
-		for (VdypSpecies spec : vdypLayer.getSpecies().values()) {
-			float loreyHeightSpec = spec.getLoreyHeightByUtilization().getCoe(UTIL_ALL);
-			float baseAreaSpec = spec.getBaseAreaByUtilization().getCoe(UTIL_ALL);
-			float quadMeanDiameterSpec = spec.getQuadraticMeanDiameterByUtilization().getCoe(UTIL_ALL);
-			float treesPerHectareSpec = spec.getTreesPerHectareByUtilization().getCoe(UTIL_ALL);
-
-			log.atDebug().setMessage("Working with species {}  LH: {}  DQ: {}  BA: {}  TPH: {}")
-					.addArgument(spec.getClass()).addArgument(loreyHeightSpec).addArgument(quadMeanDiameterSpec)
-					.addArgument(baseAreaSpec).addArgument(treesPerHectareSpec);
-
-			if (volumeComputeMode == VolumeComputeMode.BY_UTIL_WITH_WHOLE_STEM_BY_SPEC) {
-				log.atDebug().log("Estimating tree volume");
-
-				// EMP090
-				throw new UnsupportedOperationException("TODO"); // Not used yet
-
-				// log.atDebug().setMessage("Species WS stand volume {}")
-				// .addArgument(() -> spec.getWholeStemVolumeByUtilization().getCoe(UTIL_ALL));
-
-			}
-			float wholeStemVolumeSpec = spec.getWholeStemVolumeByUtilization().getCoe(UTIL_ALL);
-
-			var baseAreaUtil = Utils.utilizationVector();
-			var quadMeanDiameterUtil = Utils.utilizationVector();
-			var treesPerHectareUtil = Utils.utilizationVector();
-			var wholeStemVolumeUtil = Utils.utilizationVector();
-			var closeVolumeUtil = Utils.utilizationVector();
-			var closeVolumeNetDecayUtil = Utils.utilizationVector();
-			var closeVolumeNetDecayWasteUtil = Utils.utilizationVector();
-			var closeVolumeNetDecayWasteBreakUtil = Utils.utilizationVector();
-
-			baseAreaUtil.setCoe(UTIL_ALL, baseAreaSpec); // BAU
-			quadMeanDiameterUtil.setCoe(UTIL_ALL, quadMeanDiameterSpec); // DQU
-			treesPerHectareUtil.setCoe(UTIL_ALL, treesPerHectareSpec); // TPHU
-			wholeStemVolumeUtil.setCoe(UTIL_ALL, wholeStemVolumeSpec); // WSU
-
-			var adjustCloseUtil = Utils.utilizationVector(); // ADJVCU
-			@SuppressWarnings("unused")
-			var adjustDecayUtil = Utils.utilizationVector(); // ADJVD
-			@SuppressWarnings("unused")
-			var adjustDecayWasteUtil = Utils.utilizationVector(); // ADJVDW
-
-			// EMP071
-			EstimationMethods
-					.estimateQuadMeanDiameterByUtilization(controlMap, bec, quadMeanDiameterUtil, spec.getGenus());
-
-			// EMP070
-			EstimationMethods.estimateBaseAreaByUtilization(
-					controlMap, bec, quadMeanDiameterUtil, baseAreaUtil, spec.getGenus()
-			);
-
-			// Calculate tree density components
-			for (var uc : UtilizationClass.UTIL_CLASSES) {
-				treesPerHectareUtil.setCoe(
-						uc.index,
-						BaseAreaTreeDensityDiameter
-								.treesPerHectare(baseAreaUtil.getCoe(uc.index), quadMeanDiameterUtil.getCoe(uc.index))
-				);
-			}
-
-			// reconcile components with totals
-
-			// YUC1R
-			ReconcilationMethods.reconcileComponents(baseAreaUtil, treesPerHectareUtil, quadMeanDiameterUtil);
-
-			if (compatibilityVariableMode != CompatibilityVariableMode.NONE) {
-				throw new UnsupportedOperationException("TODO");
-			}
-
-			// Recalculate TPH's
-
-			for (var uc : UtilizationClass.UTIL_CLASSES) {
-				treesPerHectareUtil.setCoe(
-						uc.index,
-						BaseAreaTreeDensityDiameter
-								.treesPerHectare(baseAreaUtil.getCoe(uc.index), quadMeanDiameterUtil.getCoe(uc.index))
-				);
-			}
-
-			// Since DQ's may have changed, MUST RECONCILE AGAIN
-			// Seems this might only be needed when compatibilityVariableMode is not NONE?
-
-			// YUC1R
-			ReconcilationMethods.reconcileComponents(baseAreaUtil, treesPerHectareUtil, quadMeanDiameterUtil);
-
-			if (volumeComputeMode == VolumeComputeMode.ZERO) {
-				throw new UnsupportedOperationException("TODO");
-			} else {
-
-				// EMP091
-				EstimationMethods.estimateWholeStemVolume(
-						controlMap, UtilizationClass.ALL, adjustCloseUtil.getCoe(4), spec.getVolumeGroup(),
-						loreyHeightSpec, quadMeanDiameterUtil, baseAreaUtil, wholeStemVolumeUtil
-				);
-
-				if (compatibilityVariableMode == CompatibilityVariableMode.ALL) {
-					// apply compatibity variables to WS volume
-
-					// Set the adjustment factors for next three volume types
-
-					throw new UnsupportedOperationException("TODO");
-				} else {
-					// Do nothing as the adjustment vectors are already set to 0
-				}
-
-				// EMP092
-				EstimationMethods.estimateCloseUtilizationVolume(
-						controlMap, UtilizationClass.ALL, adjustCloseUtil, spec.getVolumeGroup(), loreyHeightSpec,
-						quadMeanDiameterUtil, wholeStemVolumeUtil, closeVolumeUtil
-				);
-
-				// EMP093
-				EstimationMethods.estimateNetDecayVolume(
-						controlMap, spec.getGenus(), bec.getRegion(), UtilizationClass.ALL, adjustCloseUtil,
-						spec.getDecayGroup(), vdypLayer.getBreastHeightAge().orElse(0f), quadMeanDiameterUtil,
-						closeVolumeUtil, closeVolumeNetDecayUtil
-				);
-
-				// EMP094
-				EstimationMethods.estimateNetDecayAndWasteVolume(
-						controlMap, bec.getRegion(), UtilizationClass.ALL, adjustCloseUtil, spec.getGenus(),
-						loreyHeightSpec, quadMeanDiameterUtil, closeVolumeUtil, closeVolumeNetDecayUtil,
-						closeVolumeNetDecayWasteUtil
-				);
-
-				if (getId().isStart()) {
-					// EMP095
-					EstimationMethods.estimateNetDecayWasteAndBreakageVolume(
-							controlMap, UtilizationClass.ALL, spec.getBreakageGroup(), quadMeanDiameterUtil,
-							closeVolumeUtil, closeVolumeNetDecayWasteUtil, closeVolumeNetDecayWasteBreakUtil
-					);
-				}
-			}
-
-			spec.getBaseAreaByUtilization().pairwiseInPlace(baseAreaUtil, COPY_IF_BAND);
-			spec.getTreesPerHectareByUtilization().pairwiseInPlace(treesPerHectareUtil, COPY_IF_BAND);
-			spec.getQuadraticMeanDiameterByUtilization().pairwiseInPlace(quadMeanDiameterUtil, COPY_IF_BAND);
-
-			spec.getWholeStemVolumeByUtilization().pairwiseInPlace(wholeStemVolumeUtil, COPY_IF_NOT_TOTAL);
-			spec.getCloseUtilizationVolumeByUtilization().pairwiseInPlace(closeVolumeUtil, COPY_IF_NOT_TOTAL);
-			spec.getCloseUtilizationVolumeNetOfDecayByUtilization()
-					.pairwiseInPlace(closeVolumeNetDecayUtil, COPY_IF_NOT_TOTAL);
-			spec.getCloseUtilizationVolumeNetOfDecayAndWasteByUtilization()
-					.pairwiseInPlace(closeVolumeNetDecayWasteUtil, COPY_IF_NOT_TOTAL);
-			spec.getCloseUtilizationVolumeNetOfDecayWasteAndBreakageByUtilization()
-					.pairwiseInPlace(closeVolumeNetDecayWasteBreakUtil, COPY_IF_NOT_TOTAL);
-
-		}
-		computeLayerUtilizationComponentsFromSpecies(vdypLayer);
-
-		for (VdypSpecies spec : vdypLayer.getSpecies().values()) {
-			if (vdypLayer.getBaseAreaByUtilization().getCoe(UTIL_ALL) > 0f) {
-				spec.setFractionGenus(
-						spec.getBaseAreaByUtilization().getCoe(UTIL_ALL)
-								/ vdypLayer.getBaseAreaByUtilization().getCoe(UTIL_ALL)
-				);
-			}
-			log.atDebug().addArgument(spec.getGenus()).addArgument(spec.getFractionGenus())
-					.setMessage("Species {} base area {}%").log();
-		}
-
-		log.atDebug().setMessage("Calculating Stand Lorey Height").log();
-
-		vdypLayer.getLoreyHeightByUtilization().setCoe(UTIL_SMALL, 0f);
-		vdypLayer.getLoreyHeightByUtilization().setCoe(UTIL_ALL, 0f);
-
-		for (VdypSpecies spec : vdypLayer.getSpecies().values()) {
-			log.atDebug() //
-					.addArgument(spec.getGenus()) //
-					.addArgument(() -> spec.getLoreyHeightByUtilization().getCoe(UTIL_ALL))
-					.addArgument(() -> spec.getBaseAreaByUtilization().getCoe(UTIL_ALL))
-					.addArgument(
-							() -> spec.getLoreyHeightByUtilization().getCoe(UTIL_ALL)
-									* spec.getBaseAreaByUtilization().getCoe(UTIL_ALL)
-					)
-					.setMessage(
-							"For species {}, Species LH (7.5cm+): {}, Species BA (7.5cm+): {}, Weighted LH (7.5cm+): {}"
-					).log();
-			vdypLayer.getLoreyHeightByUtilization().scalarInPlace(
-					UTIL_SMALL,
-					x -> x + spec.getLoreyHeightByUtilization().getCoe(UTIL_SMALL)
-							* spec.getBaseAreaByUtilization().getCoe(UTIL_SMALL)
-			);
-			vdypLayer.getLoreyHeightByUtilization().scalarInPlace(
-					UTIL_ALL,
-					x -> x + spec.getLoreyHeightByUtilization().getCoe(UTIL_ALL)
-							* spec.getBaseAreaByUtilization().getCoe(UTIL_ALL)
-			);
-		}
-		{
-			float baSmall = vdypLayer.getBaseAreaByUtilization().getCoe(UTIL_SMALL);
-			float baAll = vdypLayer.getBaseAreaByUtilization().getCoe(UTIL_ALL);
-
-			if (baSmall > 0) {
-				vdypLayer.getLoreyHeightByUtilization().scalarInPlace(UTIL_SMALL, x -> x / baSmall);
-			}
-			if (baAll > 0) {
-				vdypLayer.getLoreyHeightByUtilization().scalarInPlace(UTIL_ALL, x -> x / baAll);
-			}
-
-		}
-
-	}
-
-	private static final IndexedFloatBinaryOperator COPY_IF_BAND = (oldX, newX, i) -> i <= UTIL_ALL ? oldX : newX;
-	private static final IndexedFloatBinaryOperator COPY_IF_NOT_TOTAL = (oldX, newX, i) -> i < UTIL_ALL ? oldX : newX;
-
->>>>>>> be7a30f7
 	// YUCV
 	private void computeUtilizationComponentsVeteran(VdypLayer vdypLayer, BecDefinition bec)
 			throws ProcessingException {
@@ -1234,49 +743,28 @@
 				var adjust = new Coefficients(new float[] { 0f, 0f, 0f, 0f }, 1);
 
 				// EMP091
-<<<<<<< HEAD
-				emp.estimateWholeStemVolume(
-						utilizationClass, volumeAdjustCoe.getCoe(1), vdypSpecies.getVolumeGroup(), hlSp,
-=======
 				EstimationMethods.estimateWholeStemVolume(
 						controlMap, utilizationClass, volumeAdjustCoe.getCoe(1), vdypSpecies.getVolumeGroup(), hlSp,
->>>>>>> be7a30f7
 						quadMeanDiameterUtil, baseAreaUtil, wholeStemVolumeUtil
 				);
 
 				adjust.setCoe(4, volumeAdjustCoe.getCoe(2));
 				// EMP092
-<<<<<<< HEAD
-				emp.estimateCloseUtilizationVolume(
-						utilizationClass, adjust, vdypSpecies.getVolumeGroup(), hlSp, quadMeanDiameterUtil,
-=======
 				EstimationMethods.estimateCloseUtilizationVolume(
 						controlMap, utilizationClass, adjust, vdypSpecies.getVolumeGroup(), hlSp, quadMeanDiameterUtil,
->>>>>>> be7a30f7
 						wholeStemVolumeUtil, closeUtilizationVolumeUtil
 				);
 
 				adjust.setCoe(4, volumeAdjustCoe.getCoe(3));
 				// EMP093
-<<<<<<< HEAD
-				emp.estimateNetDecayVolume(
-						vdypSpecies.getGenus(), bec.getRegion(), utilizationClass, adjust, vdypSpecies.getDecayGroup(),
-						hlSp, vdypLayer.getBreastHeightAge().orElse(0f), quadMeanDiameterUtil,
-=======
 				EstimationMethods.estimateNetDecayVolume(
 						controlMap, vdypSpecies.getGenus(), bec.getRegion(), utilizationClass, adjust,
 						vdypSpecies.getDecayGroup(), vdypLayer.getBreastHeightAge().orElse(0f), quadMeanDiameterUtil,
->>>>>>> be7a30f7
 						closeUtilizationVolumeUtil, closeUtilizationNetOfDecayUtil
 				);
 
 				adjust.setCoe(4, volumeAdjustCoe.getCoe(4));
 				// EMP094
-<<<<<<< HEAD
-				emp.estimateNetDecayAndWasteVolume(
-						bec.getRegion(), utilizationClass, adjust, vdypSpecies.getGenus(), hlSp,
-						vdypLayer.getBreastHeightAge().orElse(0f), quadMeanDiameterUtil, closeUtilizationVolumeUtil,
-=======
 				final var netDecayCoeMap = Utils.<Map<String, Coefficients>>expectParsedControl(
 						controlMap, ControlKey.VOLUME_NET_DECAY_WASTE, Map.class
 				);
@@ -1286,19 +774,13 @@
 				EstimationMethods.estimateNetDecayAndWasteVolume(
 						bec.getRegion(), utilizationClass, adjust, vdypSpecies.getGenus(), hlSp, netDecayCoeMap,
 						wasteModifierMap, quadMeanDiameterUtil, closeUtilizationVolumeUtil,
->>>>>>> be7a30f7
 						closeUtilizationNetOfDecayUtil, closeUtilizationNetOfDecayAndWasteUtil
 				);
 
 				if (getId().isStart()) {
 					// EMP095
-<<<<<<< HEAD
-					emp.estimateNetDecayWasteAndBreakageVolume(
-							utilizationClass, vdypSpecies.getBreakageGroup(), quadMeanDiameterUtil,
-=======
 					EstimationMethods.estimateNetDecayWasteAndBreakageVolume(
 							controlMap, utilizationClass, vdypSpecies.getBreakageGroup(), quadMeanDiameterUtil,
->>>>>>> be7a30f7
 							closeUtilizationVolumeUtil, closeUtilizationNetOfDecayAndWasteUtil,
 							closeUtilizationNetOfDecayWasteAndBreakageUtil
 					);
@@ -1359,133 +841,6 @@
 		log.trace("Getting species for polygon {}", polygon.getPolygonIdentifier());
 		Collection<FipSpecies> species;
 		try {
-<<<<<<< HEAD
-=======
-			for (var accessors : SUMMABLE_UTILIZATION_VECTOR_ACCESSORS) {
-				((Coefficients) accessors.getReadMethod().invoke(holder)).scalarInPlace(x -> x * factor);
-			}
-		} catch (IllegalAccessException | InvocationTargetException ex) {
-			throw new IllegalStateException(ex);
-		}
-	}
-
-	private float heightMultiplier(String genus, Region region, float treesPerHectarePrimary) {
-		final var coeMap = Utils.<MatrixMap2<String, Region, Coefficients>>expectParsedControl(
-				controlMap, ControlKey.HL_PRIMARY_SP_EQN_P1, MatrixMap2.class
-		);
-		var coe = coeMap.get(genus, region).reindex(0);
-		return coe.get(0) - coe.getCoe(1) + coe.getCoe(1) * exp(coe.getCoe(2) * (treesPerHectarePrimary - 100f));
-	}
-
-	// EMP050 Meth==1
-	/**
-	 * Return the lorey height of the primary species based on the dominant height of the lead species.
-	 *
-	 * @param leadHeight             dominant height of the lead species
-	 * @param genus                  Primary species
-	 * @param region                 Region of the polygon
-	 * @param treesPerHectarePrimary trees per hectare >7.5 cm of the primary species
-	 * @return
-	 */
-	float primaryHeightFromLeadHeight(float leadHeight, String genus, Region region, float treesPerHectarePrimary) {
-		return 1.3f + (leadHeight - 1.3f) * heightMultiplier(genus, region, treesPerHectarePrimary);
-	}
-
-	// EMP050 Meth==2
-	/**
-	 * Return the dominant height of the lead species based on the lorey height of the primary species.
-	 *
-	 * @param primaryHeight          lorey height of the primary species
-	 * @param genus                  Primary species
-	 * @param region                 Region of the polygon
-	 * @param treesPerHectarePrimary trees per hectare >7.5 cm of the primary species
-	 * @return
-	 */
-	float leadHeightFromPrimaryHeight(float primaryHeight, String genus, Region region, float treesPerHectarePrimary) {
-		return 1.3f + (primaryHeight - 1.3f) / heightMultiplier(genus, region, treesPerHectarePrimary);
-	}
-
-	// EMP051
-	/**
-	 * Return the lorey height of the primary species based on the dominant height of the lead species.
-	 *
-	 * @param leadHeight dominant height of the lead species
-	 * @param genus      Primary species
-	 * @param region     Region of the polygon
-	 * @return
-	 */
-	private float primaryHeightFromLeadHeightInitial(float leadHeight, String genus, Region region) {
-		final var coeMap = Utils.<MatrixMap2<String, Region, Coefficients>>expectParsedControl(
-				controlMap, ControlKey.HL_PRIMARY_SP_EQN_P2, MatrixMap2.class
-		);
-		var coe = coeMap.get(genus, region);
-		return 1.3f + coe.getCoe(1) * pow(leadHeight - 1.3f, coe.getCoe(2));
-	}
-
-	/**
-	 * Accessor methods for utilization vectors, except for Lorey Height, on Layer and Species objects.
-	 */
-	static final Collection<PropertyDescriptor> UTILIZATION_VECTOR_ACCESSORS;
-
-	/**
-	 * Accessor methods for utilization vectors, except for Lorey Height and Quadratic Mean Diameter, on Layer and
-	 * Species objects. These are properties where the values for the layer are the sum of those for its species.
-	 */
-	static final Collection<PropertyDescriptor> SUMMABLE_UTILIZATION_VECTOR_ACCESSORS;
-
-	/**
-	 * Accessor methods for utilization vectors, except for Lorey Height,and Volume on Layer and Species objects.
-	 */
-	static final Collection<PropertyDescriptor> NON_VOLUME_UTILIZATION_VECTOR_ACCESSORS;
-
-	static {
-		try {
-			var bean = Introspector.getBeanInfo(VdypUtilizationHolder.class);
-			UTILIZATION_VECTOR_ACCESSORS = Arrays.stream(bean.getPropertyDescriptors()) //
-					.filter(p -> p.getName().endsWith("ByUtilization")) //
-					.filter(p -> !p.getName().startsWith("loreyHeight")) //
-					.filter(p -> p.getPropertyType() == Coefficients.class) //
-					.toList();
-		} catch (IntrospectionException e) {
-			throw new IllegalStateException(e);
-		}
-
-		SUMMABLE_UTILIZATION_VECTOR_ACCESSORS = UTILIZATION_VECTOR_ACCESSORS.stream()
-				.filter(x -> !x.getName().startsWith("quadraticMeanDiameter")).toList();
-
-		NON_VOLUME_UTILIZATION_VECTOR_ACCESSORS = UTILIZATION_VECTOR_ACCESSORS.stream()
-				.filter(x -> !x.getName().contains("Volume")).toList();
-	}
-
-	int getGroup(FipPolygon fipPolygon, MatrixMap2<String, String, Integer> volumeGroupMap, String genus) {
-		return volumeGroupMap.get(genus, fipPolygon.getBiogeoclimaticZone());
-	}
-
-	MatrixMap2<String, String, Integer> getGroupMap(ControlKey key) {
-		return Utils.expectParsedControl(controlMap, key, MatrixMap2.class);
-	}
-
-	// FIP_GET
-	protected FipPolygon getPolygon(
-			StreamingParser<FipPolygon> polyStream, StreamingParser<Map<LayerType, FipLayer>> layerStream,
-			StreamingParser<Collection<FipSpecies>> speciesStream
-	) throws ProcessingException, IOException, ResourceParseException {
-
-		log.trace("Getting polygon");
-		var polygon = polyStream.next();
-
-		log.trace("Getting layers for polygon {}", polygon.getPolygonIdentifier());
-		Map<LayerType, FipLayer> layers;
-		try {
-			layers = layerStream.next();
-		} catch (NoSuchElementException ex) {
-			throw validationError("Layers file has fewer records than polygon file.", ex);
-		}
-
-		log.trace("Getting species for polygon {}", polygon.getPolygonIdentifier());
-		Collection<FipSpecies> species;
-		try {
->>>>>>> be7a30f7
 			species = speciesStream.next();
 		} catch (NoSuchElementException ex) {
 			throw validationError("Species file has fewer records than polygon file.", ex);
@@ -1727,180 +1082,6 @@
 		return y;
 	}
 
-<<<<<<< HEAD
-=======
-	// YSMALL
-	// TODO move to shared location as it's used elsewhere and implement
-	// compatibility variables
-	/**
-	 * Estimate small components for primary layer
-	 *
-	 * @throws ProcessingException
-	 */
-	public <L extends BaseVdypLayer<SP, SI>, SP extends BaseVdypSpecies, SI extends BaseVdypSite> void
-			estimateSmallComponents(BaseVdypPolygon<L, Optional<Float>, SP, SI> polygon, VdypLayer layer)
-					throws ProcessingException {
-		float loreyHeightSum = 0f;
-		float baseAreaSum = 0f;
-		float treesPerHectareSum = 0f;
-		float volumeSum = 0f;
-
-		Region region = Utils.getBec(polygon.getBiogeoclimaticZone(), controlMap).getRegion();
-
-		for (VdypSpecies spec : layer.getSpecies().values()) {
-			@SuppressWarnings("unused")
-			float loreyHeightSpec = spec.getLoreyHeightByUtilization().getCoe(UTIL_ALL); // HLsp
-			float baseAreaSpec = spec.getBaseAreaByUtilization().getCoe(UTIL_ALL); // BAsp
-			@SuppressWarnings("unused")
-			float quadMeanDiameterSpec = spec.getQuadraticMeanDiameterByUtilization().getCoe(UTIL_ALL); // DQsp
-
-			// EMP080
-			float smallComponentProbability = smallComponentProbability(layer, spec, region); // PROBsp
-
-			// this WHOLE operation on Actual BA's, not 100% occupancy.
-			float fractionAvailable = polygon.getPercentAvailable().map(p -> p / 100f).orElse(1f);
-			baseAreaSpec *= fractionAvailable;
-			// EMP081
-			float conditionalExpectedBaseArea = conditionalExpectedBaseArea(spec, baseAreaSpec, region); // BACONDsp
-			conditionalExpectedBaseArea /= fractionAvailable;
-
-			float baseAreaSpecSmall = smallComponentProbability * conditionalExpectedBaseArea;
-
-			// EMP082
-			float quadMeanDiameterSpecSmall = smallComponentQuadMeanDiameter(spec); // DQSMsp
-
-			// EMP085
-			float loreyHeightSpecSmall = smallComponentLoreyHeight(spec, quadMeanDiameterSpecSmall); // HLSMsp
-
-			// EMP086
-			float meanVolumeSmall = meanVolumeSmall(spec, quadMeanDiameterSpecSmall, loreyHeightSpecSmall); // VMEANSMs
-
-			// TODO Apply Compatibility Variables, not needed for FIPSTART
-
-			spec.getLoreyHeightByUtilization().setCoe(UTIL_SMALL, loreyHeightSpecSmall);
-			float treesPerHectareSpecSmall = BaseAreaTreeDensityDiameter
-					.treesPerHectare(baseAreaSpecSmall, quadMeanDiameterSpecSmall); // TPHSMsp
-			spec.getBaseAreaByUtilization().setCoe(UTIL_SMALL, baseAreaSpecSmall);
-			spec.getTreesPerHectareByUtilization().setCoe(UTIL_SMALL, treesPerHectareSpecSmall);
-			spec.getQuadraticMeanDiameterByUtilization().setCoe(UTIL_SMALL, quadMeanDiameterSpecSmall);
-			float wholeStemVolumeSpecSmall = treesPerHectareSpecSmall * meanVolumeSmall; // VOLWS(I,-1)
-			spec.getWholeStemVolumeByUtilization().setCoe(UTIL_SMALL, wholeStemVolumeSpecSmall);
-
-			loreyHeightSum += baseAreaSpecSmall * loreyHeightSpecSmall;
-			baseAreaSum += baseAreaSpecSmall;
-			treesPerHectareSum += treesPerHectareSpecSmall;
-			volumeSum += wholeStemVolumeSpecSmall;
-		}
-
-		if (baseAreaSum > 0f) {
-			layer.getLoreyHeightByUtilization().setCoe(UTIL_SMALL, loreyHeightSum / baseAreaSum);
-		} else {
-			layer.getLoreyHeightByUtilization().setCoe(UTIL_SMALL, 0f);
-		}
-		layer.getBaseAreaByUtilization().setCoe(UTIL_SMALL, baseAreaSum);
-		layer.getTreesPerHectareByUtilization().setCoe(UTIL_SMALL, treesPerHectareSum);
-		layer.getQuadraticMeanDiameterByUtilization()
-				.setCoe(UTIL_SMALL, BaseAreaTreeDensityDiameter.quadMeanDiameter(baseAreaSum, treesPerHectareSum));
-		layer.getWholeStemVolumeByUtilization().setCoe(UTIL_SMALL, volumeSum);
-	}
-
-	// EMP086
-	private float meanVolumeSmall(VdypSpecies spec, float quadMeanDiameterSpecSmall, float loreyHeightSpecSmall) {
-		Coefficients coe = getCoeForSpecies(spec, ControlKey.SMALL_COMP_WS_VOLUME);
-
-		// EQN 1 in IPSJF119.doc
-
-		float a0 = coe.getCoe(1);
-		float a1 = coe.getCoe(2);
-		float a2 = coe.getCoe(3);
-		float a3 = coe.getCoe(4);
-
-		return exp(
-				a0 + a1 * log(quadMeanDiameterSpecSmall) + a2 * log(loreyHeightSpecSmall)
-						+ a3 * quadMeanDiameterSpecSmall
-		);
-	}
-
-	// EMP085
-	private float smallComponentLoreyHeight(VdypSpecies spec, float quadMeanDiameterSpecSmall) {
-		Coefficients coe = getCoeForSpecies(spec, ControlKey.SMALL_COMP_HL);
-
-		// EQN 1 in IPSJF119.doc
-
-		float a0 = coe.getCoe(1);
-		float a1 = coe.getCoe(2);
-
-		return 1.3f + (spec.getLoreyHeightByUtilization().getCoe(FipStart.UTIL_ALL) - 1.3f) * exp(
-				a0 * (pow(quadMeanDiameterSpecSmall, a1)
-						- pow(spec.getQuadraticMeanDiameterByUtilization().getCoe(UTIL_ALL), a1))
-		);
-	}
-
-	// EMP082
-	private float smallComponentQuadMeanDiameter(VdypSpecies spec) {
-		Coefficients coe = getCoeForSpecies(spec, ControlKey.SMALL_COMP_DQ);
-
-		// EQN 5 in IPSJF118.doc
-
-		float a0 = coe.getCoe(1);
-		float a1 = coe.getCoe(2);
-
-		float logit = //
-				a0 + a1 * spec.getLoreyHeightByUtilization().getCoe(FipStart.UTIL_ALL);
-
-		return 4.0f + 3.5f * exp(logit) / (1.0f + exp(logit));
-	}
-
-	// EMP081
-	private float conditionalExpectedBaseArea(VdypSpecies spec, float baseAreaSpec, Region region) {
-		Coefficients coe = getCoeForSpecies(spec, ControlKey.SMALL_COMP_BA);
-
-		// EQN 3 in IPSJF118.doc
-
-		float a0 = coe.getCoe(1);
-		float a1 = coe.getCoe(2);
-		float a2 = coe.getCoe(3);
-		float a3 = coe.getCoe(4);
-
-		float coast = region == Region.COASTAL ? 1.0f : 0.0f;
-
-		// FIXME due to a bug in VDYP7 it always treats this as interior. Replicating
-		// that for now.
-		coast = 0f;
-
-		float arg = //
-				(a0 + //
-						a1 * coast + //
-						a2 * spec.getBaseAreaByUtilization().getCoe(FipStart.UTIL_ALL)//
-				) * exp(a3 * spec.getLoreyHeightByUtilization().getCoe(FipStart.UTIL_ALL));
-		arg = max(arg, 0f);
-
-		return arg;
-	}
-
-	// EMP080
-	private float smallComponentProbability(VdypLayer layer, VdypSpecies spec, Region region) {
-		Coefficients coe = getCoeForSpecies(spec, ControlKey.SMALL_COMP_PROBABILITY);
-
-		// EQN 1 in IPSJF118.doc
-
-		float a0 = coe.getCoe(1);
-		float a1 = coe.getCoe(2);
-		float a2 = coe.getCoe(3);
-		float a3 = coe.getCoe(4);
-
-		float coast = region == Region.COASTAL ? 1.0f : 0.0f;
-
-		float logit = //
-				a0 + //
-						a1 * coast + //
-						a2 * layer.getBreastHeightAge().orElse(0f) + //
-						a3 * spec.getLoreyHeightByUtilization().getCoe(FipStart.UTIL_ALL);
-
-		return exp(logit) / (1.0f + exp(logit));
-	}
-
->>>>>>> be7a30f7
 	@Override
 	protected ValueOrMarker<Float, Boolean>
 			isVeteranForEstimatePercentForestLand(FipPolygon polygon, Optional<FipLayer> vetLayer) {
