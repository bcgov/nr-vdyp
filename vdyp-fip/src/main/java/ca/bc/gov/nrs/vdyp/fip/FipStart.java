--- conflicted
+++ resolved
@@ -21,6 +21,7 @@
 import java.util.ArrayList;
 import java.util.Arrays;
 import java.util.Collection;
+import java.util.Collections;
 import java.util.Comparator;
 import java.util.EnumMap;
 import java.util.HashMap;
@@ -97,11 +98,8 @@
 import ca.bc.gov.nrs.vdyp.model.FipMode;
 import ca.bc.gov.nrs.vdyp.model.LayerType;
 import ca.bc.gov.nrs.vdyp.model.JProgram;
-<<<<<<< HEAD
 import ca.bc.gov.nrs.vdyp.model.Layer;
 import ca.bc.gov.nrs.vdyp.model.MatrixMap;
-=======
->>>>>>> 844e3b34
 import ca.bc.gov.nrs.vdyp.model.MatrixMap2;
 import ca.bc.gov.nrs.vdyp.model.MatrixMap3;
 import ca.bc.gov.nrs.vdyp.model.NonprimaryHLCoefficients;
@@ -270,20 +268,22 @@
 				try {
 
 					var resultPoly = processPolygon(polygonsRead, polygon);
-					if (resultPoly.isPresent())
+					if (resultPoly.isPresent()) {
 						polygonsRead++;
+
+						// Output
+						vriWriter.writePolygonWithSpeciesAndUtilization(resultPoly);
+
+						polygonsWritten++;
+					}
 
 				} catch (StandProcessingException ex) {
 					// TODO include some sort of hook for different forms of user output
 					// TODO Implement single stand mode that propagates the exception
 
-<<<<<<< HEAD
-					final var mode = polygon.getModeFip().orElse(DEFAULT_MODE);
-=======
 					log.atWarn().setMessage("Polygon {} bypassed").addArgument(polygon.getPolygonIdentifier())
 							.setCause(ex);
 				}
->>>>>>> 844e3b34
 
 			}
 		} catch (IOException | ResourceParseException ex) {
@@ -315,69 +315,24 @@
 		//
 		// if (IPASS .le. 0) GO TO 120
 
-<<<<<<< HEAD
-					var fipLayers = polygon.getLayers();
-					var fipVetLayer = Optional.ofNullable(fipLayers.get(Layer.VETERAN));
-					Optional<VdypLayer> resultVetLayer;
-					if (fipVetLayer.isPresent()) {
-						resultVetLayer = Optional.of(processLayerAsVeteran(polygon, fipVetLayer.get()));
-					} else {
-						resultVetLayer = Optional.empty();
-					}
-					resultVetLayer.ifPresent(layer -> processedLayers.put(Layer.VETERAN, layer));
+		log.atInfo().setMessage("Checking validity of polygon {}:{}").addArgument(polygonsRead)
+				.addArgument(polygon.getPolygonIdentifier()).log();
+		checkPolygon(polygon);
+
+		// CALL FIPCALCV( BAV, IER)
+		// CALL FIPCALC1( BAV, BA_TOTL1, IER)
 
 					FipLayerPrimary fipPrimeLayer = (FipLayerPrimary) fipLayers.get(Layer.PRIMARY);
 					assert fipPrimeLayer != null;
 					var resultPrimeLayer = processLayerAsPrimary(
 							polygon, fipPrimeLayer,
-							resultVetLayer.map(VdypLayer::getBaseAreaByUtilization).map(coe -> coe.getCoe(UTIL_ALL))
+							resultVetLayer.map(VdypLayer::getBaseAreaByUtilization).map(coe -> coe.get(UTIL_ALL))
 									.orElse(0f)
 					);
 					processedLayers.put(Layer.PRIMARY, resultPrimeLayer);
-=======
-		log.atInfo().setMessage("Checking validity of polygon {}:{}").addArgument(polygonsRead)
-				.addArgument(polygon.getPolygonIdentifier()).log();
-		checkPolygon(polygon);
->>>>>>> 844e3b34
-
-		// CALL FIPCALCV( BAV, IER)
-		// CALL FIPCALC1( BAV, BA_TOTL1, IER)
 
 		Map<LayerType, VdypLayer> processedLayers = new EnumMap<>(LayerType.class);
 
-<<<<<<< HEAD
-					// if (FIPPASS(6) .eq. 0 .or. FIPPASS(6) .eq. 2) then
-					if (true /* TODO */) {
-						@SuppressWarnings("unchecked")
-						var minima = (Map<String, Float>) controlMap.get(FipControlParser.MINIMA);
-						float minimumBaseArea = minima.get(FipControlParser.MINIMUM_BASE_AREA);
-						float minimumPredictedBaseArea = minima.get(FipControlParser.MINIMUM_PREDICTED_BASE_AREA);
-						if (baseAreaTotalPrime < minimumBaseArea) {
-							throw new LowValueException("Base area", baseAreaTotalPrime, minimumBaseArea);
-						}
-						float predictedBaseArea = baseAreaTotalPrime * (100f / resultPoly.getPercentAvailable());
-						if (predictedBaseArea < minimumPredictedBaseArea) {
-							throw new LowValueException(
-									"Predicted base area", predictedBaseArea, minimumPredictedBaseArea
-							);
-						}
-					}
-					BecDefinition bec = BecDefinitionParser.getBecs(controlMap).get(polygon.getBiogeoclimaticZone())
-							.orElseThrow(
-									() -> new ProcessingException("Missing Bec " + polygon.getBiogeoclimaticZone())
-							);
-					// FIPSTK
-					adjustForStocking(resultPoly.getLayers().get(Layer.PRIMARY), fipPrimeLayer, bec);
-
-					// Output
-					vriWriter.writePolygonWithSpeciesAndUtilization(resultPoly);
-
-					polygonsWritten++;
-
-				} catch (StandProcessingException ex) {
-					// TODO include some sort of hook for different forms of user output
-					// TODO Implement single stand mode that propagates the exception
-=======
 		var fipLayers = polygon.getLayers();
 		var fipVetLayer = Optional.ofNullable(fipLayers.get(LayerType.VETERAN));
 		Optional<VdypLayer> resultVetLayer;
@@ -387,7 +342,6 @@
 			resultVetLayer = Optional.empty();
 		}
 		resultVetLayer.ifPresent(layer -> processedLayers.put(LayerType.VETERAN, layer));
->>>>>>> 844e3b34
 
 		FipLayerPrimary fipPrimeLayer = (FipLayerPrimary) fipLayers.get(LayerType.PRIMARY);
 		assert fipPrimeLayer != null;
@@ -415,15 +369,12 @@
 				throw new LowValueException("Predicted base area", predictedBaseArea, minimumPredictedBaseArea);
 			}
 		}
-<<<<<<< HEAD
-		log.atInfo().setMessage("Read {} polygons and wrote {}").addArgument(polygonsRead).addArgument(polygonsWritten);
-=======
 		BecDefinition bec = BecDefinitionParser.getBecs(controlMap).get(polygon.getBiogeoclimaticZone())
 				.orElseThrow(() -> new ProcessingException("Missing Bec " + polygon.getBiogeoclimaticZone()));
 		// FIPSTK
 		adjustForStocking(resultPoly.getLayers().get(LayerType.PRIMARY), fipPrimeLayer, bec);
 		return Optional.of(resultPoly);
->>>>>>> 844e3b34
+		log.atInfo().setMessage("Read {} polygons and wrote {}").addArgument(polygonsRead).addArgument(polygonsWritten);
 	}
 
 	// FIPSTK
@@ -564,29 +515,13 @@
 				() -> new IllegalStateException("Could not find BEC " + fipPolygon.getBiogeoclimaticZone())
 		);
 
-<<<<<<< HEAD
-		var result = new VdypLayer(fipLayer.getPolygonIdentifier(), fipLayer.getLayer());
+		var result = VdypLayer.build(builder -> builder.copy(fipLayer));
+//FIXME, add to builder?
 		result.setInventoryTypeGroup(Optional.of(itg));
 		result.setSiteGenus(fipLayer.getSiteGenus());
 		result.setSiteCurveNumber(fipLayer.getSiteCurveNumber());
 		result.setSiteIndex(fipLayer.getSiteIndex());
 
-		result.setAgeTotal(fipLayer.getAgeTotal());
-		result.setYearsToBreastHeight(fipLayer.getYearsToBreastHeight());
-		result.setBreastHeightAge(
-				fipLayer.getAgeTotal().flatMap(at -> fipLayer.getYearsToBreastHeight().map(ytbh -> at - ytbh))
-		);
-		result.setHeight(fipLayer.getHeight());
-=======
-		var result = VdypLayer.build(builder -> builder.copy(fipLayer));
->>>>>>> 844e3b34
-
-		// GRPBA1FD
-		int empericalRelationshipParameterIndex = findEmpericalRelationshipParameterIndex(
-				primarySpecies.get(0).getGenus(), bec, itg
-		);
-
-		result.setEmpericalRelationshipParameterIndex(Optional.of(empericalRelationshipParameterIndex));
 
 		// EMP040
 		var baseArea = estimatePrimaryBaseArea(
@@ -1223,18 +1158,6 @@
 			);
 		}
 
-<<<<<<< HEAD
-		var vdypLayer = new VdypLayer(polygonIdentifier, layer);
-		vdypLayer.setAgeTotal(Optional.of(ageTotal));
-		vdypLayer.setHeight(Optional.of(height));
-		vdypLayer.setYearsToBreastHeight(Optional.of(yearsToBreastHeight));
-		vdypLayer.setBreastHeightAge(Optional.of(breastHeightAge));
-		vdypLayer.setSpecies(vdypSpecies);
-
-		vdypLayer.setSiteGenus(fipLayer.getSiteGenus());
-		vdypLayer.setSiteIndex(fipLayer.getSiteIndex());
-
-=======
 		var vdypLayer = VdypLayer.build(builder -> {
 			builder.polygonIdentifier(polygonIdentifier);
 			builder.layerType(layer);
@@ -1244,7 +1167,11 @@
 
 			builder.addSpecies(vdypSpecies.values());
 		});
->>>>>>> 844e3b34
+// FIXME Add to builder?
+		vdypLayer.setSiteGenus(fipLayer.getSiteGenus());
+		vdypLayer.setSiteIndex(fipLayer.getSiteIndex());
+
+
 		vdypLayer.setBaseAreaByUtilization(baseAreaByUtilization);
 
 		computeUtilizationComponentsVeteran(vdypLayer, bec);
@@ -2805,7 +2732,7 @@
 		if (primaryLayer.getAgeTotal().orElse(0f) - primaryLayer.getYearsToBreastHeight().orElse(0f) < 0.5f) {
 			throw validationError(
 					"Polygon %s has %s layer where total age is less than YTBH.", polygon.getPolygonIdentifier(),
-					LayerType.PRIMARY
+					Layer.PRIMARY
 			);
 		}
 
