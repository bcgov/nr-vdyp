--- conflicted
+++ resolved
@@ -255,10 +255,6 @@
 				var speciesStream = this.<Collection<FipSpecies>>getStreamingParser(FipSpeciesParser.CONTROL_KEY);
 		) {
 			log.atDebug().setMessage("Start Stand processing").log();
-<<<<<<< HEAD
-			int polygonsRead = 0;
-=======
->>>>>>> e0b17882
 
 			while (polyStream.hasNext()) {
 
