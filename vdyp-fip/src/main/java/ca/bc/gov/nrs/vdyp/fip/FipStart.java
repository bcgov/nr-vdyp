package ca.bc.gov.nrs.vdyp.fip;

import java.io.IOException;
import java.lang.reflect.InvocationTargetException;
import java.util.ArrayList;
import java.util.Arrays;
import java.util.Collection;
import java.util.Collections;
import java.util.Comparator;
import java.util.EnumMap;
import java.util.HashMap;
import java.util.LinkedHashMap;
import java.util.List;
import java.util.Map;
import java.util.NoSuchElementException;
import java.util.Objects;
import java.util.Optional;
import java.util.Set;
import java.util.function.Consumer;
import java.util.function.Function;
import java.util.function.Predicate;
import java.util.function.ToDoubleFunction;
import java.util.stream.Collectors;

import static java.lang.Math.min;

import java.beans.IntrospectionException;
import java.beans.Introspector;
import java.beans.PropertyDescriptor;

import static ca.bc.gov.nrs.vdyp.math.FloatMath.abs;
import static ca.bc.gov.nrs.vdyp.math.FloatMath.clamp;
import static ca.bc.gov.nrs.vdyp.math.FloatMath.exp;
import static ca.bc.gov.nrs.vdyp.math.FloatMath.floor;
import static ca.bc.gov.nrs.vdyp.math.FloatMath.log;
import static ca.bc.gov.nrs.vdyp.math.FloatMath.pow;
import static ca.bc.gov.nrs.vdyp.math.FloatMath.ratio;
import static ca.bc.gov.nrs.vdyp.math.FloatMath.sqrt;
import static java.lang.Math.max;

import org.apache.commons.math3.analysis.MultivariateMatrixFunction;
import org.apache.commons.math3.analysis.MultivariateVectorFunction;
import org.apache.commons.math3.fitting.leastsquares.LeastSquaresFactory;
import org.apache.commons.math3.fitting.leastsquares.LeastSquaresProblem;
import org.apache.commons.math3.fitting.leastsquares.LevenbergMarquardtOptimizer;
import org.apache.commons.math3.linear.DiagonalMatrix;
import org.apache.commons.math3.linear.RealMatrix;
import org.apache.commons.math3.linear.RealVector;
import org.apache.commons.math3.util.FastMath;
import org.slf4j.Logger;
import org.slf4j.LoggerFactory;

import ca.bc.gov.nrs.vdyp.common.IndexedFloatBinaryOperator;
import ca.bc.gov.nrs.vdyp.common.Utils;
import ca.bc.gov.nrs.vdyp.fip.model.FipLayer;
import ca.bc.gov.nrs.vdyp.fip.model.FipLayerPrimary;
import ca.bc.gov.nrs.vdyp.fip.model.FipMode;
import ca.bc.gov.nrs.vdyp.fip.model.FipPolygon;
import ca.bc.gov.nrs.vdyp.fip.model.FipSpecies;
import ca.bc.gov.nrs.vdyp.io.FileResolver;
import ca.bc.gov.nrs.vdyp.io.FileSystemFileResolver;
import ca.bc.gov.nrs.vdyp.io.parse.BecDefinitionParser;
import ca.bc.gov.nrs.vdyp.io.parse.BreakageEquationGroupParser;
import ca.bc.gov.nrs.vdyp.io.parse.BreakageParser;
import ca.bc.gov.nrs.vdyp.io.parse.BySpeciesDqCoefficientParser;
import ca.bc.gov.nrs.vdyp.io.parse.CloseUtilVolumeParser;
import ca.bc.gov.nrs.vdyp.io.parse.CoefficientParser;
import ca.bc.gov.nrs.vdyp.io.parse.ComponentSizeParser;
import ca.bc.gov.nrs.vdyp.io.parse.DecayEquationGroupParser;
import ca.bc.gov.nrs.vdyp.io.parse.DefaultEquationNumberParser;
import ca.bc.gov.nrs.vdyp.io.parse.EquationModifierParser;
import ca.bc.gov.nrs.vdyp.io.parse.GenusDefinitionParser;
import ca.bc.gov.nrs.vdyp.io.parse.HLCoefficientParser;
import ca.bc.gov.nrs.vdyp.io.parse.HLNonprimaryCoefficientParser;
import ca.bc.gov.nrs.vdyp.io.parse.ResourceParseException;
import ca.bc.gov.nrs.vdyp.io.parse.SmallComponentBaseAreaParser;
import ca.bc.gov.nrs.vdyp.io.parse.SmallComponentDQParser;
import ca.bc.gov.nrs.vdyp.io.parse.SmallComponentHLParser;
import ca.bc.gov.nrs.vdyp.io.parse.SmallComponentProbabilityParser;
import ca.bc.gov.nrs.vdyp.io.parse.SmallComponentWSVolumeParser;
import ca.bc.gov.nrs.vdyp.io.parse.StockingClassFactorParser;
import ca.bc.gov.nrs.vdyp.io.parse.StreamingParser;
import ca.bc.gov.nrs.vdyp.io.parse.StreamingParserFactory;
import ca.bc.gov.nrs.vdyp.io.parse.TotalStandWholeStemParser;
import ca.bc.gov.nrs.vdyp.io.parse.UpperCoefficientParser;
import ca.bc.gov.nrs.vdyp.io.parse.UtilComponentBaseAreaParser;
import ca.bc.gov.nrs.vdyp.io.parse.UtilComponentDQParser;
import ca.bc.gov.nrs.vdyp.io.parse.UtilComponentWSVolumeParser;
import ca.bc.gov.nrs.vdyp.io.parse.VeteranBQParser;
import ca.bc.gov.nrs.vdyp.io.parse.VeteranDQParser;
import ca.bc.gov.nrs.vdyp.io.parse.VeteranLayerVolumeAdjustParser;
import ca.bc.gov.nrs.vdyp.io.parse.VolumeEquationGroupParser;
import ca.bc.gov.nrs.vdyp.io.parse.VolumeNetDecayParser;
import ca.bc.gov.nrs.vdyp.io.parse.VolumeNetDecayWasteParser;
import ca.bc.gov.nrs.vdyp.model.BecDefinition;
import ca.bc.gov.nrs.vdyp.model.Coefficients;
import ca.bc.gov.nrs.vdyp.model.LayerType;
import ca.bc.gov.nrs.vdyp.model.MatrixMap2;
import ca.bc.gov.nrs.vdyp.model.MatrixMap3;
import ca.bc.gov.nrs.vdyp.model.NonprimaryHLCoefficients;
import ca.bc.gov.nrs.vdyp.model.Region;
import ca.bc.gov.nrs.vdyp.model.StockingClassFactor;
import ca.bc.gov.nrs.vdyp.model.VdypLayer;
import ca.bc.gov.nrs.vdyp.model.VdypPolygon;
import ca.bc.gov.nrs.vdyp.model.VdypSpecies;
import ca.bc.gov.nrs.vdyp.model.VdypUtilizationHolder;

public class FipStart {

	private static final Comparator<FipSpecies> PERCENT_GENUS_DESCENDING = Utils
			.compareUsing(FipSpecies::getPercentGenus).reversed();

	private static final Logger log = LoggerFactory.getLogger(FipStart.class);

	public static final int CONFIG_LOAD_ERROR = 1; // TODO check what Fortran FIPStart would exit with.
	public static final int PROCESSING_ERROR = 2; // TODO check what Fortran FIPStart would exit with.

	public static final int UTIL_ALL = UtilizationClass.ALL.index;
	public static final int UTIL_LARGEST = UtilizationClass.OVER225.index;
	public static final int UTIL_SMALL = UtilizationClass.SMALL.index;

	public static final float TOLERANCE = 2.0e-3f;

	int jprogram = 1; // FIPSTART only TODO Track this down

	public static final float PI_40K = 0.78539816E-04f;

	static final Collection<UtilizationClass> UTIL_CLASSES = List.of(
			UtilizationClass.U75TO125, UtilizationClass.U125TO175, UtilizationClass.U175TO225, UtilizationClass.OVER225
	);

	static final Map<String, Integer> ITG_PURE = Utils.constMap(map -> {
		map.put("AC", 36);
		map.put("AT", 42);
		map.put("B", 18);
		map.put("C", 9);
		map.put("D", 38);
		map.put("E", 40);
		map.put("F", 1);
		map.put("H", 12);
		map.put("L", 34);
		map.put("MB", 39);
		map.put("PA", 28);
		map.put("PL", 28);
		map.put("PW", 27);
		map.put("PY", 32);
		map.put("S", 21);
		map.put("Y", 9);
	});

	static final Set<String> HARDWOODS = Set.of("AC", "AT", "D", "E", "MB");

	/**
	 * When finding primary species these genera should be combined
	 */
	static final Collection<Collection<String>> PRIMARY_SPECIES_TO_COMBINE = Arrays
			.asList(Arrays.asList("PL", "PA"), Arrays.asList("C", "Y"));

	private Map<String, Object> controlMap = Collections.emptyMap();

	/**
	 * Initialize FipStart
	 *
	 * @param resolver
	 * @param controlFilePath
	 * @throws IOException
	 * @throws ResourceParseException
	 */
	void init(FileResolver resolver, String controlFilePath) throws IOException, ResourceParseException {

		// Load the control map

		var parser = new FipControlParser();
		try (var is = resolver.resolve(controlFilePath)) {
			setControlMap(parser.parse(is, resolver));
		}

	}

	void setControlMap(Map<String, Object> controlMap) {
		this.controlMap = controlMap;
	}

	public static void main(final String... args) {

		var app = new FipStart();

		var resolver = new FileSystemFileResolver();

		var controlFileName = args[0];

		try {
			app.init(resolver, controlFileName);
		} catch (Exception ex) {
			log.error("Error during initialization", ex);
			System.exit(CONFIG_LOAD_ERROR);
		}

		try {
			app.process();
		} catch (Exception ex) {
			log.error("Error during processing", ex);
			System.exit(PROCESSING_ERROR);
		}
	}

	@SuppressWarnings("unchecked")
	private <T> StreamingParser<T> getStreamingParser(String key) throws ProcessingException {
		try {
			var factory = (StreamingParserFactory<T>) controlMap.get(key);
			if (factory == null) {
				throw new ProcessingException(String.format("Data file %s not specified in control map.", key));
			}
			return factory.get();
		} catch (IOException ex) {
			throw new ProcessingException("Error while opening data file.", ex);
		}
	}

	// FIP_SUB
	// TODO Fortran takes a vector of flags (FIPPASS) controlling which stages are
	// implemented. FIPSTART always uses the same vector so far now that's not
	// implemented.
	void process() throws ProcessingException {
		try (
				var polyStream = this.<FipPolygon>getStreamingParser(FipPolygonParser.CONTROL_KEY);
				var layerStream = this.<Map<LayerType, FipLayer>>getStreamingParser(FipLayerParser.CONTROL_KEY);
				var speciesStream = this.<Collection<FipSpecies>>getStreamingParser(FipSpeciesParser.CONTROL_KEY);
		) {
			log.atDebug().setMessage("Start Stand processing").log();
			int polygonsRead = 0;
			int polygonsWritten = 0;

			while (polyStream.hasNext()) {

				// FIP_GET
				log.atInfo().setMessage("Getting polygon {}").addArgument(polygonsRead + 1).log();
				var polygon = getPolygon(polyStream, layerStream, speciesStream);
				VdypPolygon resultPoly;
				try {

					log.atInfo().setMessage("Read polygon {}, preparing to process")
							.addArgument(polygon.getPolygonIdentifier()).log();

					// if (MODE .eq. -1) go to 100

					final var mode = polygon.getModeFip().orElse(FipMode.DONT_PROCESS);

					if (mode == FipMode.DONT_PROCESS) {
						log.atInfo().setMessage("Skipping polygon with mode {}").addArgument(mode).log();
						continue;
					}

					// IP_IN = IP_IN+1
					// if (IP_IN .gt. MAXPOLY) go to 200

					polygonsRead++; // Don't count polygons we aren't processing due to mode. This was the behavior
					// in VDYP7

					// IPASS = 1
					// CALL FIP_CHK( IPASS, IER)
					// if (ier .gt. 0) go to 1000
					//
					// if (IPASS .le. 0) GO TO 120

					log.atInfo().setMessage("Checking validity of polygon {}:{}").addArgument(polygonsRead)
							.addArgument(polygon.getPolygonIdentifier()).log();
					checkPolygon(polygon);

					// CALL FIPCALCV( BAV, IER)
					// CALL FIPCALC1( BAV, BA_TOTL1, IER)

					Map<LayerType, VdypLayer> processedLayers = new EnumMap<>(LayerType.class);

					var fipLayers = polygon.getLayers();
					var fipVetLayer = Optional.ofNullable(fipLayers.get(LayerType.VETERAN));
					Optional<VdypLayer> resultVetLayer;
					if (fipVetLayer.isPresent()) {
						resultVetLayer = Optional.of(processLayerAsVeteran(polygon, fipVetLayer.get()));
					} else {
						resultVetLayer = Optional.empty();
					}
					resultVetLayer.ifPresent(layer -> processedLayers.put(LayerType.VETERAN, layer));

					FipLayerPrimary fipPrimeLayer = (FipLayerPrimary) fipLayers.get(LayerType.PRIMARY);
					assert fipPrimeLayer != null;
					var resultPrimeLayer = processLayerAsPrimary(
							polygon, fipPrimeLayer,
							resultVetLayer.map(VdypLayer::getBaseAreaByUtilization).map(coe -> coe.get(UTIL_ALL))
									.orElse(0f)
					);
					processedLayers.put(LayerType.PRIMARY, resultPrimeLayer);

					resultPoly = createVdypPolygon(polygon, processedLayers);

					float baseAreaTotalPrime = resultPrimeLayer.getBaseAreaByUtilization().getCoe(UTIL_ALL); // BA_TOTL1

					// if (FIPPASS(6) .eq. 0 .or. FIPPASS(6) .eq. 2) then
					if (true /* TODO */) {
						@SuppressWarnings("unchecked")
						var minima = (Map<String, Float>) controlMap.get(FipControlParser.MINIMA);
						float minimumBaseArea = minima.get(FipControlParser.MINIMUM_BASE_AREA);
						float minimumPredictedBaseArea = minima.get(FipControlParser.MINIMUM_PREDICTED_BASE_AREA);
						if (baseAreaTotalPrime < minimumBaseArea) {
							throw new LowValueException("Base area", baseAreaTotalPrime, minimumBaseArea);
						}
						float predictedBaseArea = baseAreaTotalPrime * (100f / resultPoly.getPercentAvailable());
						if (predictedBaseArea < minimumPredictedBaseArea) {
							throw new LowValueException(
									"Predicted base area", predictedBaseArea, minimumPredictedBaseArea
							);
						}
					}
					BecDefinition bec = BecDefinitionParser.getBecs(controlMap).get(polygon.getBiogeoclimaticZone())
							.orElseThrow(
									() -> new ProcessingException("Missing Bec " + polygon.getBiogeoclimaticZone())
							);
					// FIPSTK
					adjustForStocking(resultPoly.getLayers().get(LayerType.PRIMARY), fipPrimeLayer, bec);
				} catch (StandProcessingException ex) {
					// TODO include some sort of hook for different forms of user output
					// TODO Implement single stand mode that propagates the exception

					log.atWarn().setMessage("Polygon {} bypassed").addArgument(polygon.getPolygonIdentifier())
							.setCause(ex);
				}

			}
		} catch (IOException | ResourceParseException ex) {
			throw new ProcessingException("Error while reading or writing data.", ex);
		}
	}

	// FIPSTK
	void adjustForStocking(VdypLayer vdypLayer, FipLayerPrimary fipLayerPrimary, BecDefinition bec) {

		@SuppressWarnings("unchecked")
		var stockingClassMap = (MatrixMap2<Character, Region, Optional<StockingClassFactor>>) controlMap
				.get(StockingClassFactorParser.CONTROL_KEY);

		Region region = bec.getRegion();

		var factorEntry = fipLayerPrimary.getStockingClass()
				.flatMap(stockingClass -> stockingClassMap.get(stockingClass, region));

		if (!factorEntry.isPresent()) {
			return;
		}

		float factor = factorEntry.get().getFactor();

		scaleAllSummableUtilization(vdypLayer, factor);
		vdypLayer.getSpecies().values().forEach(spec -> scaleAllSummableUtilization(spec, factor));

		log.atInfo().addArgument(fipLayerPrimary.getStockingClass()).addArgument(factor).setMessage(
				"Foregoing Primary Layer has stocking class {} Yield values will be multiplied by {}  before being written to output file."
		);
	}

	VdypPolygon createVdypPolygon(FipPolygon fipPolygon, Map<LayerType, VdypLayer> processedLayers)
			throws ProcessingException {
		var fipVetLayer = fipPolygon.getLayers().get(LayerType.VETERAN);
		var fipPrimaryLayer = (FipLayerPrimary) fipPolygon.getLayers().get(LayerType.PRIMARY);

		float percentAvailable = estimatePercentForestLand(fipPolygon, fipVetLayer, fipPrimaryLayer);

		var vdypPolygon = new VdypPolygon(fipPolygon.getPolygonIdentifier(), percentAvailable);
		vdypPolygon.setLayers(processedLayers);
		return vdypPolygon;
	}

	// FIPLAND
	float estimatePercentForestLand(FipPolygon fipPolygon, FipLayer fipVetLayer, FipLayerPrimary fipPrimaryLayer)
			throws ProcessingException {
		if (fipPolygon.getPercentAvailable().isPresent()) {
			return fipPolygon.getPercentAvailable().get();
		} else {

			boolean veteran = fipVetLayer != null && fipVetLayer.getHeight() > 0f && fipVetLayer.getCrownClosure() > 0f; // LAYERV

			if (jprogram == 1 && fipPolygon.getModeFip().map(mode -> mode == FipMode.FIPYOUNG).orElse(false)) {
				return 100f;
			}
			if (jprogram == 3) {
				veteran = fipVetLayer != null;
			}

			assert fipPrimaryLayer != null;

			float crownClosure = fipPrimaryLayer.getCrownClosure();

			// Assume crown closure linear with age, to 25.
			if (fipPrimaryLayer.getAgeTotal() < 25f) {
				crownClosure *= 25f / fipPrimaryLayer.getAgeTotal();
			}
			// define crown closure as the SUM of two layers
			if (veteran) {
				crownClosure += fipVetLayer.getCrownClosure();
			}
			crownClosure = clamp(crownClosure, 0, 100);

			/*
			 * assume that CC occurs at age 25 and that most land goes to 90% occupancy but
			 * that occupancy increases only 1% /yr with no increases after ages 25. });
			 */

			// Obtain the percent yield (in comparison with CC = 90%)

			float crownClosureTop = 90f;
			float breastHeightAge = fipPrimaryLayer.getAgeTotal() - fipPrimaryLayer.getYearsToBreastHeight();

			float yieldFactor = fipPolygon.getYieldFactor();

			var bec = BecDefinitionParser.getBecs(controlMap).get(fipPolygon.getBiogeoclimaticZone()).orElseThrow(
					() -> new ProcessingException("Could not find BEC " + fipPolygon.getBiogeoclimaticZone())
			);

			breastHeightAge = max(5.0f, breastHeightAge);
			// EMP040
			float baseAreaTop = estimatePrimaryBaseArea(
					fipPrimaryLayer, bec, yieldFactor, breastHeightAge, 0f, crownClosureTop
			);
			// EMP040
			float baseAreaHat = estimatePrimaryBaseArea(
					fipPrimaryLayer, bec, yieldFactor, breastHeightAge, 0f, crownClosure
			);

			float percentYield;
			if (baseAreaTop > 0f && baseAreaHat > 0f) {
				percentYield = min(100f, 100f * baseAreaHat / baseAreaTop);
			} else {
				percentYield = 90f;
			}

			float gainMax;
			if (fipPrimaryLayer.getAgeTotal() > 125f) {
				gainMax = 0f;
			} else if (fipPrimaryLayer.getAgeTotal() < 25f) {
				gainMax = max(90f - percentYield, 0);
			} else {
				gainMax = max(90f - percentYield, 0);
				gainMax = min(gainMax, 125 - fipPrimaryLayer.getAgeTotal());
			}

			return floor(min(percentYield + gainMax, 100f));

		}
	}

	// FIPCALC1
	VdypLayer processLayerAsPrimary(FipPolygon fipPolygon, FipLayerPrimary fipLayer, float baseAreaOverstory)
			throws ProcessingException {

		var lookup = BecDefinitionParser.getBecs(controlMap);
		var primarySpecies = findPrimarySpecies(fipLayer.getSpecies());
		// VDYP7 stores this in the common FIPL_1C/ITGL1 but only seems to use it
		// locally
		var itg = findItg(primarySpecies);

		BecDefinition bec = lookup.get(fipPolygon.getBiogeoclimaticZone()).orElseThrow(
				() -> new IllegalStateException("Could not find BEC " + fipPolygon.getBiogeoclimaticZone())
		);

		var result = new VdypLayer(
				fipLayer.getPolygonIdentifier(), //
				fipLayer.getLayer(), //
				fipLayer.getAgeTotal(), //
				fipLayer.getYearsToBreastHeight(), //
				fipLayer.getHeight()
		);

		result.setYearsToBreastHeight(fipLayer.getYearsToBreastHeight());
		result.setBreastHeightAge(fipLayer.getAgeTotal() - fipLayer.getYearsToBreastHeight());
		result.setHeight(fipLayer.getHeight());

		// EMP040
		var baseArea = estimatePrimaryBaseArea(
				fipLayer, bec, fipPolygon.getYieldFactor(), result.getBreastHeightAge(), baseAreaOverstory
		); // BA_TOT

		result.getBaseAreaByUtilization().setCoe(UTIL_ALL, baseArea);

		var quadMeanDiameter = estimatePrimaryQuadMeanDiameter(
				fipLayer, bec, result.getBreastHeightAge(), baseAreaOverstory
		);

		result.getQuadraticMeanDiameterByUtilization().setCoe(UTIL_ALL, quadMeanDiameter);

		var tphTotal = treesPerHectare(baseArea, quadMeanDiameter);

		result.getTreesPerHectareByUtilization().setCoe(UTIL_ALL, tphTotal);

		// Copy over Species entries.
		// LVCOM/ISPL1=ISPV
		// LVCOM4/SP0L1=FIPSA/SP0V
		// LVCOM4/SP64DISTL1=FIPSA/VDISTRV
		// LVCOM1/PCLT1=FIPS/PCTVOLV
		var vdypSpecies = fipLayer.getSpecies().values().stream() //
				.map(VdypSpecies::new) //
				.collect(Collectors.toMap(VdypSpecies::getGenus, Function.identity()));

		var vdypPrimarySpecies = vdypSpecies.get(primarySpecies.get(0).getGenus());

		// Lookup volume group, Decay Group, and Breakage group for each species.

		var volumeGroupMap = getGroupMap(VolumeEquationGroupParser.CONTROL_KEY);
		var decayGroupMap = getGroupMap(DecayEquationGroupParser.CONTROL_KEY);
		var breakageGroupMap = getGroupMap(BreakageEquationGroupParser.CONTROL_KEY);

		Map<String, Float> targetPercentages = new HashMap<>(vdypSpecies.size());

		for (var vSpec : vdypSpecies.values()) {
			var volumeGroup = getGroup(fipPolygon, volumeGroupMap, vSpec);
			var decayGroup = getGroup(fipPolygon, decayGroupMap, vSpec);
			var breakageGroup = getGroup(fipPolygon, breakageGroupMap, vSpec);

			vSpec.setVolumeGroup(volumeGroup);
			vSpec.setDecayGroup(decayGroup);
			vSpec.setBreakageGroup(breakageGroup);

			targetPercentages.put(vSpec.getGenus(), vSpec.getPercentGenus());
		}

		var maxPass = fipLayer.getSpecies().size() > 1 ? 2 : 1;

		result.setSpecies(vdypSpecies);

		float primaryHeight;
		float leadHeight = fipLayer.getHeight();
		for (var iPass = 1; iPass <= maxPass; iPass++) {
			if (iPass == 2) {
				for (var vSpec : vdypSpecies.values()) {
					vSpec.setPercentGenus(targetPercentages.get(vSpec.getGenus()));
				}
			}
			// Estimate lorey height for primary species
			if (iPass == 1 && vdypSpecies.size() == 1) {
				primaryHeight = primaryHeightFromLeadHeight(
						leadHeight, vdypPrimarySpecies.getGenus(), bec.getRegion(), tphTotal
				);
			} else if (iPass == 1) {
				primaryHeight = primaryHeightFromLeadHeightInitial(
						leadHeight, vdypPrimarySpecies.getGenus(), bec.getRegion()
				);
			} else {
				primaryHeight = primaryHeightFromLeadHeight(
						leadHeight, vdypPrimarySpecies.getGenus(), bec.getRegion(),
						vdypPrimarySpecies.getTreesPerHectareByUtilization().getCoe(UTIL_ALL)
				);
			}
			vdypPrimarySpecies.getLoreyHeightByUtilization().setCoe(UTIL_ALL, primaryHeight);

			// Estimate lorey height for non-primary species
			for (var vspec : vdypSpecies.values()) {
				if (vspec == vdypPrimarySpecies)
					continue;

				// EMP053
				vspec.getLoreyHeightByUtilization().setCoe(
						UTIL_ALL,
						estimateNonPrimaryLoreyHeight(vspec, vdypPrimarySpecies, bec, leadHeight, primaryHeight)
				);
			}

			// ROOTF01
			findRootsForDiameterAndBaseArea(result, fipLayer, bec, iPass + 1);
		}

		estimateSmallComponents(fipPolygon, result);

		// YUC1
		computeUtilizationComponentsPrimary(bec, result, VolumeComputeMode.BY_UTIL, CompatibilityVariableMode.NONE);

		return result;
	}

	// ROOTF01
	void findRootsForDiameterAndBaseArea(VdypLayer result, FipLayerPrimary fipLayer, BecDefinition bec, int source)
			throws ProcessingException {

		var quadMeanDiameterTotal = result.getQuadraticMeanDiameterByUtilization().getCoe(UTIL_ALL); // DQ_TOT
		var baseAreaTotal = result.getBaseAreaByUtilization().getCoe(UTIL_ALL); // BA_TOT
		var treesPerHectareTotal = result.getTreesPerHectareByUtilization().getCoe(UTIL_ALL); // TPH_TOT
		Map<String, Float> goal = new LinkedHashMap<>(); // GOAL
		Map<String, Float> xMap = new LinkedHashMap<>(); // X

		float treesPerHectareSum;

		assert result.getSpecies().size() > 0;

		if (result.getSpecies().size() == 1) {
			var spec = result.getSpecies().values().iterator().next();
			for (var accessors : NON_VOLUME_UTILIZATION_VECTOR_ACCESSORS) {

				try {
					Coefficients specVector = (Coefficients) accessors.getReadMethod().invoke(spec);
					Coefficients layerVector = (Coefficients) accessors.getReadMethod().invoke(result);
					specVector.setCoe(UTIL_ALL, layerVector.getCoe(UTIL_ALL));
				} catch (IllegalAccessException | IllegalArgumentException | InvocationTargetException e) {
					throw new IllegalStateException(e);
				}
			}

			result.getLoreyHeightByUtilization().setCoe(UTIL_ALL, spec.getLoreyHeightByUtilization().getCoe(UTIL_ALL));
			spec.setPercentGenus(100f);
			treesPerHectareSum = treesPerHectareTotal;
		} else {
			// Multiple Species
			for (var spec : result.getSpecies().values()) {

				Coefficients limitCoe = getLimitsForHeightAndDiameter(spec.getGenus(), bec.getRegion());

				final float maxHeightMultiplier = fipLayer.getPrimaryGenus()
						.orElseThrow(() -> new IllegalStateException("primaryGenus has not been set"))
						.equals(spec.getGenus()) ? 1.5f : 1.0f;
				final float heightMax = limitCoe.getCoe(1) * maxHeightMultiplier;

				spec.getLoreyHeightByUtilization().scalarInPlace(UTIL_ALL, x -> min(x, heightMax));
			}
			ToDoubleFunction<VdypSpecies> accessor;

			switch (source) {
			case 1:
				accessor = x -> x.getPercentGenus();
				break;
			case 2:
				accessor = x -> x.getPercentGenus() / x.getLoreyHeightByUtilization().getCoe(UTIL_ALL);
				break;
			case 3:
				accessor = x -> x.getBaseAreaByUtilization().getCoe(UTIL_ALL);
				break;
			default:
				throw new UnsupportedOperationException("Unknown source for root finding " + source);
			}

			var sumSourceArea = result.getSpecies().values().stream().mapToDouble(accessor).sum();

			// FRJ
			var fractionMap = result.getSpecies().values().stream().collect(
					Collectors.toMap(
							VdypSpecies::getGenus, spec -> (float) (accessor.applyAsDouble(spec) / sumSourceArea)
					)
			);

			// HL_TOT
			float loreyHeightTotal = (float) fractionMap.entrySet().stream().mapToDouble(
					e -> e.getValue() * result.getSpecies().get(e.getKey()).getLoreyHeightByUtilization().getCoe(0)
			).sum();
			// FRJ(ISP) = FRJ(J) // We aren't using the remapping between global species
			// index and index for the species within the layer, so we can probably assign
			// directly to the fraction attribute on the species object.
			fractionMap.entrySet().forEach(e -> result.getSpecies().get(e.getKey()).setFractionGenus(e.getValue()));

			double[] quadMeanDiameterBase = new double[result.getSpecies().size()]; // DQspbase

			{
				int i = 0;
				for (var spec : result.getSpecies().values()) {

					// EMP061
					Coefficients limitCoe = getLimitsForHeightAndDiameter(spec.getGenus(), bec.getRegion());

					var dqMin = limitCoe.getCoe(3) * spec.getLoreyHeightByUtilization().getCoe(UTIL_ALL);
					var dqMax = max(
							limitCoe.getCoe(2), limitCoe.getCoe(4) * spec.getLoreyHeightByUtilization().getCoe(UTIL_ALL)
					);

					// EMP060
					float quadMeanDiameter = clamp(
							estimateQuadMeanDiameterForSpecies(
									spec, result.getSpecies(), bec.getRegion(), quadMeanDiameterTotal, baseAreaTotal,
									treesPerHectareTotal, loreyHeightTotal
							), //
							dqMin, dqMax
					);

					quadMeanDiameterBase[i++] = quadMeanDiameter;
				}
			}
			// VDYP7 checks the number of species here, but this is already inside a branch
			// that must be more than 1
			// Fill in target and trial values

			eachButLast(result.getSpecies().values(), spec -> {
				goal.put(spec.getGenus(), spec.getPercentGenus());
				xMap.put(spec.getGenus(), spec.getPercentGenus());
			}, spec -> {
				goal.put(spec.getGenus(), quadMeanDiameterTotal);
				xMap.put(spec.getGenus(), 0f);
			});

			var xVec = xMap.values().stream().mapToDouble(v -> (double) v).toArray();
			var goalVec = goal.values().stream().mapToDouble(v -> (double) v).toArray();

			// SNQSOL
			var rootVec = this.findRoot(quadMeanDiameterBase, goalVec, xVec, result, TOLERANCE);

			var rootMap = new LinkedHashMap<String, Float>();
			{
				float percentSum = 0;
				var it = result.getSpecies().values().iterator();
				for (int i = 0; it.hasNext(); i++) {
					var spec = it.next();
					rootMap.put(spec.getGenus(), (float) rootVec.getEntry(i));
					if (it.hasNext()) {
						spec.setPercentGenus((float) rootVec.getEntry(i));
						percentSum += rootVec.getEntry(i);
					} else {
						spec.setPercentGenus(100 - percentSum);
					}
				}
			}

			float loreyHeightSum = 0;
			treesPerHectareSum = 0;

			{
				int i = 0;
				for (var spec : result.getSpecies().values()) {
					float dqBase = (float) quadMeanDiameterBase[i++];
					float dq = 7.5f + (dqBase - 7.5f) * exp((float) rootVec.getEntry(rootVec.getDimension() - 1) / 20f);
					assert dq >= 0;
					float ba = baseAreaTotal * spec.getPercentGenus() / 100f;
					assert ba >= 0;
					float tph = treesPerHectare(ba, dq);
					assert tph >= 0;
					spec.getQuadraticMeanDiameterByUtilization().setCoe(UTIL_ALL, dq);
					spec.getBaseAreaByUtilization().setCoe(UTIL_ALL, ba);
					spec.getTreesPerHectareByUtilization().setCoe(UTIL_ALL, tph);
					treesPerHectareSum += tph;
					loreyHeightSum += spec.getLoreyHeightByUtilization().getCoe(UTIL_ALL) * ba;
				}
			}
			result.getLoreyHeightByUtilization().setCoe(UTIL_ALL, loreyHeightSum / baseAreaTotal);

		} // end of Multiple Species branch

		var volumeSum = 0f;

		for (var spec : result.getSpecies().values()) {
			// EMP090
			var wholeStemVolume = spec.getTreesPerHectareByUtilization().getCoe(UTIL_ALL)
					* estimateWholeStemVolumePerTree(
							spec.getVolumeGroup(), spec.getLoreyHeightByUtilization().getCoe(UTIL_ALL),
							spec.getQuadraticMeanDiameterByUtilization().getCoe(UTIL_ALL)
					);
			spec.getWholeStemVolumeByUtilization().setCoe(UTIL_ALL, wholeStemVolume);
			volumeSum += wholeStemVolume;
		}

		result.getWholeStemVolumeByUtilization().setCoe(UTIL_ALL, volumeSum);
		var treesPerHectareStart = result.getTreesPerHectareByUtilization().getCoe(UTIL_ALL);
		result.getTreesPerHectareByUtilization().setCoe(UTIL_ALL, treesPerHectareSum);
		result.getQuadraticMeanDiameterByUtilization().setCoe(
				UTIL_ALL,
				quadMeanDiameter(
						result.getBaseAreaByUtilization().getCoe(UTIL_ALL),
						result.getTreesPerHectareByUtilization().getCoe(UTIL_ALL)
				)
		);

		if (abs(treesPerHectareStart / result.getTreesPerHectareByUtilization().getCoe(UTIL_ALL) - 1f) > 0.002) {
			throw new ProcessingException("TODO");
		}

		if (result.getSpecies().size() > 1) {
			for (var spec : result.getSpecies().values()) {
				if (spec.getWholeStemVolumeByUtilization().getCoe(UTIL_ALL) / volumeSum
						- goal.get(spec.getGenus()) > 0.1) {
					throw new ProcessingException("TODO");
				}
			}
		}
	}

	// EMP060
	/**
	 * Estimate DQ for a species (primary or not). Using eqn in jf125.doc.
	 *
	 * Enforces mins and maxes from EMP061.
	 *
	 * @param spec                  Species of insterest
	 * @param allSpecies            Collection of all species on the layer
	 * @param region                BEC Region of the stand
	 * @param standQuadMeanDiameter Quadratic mean diameter of the stand
	 * @param standBaseArea         Base area of the stand
	 * @param standTreesPerHectare  Density opf the stand
	 * @param standLoreyHeight      Lorey height of the stand
	 * @return Quadratic mean diameter of the species of interest
	 * @throws ProcessingException
	 */
	float estimateQuadMeanDiameterForSpecies(
			VdypSpecies spec, // ISP, HLsp, DQsp
			Map<String, VdypSpecies> allSpecies, // FR
			Region region, // INDEX_IC
			float standQuadMeanDiameter, // DQ_TOT
			float standBaseArea, // BA_TOT
			float standTreesPerHectare, // TPH_TOT
			float standLoreyHeight // HL_TOT
	) throws ProcessingException {
		String species = spec.getGenus();

		float c = 0.00441786467f;

		float minQuadMeanDiameter = min(7.6f, standQuadMeanDiameter);

		// Quick solution
		if (spec.getFractionGenus() >= 1f || standQuadMeanDiameter < minQuadMeanDiameter) {
			return standQuadMeanDiameter;
		}

		var coeMap = Utils.<Map<String, Coefficients>>expectParsedControl(
				controlMap, BySpeciesDqCoefficientParser.CONTROL_KEY, Map.class
		);
		var specAliases = GenusDefinitionParser.getSpeciesAliases(controlMap);

		// TODO we can probably remove these as they seem to only be used for debugging
		// in VDYP7
		Map<String, Float> adjust = new HashMap<>(coeMap.size());
		Map<String, Float> mult = new HashMap<>(coeMap.size());

		var specIt = specAliases.iterator();

		var spec1 = specIt.next();

		float a2 = coeMap.get(spec1).getCoe(2);

		float fractionOther = 1f - spec.getFractionGenus(); // FR_REST

		mult.put(spec1, 1f);
		float a0 = coeMap.get(spec1).getCoe(0);
		float a1 = coeMap.get(spec1).getCoe(1);

		while (specIt.hasNext()) {
			var specIAlias = specIt.next();
			var specI = allSpecies.get(specIAlias);
			if (specIAlias.equals(spec.getGenus())) {
				float multI = 1f;
				mult.put(specIAlias, multI);
				a0 += multI * coeMap.get(specIAlias).getCoe(0);
				a1 += multI * coeMap.get(specIAlias).getCoe(1);
			} else {
				if (specI != null && specI.getFractionGenus() > 0f) {
					float multI = -specI.getFractionGenus() / fractionOther;
					mult.put(specIAlias, multI);
					a0 += multI * coeMap.get(specIAlias).getCoe(0);
					a1 -= multI * coeMap.get(specIAlias).getCoe(1);
				}
			}
		}

		float loreyHeightSpec = spec.getLoreyHeightByUtilization().getCoe(UTIL_ALL);
		float loreyHeight1 = max(4f, loreyHeightSpec);
		float loreyHeight2 = (standLoreyHeight - loreyHeightSpec * spec.getFractionGenus()) / fractionOther;
		float loreyHeightRatio = clamp( (loreyHeight1 - 3f) / (loreyHeight2 - 3f), 0.05f, 20f);

		float r = exp(
				a0 + a1 * log(loreyHeightRatio) + a2 * log(standQuadMeanDiameter) + adjust.getOrDefault(species, 0f)
		);

		float baseArea1 = spec.getFractionGenus() * standBaseArea;
		float baseArea2 = standBaseArea - baseArea1;

		float treesPerHectare1;
		if (abs(r - 1f) < 0.0005) {
			treesPerHectare1 = spec.getFractionGenus() * standTreesPerHectare;
		} else {
			float aa = (r - 1f) * c;
			float bb = c * (1f - r) * standTreesPerHectare + baseArea1 + baseArea2 * r;
			float cc = -baseArea1 * standTreesPerHectare;
			float term = bb * bb - 4 * aa * cc;
			if (term <= 0f) {
				throw new ProcessingException(
						"Term for trees per hectare calculation when estimating quadratic mean diameter for species "
								+ species + " was " + term + " but should be positive."
				);
			}
			treesPerHectare1 = (-bb + sqrt(term)) / (2f * aa);
			if (treesPerHectare1 <= 0f || treesPerHectare1 > standTreesPerHectare) {
				throw new ProcessingException(
						"Trees per hectare 1 for species " + species + " was " + treesPerHectare1
								+ " but should be positive and less than or equal to stand trees per hectare "
								+ standTreesPerHectare
				);
			}
		}

		float quadMeanDiameter1 = quadMeanDiameter(baseArea1, treesPerHectare1);
		float treesPerHectare2 = standTreesPerHectare - treesPerHectare1;
		float quadMeanDiameter2 = quadMeanDiameter(baseArea2, treesPerHectare2);

		if (quadMeanDiameter2 < minQuadMeanDiameter) {
			// species 2 is too small. Make target species smaller.
			quadMeanDiameter2 = minQuadMeanDiameter;
			treesPerHectare2 = treesPerHectare(baseArea2, quadMeanDiameter2);
			treesPerHectare1 = standTreesPerHectare - treesPerHectare2;
			quadMeanDiameter1 = quadMeanDiameter(baseArea1, treesPerHectare1);
		}
		var limitCoe = getLimitsForHeightAndDiameter(species, region);

		final var dqMinSp = max(minQuadMeanDiameter, limitCoe.getCoe(3) * loreyHeightSpec);
		final var dqMaxSp = max(7.6f, min(limitCoe.getCoe(2), limitCoe.getCoe(4) * loreyHeightSpec));
		if (quadMeanDiameter1 < dqMinSp) {
			quadMeanDiameter1 = dqMinSp;
			treesPerHectare1 = treesPerHectare(baseArea1, quadMeanDiameter1);
			treesPerHectare2 = standTreesPerHectare - treesPerHectare2;
			quadMeanDiameter2 = quadMeanDiameter(baseArea2, treesPerHectare2);
		}
		if (quadMeanDiameter1 > dqMaxSp) {
			// target species is too big. Make target species smaller, DQ2 bigger.

			quadMeanDiameter1 = dqMaxSp;
			treesPerHectare1 = treesPerHectare(baseArea1, quadMeanDiameter1);
			treesPerHectare2 = standTreesPerHectare - treesPerHectare2;

			if (treesPerHectare2 > 0f && baseArea2 > 0f) {
				quadMeanDiameter2 = quadMeanDiameter(baseArea2, treesPerHectare2);
			} else {
				quadMeanDiameter2 = 1000f;
			}

			// under rare circumstances, let DQ1 exceed DQMAXsp
			if (quadMeanDiameter2 < minQuadMeanDiameter) {
				quadMeanDiameter2 = minQuadMeanDiameter;
				treesPerHectare2 = treesPerHectare(baseArea2, quadMeanDiameter2);
				treesPerHectare1 = standTreesPerHectare - treesPerHectare2;
				quadMeanDiameter1 = quadMeanDiameter(baseArea1, treesPerHectare1);
			}

		}
		return quadMeanDiameter1;
	}

	// EMP061
	private Coefficients getLimitsForHeightAndDiameter(String genus, Region region) {
		var coeMap = Utils.<MatrixMap2<String, Region, Coefficients>>expectParsedControl(
				controlMap, ComponentSizeParser.CONTROL_KEY, MatrixMap2.class
		);

		return coeMap.get(genus, region);
	}

	// EMP090
	private float estimateWholeStemVolumePerTree(int volumeGroup, float loreyHeight, float quadMeanDiameter) {
		var coeMap = Utils.<Map<Integer, Coefficients>>expectParsedControl(
				controlMap, TotalStandWholeStemParser.CONTROL_KEY, Map.class
		);
		var coe = coeMap.get(volumeGroup).reindex(0);

		var logMeanVolume = coe.getCoe(UTIL_ALL) + //
				coe.getCoe(1) * log(quadMeanDiameter) + //
				coe.getCoe(2) * log(loreyHeight) + //
				coe.getCoe(3) * quadMeanDiameter + //
				coe.getCoe(4) / quadMeanDiameter + //
				coe.getCoe(5) * loreyHeight + //
				coe.getCoe(6) * quadMeanDiameter * quadMeanDiameter + //
				coe.getCoe(7) * loreyHeight * quadMeanDiameter //
				+ coe.getCoe(8) * loreyHeight / quadMeanDiameter;

		return exp(logMeanVolume);
	}

	// EMP053 Using eqns N1 and N2 from ipsjf124.doc
	/**
	 * Estimate the lorey height of a non-primary species of a primary layer.
	 *
	 * @param vspec         The species.
	 * @param vspecPrime    The primary species.
	 * @param leadHeight    lead height of the layer
	 * @param primaryHeight height of the primary species
	 * @throws ProcessingException
	 */
	float estimateNonPrimaryLoreyHeight(
			VdypSpecies vspec, VdypSpecies vspecPrime, BecDefinition bec, float leadHeight, float primaryHeight
	) throws ProcessingException {
		var coeMap = Utils.<MatrixMap3<String, String, Region, Optional<NonprimaryHLCoefficients>>>expectParsedControl(
				controlMap, HLNonprimaryCoefficientParser.CONTROL_KEY, MatrixMap3.class
		);

		var coe = coeMap.get(vspec.getGenus(), vspecPrime.getGenus(), bec.getRegion()).orElseThrow(
				() -> new ProcessingException(
						String.format(
								"Could not find Lorey Height Nonprimary Coefficients for %s %s %s", vspec.getGenus(),
								vspecPrime.getGenus(), bec.getRegion()
						)
				)
		);
		var heightToUse = coe.getEquationIndex() == 1 ? leadHeight : primaryHeight;
		return 1.3f + coe.getCoe(1) * pow(heightToUse - 1.3f, coe.getCoe(2));
	}

	VdypLayer processLayerAsVeteran(FipPolygon fipPolygon, FipLayer fipLayer) throws ProcessingException {

		var polygonIdentifier = fipLayer.getPolygonIdentifier();

		assert fipLayer.getLayer().equals(LayerType.VETERAN) : "Layer must be VETERAN";
		assert fipPolygon.getPolygonIdentifier().equals(fipLayer.getPolygonIdentifier()) : String.format(
				"Polygon polygonIdentifier '%s' doesn't match that of layer '%s'", fipPolygon.getPolygonIdentifier(),
				fipLayer.getPolygonIdentifier()
		);

		var layer = LayerType.VETERAN;

		// find Primary genus (highest percentage) ISPPVET

		var primaryGenus = fipLayer.getSpecies().values().stream() //
				.max(Utils.compareUsing(FipSpecies::getPercentGenus)) //
				.orElseThrow(() -> new IllegalStateException("No primarty genus (SP0) found. This should not happen."))
				.getGenus();

		// ageTotal copy, LVCOM3/AGETOTLV copied from FIPL_V/AGETOT_LV
		var ageTotal = fipLayer.getAgeTotal();

		// yearsToBreastHeight copy, minimum 6.0, LVCOM3/YTBHLV copied from
		// FIPL_V/YTBH_L
		var yearsToBreastHeight = Math.max(fipLayer.getYearsToBreastHeight(), 6.0f);

		// breastHeightAge LVCOM3/AGEBHLV ageTotal-yearsToBreastHeight
		var breastHeightAge = ageTotal - yearsToBreastHeight;

		// height? copy LVCOM3/HDLV = FIPL_V/HT_LV
		var height = fipLayer.getHeight();

		var crownClosure = fipLayer.getCrownClosure();

		var becId = fipPolygon.getBiogeoclimaticZone();
		var bec = BecDefinitionParser.getBecs(controlMap).get(becId)
				.orElseThrow(() -> new ProcessingException("Could not find BEC " + becId));
		var region = bec.getRegion();

		// Call EMP098 to get Veteran Basal Area, store in LVCOM1/BA array at positions
		// 0,0 and 0,4
		var estimatedBaseArea = estimateVeteranBaseArea(height, crownClosure, primaryGenus, region);
		var baseAreaByUtilization = new Coefficients(
				new float[] { 0.0f, estimatedBaseArea, 0.0f, 0.0f, 0.0f, estimatedBaseArea }, -1
		);
		// Copy over Species entries.
		// LVCOM/ISPLV=ISPV
		// LVCOM4/SP0LV=FIPSA/SP0V
		// LVCOM4/SP64DISTLV=FIPSA/VDISTRV
		// LVCOM1/PCLTV=FIPS/PCTVOLV
		// LVCOM1/HL=FIPL_V/HT_LV
		var vdypSpecies = fipLayer.getSpecies().values().stream() //
				.map(fipSpec -> {
					var vs = new VdypSpecies(fipSpec);
					vs.setLoreyHeightByUtilization(new Coefficients(new float[] { 0f, height }, -1));
					return vs;
				}) //
				.collect(Collectors.toMap(VdypSpecies::getGenus, Function.identity()));

		// Lookup volume group, Decay Group, and Breakage group for each species.

		var volumeGroupMap = getGroupMap(VolumeEquationGroupParser.CONTROL_KEY);
		var decayGroupMap = getGroupMap(DecayEquationGroupParser.CONTROL_KEY);
		var breakageGroupMap = getGroupMap(BreakageEquationGroupParser.CONTROL_KEY);
		for (var vSpec : vdypSpecies.values()) {
			var volumeGroup = getGroup(fipPolygon, volumeGroupMap, vSpec);
			var decayGroup = getGroup(fipPolygon, decayGroupMap, vSpec);
			var breakageGroup = getGroup(fipPolygon, breakageGroupMap, vSpec);

			vSpec.setVolumeGroup(volumeGroup);
			vSpec.setDecayGroup(decayGroup);
			vSpec.setBreakageGroup(breakageGroup);
		}

		/*
		 * From VDYP7
		 *
		 * At this point we SHOULD invoke a root finding procedure sets species percents
		 * and adjusts DQ by species. fills in main components, through whole-stem
		 * volume INSTEAD, I will assume %volumes apply to % BA's
		 */

		for (var vSpec : vdypSpecies.values()) {
			vSpec.getBaseAreaByUtilization()
					.setCoe(UTIL_LARGEST, baseAreaByUtilization.getCoe(UTIL_LARGEST) * vSpec.getPercentGenus() / 100f);
		}

		var vetDqMap = Utils.<MatrixMap2<String, Region, Coefficients>>expectParsedControl(
				controlMap, VeteranDQParser.CONTROL_KEY, MatrixMap2.class
		);

		for (var vSpec : vdypSpecies.values()) {
			var genus = vSpec.getGenus();
			var coe = vetDqMap.get(genus, region);
			var a0 = coe.getCoe(1);
			var a1 = coe.getCoe(2);
			var a2 = coe.getCoe(3);
			float hl = vSpec.getLoreyHeightByUtilization().getCoe(0);
			float dq = max(a0 + a1 * pow(hl, a2), 22.5f);
			vSpec.getQuadraticMeanDiameterByUtilization().setCoe(UTIL_LARGEST, dq);
			vSpec.getTreesPerHectareByUtilization()
					.setCoe(UTIL_LARGEST, treesPerHectare(vSpec.getBaseAreaByUtilization().getCoe(UTIL_LARGEST), dq));
		}

		var vdypLayer = new VdypLayer(polygonIdentifier, layer, ageTotal, yearsToBreastHeight, height);
		vdypLayer.setBreastHeightAge(breastHeightAge);
		vdypLayer.setSpecies(vdypSpecies);
		// vdypLayer.setPrimaryGenus(primaryGenus);
		vdypLayer.setBaseAreaByUtilization(baseAreaByUtilization);

		computeUtilizationComponentsVeteran(vdypLayer, bec);

		return vdypLayer;
	}

	static Coefficients utilizationVector() {
		return new Coefficients(new float[] { 0f, 0f, 0f, 0f, 0f, 0f }, -1);
	}

	static Coefficients utilizationVector(float small, float all, float u1, float u2, float u3, float u4) {
		return new Coefficients(new float[] { small, all, u1, u2, u3, u4 }, -1);
	}

	static Coefficients utilizationVector(float small, float u1, float u2, float u3, float u4) {
		return new Coefficients(new float[] { small, u1 + u2 + u3 + u4, u1, u2, u3, u4 }, -1);
	}

	enum VolumeComputeMode {
		/**
		 * set volume components to zero
		 */
		ZERO, // 0
		/**
		 * compute volumes by utilization component
		 */
		BY_UTIL, // 1
		/**
		 * As BY_UTIL but also compute Whole Stem Volume for every species
		 */
		BY_UTIL_WITH_WHOLE_STEM_BY_SPEC // 2
	}

	enum CompatibilityVariableMode {
		/**
		 * Don't apply compatibility variables
		 */
		NONE, // 0
		/**
		 * Apply compatibility variables to all but volume
		 */
		NO_VOLUME, // 1
		/**
		 * Apply compatibility variables to all components
		 */
		ALL // 2
	}

	// YUC1
	void computeUtilizationComponentsPrimary(
			BecDefinition bec, VdypLayer vdypLayer, VolumeComputeMode volumeComputeMode,
			CompatibilityVariableMode compatibilityVariableMode
	) throws ProcessingException {
		log.atTrace().setMessage("computeUtilizationComponentsPrimary for {}, stand total age is {}")
				.addArgument(vdypLayer.getPolygonIdentifier()).addArgument(vdypLayer.getAgeTotal()).log();
		log.atDebug().setMessage("Primary layer for {} has {} species/genera: {}")
				.addArgument(vdypLayer::getPolygonIdentifier) //
				.addArgument(() -> vdypLayer.getSpecies().size()) //
				.addArgument(() -> vdypLayer.getSpecies().keySet().stream().collect(Collectors.joining(", "))) //
				.log();

		for (VdypSpecies spec : vdypLayer.getSpecies().values()) {
			float loreyHeightSpec = spec.getLoreyHeightByUtilization().getCoe(UTIL_ALL);
			float baseAreaSpec = spec.getBaseAreaByUtilization().getCoe(UTIL_ALL);
			float quadMeanDiameterSpec = spec.getQuadraticMeanDiameterByUtilization().getCoe(UTIL_ALL);
			float treesPerHectareSpec = spec.getTreesPerHectareByUtilization().getCoe(UTIL_ALL);

			log.atDebug().setMessage("Working with species {}  LH: {}  DQ: {}  BA: {}  TPH: {}")
					.addArgument(spec.getClass()).addArgument(loreyHeightSpec).addArgument(quadMeanDiameterSpec)
					.addArgument(baseAreaSpec).addArgument(treesPerHectareSpec);

			if (volumeComputeMode == VolumeComputeMode.BY_UTIL_WITH_WHOLE_STEM_BY_SPEC) {
				log.atDebug().log("Estimating tree volume");

				// EMP090
				throw new UnsupportedOperationException("TODO"); // Not used yet

				// log.atDebug().setMessage("Species WS stand volume {}")
				// .addArgument(() -> spec.getWholeStemVolumeByUtilization().getCoe(UTIL_ALL));

			}
			float wholeStemVolumeSpec = spec.getWholeStemVolumeByUtilization().getCoe(UTIL_ALL);

			var baseAreaUtil = utilizationVector();
			var quadMeanDiameterUtil = utilizationVector();
			var treesPerHectareUtil = utilizationVector();
			var wholeStemVolumeUtil = utilizationVector();
			var closeVolumeUtil = utilizationVector();
			var closeVolumeNetDecayUtil = utilizationVector();
			var closeVolumeNetDecayWasteUtil = utilizationVector();
			var closeVolumeNetDecayWasteBreakUtil = utilizationVector();

			baseAreaUtil.setCoe(UTIL_ALL, baseAreaSpec); // BAU
			quadMeanDiameterUtil.setCoe(UTIL_ALL, quadMeanDiameterSpec); // DQU
			treesPerHectareUtil.setCoe(UTIL_ALL, treesPerHectareSpec); // TPHU
			wholeStemVolumeUtil.setCoe(UTIL_ALL, wholeStemVolumeSpec); // WSU

			var adjustCloseUtil = utilizationVector(); // ADJVCU
			var adjustDecayUtil = utilizationVector(); // ADJVD
			var adjustDecayWasteUtil = utilizationVector(); // ADJVDW

			// EMP071
			estimateQuadMeanDiameterByUtilization(bec, quadMeanDiameterUtil, spec);

			// EMP070
			estimateBaseAreaByUtilization(bec, quadMeanDiameterUtil, baseAreaUtil, spec);

			// Calculate tree density components
			for (var uc : UTIL_CLASSES) {
				treesPerHectareUtil.setCoe(
						uc.index, treesPerHectare(baseAreaUtil.getCoe(uc.index), quadMeanDiameterUtil.getCoe(uc.index))
				);
			}

			// reconcile components with totals

			// YUC1R
			reconcileComponents(baseAreaUtil, treesPerHectareUtil, quadMeanDiameterUtil);

			if (compatibilityVariableMode != CompatibilityVariableMode.NONE) {
				throw new UnsupportedOperationException("TODO");
			}

			// Recalculate TPH's

			for (var uc : UTIL_CLASSES) {
				treesPerHectareUtil.setCoe(
						uc.index, treesPerHectare(baseAreaUtil.getCoe(uc.index), quadMeanDiameterUtil.getCoe(uc.index))
				);
			}

			// Since DQ's may have changed, MUST RECONCILE AGAIN
			// Seems this might only be needed when compatibilityVariableMode is not NONE?

			// YUC1R
			reconcileComponents(baseAreaUtil, treesPerHectareUtil, quadMeanDiameterUtil);

			if (volumeComputeMode == VolumeComputeMode.ZERO) {
				throw new UnsupportedOperationException("TODO");
			} else {

				// EMP091
				estimateWholeStemVolume(
						UtilizationClass.ALL, adjustCloseUtil.getCoe(4), spec.getVolumeGroup(), loreyHeightSpec,
						quadMeanDiameterUtil, baseAreaUtil, wholeStemVolumeUtil
				);

				if (compatibilityVariableMode == CompatibilityVariableMode.ALL) {
					// apply compatibity variables to WS volume
					throw new UnsupportedOperationException("TODO");
				}
				// TODO Combine this with IF above
				if (compatibilityVariableMode == CompatibilityVariableMode.ALL) {
					// Set the adjustment factors for next three volume types
					throw new UnsupportedOperationException("TODO");
				} else {
					// Do nothing as the adjustment vectors are already set to 0
				}

				// EMP092
				estimateCloseUtilizationVolume(
						UtilizationClass.ALL, adjustCloseUtil, spec.getVolumeGroup(), loreyHeightSpec,
						quadMeanDiameterUtil, wholeStemVolumeUtil, closeVolumeUtil
				);

				// EMP093
				estimateNetDecayVolume(
						spec.getGenus(), bec.getRegion(), UtilizationClass.ALL, adjustCloseUtil, spec.getDecayGroup(),
						loreyHeightSpec, vdypLayer.getBreastHeightAge(), quadMeanDiameterUtil, closeVolumeUtil,
						closeVolumeNetDecayUtil
				);

				// EMP094
				estimateNetDecayAndWasteVolume(
						bec.getRegion(), UtilizationClass.ALL, adjustCloseUtil, spec.getGenus(), loreyHeightSpec,
						vdypLayer.getBreastHeightAge(), quadMeanDiameterUtil, closeVolumeUtil, closeVolumeNetDecayUtil,
						closeVolumeNetDecayWasteUtil
				);

				if (jprogram < 6) {
					// EMP095
					estimateNetDecayWasteAndBreakageVolume(
							UtilizationClass.ALL, spec.getBreakageGroup(), quadMeanDiameterUtil, closeVolumeUtil,
							closeVolumeNetDecayWasteUtil, closeVolumeNetDecayWasteBreakUtil
					);
				}
			}

			spec.getBaseAreaByUtilization().pairwiseInPlace(baseAreaUtil, COPY_IF_BAND);
			spec.getTreesPerHectareByUtilization().pairwiseInPlace(treesPerHectareUtil, COPY_IF_BAND);
			spec.getQuadraticMeanDiameterByUtilization().pairwiseInPlace(quadMeanDiameterUtil, COPY_IF_BAND);

			spec.getWholeStemVolumeByUtilization().pairwiseInPlace(wholeStemVolumeUtil, COPY_IF_NOT_TOTAL);
			spec.getCloseUtilizationVolumeByUtilization().pairwiseInPlace(closeVolumeUtil, COPY_IF_NOT_TOTAL);
			spec.getCloseUtilizationVolumeNetOfDecayByUtilization()
					.pairwiseInPlace(closeVolumeNetDecayUtil, COPY_IF_NOT_TOTAL);
			spec.getCloseUtilizationVolumeNetOfDecayAndWasteByUtilization()
					.pairwiseInPlace(closeVolumeNetDecayWasteUtil, COPY_IF_NOT_TOTAL);
			spec.getCloseUtilizationVolumeNetOfDecayWasteAndBreakageByUtilization()
					.pairwiseInPlace(closeVolumeNetDecayWasteBreakUtil, COPY_IF_NOT_TOTAL);

		}
		computeLayerUtilizationComponentsFromSpecies(vdypLayer);

		for (VdypSpecies spec : vdypLayer.getSpecies().values()) {
			if (vdypLayer.getBaseAreaByUtilization().getCoe(UTIL_ALL) > 0f) {
				spec.setFractionGenus(
						spec.getBaseAreaByUtilization().getCoe(UTIL_ALL)
								/ vdypLayer.getBaseAreaByUtilization().getCoe(UTIL_ALL)
				);
			}
			log.atDebug().addArgument(spec.getGenus()).addArgument(spec.getFractionGenus())
					.setMessage("Species {} base area {}%").log();
		}

		log.atDebug().setMessage("Calculating Stand Lorey Height").log();

		vdypLayer.getLoreyHeightByUtilization().setCoe(UTIL_SMALL, 0f);
		vdypLayer.getLoreyHeightByUtilization().setCoe(UTIL_ALL, 0f);

		for (VdypSpecies spec : vdypLayer.getSpecies().values()) {
			log.atDebug() //
					.addArgument(spec.getGenus()) //
					.addArgument(() -> spec.getLoreyHeightByUtilization().getCoe(UTIL_ALL))
					.addArgument(() -> spec.getBaseAreaByUtilization().getCoe(UTIL_ALL))
					.addArgument(
							() -> spec.getLoreyHeightByUtilization().getCoe(UTIL_ALL)
									* spec.getBaseAreaByUtilization().getCoe(UTIL_ALL)
					)
					.setMessage(
							"For species {}, Species LH (7.5cm+): {}, Species BA (7.5cm+): {}, Weighted LH (7.5cm+): {}"
					).log();
			vdypLayer.getLoreyHeightByUtilization().scalarInPlace(
					UTIL_SMALL,
					x -> x + spec.getLoreyHeightByUtilization().getCoe(UTIL_SMALL)
							* spec.getBaseAreaByUtilization().getCoe(UTIL_SMALL)
			);
			vdypLayer.getLoreyHeightByUtilization().scalarInPlace(
					UTIL_ALL,
					x -> x + spec.getLoreyHeightByUtilization().getCoe(UTIL_ALL)
							* spec.getBaseAreaByUtilization().getCoe(UTIL_ALL)
			);
		}
		{
			float baSmall = vdypLayer.getBaseAreaByUtilization().getCoe(UTIL_SMALL);
			float baAll = vdypLayer.getBaseAreaByUtilization().getCoe(UTIL_ALL);

			if (baSmall > 0) {
				vdypLayer.getLoreyHeightByUtilization().scalarInPlace(UTIL_SMALL, x -> x / baSmall);
			}
			if (baAll > 0) {
				vdypLayer.getLoreyHeightByUtilization().scalarInPlace(UTIL_ALL, x -> x / baAll);
			}

		}

	}

	private static final IndexedFloatBinaryOperator COPY_IF_BAND = (oldX, newX, i) -> i <= UTIL_ALL ? oldX : newX;
	private static final IndexedFloatBinaryOperator COPY_IF_NOT_TOTAL = (oldX, newX, i) -> i < UTIL_ALL ? oldX : newX;

	// YUCV
	private void computeUtilizationComponentsVeteran(VdypLayer vdypLayer, BecDefinition bec)
			throws ProcessingException {
		log.trace(
				"computeUtilizationComponentsVeterany for {}, stand total age is {}", vdypLayer.getPolygonIdentifier(),
				vdypLayer.getAgeTotal()
		);

		var volumeAdjustMap = Utils.<Map<String, Coefficients>>expectParsedControl(
				controlMap, VeteranLayerVolumeAdjustParser.CONTROL_KEY, Map.class
		);
		try {
			for (var vdypSpecies : vdypLayer.getSpecies().values()) {

				var treesPerHectareUtil = utilizationVector();
				var quadMeanDiameterUtil = utilizationVector();
				var baseAreaUtil = utilizationVector();
				var wholeStemVolumeUtil = utilizationVector();

				var closeUtilizationVolumeUtil = utilizationVector();
				var closeUtilizationNetOfDecayUtil = utilizationVector();
				var closeUtilizationNetOfDecayAndWasteUtil = utilizationVector();
				var closeUtilizationNetOfDecayWasteAndBreakageUtil = utilizationVector();

				var hlSp = vdypSpecies.getLoreyHeightByUtilization().getCoe(UTIL_ALL);
				{
					var baSp = vdypSpecies.getBaseAreaByUtilization().getCoe(UTIL_LARGEST);
					var tphSp = vdypSpecies.getTreesPerHectareByUtilization().getCoe(UTIL_LARGEST);
					var dqSp = vdypSpecies.getQuadraticMeanDiameterByUtilization().getCoe(UTIL_LARGEST);

					treesPerHectareUtil.setCoe(UTIL_ALL, tphSp);
					quadMeanDiameterUtil.setCoe(UTIL_ALL, dqSp);
					baseAreaUtil.setCoe(UTIL_ALL, baSp);
					wholeStemVolumeUtil.setCoe(UTIL_ALL, 0f);

					treesPerHectareUtil.setCoe(UTIL_LARGEST, tphSp);
					quadMeanDiameterUtil.setCoe(UTIL_LARGEST, dqSp);
					baseAreaUtil.setCoe(UTIL_LARGEST, baSp);
					wholeStemVolumeUtil.setCoe(UTIL_LARGEST, 0f);
				}
				// AADJUSTV
				var volumeAdjustCoe = volumeAdjustMap.get(vdypSpecies.getGenus());

				var utilizationClass = UtilizationClass.OVER225; // IUC_VET

				// ADJ
				var adjust = new Coefficients(new float[] { 0f, 0f, 0f, 0f }, 1);

				// EMP091
				estimateWholeStemVolume(
						utilizationClass, volumeAdjustCoe.getCoe(1), vdypSpecies.getVolumeGroup(), hlSp,
						quadMeanDiameterUtil, baseAreaUtil, wholeStemVolumeUtil
				);

				adjust.setCoe(4, volumeAdjustCoe.getCoe(2));
				// EMP092
				estimateCloseUtilizationVolume(
						utilizationClass, adjust, vdypSpecies.getVolumeGroup(), hlSp, quadMeanDiameterUtil,
						wholeStemVolumeUtil, closeUtilizationVolumeUtil
				);

				adjust.setCoe(4, volumeAdjustCoe.getCoe(3));
				// EMP093
				estimateNetDecayVolume(
						vdypSpecies.getGenus(), bec.getRegion(), utilizationClass, adjust, vdypSpecies.getDecayGroup(),
						hlSp, vdypLayer.getBreastHeightAge(), quadMeanDiameterUtil, closeUtilizationVolumeUtil,
						closeUtilizationNetOfDecayUtil
				);

				adjust.setCoe(4, volumeAdjustCoe.getCoe(4));
				// EMP094
				estimateNetDecayAndWasteVolume(
						bec.getRegion(), utilizationClass, adjust, vdypSpecies.getGenus(), hlSp,
						vdypLayer.getBreastHeightAge(), quadMeanDiameterUtil, closeUtilizationVolumeUtil,
						closeUtilizationNetOfDecayUtil, closeUtilizationNetOfDecayAndWasteUtil
				);

				if (jprogram < 6) {
					// EMP095
					estimateNetDecayWasteAndBreakageVolume(
							utilizationClass, vdypSpecies.getBreakageGroup(), quadMeanDiameterUtil,
							closeUtilizationVolumeUtil, closeUtilizationNetOfDecayAndWasteUtil,
							closeUtilizationNetOfDecayWasteAndBreakageUtil
					);
				}

				vdypSpecies.setBaseAreaByUtilization(baseAreaUtil);
				vdypSpecies.setTreesPerHectareByUtilization(treesPerHectareUtil);
				vdypSpecies.setQuadraticMeanDiameterByUtilization(quadMeanDiameterUtil);
				vdypSpecies.setWholeStemVolumeByUtilization(wholeStemVolumeUtil);
				vdypSpecies.setCloseUtilizationVolumeByUtilization(closeUtilizationVolumeUtil);
				vdypSpecies.setCloseUtilizationVolumeNetOfDecayByUtilization(closeUtilizationNetOfDecayUtil);
				vdypSpecies.setCloseUtilizationVolumeNetOfDecayAndWasteByUtilization(
						closeUtilizationNetOfDecayAndWasteUtil
				);
				vdypSpecies.setCloseUtilizationVolumeNetOfDecayWasteAndBreakageByUtilization(
						closeUtilizationNetOfDecayWasteAndBreakageUtil
				);

				for (var accessors : UTILIZATION_VECTOR_ACCESSORS) {
					Coefficients utilVector = (Coefficients) accessors.getReadMethod().invoke(vdypSpecies);

					// Set all components other than 4 to 0.0
					for (var i = -1; i < UTIL_LARGEST; i++) {
						utilVector.setCoe(i, 0f);
					}

					// Set component 0 to equal component 4.
					utilVector.setCoe(UTIL_ALL, utilVector.getCoe(UTIL_LARGEST));

					accessors.getWriteMethod().invoke(vdypSpecies, utilVector);
				}
			}

			computeLayerUtilizationComponentsFromSpecies(vdypLayer);

		} catch (IllegalAccessException | InvocationTargetException ex) {
			throw new IllegalStateException(ex);
		}
	}

	/**
	 * Sets the Layer's utilization components based on those of its species.
	 *
	 * @param vdypLayer
	 */
	private void computeLayerUtilizationComponentsFromSpecies(VdypLayer vdypLayer) {
		// Layer utilization vectors other than quadratic mean diameter are the pairwise
		// sums of those of their species
		sumSpeciesUtilizationVectorsToLayer(vdypLayer);

		// Quadratic mean diameter for the layer is computed from the BA and TPH after
		// they have been found from the species
		{
			var utilVector = vdypLayer.getBaseAreaByUtilization()
					.pairwise(vdypLayer.getTreesPerHectareByUtilization(), FipStart::quadMeanDiameter);
			vdypLayer.setQuadraticMeanDiameterByUtilization(utilVector);
		}
	}

	// TODO De-reflectify this when we want to make it work in GralVM
	private void sumSpeciesUtilizationVectorsToLayer(VdypLayer vdypLayer) throws IllegalStateException {
		try {
			for (var accessors : SUMMABLE_UTILIZATION_VECTOR_ACCESSORS) {
				var utilVector = utilizationVector();
				for (var vdypSpecies : vdypLayer.getSpecies().values()) {
					var speciesVector = (Coefficients) accessors.getReadMethod().invoke(vdypSpecies);
					utilVector.pairwiseInPlace(speciesVector, (x, y) -> x + y);
				}
				accessors.getWriteMethod().invoke(vdypLayer, utilVector);
			}
		} catch (IllegalAccessException | InvocationTargetException ex) {
			throw new IllegalStateException(ex);
		}
	}

	// TODO De-reflectify this when we want to make it work in GralVM
	private void scaleAllSummableUtilization(VdypUtilizationHolder holder, float factor) throws IllegalStateException {
		try {
			for (var accessors : SUMMABLE_UTILIZATION_VECTOR_ACCESSORS) {
				((Coefficients) accessors.getReadMethod().invoke(holder)).scalarInPlace(x -> x * factor);
			}
		} catch (IllegalAccessException | InvocationTargetException ex) {
			throw new IllegalStateException(ex);
		}
	}

	/**
	 * Implements the three reconciliation modes for layer 1 as described in
	 * ipsjf120.doc
	 *
	 * @param baseAreaUtil
	 * @param treesPerHectareUtil
	 * @param quadMeanDiameterUtil
	 * @throws ProcessingException
	 */
	// YUC1R
	void reconcileComponents(
			Coefficients baseAreaUtil, Coefficients treesPerHectareUtil, Coefficients quadMeanDiameterUtil
	) throws ProcessingException {
		if (baseAreaUtil.getCoe(UTIL_ALL) == 0f) {
			UTIL_CLASSES.forEach(uc -> {
				treesPerHectareUtil.setCoe(uc.index, 0f);
				baseAreaUtil.setCoe(uc.index, 0f);
			});
			return;
		}

		float tphSum = 0f;
		float baSum = 0f;
		for (var uc : UTIL_CLASSES) {
			tphSum += treesPerHectareUtil.getCoe(uc.index);
			baSum += baseAreaUtil.getCoe(uc.index);
		}

		if (abs(baSum - baseAreaUtil.getCoe(UTIL_ALL)) / baSum > 0.00003) {
			throw new ProcessingException("Computed base areas for 7.5+ components do not sum to expected total");
		}

		float dq0 = quadMeanDiameter(baseAreaUtil.getCoe(UTIL_ALL), treesPerHectareUtil.getCoe(UTIL_ALL));

		if (dq0 < 7.5f) {
			throw new ProcessingException(
					"Quadratic mean diameter computed from total base area and trees per hectare is less than 7.5 cm"
			);
		}

		float tphSumHigh = (float) UTIL_CLASSES.stream()
				.mapToDouble(uc -> treesPerHectare(baseAreaUtil.getCoe(uc.index), uc.lowBound)).sum();

		if (tphSumHigh < treesPerHectareUtil.getCoe(UTIL_ALL)) {
			reconcileComponentsMode1(baseAreaUtil, treesPerHectareUtil, quadMeanDiameterUtil, tphSumHigh);
		} else {
			reconcileComponentsMode2Check(baseAreaUtil, treesPerHectareUtil, quadMeanDiameterUtil);
		}

	}

	private static final List<UtilizationClass> MODE_1_RECONCILE_AVAILABILITY_CLASSES = List
			.of(UtilizationClass.OVER225, UtilizationClass.U175TO225, UtilizationClass.U125TO175);

	void reconcileComponentsMode1(
			Coefficients baseAreaUtil, Coefficients treesPerHectareUtil, Coefficients quadMeanDiameterUtil,
			float tphSumHigh
	) {
		// MODE 1

		// the high sum of TPH's is too low. Need MODE 1 reconciliation MUST set DQU's
		// to lowest allowable values AND must move BA from upper classes to lower
		// classes.

		float tphNeed = treesPerHectareUtil.getCoe(UTIL_ALL) - tphSumHigh;

		UTIL_CLASSES.forEach(uc -> quadMeanDiameterUtil.setCoe(uc.index, uc.lowBound));

		for (var uc : MODE_1_RECONCILE_AVAILABILITY_CLASSES) {
			float tphAvail = treesPerHectare(baseAreaUtil.getCoe(uc.index), uc.previous().get().lowBound)
					- treesPerHectare(baseAreaUtil.getCoe(uc.index), uc.lowBound);

			if (tphAvail < tphNeed) {
				baseAreaUtil.scalarInPlace(uc.previous().get().index, x -> x + baseAreaUtil.getCoe(uc.index));
				baseAreaUtil.setCoe(uc.index, 0f);
				tphNeed -= tphAvail;
			} else {
				float baseAreaMove = baseAreaUtil.getCoe(uc.index) * tphNeed / tphAvail;
				baseAreaUtil.scalarInPlace(uc.previous().get().index, x -> x + baseAreaMove);
				baseAreaUtil.scalarInPlace(uc.index, x -> x - baseAreaMove);
				break;
			}
		}
		UTIL_CLASSES.forEach(
				uc -> treesPerHectareUtil.setCoe(
						uc.index, treesPerHectare(baseAreaUtil.getCoe(uc.index), quadMeanDiameterUtil.getCoe(uc.index))
				)
		);
	}

	void reconcileComponentsMode2Check(
			Coefficients baseAreaUtil, Coefficients treesPerHectareUtil, Coefficients quadMeanDiameterUtil
	) throws ProcessingException {
		// Before entering mode 2, check to see if reconciliation is already adequate

		float tphSum = (float) UTIL_CLASSES.stream().mapToDouble(uc -> treesPerHectareUtil.getCoe(uc.index)).sum();

		if (abs(tphSum - treesPerHectareUtil.getCoe(UTIL_ALL)) / tphSum > 0.00001) {
			reconcileComponentsMode2(baseAreaUtil, treesPerHectareUtil, quadMeanDiameterUtil);
			return;
		}
		for (var uc : UTIL_CLASSES) {
			if (baseAreaUtil.getCoe(uc.index) > 0f) {
				if (treesPerHectareUtil.getCoe(uc.index) <= 0f) {
					reconcileComponentsMode2(baseAreaUtil, treesPerHectareUtil, quadMeanDiameterUtil);
					return;
				}
				float dWant = quadMeanDiameter(baseAreaUtil.getCoe(uc.index), treesPerHectareUtil.getCoe(uc.index));
				float dqI = quadMeanDiameterUtil.getCoe(uc.index);
				if (dqI >= uc.lowBound && dqI <= uc.highBound && abs(dWant - dqI) < 0.00001) {
					return;
				}
			}
		}

	}

	private void reconcileComponentsMode2(
			Coefficients baseAreaUtil, Coefficients treesPerHectareUtil, Coefficients quadMeanDiameterUtil
	) throws ProcessingException {
		int n = 0;
		float baseAreaFixed = 0f;
		float treesPerHectareFixed = 0f;
		var quadMeanDiameterLimit = new boolean[] { false, false, false, false, false };
		Coefficients dqTrial = utilizationVector();

		while (true) {
			n++;

			if (n > 4) {
				throw new ProcessingException("Mode 2 component reconciliation iterations exceeded 4");
			}

			float sum = (float) UTIL_CLASSES.stream().mapToDouble(uc -> {
				float baI = baseAreaUtil.getCoe(uc.index);
				float dqI = quadMeanDiameterUtil.getCoe(uc.index);
				if (baI != 0 && !quadMeanDiameterLimit[uc.index]) {
					return baI / (dqI * dqI);
				}
				return 0;
			}).sum();

			float baAll = baseAreaUtil.getCoe(UTIL_ALL) - baseAreaFixed;
			float tphAll = treesPerHectareUtil.getCoe(UTIL_ALL) - treesPerHectareFixed;

			if (baAll <= 0f || tphAll <= 0f) {
				reconcileComponentsMode3(baseAreaUtil, treesPerHectareUtil, quadMeanDiameterUtil);
				return;
			}

			float dqAll = quadMeanDiameter(baAll, tphAll);

			float k = dqAll * dqAll / baAll * sum;
			float sqrtK = sqrt(k);

			for (var uc : UTIL_CLASSES) {
				if (!quadMeanDiameterLimit[uc.index] && baseAreaUtil.getCoe(uc.index) > 0f) {
					dqTrial.setCoe(uc.index, quadMeanDiameterUtil.getCoe(uc.index) * sqrtK);
				}
			}

			UtilizationClass violateClass = null;
			float violate = 0f;
			boolean violateLow = false;

			for (var uc : UTIL_CLASSES) {
				if (baseAreaUtil.getCoe(uc.index) > 0f) {
					if (dqTrial.getCoe(uc.index) < uc.lowBound) {
						float vi = 1f - dqTrial.getCoe(uc.index) / uc.lowBound;
						if (vi > violate) {
							violate = vi;
							violateClass = uc;
							violateLow = true;
						}
					}
				}
				if (dqTrial.getCoe(uc.index) > uc.highBound) {
					float vi = dqTrial.getCoe(uc.index) / uc.highBound - 1f;
					if (vi > violate) {
						violate = vi;
						violateClass = uc;
						violateLow = false;
					}
				}
			}
			if (violateClass == null)
				break;
			// Move the worst offending DQ to its limit
			dqTrial.setCoe(violateClass.index, violateLow ? violateClass.lowBound : violateClass.highBound);

			quadMeanDiameterLimit[violateClass.index] = true;
			baseAreaFixed += baseAreaUtil.getCoe(violateClass.index);
			treesPerHectareFixed += treesPerHectare(
					baseAreaUtil.getCoe(violateClass.index), dqTrial.getCoe(violateClass.index)
			);
		}

		// Make BA's agree with DQ's and TPH's
		for (var uc : UTIL_CLASSES) {
			quadMeanDiameterUtil.setCoe(uc.index, dqTrial.getCoe(uc.index));
			treesPerHectareUtil.setCoe(
					uc.index, treesPerHectare(baseAreaUtil.getCoe(uc.index), quadMeanDiameterUtil.getCoe(uc.index))
			);
		}
		// RE VERIFY That sums are correct
		float baSum = (float) UTIL_CLASSES.stream().mapToDouble(uc -> baseAreaUtil.getCoe(uc.index)).sum();
		float tphSum = (float) UTIL_CLASSES.stream().mapToDouble(uc -> treesPerHectareUtil.getCoe(uc.index)).sum();
		if (abs(baSum - baseAreaUtil.getCoe(UTIL_ALL)) / baSum > 0.0002) {
			throw new ProcessingException("Failed to reconcile Base Area");
		}
		if (abs(tphSum - treesPerHectareUtil.getCoe(UTIL_ALL)) / tphSum > 0.0002) {
			throw new ProcessingException("Failed to reconcile Trees per Hectare");
		}
	}

	void reconcileComponentsMode3(
			Coefficients baseAreaUtil, Coefficients treesPerHectareUtil, Coefficients quadMeanDiameterUtil
	) {

		/*
		 * Reconciliation mode 3 NOT IN THE ORIGINAL DESIGN The primary motivation for
		 * this mode is an example where all trees were in a signle utilization class
		 * and had a DQ of 12.4 cm. BUT the true DQ for the stand was slightly over
		 * 12.5. In this case the best solution is to simply reassign all trees to the
		 * single most appropriate class.
		 *
		 * Note, "original design" means something pre-VDYP 7. This was added to the
		 * Fortran some time before the port to Java including the comment above.
		 */
		UTIL_CLASSES.forEach(uc -> {
			baseAreaUtil.setCoe(uc.index, 0f);
			treesPerHectareUtil.setCoe(uc.index, 0f);
			quadMeanDiameterUtil.setCoe(uc.index, uc.lowBound + 2.5f);
		});

		var ucToUpdate = UTIL_CLASSES.stream().filter(uc -> quadMeanDiameterUtil.getCoe(UTIL_ALL) < uc.highBound)
				.findFirst().get();

		baseAreaUtil.setCoe(ucToUpdate.index, baseAreaUtil.getCoe(UTIL_ALL));
		treesPerHectareUtil.setCoe(ucToUpdate.index, treesPerHectareUtil.getCoe(UTIL_ALL));
		quadMeanDiameterUtil.setCoe(ucToUpdate.index, quadMeanDiameterUtil.getCoe(UTIL_ALL));
	}

	// EMP070
	void estimateBaseAreaByUtilization(
			BecDefinition bec, Coefficients quadMeanDiameterUtil, Coefficients baseAreaUtil, VdypSpecies spec
	) throws ProcessingException {
		final var coeMap = Utils.<MatrixMap3<Integer, String, String, Coefficients>>expectParsedControl(
				controlMap, UtilComponentBaseAreaParser.CONTROL_KEY, MatrixMap3.class
		);

		float dq = quadMeanDiameterUtil.getCoe(UTIL_ALL);
		var b = utilizationVector();
		b.setCoe(0, baseAreaUtil.getCoe(UTIL_ALL));
		for (int i = 1; i < UTIL_LARGEST; i++) {
			var coe = coeMap.get(i, spec.getGenus(), bec.getGrowthBec().getAlias());

			float a0 = coe.getCoe(1);
			float a1 = coe.getCoe(2);

			float logit;
			if (i == 1) {
				logit = a0 + a1 * pow(dq, 0.25f);
			} else {
				logit = a0 + a1 * dq;
			}
			b.setCoe(i, b.getCoe(i - 1) * exponentRatio(logit));
			if (i == 1 && quadMeanDiameterUtil.getCoe(UTIL_ALL) < 12.5f) {
				float ba12Max = (1f - pow(
						(quadMeanDiameterUtil.getCoe(1) - 7.4f) / (quadMeanDiameterUtil.getCoe(UTIL_ALL) - 7.4f), 2f
				)) * b.getCoe(0);
				b.scalarInPlace(1, x -> min(x, ba12Max));
			}
		}

		baseAreaUtil.setCoe(1, baseAreaUtil.getCoe(UTIL_ALL) - b.getCoe(1));
		baseAreaUtil.setCoe(2, b.getCoe(1) - b.getCoe(2));
		baseAreaUtil.setCoe(3, b.getCoe(2) - b.getCoe(3));
		baseAreaUtil.setCoe(4, b.getCoe(3));
	}

	/**
	 * Estimate DQ by utilization class, see ipsjf120.doc
	 *
	 * @param bec
	 * @param quadMeanDiameterUtil
	 * @param spec
	 * @throws ProcessingException
	 */
	// EMP071
	void estimateQuadMeanDiameterByUtilization(BecDefinition bec, Coefficients quadMeanDiameterUtil, VdypSpecies spec)
			throws ProcessingException {
		log.atTrace().setMessage("Estimate DQ by utilization class for {} in BEC {}.  DQ for all >7.5 is {}")
				.addArgument(spec.getGenus()).addArgument(bec.getName())
				.addArgument(quadMeanDiameterUtil.getCoe(UTIL_ALL));

		float quadMeanDiameter07 = quadMeanDiameterUtil.getCoe(UTIL_ALL);

		for (var uc : UTIL_CLASSES) {
			log.atDebug().setMessage("For util level {}").addArgument(uc.name);
			final var coeMap = Utils.<MatrixMap3<Integer, String, String, Coefficients>>expectParsedControl(
					controlMap, UtilComponentDQParser.CONTROL_KEY, MatrixMap3.class
			);
			var coe = coeMap.get(uc.index, spec.getGenus(), bec.getGrowthBec().getAlias());

			float a0 = coe.getCoe(1);
			float a1 = coe.getCoe(2);
			float a2 = coe.getCoe(3);

			log.atDebug().setMessage("a0={}, a1={}, a3={}").addArgument(a0).addArgument(a1).addArgument(a2);

			float logit;

			switch (uc) {
			case U75TO125:
				if (quadMeanDiameter07 < 7.5001f) {
					quadMeanDiameterUtil.setCoe(UTIL_ALL, 7.5f);
				} else {
					log.atDebug().setMessage("DQ = 7.5 + a0 * (1 - exp(a1 / a0*(DQ07 - 7.5) ))**a2' )");

					logit = a1 / a0 * (quadMeanDiameter07 - 7.5f);

					quadMeanDiameterUtil
							.setCoe(uc.index, min(7.5f + a0 * pow(1 - safeExponent(logit), a2), quadMeanDiameter07));
				}
				break;
			case U125TO175, U175TO225:
				log.atDebug().setMessage(
						"LOGIT = a0 + a1*(SQ07 / 7.5)**a2,  DQ = (12.5 or 17.5) + 5 * exp(LOGIT) / (1 + exp(LOGIT))"
				);
				logit = a0 + a1 * pow(quadMeanDiameter07 / 7.5f, a2);

				quadMeanDiameterUtil.setCoe(uc.index, uc.lowBound + 5f * exponentRatio(logit));
				break;
			case OVER225:
				float a3 = coe.getCoe(4);

				log.atDebug().setMessage(
						"Coeff A3 {}, LOGIT = a2 + a1*DQ07**a3,  DQ = DQ07 + a0 * (1 - exp(LOGIT) / (1 + exp(LOGIT)) )"
				);

				logit = a2 + a1 * pow(quadMeanDiameter07, a3);

				quadMeanDiameterUtil
						.setCoe(uc.index, max(22.5f, quadMeanDiameter07 + a0 * (1f - exponentRatio(logit))));
				break;
			case ALL, SMALL:
				throw new IllegalStateException(
						"Should not be attempting to process small component or all large components"
				);
			}

			log.atDebug().setMessage("Util DQ for class {} is {}").addArgument(uc.name)
					.addArgument(quadMeanDiameterUtil.getCoe(uc.index));
		}

		log.atTrace().setMessage("Estimated Diameters {}").addArgument(
				() -> UTIL_CLASSES.stream()
						.map(uc -> String.format("%s: %d", uc.name, quadMeanDiameterUtil.getCoe(uc.index)))
		);

	}

	static float exponentRatio(float logit) throws ProcessingException {
		float exp = safeExponent(logit);
		return exp / (1f + exp);
	}

	static float safeExponent(float logit) throws ProcessingException {
		if (logit > 88f) {
			throw new ProcessingException("logit " + logit + " exceeds 88");
		}
		return exp(logit);
	}

	/**
	 * Returns the primary, and secondary if present species records as a one or two
	 * element list.
	 */
	// PRIMFIND
	List<FipSpecies> findPrimarySpecies(Map<String, FipSpecies> allSpecies) {
		if (allSpecies.isEmpty()) {
			throw new IllegalArgumentException("Can not find primary species as there are no species");
		}
		var result = new ArrayList<FipSpecies>(2);

		// Start with a deep copy of the species map so there are no side effects from
		// the manipulation this method does.
		var combined = new HashMap<String, FipSpecies>(allSpecies.size());
		allSpecies.entrySet().stream().forEach(spec -> {
			combined.put(spec.getKey(), new FipSpecies(spec.getValue()));
		});

		for (var combinationGroup : PRIMARY_SPECIES_TO_COMBINE) {
			var groupSpecies = combinationGroup.stream().map(combined::get).filter(Objects::nonNull).toList();
			if (groupSpecies.size() < 2) {
				continue;
			}
			var groupPrimary = new FipSpecies(groupSpecies.stream().sorted(PERCENT_GENUS_DESCENDING).findFirst().get());
			var total = (float) groupSpecies.stream().mapToDouble(FipSpecies::getPercentGenus).sum();
			combinationGroup.forEach(combined::remove);
			groupPrimary.setPercentGenus(total);
			combined.put(groupPrimary.getGenus(), groupPrimary);
		}

		assert !combined.isEmpty();

		if (combined.size() == 1) {
			// There's only one
			result.addAll(combined.values());
		} else {
			var NDEBUG_22 = false;
			if (NDEBUG_22) {
				// TODO
				throw new UnsupportedOperationException();
			} else {
				combined.values().stream().sorted(PERCENT_GENUS_DESCENDING).limit(2).forEach(result::add);
			}
		}

		assert !result.isEmpty();
		assert result.size() <= 2;
		return result;
	}

	/**
	 * Find Inventory type group (ITG)
	 *
	 * @param primarySecondary
	 * @return
	 * @throws ProcessingException
	 */
	// ITGFIND
	int findItg(List<FipSpecies> primarySecondary) throws ProcessingException {
		var primary = primarySecondary.get(0);

		if (primary.getPercentGenus() > 79.999) { // Copied from VDYP7
			return ITG_PURE.get(primary.getGenus());
		}
		assert primarySecondary.size() == 2;

		var secondary = primarySecondary.get(1);

		assert !primary.getGenus().equals(secondary.getGenus());

		switch (primary.getGenus()) {
		case "F":
			switch (secondary.getGenus()) {
			case "C", "Y":
				return 2;
			case "B", "H":
				return 3;
			case "S":
				return 4;
			case "PL", "PA":
				return 5;
			case "PY":
				return 6;
			case "L", "PW":
				return 7;
			default:
				return 8;
			}
		case "C", "Y":
			switch (secondary.getGenus()) {
			case "C", "Y":
				return 10;
			case "H", "B", "S":
				return 11;
			default:
				return 10;
			}
		case "B":
			switch (secondary.getGenus()) {
			case "C", "Y", "H":
				return 19;
			default:
				return 20;
			}
		case "S":
			switch (secondary.getGenus()) {
			case "C", "Y", "H":
				return 23;
			case "B":
				return 24;
			case "PL":
				return 25;
			default:
				if (HARDWOODS.contains(secondary.getGenus())) {
					return 26;
				}
				return 22;
			}
		case "PW":
			return 27;
		case "PL", "PA":
			switch (secondary.getGenus()) {
			case "PL", "PA":
				return 28;
			case "F", "PW", "L", "PY":
				return 29;
			default:
				if (HARDWOODS.contains(secondary.getGenus())) {
					return 31;
				}
				return 30;
			}
		case "PY":
			return 32;
		case "L":
			switch (secondary.getGenus()) {
			case "F":
				return 33;
			default:
				return 34;
			}
		case "AC":
			if (HARDWOODS.contains(secondary.getGenus())) {
				return 36;
			}
			return 35;
		case "D":
			if (HARDWOODS.contains(secondary.getGenus())) {
				return 38;
			}
			return 37;
		case "MB":
			return 39;
		case "E":
			return 40;
		case "AT":
			if (HARDWOODS.contains(secondary.getGenus())) {
				return 42;
			}
			return 41;
		default:
			throw new ProcessingException("Unexpected primary species: " + primary.getGenus());
		}
	}

	// GRPBA1FD
	int findBaseAreaGroup(FipSpecies fipSpecies, BecDefinition bec, int itg) {
		var growthBec = bec.getGrowthBec();
		final var defaultGroupsMap = Utils.<MatrixMap2<String, String, Integer>>expectParsedControl(
				controlMap, DefaultEquationNumberParser.CONTROL_KEY, MatrixMap2.class
		);
		final var modifierMap = Utils.<MatrixMap2<Integer, Integer, Optional<Integer>>>expectParsedControl(
				controlMap, EquationModifierParser.CONTROL_KEY, MatrixMap2.class
		);
		var defaultGroup = defaultGroupsMap.get(fipSpecies.getGenus(), growthBec.getAlias());
		return modifierMap.getM(defaultGroup, itg).orElse(defaultGroup);
	}

	private float heightMultiplier(String genus, Region region, float treesPerHectarePrimary) {
		final var coeMap = Utils.<MatrixMap2<String, Region, Optional<Coefficients>>>expectParsedControl(
				controlMap, HLCoefficientParser.CONTROL_KEY_P1, MatrixMap2.class
		);
		var coe = coeMap.get(genus, region).orElse(Coefficients.empty(HLCoefficientParser.NUM_COEFFICIENTS_P1, 1))
				.reindex(0);
		return coe.get(0) - coe.getCoe(1) + coe.getCoe(1) * exp(coe.getCoe(2) * (treesPerHectarePrimary - 100f));
	}

	// EMP050 Meth==1
	/**
	 * Return the lorey height of the primary species based on the dominant height
	 * of the lead species.
	 *
	 * @param leadHeight             dominant height of the lead species
	 * @param genus                  Primary species
	 * @param region                 Region of the polygon
	 * @param treesPerHectarePrimary trees per hectare >7.5 cm of the primary
	 *                               species
	 * @return
	 */
	float primaryHeightFromLeadHeight(float leadHeight, String genus, Region region, float treesPerHectarePrimary) {
		return 1.3f + (leadHeight - 1.3f) * heightMultiplier(genus, region, treesPerHectarePrimary);
	}

	// EMP050 Meth==2
	/**
	 * Return the dominant height of the lead species based on the lorey height of
	 * the primary species.
	 *
	 * @param primaryHeight          lorey height of the primary species
	 * @param genus                  Primary species
	 * @param region                 Region of the polygon
	 * @param treesPerHectarePrimary trees per hectare >7.5 cm of the primary
	 *                               species
	 * @return
	 */
	float leadHeightFromPrimaryHeight(float primaryHeight, String genus, Region region, float treesPerHectarePrimary) {
		return 1.3f + (primaryHeight - 1.3f) / heightMultiplier(genus, region, treesPerHectarePrimary);
	}

	// EMP051
	/**
	 * Return the lorey height of the primary species based on the dominant height
	 * of the lead species.
	 *
	 * @param leadHeight dominant height of the lead species
	 * @param genus      Primary species
	 * @param region     Region of the polygon
	 * @return
	 */
	private float primaryHeightFromLeadHeightInitial(float leadHeight, String genus, Region region) {
		final var coeMap = Utils.<MatrixMap2<String, Region, Optional<Coefficients>>>expectParsedControl(
				controlMap, HLCoefficientParser.CONTROL_KEY_P2, MatrixMap2.class
		);
		var coe = coeMap.get(genus, region).orElse(Coefficients.empty(HLCoefficientParser.NUM_COEFFICIENTS_P2, 1));
		return 1.3f + coe.getCoe(1) * pow(leadHeight - 1.3f, coe.getCoe(2));
	}

	/**
	 * Accessor methods for utilization vectors, except for Lorey Height, on Layer
	 * and Species objects.
	 */
	static final Collection<PropertyDescriptor> UTILIZATION_VECTOR_ACCESSORS;

	/**
	 * Accessor methods for utilization vectors, except for Lorey Height and
	 * Quadratic Mean Diameter, on Layer and Species objects. These are properties
	 * where the values for the layer are the sum of those for its species.
	 */
	static final Collection<PropertyDescriptor> SUMMABLE_UTILIZATION_VECTOR_ACCESSORS;

	/**
	 * Accessor methods for utilization vectors, except for Lorey Height,and Volume
	 * on Layer and Species objects.
	 */
	static final Collection<PropertyDescriptor> NON_VOLUME_UTILIZATION_VECTOR_ACCESSORS;

	private static final float LOW_CROWN_CLOSURE = 10f;

	static {
		try {
			var bean = Introspector.getBeanInfo(VdypUtilizationHolder.class);
			UTILIZATION_VECTOR_ACCESSORS = Arrays.stream(bean.getPropertyDescriptors()) //
					.filter(p -> p.getName().endsWith("ByUtilization")) //
					.filter(p -> !p.getName().startsWith("loreyHeight")) //
					.filter(p -> p.getPropertyType() == Coefficients.class) //
					.toList();
		} catch (IntrospectionException e) {
			throw new IllegalStateException(e);
		}

		SUMMABLE_UTILIZATION_VECTOR_ACCESSORS = UTILIZATION_VECTOR_ACCESSORS.stream()
				.filter(x -> !x.getName().startsWith("quadraticMeanDiameter")).toList();

		NON_VOLUME_UTILIZATION_VECTOR_ACCESSORS = UTILIZATION_VECTOR_ACCESSORS.stream()
				.filter(x -> !x.getName().contains("Volume")).toList();
	}

	// EMP091
	/**
	 * Updates wholeStemVolumeUtil with estimated values.
	 */
	void estimateWholeStemVolume(
			UtilizationClass utilizationClass, float adjustCloseUtil, int volumeGroup, Float hlSp,
			Coefficients quadMeanDiameterUtil, Coefficients baseAreaUtil, Coefficients wholeStemVolumeUtil
	) throws ProcessingException {
		var dqSp = quadMeanDiameterUtil.getCoe(UTIL_ALL);
		final var wholeStemUtilizationComponentMap = Utils
				.<MatrixMap2<Integer, Integer, Optional<Coefficients>>>expectParsedControl(
						controlMap, UtilComponentWSVolumeParser.CONTROL_KEY, MatrixMap2.class
				);
		estimateUtilization(baseAreaUtil, wholeStemVolumeUtil, utilizationClass, (uc, ba) -> {
			Coefficients wholeStemCoe = wholeStemUtilizationComponentMap.get(uc.index, volumeGroup).orElseThrow(
					() -> new ProcessingException(
							"Could not find whole stem utilization coefficients for group " + volumeGroup
					)
			);

			// Fortran code uses 1 index into array when reading it here, but 0 index when
			// writing into it in the parser. I use 0 for both.
			var a0 = wholeStemCoe.getCoe(0);
			var a1 = wholeStemCoe.getCoe(1);
			var a2 = wholeStemCoe.getCoe(2);
			var a3 = wholeStemCoe.getCoe(3);

			var arg = a0 + a1 * log(hlSp) + a2 * log(quadMeanDiameterUtil.getCoe(uc.index))
					+ ( (uc != UtilizationClass.OVER225) ? a3 * log(dqSp) : a3 * dqSp);

			if (uc == utilizationClass) {
				arg += adjustCloseUtil;
			}

			var vbaruc = exp(arg); // volume base area ?? utilization class?

			return ba * vbaruc;
		}, x -> x < 0f, 0f);

		if (utilizationClass == UtilizationClass.ALL) {
			normalizeUtilizationComponents(wholeStemVolumeUtil);
		}

	}

	// EMP092
	/**
	 * Updates closeUtilizationVolumeUtil with estimated values.
	 *
	 * @throws ProcessingException
	 */
	void estimateCloseUtilizationVolume(
			UtilizationClass utilizationClass, Coefficients aAdjust, int volumeGroup, float hlSp,
			Coefficients quadMeanDiameterUtil, Coefficients wholeStemVolumeUtil, Coefficients closeUtilizationVolumeUtil
	) throws ProcessingException {
		var dqSp = quadMeanDiameterUtil.getCoe(UTIL_ALL);
		final var closeUtilizationCoeMap = Utils
				.<MatrixMap2<Integer, Integer, Optional<Coefficients>>>expectParsedControl(
						controlMap, CloseUtilVolumeParser.CONTROL_KEY, MatrixMap2.class
				);
		estimateUtilization(wholeStemVolumeUtil, closeUtilizationVolumeUtil, utilizationClass, (uc, ws) -> {
			Coefficients closeUtilCoe = closeUtilizationCoeMap.get(uc.index, volumeGroup).orElseThrow(
					() -> new ProcessingException(
							"Could not find whole stem utilization coefficients for group " + volumeGroup
					)
			);
			var a0 = closeUtilCoe.getCoe(1);
			var a1 = closeUtilCoe.getCoe(2);
			var a2 = closeUtilCoe.getCoe(3);

			var arg = a0 + a1 * quadMeanDiameterUtil.getCoe(uc.index) + a2 * hlSp + aAdjust.getCoe(uc.index);

			float ratio = ratio(arg, 7.0f);

			return ws * ratio;
		});

		if (utilizationClass == UtilizationClass.ALL) {
			storeSumUtilizationComponents(closeUtilizationVolumeUtil);
		}
	}

	@FunctionalInterface
	static interface UtilizationProcessor {
		float apply(UtilizationClass utilizationClass, float inputValue) throws ProcessingException;
	}

	/**
	 * Estimate values for one utilization vector from another
	 *
	 * @param input            source utilization
	 * @param output           result utilization
	 * @param utilizationClass the utilization class for which to do the
	 *                         computation, UTIL_ALL for all of them.
	 * @param processor        Given a utilization class, and the source utilization
	 *                         for that class, return the result utilization
	 * @throws ProcessingException
	 */
	static void estimateUtilization(
			Coefficients input, Coefficients output, UtilizationClass utilizationClass, UtilizationProcessor processor
	) throws ProcessingException {
		estimateUtilization(input, output, utilizationClass, processor, x -> false, 0f);
	}

	/**
	 * Estimate values for one utilization vector from another
	 *
	 * @param input            source utilization
	 * @param output           result utilization
	 * @param utilizationClass the utilization class for which to do the
	 *                         computation, UTIL_ALL for all of them.
	 * @param processor        Given a utilization class, and the source utilization
	 *                         for that class, return the result utilization
	 * @param skip             a utilization class will be skipped and the result
	 *                         set to the default value if this is true for the
	 *                         value of the source utilization
	 * @param defaultValue     the default value
	 * @throws ProcessingException
	 */
	static void estimateUtilization(
			Coefficients input, Coefficients output, UtilizationClass utilizationClass, UtilizationProcessor processor,
			Predicate<Float> skip, float defaultValue
	) throws ProcessingException {
		for (var uc : UTIL_CLASSES) {
			var inputValue = input.getCoe(uc.index);

			// it seems like this should be done after checking i against utilizationClass,
			// which could just be done as part of the processor definition, but this is how
			// VDYP7 did it.
			if (skip.test(inputValue)) {
				output.setCoe(uc.index, defaultValue);
				continue;
			}

			if (utilizationClass != UtilizationClass.ALL && utilizationClass != uc) {
				continue;
			}

			var result = processor.apply(uc, input.getCoe(uc.index));
			output.setCoe(uc.index, result);
		}
	}

	/**
	 * Estimate volume NET OF DECAY by (DBH) utilization classes
	 *
	 * @param utilizationClass
	 * @param aAdjust
	 * @param decayGroup
	 * @param lorieHeight
	 * @param ageBreastHeight
	 * @param quadMeanDiameterUtil
	 * @param closeUtilizationUtil
	 * @param closeUtilizationNetOfDecayUtil
	 * @throws ProcessingException
	 */
	// EMP093
	void estimateNetDecayVolume(
			String genus, Region region, UtilizationClass utilizationClass, Coefficients aAdjust, int decayGroup,
			float lorieHeight, float ageBreastHeight, Coefficients quadMeanDiameterUtil,
			Coefficients closeUtilizationUtil, Coefficients closeUtilizationNetOfDecayUtil
	) throws ProcessingException {
		var dqSp = quadMeanDiameterUtil.getCoe(UTIL_ALL);
		final var netDecayCoeMap = Utils.<MatrixMap2<Integer, Integer, Optional<Coefficients>>>expectParsedControl(
				controlMap, VolumeNetDecayParser.CONTROL_KEY, MatrixMap2.class
		);
		final var decayModifierMap = Utils.<MatrixMap2<String, Region, Float>>expectParsedControl(
				controlMap, ModifierParser.CONTROL_KEY_MOD301_DECAY, MatrixMap2.class
		);

		final var ageTr = (float) Math.log(Math.max(20.0, ageBreastHeight));

		estimateUtilization(closeUtilizationUtil, closeUtilizationNetOfDecayUtil, utilizationClass, (uc, cu) -> {
			Coefficients netDecayCoe = netDecayCoeMap.get(uc.index, decayGroup).orElseThrow(
					() -> new ProcessingException("Could not find net decay coefficients for group " + decayGroup)
			);
			var a0 = netDecayCoe.getCoe(1);
			var a1 = netDecayCoe.getCoe(2);
			var a2 = netDecayCoe.getCoe(3);

			float arg;
			if (uc != UtilizationClass.OVER225) {
				arg = a0 + a1 * log(dqSp) + a2 * ageTr;
			} else {
				arg = a0 + a1 * log(quadMeanDiameterUtil.getCoe(uc.index)) + a2 * ageTr;
			}

			arg += aAdjust.getCoe(uc.index) + decayModifierMap.get(genus, region);

			float ratio = ratio(arg, 8.0f);

			return cu * ratio;
		});

		if (utilizationClass == UtilizationClass.ALL) {
			storeSumUtilizationComponents(closeUtilizationNetOfDecayUtil);
		}
	}

	/**
	 * Estimate utilization net of decay and waste
	 */
	// EMP094
	void estimateNetDecayAndWasteVolume(
			Region region, UtilizationClass utilizationClass, Coefficients aAdjust, String genus, float lorieHeight,
			float ageBreastHeight, Coefficients quadMeanDiameterUtil, Coefficients closeUtilizationUtil,
			Coefficients closeUtilizationNetOfDecayUtil, Coefficients closeUtilizationNetOfDecayAndWasteUtil
	) throws ProcessingException {
		final var netDecayCoeMap = Utils.<Map<String, Coefficients>>expectParsedControl(
				controlMap, VolumeNetDecayWasteParser.CONTROL_KEY, Map.class
		);
		final var wasteModifierMap = Utils.<MatrixMap2<String, Region, Float>>expectParsedControl(
				controlMap, ModifierParser.CONTROL_KEY_MOD301_WASTE, MatrixMap2.class
		);

<<<<<<< HEAD
			int polygonsRead = 0;
=======
		estimateUtilization(
				closeUtilizationNetOfDecayUtil, closeUtilizationNetOfDecayAndWasteUtil, utilizationClass,
				(i, netDecay) -> {
					if (Float.isNaN(netDecay) || netDecay <= 0f) {
						return 0f;
					}
>>>>>>> a35f0332

					Coefficients netWasteCoe = netDecayCoeMap.get(genus);
					if (netWasteCoe == null) {
						throw new ProcessingException("Could not find net waste coefficients for genus " + genus);
					}

					var a0 = netWasteCoe.getCoe(0);
					var a1 = netWasteCoe.getCoe(1);
					var a2 = netWasteCoe.getCoe(2);
					var a3 = netWasteCoe.getCoe(3);
					var a4 = netWasteCoe.getCoe(4);
					var a5 = netWasteCoe.getCoe(5);

					if (i == UtilizationClass.OVER225) {
						a0 += a5;
					}
					var frd = 1.0f - netDecay / closeUtilizationUtil.getCoe(i.index);

					float arg = a0 + a1 * frd + a3 * log(quadMeanDiameterUtil.getCoe(i.index)) + a4 * log(lorieHeight);

					arg += wasteModifierMap.get(genus, region);

					arg = clamp(arg, -10f, 10f);

					var frw = (1.0f - exp(a2 * frd)) * exp(arg) / (1f + exp(arg)) * (1f - frd);
					frw = min(frd, frw);

					float result = closeUtilizationUtil.getCoe(i.index) * (1f - frd - frw);

					/*
					 * Check for an apply adjustments. This is done after computing the result above
					 * to allow for clamping frw to frd
					 */
					if (aAdjust.getCoe(i.index) != 0f) {
						var ratio = result / netDecay;
						if (ratio < 1f && ratio > 0f) {
							arg = log(ratio / (1f - ratio));
							arg += aAdjust.getCoe(i.index);
							arg = clamp(arg, -10f, 10f);
							result = exp(arg) / (1f + exp(arg)) * netDecay;
						}
					}

					return result;
				}
		);

		if (utilizationClass == UtilizationClass.ALL) {
			storeSumUtilizationComponents(closeUtilizationNetOfDecayAndWasteUtil);
		}
	}

	/**
	 * Estimate utilization net of decay, waste, and breakage
	 *
	 * @throws ProcessingException
	 */
	void estimateNetDecayWasteAndBreakageVolume(
			UtilizationClass utilizationClass, int breakageGroup, Coefficients quadMeanDiameterUtil,
			Coefficients closeUtilizationUtil, Coefficients closeUtilizationNetOfDecayAndWasteUtil,
			Coefficients closeUtilizationNetOfDecayWasteAndBreakageUtil
	) throws ProcessingException {
		final var netBreakageCoeMap = Utils
				.<Map<Integer, Coefficients>>expectParsedControl(controlMap, BreakageParser.CONTROL_KEY, Map.class);
		final var coefficients = netBreakageCoeMap.get(breakageGroup);
		if (coefficients == null) {
			throw new ProcessingException("Could not find net breakage coefficients for group " + breakageGroup);
		}

		final var a1 = coefficients.getCoe(1);
		final var a2 = coefficients.getCoe(2);
		final var a3 = coefficients.getCoe(3);
		final var a4 = coefficients.getCoe(4);

		estimateUtilization(
				closeUtilizationNetOfDecayAndWasteUtil, closeUtilizationNetOfDecayWasteAndBreakageUtil,
				utilizationClass, (uc, netWaste) -> {

					if (netWaste <= 0f) {
						return 0f;
					}
					var percentBroken = a1 + a2 * log(quadMeanDiameterUtil.getCoe(uc.index));
					percentBroken = clamp(percentBroken, a3, a4);
					var broken = min(percentBroken / 100 * closeUtilizationUtil.getCoe(uc.index), netWaste);
					return netWaste - broken;
				}
		);

		if (utilizationClass == UtilizationClass.ALL) {
			storeSumUtilizationComponents(closeUtilizationNetOfDecayWasteAndBreakageUtil);
		}

	}

	/**
	 * Sums the individual utilization components (1-4)
	 */
	float sumUtilizationComponents(Coefficients components) {
		return (float) UTIL_CLASSES.stream().mapToInt(x -> x.index).mapToDouble(components::getCoe).sum();
	}

	/**
	 * Sums the individual utilization components (1-4) and stores the results in
	 * coefficient UTIL_ALL
	 */
	float storeSumUtilizationComponents(Coefficients components) {
		var sum = sumUtilizationComponents(components);
		components.setCoe(UTIL_ALL, sum);
		return sum;
	}

	/**
	 * Normalizes the utilization components 1-4 so they sum to the value of
	 * component UTIL_ALL
	 *
	 * @throws ProcessingException if the sum is not positive
	 */
	float normalizeUtilizationComponents(Coefficients components) throws ProcessingException {
		var sum = sumUtilizationComponents(components);
		var k = components.getCoe(UTIL_ALL) / sum;
		if (sum <= 0f) {
			throw new ProcessingException("Total volume " + sum + " was not positive.");
		}
		UTIL_CLASSES.forEach(uc -> {
			components.setCoe(uc.index, components.getCoe(uc.index) * k);
		});
		return k;
	}

	int getGroup(FipPolygon fipPolygon, MatrixMap2<String, String, Integer> volumeGroupMap, VdypSpecies vSpec) {
		return volumeGroupMap.get(vSpec.getGenus(), fipPolygon.getBiogeoclimaticZone());
	}

	MatrixMap2<String, String, Integer> getGroupMap(String key) {
		return Utils.expectParsedControl(controlMap, key, MatrixMap2.class);
	}

	// FIP_GET
	private FipPolygon getPolygon(
			StreamingParser<FipPolygon> polyStream, StreamingParser<Map<LayerType, FipLayer>> layerStream,
			StreamingParser<Collection<FipSpecies>> speciesStream
	) throws ProcessingException, IOException, ResourceParseException {

		log.trace("Getting polygon");
		var polygon = polyStream.next();

		log.trace("Getting layers for polygon {}", polygon.getPolygonIdentifier());
		Map<LayerType, FipLayer> layers;
		try {
			layers = layerStream.next();
		} catch (NoSuchElementException ex) {
			throw validationError("Layers file has fewer records than polygon file.", ex);
		}

		log.trace("Getting species for polygon {}", polygon.getPolygonIdentifier());
		Collection<FipSpecies> species;
		try {
			species = speciesStream.next();
		} catch (NoSuchElementException ex) {
			throw validationError("Species file has fewer records than polygon file.", ex);
		}

		// Validate that layers belong to the correct polygon
		for (var layer : layers.values()) {
			if (!layer.getPolygonIdentifier().equals(polygon.getPolygonIdentifier())) {
				throw validationError(
						"Record in layer file contains layer for polygon %s when expecting one for %s.",
						layer.getPolygonIdentifier(), polygon.getPolygonIdentifier()
				);
			}
			layer.setSpecies(new HashMap<>());
		}

		for (var spec : species) {
			var layer = layers.get(spec.getLayer());
			// Validate that species belong to the correct polygon
			if (!spec.getPolygonIdentifier().equals(polygon.getPolygonIdentifier())) {
				throw validationError(
						"Record in species file contains species for polygon %s when expecting one for %s.",
						layer.getPolygonIdentifier(), polygon.getPolygonIdentifier()
				);
			}
			if (Objects.isNull(layer)) {
				throw validationError(
						"Species entry references layer %s of polygon %s but it is not present.", layer,
						polygon.getPolygonIdentifier()
				);
			}
			layer.getSpecies().put(spec.getGenus(), spec);
		}

		polygon.setLayers(layers);

		return polygon;
	}

	private Optional<Float> heightMinimum(LayerType layer) {
		@SuppressWarnings("unchecked")
		var minima = (Map<String, Float>) controlMap.get(FipControlParser.MINIMA);
		switch (layer) {
		case PRIMARY:
			return Optional.of(minima.get(FipControlParser.MINIMUM_HEIGHT));
		case VETERAN:
			return Optional.of(minima.get(FipControlParser.MINIMUM_VETERAN_HEIGHT));
		default:
			return Optional.empty();
		}
	}

	// FIP_CHK
	void checkPolygon(FipPolygon polygon) throws ProcessingException {

		// Fortran did debug logging when a polygon is found to be invalid. Attaching
		// messages to exceptions fills that need.

		// TODO finding all the things that are wrong rather than failing on just the
		// first would be a good idea.

		if (!polygon.getLayers().containsKey(LayerType.PRIMARY)) {
			throw validationError(
					"Polygon %s has no %s layer, or that layer has non-positive height or crown closure.",
					polygon.getPolygonIdentifier(), LayerType.PRIMARY
			);
		}

		var primaryLayer = (FipLayerPrimary) polygon.getLayers().get(LayerType.PRIMARY);

		// FIXME VDYP7 actually tests if total age - YTBH is less than 0.5 but gives an
		// error that total age is "less than" YTBH. Replicating that for now but
		// consider changing it.

		if (primaryLayer.getAgeTotal() - primaryLayer.getYearsToBreastHeight() < 0.5f) {
			throw validationError(
					"Polygon %s has %s layer where total age is less than YTBH.", polygon.getPolygonIdentifier(),
					LayerType.PRIMARY
			);
		}

		// TODO This is the only validation step done to non-primary layers, VDYP7 had a
		// less well defined idea of a layer being present or not and so it may have
		// skipped validating other layers rather than validating them conditionally on
		// being present. Consider extending validation of other properties to other
		// layers.

		for (FipLayer layer : polygon.getLayers().values()) {
			var height = layer.getHeight();

			throwIfPresent(
					heightMinimum(layer.getLayer()).filter(minimum -> height < minimum).map(
							minimum -> validationError(
									"Polygon %s has %s layer where height %.1f is less than minimum %.1f.",
									polygon.getPolygonIdentifier(), layer.getLayer(), layer.getHeight(), minimum
							)
					)
			);
		}

		if (polygon.getModeFip().map(x -> x == FipMode.FIPYOUNG).orElse(false)) {
			throw validationError(
					"Polygon %s is using unsupported mode %s.", polygon.getPolygonIdentifier(), FipMode.FIPYOUNG
			);
		}

		if (primaryLayer.getYearsToBreastHeight() < 0.5) {
			throw validationError(
					"Polygon %s has %s layer where years to breast height %.1f is less than minimum %.1f years.",
					polygon.getPolygonIdentifier(), LayerType.PRIMARY, primaryLayer.getYearsToBreastHeight(), 0.5f
			);
		}

		if (primaryLayer.getSiteIndex() < 0.5) {
			throw validationError(
					"Polygon %s has %s layer where site index %.1f is less than minimum %.1f years.",
					polygon.getPolygonIdentifier(), LayerType.PRIMARY, primaryLayer.getSiteIndex(), 0.5f
			);
		}

		for (FipLayer layer : polygon.getLayers().values()) {
			var percentTotal = layer.getSpecies().values().stream()//
					.map(FipSpecies::getPercentGenus)//
					.reduce(0.0f, (x, y) -> x + y);
			if (Math.abs(percentTotal - 100f) > 0.01f) {
				throw validationError(
						"Polygon %s has %s layer where species entries have a percentage total that does not sum to 100%%.",
						polygon.getPolygonIdentifier(), LayerType.PRIMARY
				);
			}
			// VDYP7 performs this step which should be negligible but might have a small
			// impact due to the 0.01 percent variation and floating point errors.
			if (layer.getLayer() == LayerType.PRIMARY) {
				layer.getSpecies().values()
						.forEach(species -> species.setFractionGenus(species.getPercentGenus() / percentTotal));
			}
		}

	}

	// EMP040
	float estimatePrimaryBaseArea(
			FipLayer fipLayer, BecDefinition bec, float yieldFactor, float breastHeightAge, float baseAreaOverstory,
			float crownClosure
	) throws LowValueException {
		boolean lowCrownClosure = fipLayer.getCrownClosure() < LOW_CROWN_CLOSURE;
		crownClosure = lowCrownClosure ? LOW_CROWN_CLOSURE : crownClosure;

		var coeMap = Utils.<MatrixMap2<String, String, Coefficients>>expectParsedControl(
				controlMap, CoefficientParser.BA_CONTROL_KEY, MatrixMap2.class
		);
		var modMap = Utils.<MatrixMap2<String, Region, Float>>expectParsedControl(
				controlMap, ModifierParser.CONTROL_KEY_MOD200_BA, MatrixMap2.class
		);
		var upperBoundMap = Utils.<MatrixMap3<Region, String, Integer, Float>>expectParsedControl(
				controlMap, UpperCoefficientParser.CONTROL_KEY, MatrixMap3.class
		);

		var leadGenus = leadGenus(fipLayer);

		var decayBecAlias = bec.getDecayBec().getAlias();
		Coefficients coe = weightedCoefficientSum(
				List.of(0, 1, 2, 3, 4, 5), 9, 0, fipLayer.getSpecies().values(), FipSpecies::getFractionGenus,
				s -> coeMap.get(decayBecAlias, s.getGenus())
		);

		var ageToUse = clamp(breastHeightAge, 5f, 350f);
		var trAge = log(ageToUse);

		/* @formatter:off */
		//      A00 = exp(A(0)) * ( 1.0 +  A(1) * TR_AGE  )
		/* @formatter:on */
		var a00 = exp(coe.getCoe(0)) * (1f + coe.getCoe(1) * trAge);

		/* @formatter:off */
		//      AP  = exp( A(3)) + exp(A(4)) * TR_AGE
		/* @formatter:on */
		var ap = exp(coe.getCoe(3)) + exp(coe.getCoe(4)) * trAge;

		var baseArea = 0f;

		float height = fipLayer.getHeight();
		if (height > coe.getCoe(2) - 3f) {
			/* @formatter:off */
			//  if (HD .le. A(2) - 3.0) then
			//      BAP = 0.0
			//      GO TO 90
			//  else if (HD .lt. A(2)+3.0) then
			//      FHD = (HD- (A(2)-3.00) )**2 / 12.0
			//  else
			//      FHD = HD-A(2)
			//  end if
			/* @formatter:on */
			var fHeight = height <= coe.getCoe(2) + 3f ? //
					pow(height - (coe.getCoe(2) - 3), 2) / 12f //
					: height - coe.getCoe(2);

			/* @formatter:off */
			//      BAP =  A00 * (CCUSE/100) ** ( A(7) + A(8)*log(HD) )   *
			//     &      FHD**AP * exp( A(5)*HD  + A(6) * BAV )
			/* @formatter:on */
			baseArea = a00 * pow(crownClosure / 100, coe.getCoe(7) + coe.getCoe(8) * log(height)) * pow(fHeight, ap)
					* exp(coe.getCoe(5) * height + coe.getCoe(6) * baseAreaOverstory);

			baseArea *= modMap.get(leadGenus.getGenus(), bec.getRegion());

			// TODO
			var NDEBUG_1 = 0;
			if (NDEBUG_1 <= 0) {
				// See ISPSJF128
				var upperBound = upperBoundMap.get(bec.getRegion(), leadGenus.getGenus(), UpperCoefficientParser.BA);
				baseArea = min(baseArea, upperBound);
			}

			if (lowCrownClosure) {
				baseArea *= fipLayer.getCrownClosure() / LOW_CROWN_CLOSURE;
			}

		}

		baseArea *= yieldFactor;

		// This is to prevent underflow errors in later calculations
		if (baseArea <= 0.05f) {
			throw new LowValueException("Estimated base area", baseArea, 0.05f);
		}
		return baseArea;
	}

	// EMP040
	float estimatePrimaryBaseArea(
			FipLayer fipLayer, BecDefinition bec, float yieldFactor, float breastHeightAge, float baseAreaOverstory
	) throws LowValueException {
		return estimatePrimaryBaseArea(
				fipLayer, bec, yieldFactor, breastHeightAge, baseAreaOverstory, fipLayer.getCrownClosure()
		);
	}

	/**
	 * Create a coefficients object where its values are either a weighted sum of
	 * those for each of the given entities, or the value from one arbitrarily chose
	 * entity.
	 *
	 * @param <T>             The type of entity
	 * @param weighted        the indicies of the coefficients that should be
	 *                        weighted sums, those that are not included are assumed
	 *                        to be constant across all entities and one is choses
	 *                        arbitrarily.
	 * @param size            Size of the resulting coefficients object
	 * @param indexFrom       index from of the resulting coefficients object
	 * @param entities        the entities to do weighted sums over
	 * @param weight          the weight for a given entity
	 * @param getCoefficients the coefficients for a given entity
	 */
	<T> Coefficients weightedCoefficientSum(
			Collection<Integer> weighted, int size, int indexFrom, Collection<T> entities, ToDoubleFunction<T> weight,
			Function<T, Coefficients> getCoefficients
	) {
		Coefficients coe = Coefficients.empty(size, indexFrom);

		// Do the summation in double precision
		var coeWorking = new double[size];
		Arrays.fill(coeWorking, 0.0);

		for (var entity : entities) {
			var entityCoe = getCoefficients.apply(entity);
			double fraction = weight.applyAsDouble(entity);
			for (int i : weighted) {
				coeWorking[i - indexFrom] += (entityCoe.getCoe(i)) * fraction;
			}
		}
		// Reduce back to float once done
		for (int i : weighted) {
			coe.setCoe(i, (float) coeWorking[i - indexFrom]);
		}

		// Pick one entity to fill in the fixed coefficients
		// Choice is arbitrary, they should all be the same
		var anyCoe = getCoefficients.apply(entities.iterator().next());

		for (int i = indexFrom; i < size + indexFrom; i++) {
			if (weighted.contains(i))
				continue;
			coe.setCoe(i, anyCoe.getCoe(i));
		}
		return coe;
	}

	FipSpecies leadGenus(FipLayer fipLayer) {
		return fipLayer.getSpecies().values().stream()
				.sorted(Utils.compareUsing(FipSpecies::getFractionGenus).reversed()).findFirst().orElseThrow();
	}

	// EMP098
	float estimateVeteranBaseArea(float height, float crownClosure, String genus, Region region) {
		@SuppressWarnings("unchecked")
		var coefficients = ((MatrixMap2<String, Region, Coefficients>) controlMap.get(VeteranBQParser.CONTROL_KEY))
				.getM(genus, region);

		// mismatched index is copied from VDYP7
		float a0 = coefficients.getCoe(1);
		float a1 = coefficients.getCoe(2);
		float a2 = coefficients.getCoe(3);

		float baseArea = a0 * pow(max(height - a1, 0.0f), a2);

		baseArea *= crownClosure / 4.0f;

		baseArea = max(baseArea, 0.01f);

		return baseArea;
	}

	// EMP041
	float estimatePrimaryQuadMeanDiameter(
			FipLayerPrimary fipLayer, BecDefinition bec, float breastHeightAge, float baseAreaOverstory
	) {
		var coeMap = Utils.<MatrixMap2<String, String, Coefficients>>expectParsedControl(
				controlMap, CoefficientParser.DQ_CONTROL_KEY, MatrixMap2.class
		);
		var modMap = Utils.<MatrixMap2<String, Region, Float>>expectParsedControl(
				controlMap, ModifierParser.CONTROL_KEY_MOD200_DQ, MatrixMap2.class
		);
		var upperBoundMap = Utils.<MatrixMap3<Region, String, Integer, Float>>expectParsedControl(
				controlMap, UpperCoefficientParser.CONTROL_KEY, MatrixMap3.class
		);

		var leadGenus = leadGenus(fipLayer);

		var decayBecAlias = bec.getDecayBec().getAlias();
		Coefficients coe = weightedCoefficientSum(
				List.of(0, 1, 2, 3, 4), 9, 0, fipLayer.getSpecies().values(), FipSpecies::getFractionGenus,
				s -> coeMap.get(decayBecAlias, s.getGenus())
		);

		var trAge = log(clamp(breastHeightAge, 5f, 350f));
		var height = fipLayer.getHeight();

		if (height <= coe.getCoe(5)) {
			return 7.6f;
		}

		/* @formatter:off */
		//    C0 = A(0)
		//    C1 = EXP(A(1)) + EXP(A(2)) * TR_AGE
		//    C2 = EXP(A(3)) + EXP(A(4)) * TR_AGE
		/* @formatter:on */
		var c0 = coe.get(0);
		var c1 = exp(coe.getCoe(1)) + exp(coe.getCoe(2)) * trAge;
		var c2 = exp(coe.getCoe(3)) + exp(coe.getCoe(4)) * trAge;

		/* @formatter:off */
		//      DQ = C0 + ( C1*(HD - A(5))**C2 )**2 * exp(A(7)*BAV)
		//     &        * (1.0 - A(6)*CC/100.0)
		/* @formatter:on */

		var quadMeanDiameter = c0 + pow(c1 * pow(height - coe.getCoe(5), c2), 2)
				* exp(coe.getCoe(7) * baseAreaOverstory) * (1f - coe.getCoe(6) * fipLayer.getCrownClosure() / 100f);

		/* @formatter:off */
		//      DQ = DQ * DQMOD200(JLEAD, INDEX_IC)
		/* @formatter:on */
		quadMeanDiameter *= modMap.get(leadGenus.getGenus(), bec.getRegion());

		quadMeanDiameter = max(quadMeanDiameter, 7.6f);

		// TODO
		var NDEBUG_2 = 0;
		if (NDEBUG_2 <= 0) {
			// See ISPSJF129
			var upperBound = upperBoundMap.get(bec.getRegion(), leadGenus.getGenus(), UpperCoefficientParser.DQ);
			quadMeanDiameter = min(quadMeanDiameter, upperBound);
		}

		return quadMeanDiameter;
	}

	// FT_BD
	static float treesPerHectare(float baseArea, float quadraticMeanDiameter) {
		if (baseArea != 0) {
			return baseArea / PI_40K / (quadraticMeanDiameter * quadraticMeanDiameter);
		}
		return 0f;
	}

	// FD_BT
	static float quadMeanDiameter(float baseArea, float treesPerHectare) {
		if (baseArea > 1e6f || treesPerHectare > 1e6f || Float.isNaN(baseArea) || Float.isNaN(treesPerHectare)) {
			return 0f;
		} else if (baseArea > 0f && treesPerHectare > 0f) {
			return sqrt(baseArea / treesPerHectare / PI_40K);
		}
		return 0f;

	}

	private static <E extends Throwable> void throwIfPresent(Optional<E> opt) throws E {
		if (opt.isPresent()) {
			throw opt.get();
		}
	}

	private static StandProcessingException validationError(String template, Object... values) {
		return new StandProcessingException(String.format(template, values));
	}

	/**
	 * estimate mean volume per tree For a species, for trees with dbh >= 7.5 CM
	 * Using eqn in jf117.doc
	 *
	 * @param volumeGroup
	 * @param loreyHeight
	 * @param quadMeanDiameter
	 * @return
	 */
	public float estimateMeanVolume(int volumeGroup, float loreyHeight, float quadMeanDiameter) {
		var coeMap = Utils.<Map<Integer, Coefficients>>expectParsedControl(
				controlMap, TotalStandWholeStemParser.CONTROL_KEY, Map.class
		);

		var coe = coeMap.get(volumeGroup);

		if (coe == null) {
			throw new IllegalArgumentException("Coefficients not found for volume group " + volumeGroup);
		}

		float lvMean = //
				coe.getCoe(0) + //
						coe.getCoe(1) * log(quadMeanDiameter) + //
						coe.getCoe(2) * log(loreyHeight) + //
						coe.getCoe(3) * quadMeanDiameter + //
						coe.getCoe(4) / quadMeanDiameter + //
						coe.getCoe(5) * loreyHeight + //
						coe.getCoe(6) * quadMeanDiameter * quadMeanDiameter + //
						coe.getCoe(7) * quadMeanDiameter * loreyHeight + //
						coe.getCoe(8) * loreyHeight / quadMeanDiameter;

		return exp(lvMean);
	}

	double[] rootFinderFunction(double[] point, VdypLayer layer, double[] diameterBase) {

		var percentL1 = new double[point.length];
		double percentSum = 0;
		if (point.length > 1) {
			for (int i = 0; i < point.length - 1; i++) {
				percentL1[i] = point[i];
				percentSum += point[i];
			}
		}
		percentL1[point.length - 1] = 100d - percentSum;

		double volumeSum = 0d;
		double treesPerHectareSum = 0d;

		final var layerBa = layer.getBaseAreaByUtilization().getCoe(UTIL_ALL);

		// Iterate over the fixed order list with an index
		{
			var it = layer.getSpecies().entrySet().iterator();
			for (int j = 0; it.hasNext(); j++) {
				var spec = it.next().getValue();

				// These side effects are evil but that's how VDYP7 works.

				final float quadMeanDiameter = (float) (7.5
						+ (diameterBase[j] - 7.5) * FastMath.exp(point[point.length - 1] / 20d));
				spec.getQuadraticMeanDiameterByUtilization().setCoe(UTIL_ALL, quadMeanDiameter);

				final float baseArea = (float) (layerBa * percentL1[j] / 100d);
				spec.getBaseAreaByUtilization().setCoe(UTIL_ALL, baseArea);

				final float tph = FipStart.treesPerHectare(baseArea, quadMeanDiameter);
				spec.getTreesPerHectareByUtilization().setCoe(UTIL_ALL, tph);
				treesPerHectareSum += tph;

				final float loreyHeight = spec.getLoreyHeightByUtilization().getCoe(UTIL_ALL);

				final float meanVolume = estimateMeanVolume(spec.getVolumeGroup(), loreyHeight, quadMeanDiameter);
				final float wholeStemVolume = tph * meanVolume;

				spec.getWholeStemVolumeByUtilization().setCoe(UTIL_ALL, wholeStemVolume);
				volumeSum += wholeStemVolume;
			}
		}

		double dqFinal = FipStart
				.quadMeanDiameter(layer.getBaseAreaByUtilization().getCoe(UTIL_ALL), (float) treesPerHectareSum);

		var y = new double[point.length];

		if (layer.getSpecies().size() > 1) {
			var it = layer.getSpecies().values().iterator();
			for (int i = 0; it.hasNext(); i++) {
				var spec = it.next();

				y[i] = 100d * spec.getWholeStemVolumeByUtilization().getCoe(UTIL_ALL) / volumeSum;
			}
		}
		y[y.length - 1] = dqFinal;
		return y;
	}

	// YSMALL
	// TODO move to shared location as it's used elsewhere and implement
	// compatibility variables
	/**
	 * Estimate small components for primary layer
	 */
	public void estimateSmallComponents(FipPolygon fPoly, VdypLayer layer) {
		float loreyHeightSum = 0f;
		float baseAreaSum = 0f;
		float treesPerHectareSum = 0f;
		float volumeSum = 0f;

		Region region = BecDefinitionParser.getBecs(controlMap).get(fPoly.getBiogeoclimaticZone()).get().getRegion();

		for (VdypSpecies spec : layer.getSpecies().values()) {
			float loreyHeightSpec = spec.getLoreyHeightByUtilization().getCoe(UTIL_ALL); // HLsp
			float baseAreaSpec = spec.getBaseAreaByUtilization().getCoe(UTIL_ALL); // BAsp
			float quadMeanDiameterSpec = spec.getBaseAreaByUtilization().getCoe(UTIL_ALL); // DQsp

			// EMP080
			float smallComponentProbability = smallComponentProbability(layer, spec, region); // PROBsp

			// this WHOLE operation on Actual BA's, not 100% occupancy.
			float fractionAvailable = fPoly.getPercentAvailable().map(p -> p / 100f).orElse(1f);
			baseAreaSpec *= fractionAvailable;
			// EMP081
			float conditionalExpectedBaseArea = conditionalExpectedBaseArea(spec, baseAreaSpec, region); // BACONDsp
			conditionalExpectedBaseArea /= fractionAvailable;

			float baseAreaSpecSmall = smallComponentProbability * conditionalExpectedBaseArea;

			// EMP082
			float quadMeanDiameterSpecSmall = smallComponentQuadMeanDiameter(spec); // DQSMsp

			// EMP085
			float loreyHeightSpecSmall = smallComponentLoreyHeight(spec, quadMeanDiameterSpecSmall); // HLSMsp

			// EMP086
			float meanVolumeSmall = meanVolumeSmall(spec, quadMeanDiameterSpecSmall, loreyHeightSpecSmall); // VMEANSMs

			// TODO Apply Compatibility Variables, not needed for FIPSTART

			spec.getLoreyHeightByUtilization().setCoe(UTIL_SMALL, loreyHeightSpecSmall);
			float treesPerHectareSpecSmall = treesPerHectare(baseAreaSpecSmall, quadMeanDiameterSpecSmall); // TPHSMsp
			spec.getBaseAreaByUtilization().setCoe(UTIL_SMALL, baseAreaSpecSmall);
			spec.getTreesPerHectareByUtilization().setCoe(UTIL_SMALL, treesPerHectareSpecSmall);
			spec.getQuadraticMeanDiameterByUtilization().setCoe(UTIL_SMALL, quadMeanDiameterSpecSmall);
			float wholeStemVolumeSpecSmall = treesPerHectareSpecSmall * meanVolumeSmall; // VOLWS(I,-1)
			spec.getWholeStemVolumeByUtilization().setCoe(UTIL_SMALL, wholeStemVolumeSpecSmall);

			loreyHeightSum += baseAreaSpecSmall * loreyHeightSpecSmall;
			baseAreaSum += baseAreaSpecSmall;
			treesPerHectareSum += treesPerHectareSpecSmall;
			volumeSum += wholeStemVolumeSpecSmall;
		}

		if (baseAreaSum > 0f) {
			layer.getLoreyHeightByUtilization().setCoe(UTIL_SMALL, loreyHeightSum / baseAreaSum);
		} else {
			layer.getLoreyHeightByUtilization().setCoe(UTIL_SMALL, 0f);
		}
		layer.getBaseAreaByUtilization().setCoe(UTIL_SMALL, baseAreaSum);
		layer.getTreesPerHectareByUtilization().setCoe(UTIL_SMALL, treesPerHectareSum);
		layer.getQuadraticMeanDiameterByUtilization()
				.setCoe(UTIL_SMALL, quadMeanDiameter(baseAreaSum, treesPerHectareSum));
		layer.getWholeStemVolumeByUtilization().setCoe(UTIL_SMALL, volumeSum);
	}

	// EMP086
	private float meanVolumeSmall(VdypSpecies spec, float quadMeanDiameterSpecSmall, float loreyHeightSpecSmall) {
		Coefficients coe = getCoeForSpec(spec, SmallComponentWSVolumeParser.CONTROL_KEY);

		// EQN 1 in IPSJF119.doc

		float a0 = coe.getCoe(1);
		float a1 = coe.getCoe(2);
		float a2 = coe.getCoe(3);
		float a3 = coe.getCoe(4);

		return exp(
				a0 + a1 * log(quadMeanDiameterSpecSmall) + a2 * log(loreyHeightSpecSmall)
						+ a3 * quadMeanDiameterSpecSmall
		);
	}

	// EMP085
	private float smallComponentLoreyHeight(VdypSpecies spec, float quadMeanDiameterSpecSmall) {
		Coefficients coe = getCoeForSpec(spec, SmallComponentHLParser.CONTROL_KEY);

		// EQN 1 in IPSJF119.doc

		float a0 = coe.getCoe(1);
		float a1 = coe.getCoe(2);

		return 1.3f + (spec.getLoreyHeightByUtilization().getCoe(FipStart.UTIL_ALL) - 1.3f) * exp(
				a0 * (pow(quadMeanDiameterSpecSmall, a1)
						- pow(spec.getQuadraticMeanDiameterByUtilization().getCoe(UTIL_ALL), a1))
		);
	}

	// EMP082
	private float smallComponentQuadMeanDiameter(VdypSpecies spec) {
		Coefficients coe = getCoeForSpec(spec, SmallComponentDQParser.CONTROL_KEY);

		// EQN 5 in IPSJF118.doc

		float a0 = coe.getCoe(1);
		float a1 = coe.getCoe(2);

		float logit = //
				a0 + a1 * spec.getLoreyHeightByUtilization().getCoe(FipStart.UTIL_ALL);

		return 4.0f + 3.5f * exp(logit) / (1.0f + exp(logit));
	}

	// EMP081
	private float conditionalExpectedBaseArea(VdypSpecies spec, float baseAreaSpec, Region region) {
		Coefficients coe = getCoeForSpec(spec, SmallComponentBaseAreaParser.CONTROL_KEY);

		// EQN 3 in IPSJF118.doc

		float a0 = coe.getCoe(1);
		float a1 = coe.getCoe(2);
		float a2 = coe.getCoe(3);
		float a3 = coe.getCoe(4);

		float coast = region == Region.COASTAL ? 1.0f : 0.0f;

		// FIXME due to a bug in VDYP7 it always treats this as interior. Replicating
		// that for now.
		coast = 0f;

		float arg = //
				(a0 + //
						a1 * coast + //
						a2 * spec.getBaseAreaByUtilization().getCoe(FipStart.UTIL_ALL)//
				) * exp(a3 * spec.getLoreyHeightByUtilization().getCoe(FipStart.UTIL_ALL));
		arg = max(arg, 0f);

		return arg;
	}

	// EMP080
	private float smallComponentProbability(VdypLayer layer, VdypSpecies spec, Region region) {
		Coefficients coe = getCoeForSpec(spec, SmallComponentProbabilityParser.CONTROL_KEY);

		// EQN 1 in IPSJF118.doc

		float a0 = coe.getCoe(1);
		float a1 = coe.getCoe(2);
		float a2 = coe.getCoe(3);
		float a3 = coe.getCoe(4);

		float coast = region == Region.COASTAL ? 1.0f : 0.0f;

		float logit = //
				a0 + //
						a1 * coast + //
						a2 * layer.getBreastHeightAge() + //
						a3 * spec.getLoreyHeightByUtilization().getCoe(FipStart.UTIL_ALL);

		return exp(logit) / (1.0f + exp(logit));
	}

	Coefficients getCoeForSpec(VdypSpecies spec, String controlKey) {
		var coeMap = Utils.<Map<String, Coefficients>>expectParsedControl(controlMap, controlKey, Map.class);
		return coeMap.get(spec.getGenus());
	}

	/**
	 * Estimate the Jacobian Matrix of a function using forward difference
	 *
	 * @param x
	 * @param func
	 * @return
	 */
	double[][] estimateJacobian(double[] x, MultivariateVectorFunction func) {
		return estimateJacobian(x, func.value(x), func);
	}

	/**
	 * Estimate the Jacobian Matrix of a function using forward difference
	 *
	 * @param x
	 * @param y
	 * @param func
	 * @return
	 */
	double[][] estimateJacobian(double[] x, double[] y, MultivariateVectorFunction func) {
		// TODO
		final double machineEpsilon = 2.22e-16;
		final double functionEpsilon = 1.19e-07;

		double epsilon = FastMath.sqrt(FastMath.max(functionEpsilon, machineEpsilon));

		double[] x2 = Arrays.copyOf(x, x.length);

		double[][] result = new double[x.length][x.length];

		for (int j = 0; j < x.length; j++) {
			double temp = x[j];
			double h = epsilon * FastMath.abs(temp);
			if (h == 0) {
				h = epsilon;
			}
			x2[j] = temp + h;
			double[] y2 = func.value(x2);
			x2[j] = temp;
			for (int i = 0; i < x.length; i++) {
				result[i][j] = (y2[i] - y[i]) / h;
			}
		}
		return result;
	}

	RealMatrix identityMatrix(int n) {
		var diag = new double[n];
		Arrays.fill(diag, n);
		return new DiagonalMatrix(diag);

	}

	RealVector findRoot(double[] diameterBase, double[] goal, double[] x, VdypLayer layer, double tolerance) {
		MultivariateVectorFunction func = point -> rootFinderFunction(point, layer, diameterBase);

		MultivariateMatrixFunction jacFunc = point -> estimateJacobian(point, func);

		LevenbergMarquardtOptimizer optimizer = new LevenbergMarquardtOptimizer();

		optimizer.withCostRelativeTolerance(tolerance); // Not sure if this is the right tolerance

		LeastSquaresProblem leastSquaresProblem = LeastSquaresFactory.create(
				func, //
				jacFunc, //
				goal, //
				x, //
				identityMatrix(x.length), //
				null, //
				200, //
				1000 //
		);

		var result = optimizer.optimize(leastSquaresProblem);

		return result.getPoint();
	}

	/**
	 * Iterates over all but the last entry, passing them to the first consumer then
	 * passes the last entry to the second consumer
	 */
	<T> void eachButLast(Collection<T> items, Consumer<T> body, Consumer<T> lastBody) {
		var it = items.iterator();
		while (it.hasNext()) {
			var value = it.next();
			if (it.hasNext()) {
				body.accept(value);
			} else {
				lastBody.accept(value);
			}
		}
	}
}<|MERGE_RESOLUTION|>--- conflicted
+++ resolved
@@ -229,7 +229,6 @@
 		) {
 			log.atDebug().setMessage("Start Stand processing").log();
 			int polygonsRead = 0;
-			int polygonsWritten = 0;
 
 			while (polyStream.hasNext()) {
 
@@ -2393,16 +2392,12 @@
 				controlMap, ModifierParser.CONTROL_KEY_MOD301_WASTE, MatrixMap2.class
 		);
 
-<<<<<<< HEAD
-			int polygonsRead = 0;
-=======
 		estimateUtilization(
 				closeUtilizationNetOfDecayUtil, closeUtilizationNetOfDecayAndWasteUtil, utilizationClass,
 				(i, netDecay) -> {
 					if (Float.isNaN(netDecay) || netDecay <= 0f) {
 						return 0f;
 					}
->>>>>>> a35f0332
 
 					Coefficients netWasteCoe = netDecayCoeMap.get(genus);
 					if (netWasteCoe == null) {
