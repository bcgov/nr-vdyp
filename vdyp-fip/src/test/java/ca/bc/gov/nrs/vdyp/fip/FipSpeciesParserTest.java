--- conflicted
+++ resolved
@@ -64,39 +64,33 @@
 		TestUtils.populateControlMapGenusReal(controlMap);
 
 		var fileResolver = TestUtils.fileResolver(
-				"test.dat", TestUtils.makeInputStream(
-						"01002 S000001 00     1970 1 B  100.0B  100.0     0.0     0.0     0.0", "01002 S000001 00     1970 Z      0.0     0.0     0.0     0.0     0.0"
-				)
-		);
-
-		parser.modify(controlMap, fileResolver);
-
-		var parserFactory = controlMap.get(ControlKey.FIP_INPUT_YIELD_LX_SP0.name());
-
-		assertThat(parserFactory, instanceOf(StreamingParserFactory.class));
-
-		@SuppressWarnings("unchecked")
-		var stream = ((StreamingParserFactory<Collection<FipSpecies>>) parserFactory).get();
-
-		assertThat(stream, instanceOf(StreamingParser.class));
-
-		var genera = assertNext(stream);
-
-		assertThat(
-				genera, containsInAnyOrder(
-						allOf(
-<<<<<<< HEAD
-								hasProperty("polygonIdentifier", isPolyId("01002 S000001 00", 1970)),
-								hasProperty("layerType", is(LayerType.PRIMARY)), hasProperty("genus", is("B")),
-								hasProperty("percentGenus", is(100.0f)),
-								hasProperty("speciesPercent", allOf(aMapWithSize(1), hasSpecificEntry("B", is(100.0f))))
-=======
-								hasProperty("polygonIdentifier", is("01002 S000001 00     1970")), hasProperty(
-										"layerType", is(LayerType.PRIMARY)
-								), hasProperty("genus", is("B")), hasProperty("percentGenus", is(100.0f)), hasProperty(
-										"speciesPercent", allOf(aMapWithSize(1), hasSpecificEntry("B", is(100.0f)))
-								)
->>>>>>> 6f5f6f03
+				"test.dat",
+				TestUtils.makeInputStream(
+						"01002 S000001 00     1970 1 B  100.0B  100.0     0.0     0.0     0.0", //
+						"01002 S000001 00     1970 Z      0.0     0.0     0.0     0.0     0.0" //
+				)
+		);
+
+		parser.modify(controlMap, fileResolver);
+
+		var parserFactory = controlMap.get(ControlKey.FIP_INPUT_YIELD_LX_SP0.name());
+
+		assertThat(parserFactory, instanceOf(StreamingParserFactory.class));
+
+		@SuppressWarnings("unchecked")
+		var stream = ((StreamingParserFactory<Collection<FipSpecies>>) parserFactory).get();
+
+		assertThat(stream, instanceOf(StreamingParser.class));
+
+		var genera = assertNext(stream);
+
+		assertThat(
+				genera, containsInAnyOrder(
+						allOf(
+								hasProperty("polygonIdentifier", isPolyId("01002 S000001 00", 1970)), //
+								hasProperty("layerType", is(LayerType.PRIMARY)), hasProperty("genus", is("B")), //
+								hasProperty("percentGenus", is(100.0f)), //
+								hasProperty("speciesPercent", allOf(aMapWithSize(1), hasSpecificEntry("B", is(100.0f)))) //
 						)
 				)
 		);
@@ -115,54 +109,40 @@
 		TestUtils.populateControlMapGenusReal(controlMap);
 
 		var fileResolver = TestUtils.fileResolver(
-				"test.dat", TestUtils.makeInputStream(
-						"01002 S000001 00     1970 1 B   75.0B  100.0     0.0     0.0     0.0", "01002 S000001 00     1970 1 C   25.0C  100.0     0.0     0.0     0.0", "01002 S000001 00     1970 Z      0.0     0.0     0.0     0.0     0.0"
-				)
-		);
-
-		parser.modify(controlMap, fileResolver);
-
-		var parserFactory = controlMap.get(ControlKey.FIP_INPUT_YIELD_LX_SP0.name());
-
-		assertThat(parserFactory, instanceOf(StreamingParserFactory.class));
-
-		@SuppressWarnings("unchecked")
-		var stream = ((StreamingParserFactory<Collection<FipSpecies>>) parserFactory).get();
-
-		assertThat(stream, instanceOf(StreamingParser.class));
-
-		var genera = assertNext(stream);
-
-		assertThat(
-<<<<<<< HEAD
-				genera,
-				containsInAnyOrder(
-						allOf(
-								hasProperty("polygonIdentifier", isPolyId("01002 S000001 00", 1970)),
-								hasProperty("layerType", is(LayerType.PRIMARY)), hasProperty("genus", is("B")),
-								hasProperty("percentGenus", is(75.0f)),
-								hasProperty("speciesPercent", allOf(aMapWithSize(1), hasSpecificEntry("B", is(100.0f))))
+				"test.dat",
+				TestUtils.makeInputStream(
+						"01002 S000001 00     1970 1 B   75.0B  100.0     0.0     0.0     0.0", //
+						"01002 S000001 00     1970 1 C   25.0C  100.0     0.0     0.0     0.0", //
+						"01002 S000001 00     1970 Z      0.0     0.0     0.0     0.0     0.0" //
+				)
+		);
+
+		parser.modify(controlMap, fileResolver);
+
+		var parserFactory = controlMap.get(ControlKey.FIP_INPUT_YIELD_LX_SP0.name());
+
+		assertThat(parserFactory, instanceOf(StreamingParserFactory.class));
+
+		@SuppressWarnings("unchecked")
+		var stream = ((StreamingParserFactory<Collection<FipSpecies>>) parserFactory).get();
+
+		assertThat(stream, instanceOf(StreamingParser.class));
+
+		var genera = assertNext(stream);
+
+		assertThat(
+				genera, containsInAnyOrder(
+						allOf(
+								hasProperty("polygonIdentifier", isPolyId("01002 S000001 00", 1970)), //
+								hasProperty("layerType", is(LayerType.PRIMARY)), hasProperty("genus", is("B")), //
+								hasProperty("percentGenus", is(75.0f)), //
+								hasProperty("speciesPercent", allOf(aMapWithSize(1), hasSpecificEntry("B", is(100.0f)))) //
 						),
 						allOf(
-								hasProperty("polygonIdentifier", isPolyId("01002 S000001 00", 1970)),
-								hasProperty("layerType", is(LayerType.PRIMARY)), hasProperty("genus", is("C")),
-								hasProperty("percentGenus", is(25.0f)),
-								hasProperty("speciesPercent", allOf(aMapWithSize(1), hasSpecificEntry("C", is(100.0f))))
-=======
-				genera, containsInAnyOrder(
-						allOf(
-								hasProperty("polygonIdentifier", is("01002 S000001 00     1970")), hasProperty(
-										"layerType", is(LayerType.PRIMARY)
-								), hasProperty("genus", is("B")), hasProperty("percentGenus", is(75.0f)), hasProperty(
-										"speciesPercent", allOf(aMapWithSize(1), hasSpecificEntry("B", is(100.0f)))
-								)
-						), allOf(
-								hasProperty("polygonIdentifier", is("01002 S000001 00     1970")), hasProperty(
-										"layerType", is(LayerType.PRIMARY)
-								), hasProperty("genus", is("C")), hasProperty("percentGenus", is(25.0f)), hasProperty(
-										"speciesPercent", allOf(aMapWithSize(1), hasSpecificEntry("C", is(100.0f)))
-								)
->>>>>>> 6f5f6f03
+								hasProperty("polygonIdentifier", isPolyId("01002 S000001 00", 1970)), //
+								hasProperty("layerType", is(LayerType.PRIMARY)), hasProperty("genus", is("C")), //
+								hasProperty("percentGenus", is(25.0f)), //
+								hasProperty("speciesPercent", allOf(aMapWithSize(1), hasSpecificEntry("C", is(100.0f)))) //
 						)
 				)
 		);
@@ -182,54 +162,40 @@
 		TestUtils.populateControlMapGenusReal(controlMap);
 
 		var fileResolver = TestUtils.fileResolver(
-				"test.dat", TestUtils.makeInputStream(
-						"01002 S000001 00     1970 1 B  100.0B  100.0     0.0     0.0     0.0", "01002 S000001 00     1970 V B  100.0B  100.0     0.0     0.0     0.0", "01002 S000001 00     1970 Z      0.0     0.0     0.0     0.0     0.0"
-				)
-		);
-
-		parser.modify(controlMap, fileResolver);
-
-		var parserFactory = controlMap.get(ControlKey.FIP_INPUT_YIELD_LX_SP0.name());
-
-		assertThat(parserFactory, instanceOf(StreamingParserFactory.class));
-
-		@SuppressWarnings("unchecked")
-		var stream = ((StreamingParserFactory<Collection<FipSpecies>>) parserFactory).get();
-
-		assertThat(stream, instanceOf(StreamingParser.class));
-
-		var genera = assertNext(stream);
-
-		assertThat(
-<<<<<<< HEAD
-				genera,
-				containsInAnyOrder(
-						allOf(
-								hasProperty("polygonIdentifier", isPolyId("01002 S000001 00", 1970)),
-								hasProperty("layerType", is(LayerType.PRIMARY)), hasProperty("genus", is("B")),
-								hasProperty("percentGenus", is(100.0f)),
-								hasProperty("speciesPercent", allOf(aMapWithSize(1), hasSpecificEntry("B", is(100.0f))))
+				"test.dat",
+				TestUtils.makeInputStream(
+						"01002 S000001 00     1970 1 B  100.0B  100.0     0.0     0.0     0.0", //
+						"01002 S000001 00     1970 V B  100.0B  100.0     0.0     0.0     0.0", //
+						"01002 S000001 00     1970 Z      0.0     0.0     0.0     0.0     0.0" //
+				)
+		);
+
+		parser.modify(controlMap, fileResolver);
+
+		var parserFactory = controlMap.get(ControlKey.FIP_INPUT_YIELD_LX_SP0.name());
+
+		assertThat(parserFactory, instanceOf(StreamingParserFactory.class));
+
+		@SuppressWarnings("unchecked")
+		var stream = ((StreamingParserFactory<Collection<FipSpecies>>) parserFactory).get();
+
+		assertThat(stream, instanceOf(StreamingParser.class));
+
+		var genera = assertNext(stream);
+
+		assertThat(
+				genera, containsInAnyOrder(
+						allOf(
+								hasProperty("polygonIdentifier", isPolyId("01002 S000001 00", 1970)), //
+								hasProperty("layerType", is(LayerType.PRIMARY)), hasProperty("genus", is("B")), //
+								hasProperty("percentGenus", is(100.0f)), //
+								hasProperty("speciesPercent", allOf(aMapWithSize(1), hasSpecificEntry("B", is(100.0f)))) //
 						),
 						allOf(
-								hasProperty("polygonIdentifier", isPolyId("01002 S000001 00", 1970)),
-								hasProperty("layerType", is(LayerType.VETERAN)), hasProperty("genus", is("B")),
-								hasProperty("percentGenus", is(100.0f)),
-								hasProperty("speciesPercent", allOf(aMapWithSize(1), hasSpecificEntry("B", is(100.0f))))
-=======
-				genera, containsInAnyOrder(
-						allOf(
-								hasProperty("polygonIdentifier", is("01002 S000001 00     1970")), hasProperty(
-										"layerType", is(LayerType.PRIMARY)
-								), hasProperty("genus", is("B")), hasProperty("percentGenus", is(100.0f)), hasProperty(
-										"speciesPercent", allOf(aMapWithSize(1), hasSpecificEntry("B", is(100.0f)))
-								)
-						), allOf(
-								hasProperty("polygonIdentifier", is("01002 S000001 00     1970")), hasProperty(
-										"layerType", is(LayerType.VETERAN)
-								), hasProperty("genus", is("B")), hasProperty("percentGenus", is(100.0f)), hasProperty(
-										"speciesPercent", allOf(aMapWithSize(1), hasSpecificEntry("B", is(100.0f)))
-								)
->>>>>>> 6f5f6f03
+								hasProperty("polygonIdentifier", isPolyId("01002 S000001 00", 1970)), //
+								hasProperty("layerType", is(LayerType.VETERAN)), hasProperty("genus", is("B")), //
+								hasProperty("percentGenus", is(100.0f)), //
+								hasProperty("speciesPercent", allOf(aMapWithSize(1), hasSpecificEntry("B", is(100.0f)))) //
 						)
 				)
 		);
@@ -248,39 +214,35 @@
 		TestUtils.populateControlMapGenusReal(controlMap);
 
 		var fileResolver = TestUtils.fileResolver(
-				"test.dat", TestUtils.makeInputStream(
-						"01002 S000001 00     1970 1 B  100.0B  100.0     0.0     0.0     0.0", "01002 S000001 00     1970 Z      0.0     0.0     0.0     0.0     0.0", "01002 S000002 00     1970 1 B  100.0B  100.0     0.0     0.0     0.0", "01002 S000002 00     1970 Z      0.0     0.0     0.0     0.0     0.0"
-				)
-		);
-
-		parser.modify(controlMap, fileResolver);
-
-		var parserFactory = controlMap.get(ControlKey.FIP_INPUT_YIELD_LX_SP0.name());
-
-		assertThat(parserFactory, instanceOf(StreamingParserFactory.class));
-
-		@SuppressWarnings("unchecked")
-		var stream = ((StreamingParserFactory<Collection<FipSpecies>>) parserFactory).get();
-
-		assertThat(stream, instanceOf(StreamingParser.class));
-
-		var genera = assertNext(stream);
-
-		assertThat(
-				genera, containsInAnyOrder(
-						allOf(
-<<<<<<< HEAD
-								hasProperty("polygonIdentifier", isPolyId("01002 S000001 00", 1970)),
-								hasProperty("layerType", is(LayerType.PRIMARY)), hasProperty("genus", is("B")),
-								hasProperty("percentGenus", is(100.0f)),
-								hasProperty("speciesPercent", allOf(aMapWithSize(1), hasSpecificEntry("B", is(100.0f))))
-=======
-								hasProperty("polygonIdentifier", is("01002 S000001 00     1970")), hasProperty(
-										"layerType", is(LayerType.PRIMARY)
-								), hasProperty("genus", is("B")), hasProperty("percentGenus", is(100.0f)), hasProperty(
-										"speciesPercent", allOf(aMapWithSize(1), hasSpecificEntry("B", is(100.0f)))
-								)
->>>>>>> 6f5f6f03
+				"test.dat",
+				TestUtils.makeInputStream(
+						"01002 S000001 00     1970 1 B  100.0B  100.0     0.0     0.0     0.0", //
+						"01002 S000001 00     1970 Z      0.0     0.0     0.0     0.0     0.0", //
+						"01002 S000002 00     1970 1 B  100.0B  100.0     0.0     0.0     0.0", //
+						"01002 S000002 00     1970 Z      0.0     0.0     0.0     0.0     0.0" //
+				)
+		);
+
+		parser.modify(controlMap, fileResolver);
+
+		var parserFactory = controlMap.get(ControlKey.FIP_INPUT_YIELD_LX_SP0.name());
+
+		assertThat(parserFactory, instanceOf(StreamingParserFactory.class));
+
+		@SuppressWarnings("unchecked")
+		var stream = ((StreamingParserFactory<Collection<FipSpecies>>) parserFactory).get();
+
+		assertThat(stream, instanceOf(StreamingParser.class));
+
+		var genera = assertNext(stream);
+
+		assertThat(
+				genera, containsInAnyOrder(
+						allOf(
+								hasProperty("polygonIdentifier", isPolyId("01002 S000001 00", 1970)), //
+								hasProperty("layerType", is(LayerType.PRIMARY)), hasProperty("genus", is("B")), //
+								hasProperty("percentGenus", is(100.0f)), //
+								hasProperty("speciesPercent", allOf(aMapWithSize(1), hasSpecificEntry("B", is(100.0f)))) //
 						)
 				)
 		);
@@ -290,18 +252,10 @@
 		assertThat(
 				genera, containsInAnyOrder(
 						allOf(
-<<<<<<< HEAD
-								hasProperty("polygonIdentifier", isPolyId("01002 S000002 00", 1970)),
-								hasProperty("layerType", is(LayerType.PRIMARY)), hasProperty("genus", is("B")),
-								hasProperty("percentGenus", is(100.0f)),
-								hasProperty("speciesPercent", allOf(aMapWithSize(1), hasSpecificEntry("B", is(100.0f))))
-=======
-								hasProperty("polygonIdentifier", is("01002 S000002 00     1970")), hasProperty(
-										"layerType", is(LayerType.PRIMARY)
-								), hasProperty("genus", is("B")), hasProperty("percentGenus", is(100.0f)), hasProperty(
-										"speciesPercent", allOf(aMapWithSize(1), hasSpecificEntry("B", is(100.0f)))
-								)
->>>>>>> 6f5f6f03
+								hasProperty("polygonIdentifier", isPolyId("01002 S000002 00", 1970)), //
+								hasProperty("layerType", is(LayerType.PRIMARY)), hasProperty("genus", is("B")), //
+								hasProperty("percentGenus", is(100.0f)), //
+								hasProperty("speciesPercent", allOf(aMapWithSize(1), hasSpecificEntry("B", is(100.0f)))) //
 						)
 				)
 		);
@@ -320,52 +274,40 @@
 		TestUtils.populateControlMapGenusReal(controlMap);
 
 		var fileResolver = TestUtils.fileResolver(
-				"test.dat", TestUtils.makeInputStream(
-						"01002 S000001 00     1970 1 B  100.0B1  75.0B2  10.0B3   8.0B4   7.0", "01002 S000001 00     1970 Z      0.0     0.0     0.0     0.0     0.0"
-				)
-		);
-
-		parser.modify(controlMap, fileResolver);
-
-		var parserFactory = controlMap.get(ControlKey.FIP_INPUT_YIELD_LX_SP0.name());
-
-		assertThat(parserFactory, instanceOf(StreamingParserFactory.class));
-
-		@SuppressWarnings("unchecked")
-		var stream = ((StreamingParserFactory<Collection<FipSpecies>>) parserFactory).get();
-
-		assertThat(stream, instanceOf(StreamingParser.class));
-
-		var genera = assertNext(stream);
-
-		assertThat(
-				genera, containsInAnyOrder(
-						allOf(
-<<<<<<< HEAD
-								hasProperty("polygonIdentifier", isPolyId("01002 S000001 00", 1970)),
-								hasProperty("layerType", is(LayerType.PRIMARY)), hasProperty("genus", is("B")),
-								hasProperty("percentGenus", is(100.0f)),
+				"test.dat",
+				TestUtils.makeInputStream(
+						"01002 S000001 00     1970 1 B  100.0B1  75.0B2  10.0B3   8.0B4   7.0", //
+						"01002 S000001 00     1970 Z      0.0     0.0     0.0     0.0     0.0" //
+				)
+		);
+
+		parser.modify(controlMap, fileResolver);
+
+		var parserFactory = controlMap.get(ControlKey.FIP_INPUT_YIELD_LX_SP0.name());
+
+		assertThat(parserFactory, instanceOf(StreamingParserFactory.class));
+
+		@SuppressWarnings("unchecked")
+		var stream = ((StreamingParserFactory<Collection<FipSpecies>>) parserFactory).get();
+
+		assertThat(stream, instanceOf(StreamingParser.class));
+
+		var genera = assertNext(stream);
+
+		assertThat(
+				genera, containsInAnyOrder(
+						allOf(
+								hasProperty("polygonIdentifier", isPolyId("01002 S000001 00", 1970)), //
+								hasProperty("layerType", is(LayerType.PRIMARY)), hasProperty("genus", is("B")), //
+								hasProperty("percentGenus", is(100.0f)), //
 								hasProperty(
 										"speciesPercent",
 										allOf(
-												aMapWithSize(4),
-												allOf(
-														hasSpecificEntry("B1", is(75.0f)),
-														hasSpecificEntry("B2", is(10.0f)),
-														hasSpecificEntry("B3", is(8.0f)),
-														hasSpecificEntry("B4", is(7.0f))
-=======
-								hasProperty("polygonIdentifier", is("01002 S000001 00     1970")), hasProperty(
-										"layerType", is(LayerType.PRIMARY)
-								), hasProperty("genus", is("B")), hasProperty("percentGenus", is(100.0f)), hasProperty(
-										"speciesPercent", allOf(
 												aMapWithSize(4), allOf(
-														hasSpecificEntry("B1", is(75.0f)), hasSpecificEntry(
-																"B2", is(10.0f)
-														), hasSpecificEntry(
-																"B3", is(8.0f)
-														), hasSpecificEntry("B4", is(7.0f))
->>>>>>> 6f5f6f03
+														hasSpecificEntry("B1", is(75.0f)), //
+														hasSpecificEntry("B2", is(10.0f)), //
+														hasSpecificEntry("B3", is(8.0f)), //
+														hasSpecificEntry("B4", is(7.0f)) //
 												)
 										)
 								)
