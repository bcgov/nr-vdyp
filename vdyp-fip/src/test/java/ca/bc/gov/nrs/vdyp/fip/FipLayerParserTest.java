--- conflicted
+++ resolved
@@ -87,8 +87,7 @@
 		assertThat(
 				layers,
 				hasSpecificEntry(
-<<<<<<< HEAD
-						Layer.PRIMARY, allOf(
+						LayerType.PRIMARY, allOf(
 								hasProperty("polygonIdentifier", is("01002 S000001 00     1970")), //
 								hasProperty("layer", is(Layer.PRIMARY)), //
 								hasProperty("ageTotalSafe", is(55f)), //
@@ -100,21 +99,6 @@
 								hasProperty("yearsToBreastHeightSafe", is(1.0f)), //
 								hasProperty("stockingClass", present(is('0'))), //
 								hasProperty("inventoryTypeGroup", notPresent()), //
-								hasProperty("breastHeightAge", notPresent()), //
-=======
-						LayerType.PRIMARY, allOf(
-								hasProperty("polygonIdentifier", is("01002 S000001 00     1970")), //
-								hasProperty("layer", is(LayerType.PRIMARY)), //
-								hasProperty("ageTotal", is(55f)), //
-								hasProperty("height", is(35.3f)), //
-								hasProperty("siteIndex", is(35.0f)), //
-								hasProperty("crownClosure", is(87.4f)), //
-								hasProperty("siteSp0", is("D")), //
-								hasProperty("siteSp64", is("D")), //
-								hasProperty("yearsToBreastHeight", is(1.0f)), //
-								hasProperty("stockingClass", present(is('0'))), //
-								hasProperty("inventoryTypeGroup", notPresent()), //
->>>>>>> 2098e30c
 								hasProperty("siteCurveNumber", present(is(13)))
 						)
 				)
@@ -160,10 +144,9 @@
 		assertThat(
 				layers,
 				hasSpecificEntry(
-<<<<<<< HEAD
 						Layer.PRIMARY, allOf(
 								hasProperty("polygonIdentifier", is("01002 S000004 00     1970")), //
-								hasProperty("layer", is(Layer.PRIMARY)), //
+								hasProperty("layer", is(LayerType.PRIMARY)), //
 								hasProperty("ageTotalSafe", is(85f)), //
 								hasProperty("heightSafe", is(42.3f)), //
 								hasProperty("siteIndex", present(is(31.9f))), //
@@ -173,18 +156,6 @@
 								hasProperty("yearsToBreastHeightSafe", is(4.9f)), //
 								hasProperty("stockingClass", present(is('0'))), //
 								hasProperty("inventoryTypeGroup", notPresent()), //
-								hasProperty("breastHeightAge", notPresent()), //
-=======
-						LayerType.PRIMARY,
-						allOf(
-								hasProperty("polygonIdentifier", is("01002 S000004 00     1970")),
-								hasProperty("layer", is(LayerType.PRIMARY)), hasProperty("ageTotal", is(85f)),
-								hasProperty("height", is(42.3f)), hasProperty("siteIndex", is(31.9f)),
-								hasProperty("crownClosure", is(82.8f)), hasProperty("siteSp0", is("H")),
-								hasProperty("siteSp64", is("H")), hasProperty("yearsToBreastHeight", is(4.9f)),
-								hasProperty("stockingClass", present(is('0'))),
-								hasProperty("inventoryTypeGroup", notPresent()),
->>>>>>> 2098e30c
 								hasProperty("siteCurveNumber", present(is(34)))
 						)
 				)
@@ -192,10 +163,9 @@
 		assertThat(
 				layers,
 				hasSpecificEntry(
-<<<<<<< HEAD
 						Layer.VETERAN, allOf(
 								hasProperty("polygonIdentifier", is("01002 S000004 00     1970")), //
-								hasProperty("layer", is(Layer.VETERAN)), //
+								hasProperty("layer", is(LayerType.VETERAN)), //
 								hasProperty("ageTotalSafe", is(195f)), //
 								hasProperty("heightSafe", is(45.2f)), //
 								hasProperty("siteIndex", present(is(22.3f))), //
@@ -204,17 +174,6 @@
 								hasProperty("siteSpecies", is("B")), //
 								hasProperty("yearsToBreastHeightSafe", is(9.4f)),
 								// hasProperty("stockingClass", present(is("2"))),
-								hasProperty("breastHeightAge", notPresent()) //
-=======
-						LayerType.VETERAN,
-						allOf(
-								hasProperty("polygonIdentifier", is("01002 S000004 00     1970")),
-								hasProperty("layer", is(LayerType.VETERAN)), hasProperty("ageTotal", is(195f)),
-								hasProperty("height", is(45.2f)), hasProperty("siteIndex", is(22.3f)),
-								hasProperty("crownClosure", is(4.0f)), hasProperty("siteSp0", is("B")),
-								hasProperty("siteSp64", is("B")), hasProperty("yearsToBreastHeight", is(9.4f))
-								// hasProperty("stockingClass", present(is("2"))),
->>>>>>> 2098e30c
 								// hasProperty("siteCurveNumber", present(is(8)))
 						)
 				)
@@ -260,10 +219,9 @@
 		assertThat(
 				layers,
 				hasSpecificEntry(
-<<<<<<< HEAD
 						Layer.PRIMARY, allOf(
 								hasProperty("polygonIdentifier", is("01002 S000004 00     1970")), //
-								hasProperty("layer", is(Layer.PRIMARY)), //
+								hasProperty("layer", is(LayerType.PRIMARY)), //
 								hasProperty("ageTotalSafe", is(85f)), //
 								hasProperty("heightSafe", is(42.3f)), //
 								hasProperty("siteIndex", present(is(31.9f))), //
@@ -273,18 +231,6 @@
 								hasProperty("yearsToBreastHeightSafe", is(4.9f)), //
 								hasProperty("stockingClass", present(is('0'))), //
 								hasProperty("inventoryTypeGroup", notPresent()), //
-								hasProperty("breastHeightAge", notPresent()), //
-=======
-						LayerType.PRIMARY,
-						allOf(
-								hasProperty("polygonIdentifier", is("01002 S000004 00     1970")),
-								hasProperty("layer", is(LayerType.PRIMARY)), hasProperty("ageTotal", is(85f)),
-								hasProperty("height", is(42.3f)), hasProperty("siteIndex", is(31.9f)),
-								hasProperty("crownClosure", is(82.8f)), hasProperty("siteSp0", is("H")),
-								hasProperty("siteSp64", is("H")), hasProperty("yearsToBreastHeight", is(4.9f)),
-								hasProperty("stockingClass", present(is('0'))),
-								hasProperty("inventoryTypeGroup", notPresent()),
->>>>>>> 2098e30c
 								hasProperty("siteCurveNumber", present(is(34)))
 						)
 				)
@@ -330,10 +276,9 @@
 		assertThat(
 				layers,
 				hasSpecificEntry(
-<<<<<<< HEAD
 						Layer.PRIMARY, allOf(
 								hasProperty("polygonIdentifier", is("01002 S000004 00     1970")), //
-								hasProperty("layer", is(Layer.PRIMARY)), //
+								hasProperty("layer", is(LayerType.PRIMARY)), //
 								hasProperty("ageTotalSafe", is(85f)), //
 								hasProperty("heightSafe", is(42.3f)), //
 								hasProperty("siteIndex", present(is(31.9f))), //
@@ -343,18 +288,6 @@
 								hasProperty("yearsToBreastHeightSafe", is(4.9f)),
 								hasProperty("stockingClass", present(is('0'))), //
 								hasProperty("inventoryTypeGroup", notPresent()), //
-								hasProperty("breastHeightAge", notPresent()), //
-=======
-						LayerType.PRIMARY,
-						allOf(
-								hasProperty("polygonIdentifier", is("01002 S000004 00     1970")),
-								hasProperty("layer", is(LayerType.PRIMARY)), hasProperty("ageTotal", is(85f)),
-								hasProperty("height", is(42.3f)), hasProperty("siteIndex", is(31.9f)),
-								hasProperty("crownClosure", is(82.8f)), hasProperty("siteSp0", is("H")),
-								hasProperty("siteSp64", is("H")), hasProperty("yearsToBreastHeight", is(4.9f)),
-								hasProperty("stockingClass", present(is('0'))),
-								hasProperty("inventoryTypeGroup", notPresent()),
->>>>>>> 2098e30c
 								hasProperty("siteCurveNumber", present(is(34)))
 						)
 				)
