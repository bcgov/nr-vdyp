package ca.bc.gov.nrs.vdyp.fip;

import static ca.bc.gov.nrs.vdyp.test.VdypMatchers.closeTo;
import static ca.bc.gov.nrs.vdyp.test.VdypMatchers.coe;
import static ca.bc.gov.nrs.vdyp.test.VdypMatchers.present;
import static org.hamcrest.MatcherAssert.assertThat;
import static org.hamcrest.Matchers.aMapWithSize;
import static org.hamcrest.Matchers.allOf;
import static org.hamcrest.Matchers.anEmptyMap;
import static org.hamcrest.Matchers.any;
import static org.hamcrest.Matchers.contains;
import static org.hamcrest.Matchers.describedAs;
import static org.hamcrest.Matchers.equalTo;
import static org.hamcrest.Matchers.hasEntry;
import static org.hamcrest.Matchers.hasProperty;
import static org.hamcrest.Matchers.hasSize;
import static org.hamcrest.Matchers.instanceOf;
import static org.hamcrest.Matchers.is;
import static org.hamcrest.Matchers.notNullValue;
import static org.junit.jupiter.api.Assertions.assertDoesNotThrow;
import static org.junit.jupiter.api.Assertions.assertEquals;
import static org.junit.jupiter.api.Assertions.assertThrows;

import java.io.IOException;
import java.util.ArrayList;
import java.util.Arrays;
import java.util.Collection;
import java.util.Collections;
import java.util.HashMap;
import java.util.LinkedHashMap;
import java.util.List;
import java.util.Map;
import java.util.Optional;
import java.util.function.BiFunction;
import java.util.function.Consumer;
import java.util.function.Function;
import java.util.stream.Collectors;

import org.easymock.EasyMock;
import org.easymock.IMocksControl;
import org.hamcrest.Description;
import org.hamcrest.Matcher;
import org.hamcrest.Matchers;
import org.hamcrest.TypeSafeDiagnosingMatcher;
import org.junit.jupiter.api.Test;

<<<<<<< HEAD
import ca.bc.gov.nrs.vdyp.application.ProcessingException;
import ca.bc.gov.nrs.vdyp.application.StandProcessingException;
import ca.bc.gov.nrs.vdyp.application.VdypStartApplication;
=======
import ca.bc.gov.nrs.vdyp.application.ApplicationTestUtils;
import ca.bc.gov.nrs.vdyp.application.ProcessingException;
import ca.bc.gov.nrs.vdyp.application.StandProcessingException;
>>>>>>> 3c4bf6ba
import ca.bc.gov.nrs.vdyp.common.ControlKey;
import ca.bc.gov.nrs.vdyp.common.Utils;
import ca.bc.gov.nrs.vdyp.fip.FipStart.CompatibilityVariableMode;
import ca.bc.gov.nrs.vdyp.fip.FipStart.VolumeComputeMode;
import ca.bc.gov.nrs.vdyp.fip.model.FipLayer;
import ca.bc.gov.nrs.vdyp.fip.model.FipLayerPrimary;
import ca.bc.gov.nrs.vdyp.fip.model.FipLayerPrimary.PrimaryBuilder;
import ca.bc.gov.nrs.vdyp.fip.model.FipPolygon;
import ca.bc.gov.nrs.vdyp.fip.model.FipSite;
import ca.bc.gov.nrs.vdyp.fip.model.FipSpecies;
import ca.bc.gov.nrs.vdyp.fip.test.FipTestUtils;
import ca.bc.gov.nrs.vdyp.io.parse.coe.BecDefinitionParser;
import ca.bc.gov.nrs.vdyp.io.parse.coe.GenusDefinitionParser;
import ca.bc.gov.nrs.vdyp.io.parse.common.ResourceParseException;
import ca.bc.gov.nrs.vdyp.io.parse.control.BaseControlParser;
import ca.bc.gov.nrs.vdyp.io.parse.streaming.MockStreamingParser;
import ca.bc.gov.nrs.vdyp.io.parse.streaming.StreamingParserFactory;
import ca.bc.gov.nrs.vdyp.model.Coefficients;
import ca.bc.gov.nrs.vdyp.model.PolygonMode;
import ca.bc.gov.nrs.vdyp.model.LayerType;
import ca.bc.gov.nrs.vdyp.model.MatrixMap2;
import ca.bc.gov.nrs.vdyp.model.Region;
import ca.bc.gov.nrs.vdyp.model.StockingClassFactor;
import ca.bc.gov.nrs.vdyp.model.UtilizationClass;
import ca.bc.gov.nrs.vdyp.model.VdypLayer;
import ca.bc.gov.nrs.vdyp.model.VdypPolygon;
import ca.bc.gov.nrs.vdyp.model.VdypSpecies;
import ca.bc.gov.nrs.vdyp.model.VdypUtilizationHolder;
import ca.bc.gov.nrs.vdyp.test.TestUtils;

class FipStartTest {

	@Test
	void testProcessEmpty() throws Exception {

		testWith(Arrays.asList(), Arrays.asList(), Arrays.asList(), (app, controlMap) -> {
			assertDoesNotThrow(app::process);
		});
	}

	@Test
	void testProcessSimple() throws Exception {

		var polygonId = polygonId("Test Polygon", 2023);
		var layer = LayerType.PRIMARY;

		// One polygon with one primary layer with one species entry
		testWith(
				FipTestUtils.loadControlMap(), Arrays.asList(getTestPolygon(polygonId, valid())), //
				Arrays.asList(layerMap(getTestPrimaryLayer(polygonId, valid(), valid()))), //
				Arrays.asList(Collections.singletonList(getTestSpecies(polygonId, layer, valid()))), //
				(app, controlMap) -> {
					assertDoesNotThrow(app::process);
				}
		);

	}

	@Test
	void testPolygonWithNoLayersRecord() throws Exception {

		var polygonId = polygonId("Test Polygon", 2023);

		testWith(
				Arrays.asList(getTestPolygon(polygonId, valid())), //
				Collections.emptyList(), //
				Collections.emptyList(), //
				(app, controlMap) -> {
					var ex = assertThrows(ProcessingException.class, () -> app.process());

					assertThat(ex, hasProperty("message", is("Layers file has fewer records than polygon file.")));

				}
		);
	}

	@Test
	void testPolygonWithNoSpeciesRecord() throws Exception {

		var polygonId = polygonId("Test Polygon", 2023);

		testWith(
				Arrays.asList(getTestPolygon(polygonId, valid())), //
				Arrays.asList(layerMap(getTestPrimaryLayer(polygonId, valid(), valid()))), //
				Collections.emptyList(), //
				(app, controlMap) -> {
					var ex = assertThrows(ProcessingException.class, () -> app.process());

					assertThat(ex, hasProperty("message", is("Species file has fewer records than polygon file.")));

				}
		);
	}

	@Test
	void testPolygonWithNoPrimaryLayer() throws Exception {

		// One polygon with one layer with one species entry, and type is VETERAN

		var controlMap = FipTestUtils.loadControlMap();
		try (var app = new FipStart()) {
			ApplicationTestUtils.setControlMap(app, controlMap);

			var polygonId = polygonId("Test Polygon", 2023);

			var polygon = getTestPolygon(polygonId, valid());
			var layer2 = getTestVeteranLayer(polygonId, valid(), siteBuilder -> {
				siteBuilder.height(9f);
			});
			polygon.setLayers(List.of(layer2));

			var ex = assertThrows(StandProcessingException.class, () -> app.checkPolygon(polygon));
			assertThat(
					ex,
					hasProperty(
							"message",
							is(
									"Polygon " + polygonId + " has no " + LayerType.PRIMARY
											+ " layer, or that layer has non-positive height or crown closure."
							)
					)
			);
		}
	}

	@Test
	void testPrimaryLayerHeightLessThanMinimum() throws Exception {

		var controlMap = FipTestUtils.loadControlMap();
		try (var app = new FipStart()) {
			ApplicationTestUtils.setControlMap(app, controlMap);

			var polygonId = polygonId("Test Polygon", 2023);

			var polygon = getTestPolygon(polygonId, valid());
			FipLayer layer = this.getTestPrimaryLayer("Test Polygon", valid(), sBuilder -> {
				sBuilder.height(4f);
			});
			polygon.setLayers(Collections.singletonMap(LayerType.PRIMARY, layer));

			var ex = assertThrows(StandProcessingException.class, () -> app.checkPolygon(polygon));
			assertThat(
					ex,
					hasProperty(
							"message",
							is(
									"Polygon " + polygonId + " has " + LayerType.PRIMARY
											+ " layer where height 4.0 is less than minimum 5.0."
							)
					)
			);
		}

	}

	@Test
	void testVeteranLayerHeightLessThanMinimum() throws Exception {
		var controlMap = FipTestUtils.loadControlMap();
		try (var app = new FipStart()) {
			ApplicationTestUtils.setControlMap(app, controlMap);

			var polygonId = polygonId("Test Polygon", 2023);

			var polygon = getTestPolygon(polygonId, valid());
			var layer1 = getTestPrimaryLayer(polygonId, valid(), valid());
			var layer2 = getTestVeteranLayer(polygonId, valid(), sBuilder -> {
				sBuilder.height(9f);
			});
			polygon.setLayers(List.of(layer1, layer2));

			var ex = assertThrows(StandProcessingException.class, () -> app.checkPolygon(polygon));
			assertThat(
					ex,
					hasProperty(
							"message",
							is(
									"Polygon " + polygonId + " has " + LayerType.VETERAN
											+ " layer where height 9.0 is less than minimum 10.0."
							)
					)
			);
		}

	}

	@Test
	void testPrimaryLayerYearsToBreastHeightLessThanMinimum() throws Exception {

		var controlMap = FipTestUtils.loadControlMap();
		try (var app = new FipStart()) {
			ApplicationTestUtils.setControlMap(app, controlMap);

			var polygonId = polygonId("Test Polygon", 2023);

			var polygon = getTestPolygon(polygonId, valid());
			var layer1 = getTestPrimaryLayer(polygonId, valid(), sBuilder -> {
				sBuilder.yearsToBreastHeight(0.2f);
			});
			polygon.setLayers(List.of(layer1));

			var ex = assertThrows(StandProcessingException.class, () -> app.checkPolygon(polygon));
			assertThat(
					ex,
					hasProperty(
							"message",
							is(
									"Polygon " + polygonId + " has " + LayerType.PRIMARY
											+ " layer where years to breast height 0.2 is less than minimum 0.5 years."
							)
					)
			);
		}
	}

	@Test
	void testPrimaryLayerTotalAgeLessThanYearsToBreastHeight() throws Exception {

		// FIXME VDYP7 actually tests if total age - YTBH is less than 0.5 but gives an
		// error that total age is "less than" YTBH. Replicating that for now but
		// consider changing it.

		var controlMap = FipTestUtils.loadControlMap();
		try (var app = new FipStart()) {
			ApplicationTestUtils.setControlMap(app, controlMap);

			var polygonId = polygonId("Test Polygon", 2023);

			var polygon = getTestPolygon(polygonId, valid());
			var layer1 = getTestPrimaryLayer(polygonId, valid(), siteBuilder -> {
				siteBuilder.ageTotal(7f);
				siteBuilder.yearsToBreastHeight(8f);
			});
			polygon.setLayers(List.of(layer1));

			var ex = assertThrows(StandProcessingException.class, () -> app.checkPolygon(polygon));
			assertThat(
					ex,
					hasProperty(
							"message",
							is(
									"Polygon " + polygonId + " has " + LayerType.PRIMARY
											+ " layer where total age is less than YTBH."
							)
					)
			);
		}
	}

	@Test
	void testPrimaryLayerSiteIndexLessThanMinimum() throws Exception {

		var controlMap = FipTestUtils.loadControlMap();
		try (var app = new FipStart()) {
			ApplicationTestUtils.setControlMap(app, controlMap);

			var polygonId = polygonId("Test Polygon", 2023);

			var polygon = getTestPolygon(polygonId, valid());
			var layer = this.getTestPrimaryLayer("Test Polygon", valid(), siteBuilder -> {
				siteBuilder.siteIndex(0.2f);
			});
			polygon.setLayers(Collections.singletonMap(LayerType.PRIMARY, layer));

			var ex = assertThrows(StandProcessingException.class, () -> app.checkPolygon(polygon));
			assertThat(
					ex,
					hasProperty(
							"message",
							is(
									"Polygon " + polygonId + " has " + LayerType.PRIMARY
											+ " layer where site index 0.2 is less than minimum 0.5 years."
							)
					)
			);
		}
	}

	@Test
	void testPolygonWithModeFipYoung() throws Exception {

		var controlMap = FipTestUtils.loadControlMap();
		try (var app = new FipStart()) {
			ApplicationTestUtils.setControlMap(app, controlMap);

			var polygonId = polygonId("Test Polygon", 2023);

			var polygon = getTestPolygon(polygonId, x -> {
<<<<<<< HEAD
				x.setModeFip(Optional.of(PolygonMode.YOUNG));
=======
				x.setMode(Optional.of(PolygonMode.YOUNG));
>>>>>>> 3c4bf6ba
			});
			var layer = this.getTestPrimaryLayer("Test Polygon", valid(), valid());
			polygon.setLayers(List.of(layer));

			var ex = assertThrows(StandProcessingException.class, () -> app.checkPolygon(polygon));
			assertThat(
					ex,
					hasProperty(
							"message",
							is("Polygon " + polygonId + " is using unsupported mode " + PolygonMode.YOUNG + ".")
					)
			);
		}

	}

	@Test
	void testOneSpeciesLessThan100Percent() throws Exception {

		var controlMap = FipTestUtils.loadControlMap();
		try (var app = new FipStart()) {
			ApplicationTestUtils.setControlMap(app, controlMap);

			var polygonId = polygonId("Test Polygon", 2023);

			var polygon = getTestPolygon(polygonId, valid());
			var layer = this.getTestPrimaryLayer(polygonId, valid(), valid());
			var spec = getTestSpecies(polygonId, LayerType.PRIMARY, x -> {
				x.setPercentGenus(99f);
			});
			layer.setSpecies(List.of(spec));
			polygon.setLayers(List.of(layer));

			var ex = assertThrows(StandProcessingException.class, () -> app.checkPolygon(polygon));
			assertThat(
					ex,
					hasProperty(
							"message",
							is(
									"Polygon " + polygonId
											+ " has PRIMARY layer where species entries have a percentage total that does not sum to 100%."
							)
					)
			);
		}

	}

	@Test
	void testOneSpeciesMoreThan100Percent() throws Exception {

		var controlMap = FipTestUtils.loadControlMap();
		try (var app = new FipStart()) {
			ApplicationTestUtils.setControlMap(app, controlMap);

			var polygonId = polygonId("Test Polygon", 2023);

			var polygon = getTestPolygon(polygonId, valid());
			var layer = this.getTestPrimaryLayer(polygonId, valid(), valid());
			var spec = getTestSpecies(polygonId, LayerType.PRIMARY, x -> {
				x.setPercentGenus(101f);
			});
			layer.setSpecies(List.of(spec));
			polygon.setLayers(List.of(layer));

			var ex = assertThrows(StandProcessingException.class, () -> app.checkPolygon(polygon));
			assertThat(
					ex,
					hasProperty(
							"message",
							is(
									"Polygon " + polygonId
											+ " has PRIMARY layer where species entries have a percentage total that does not sum to 100%."
							)
					)
			);
		}

	}

	@Test
	void testTwoSpeciesSumTo100Percent() throws Exception {

		var controlMap = FipTestUtils.loadControlMap();
		try (var app = new FipStart()) {
			ApplicationTestUtils.setControlMap(app, controlMap);

			var polygonId = polygonId("Test Polygon", 2023);

			var polygon = getTestPolygon(polygonId, valid());
			var layer = this.getTestPrimaryLayer(polygonId, valid(), valid());
			var spec1 = getTestSpecies(polygonId, LayerType.PRIMARY, "B", x -> {
				x.setPercentGenus(75f);
			});
			var spec2 = getTestSpecies(polygonId, LayerType.PRIMARY, "C", x -> {
				x.setPercentGenus(25f);
			});
			layer.setSpecies(List.of(spec1, spec2));
			polygon.setLayers(List.of(layer));

			assertDoesNotThrow(() -> app.checkPolygon(polygon));
		}
	}

	@Test
	void testTwoSpeciesSumToLessThan100Percent() throws Exception {

		var controlMap = FipTestUtils.loadControlMap();
		try (var app = new FipStart()) {
			ApplicationTestUtils.setControlMap(app, controlMap);

			var polygonId = polygonId("Test Polygon", 2023);

			var polygon = getTestPolygon(polygonId, valid());
			var layer = this.getTestPrimaryLayer(polygonId, valid(), valid());
			var spec1 = getTestSpecies(polygonId, LayerType.PRIMARY, "B", x -> {
				x.setPercentGenus(75f - 1f);
			});
			var spec2 = getTestSpecies(polygonId, LayerType.PRIMARY, "C", x -> {
				x.setPercentGenus(25f);
			});
			layer.setSpecies(List.of(spec1, spec2));
			polygon.setLayers(List.of(layer));

			var ex = assertThrows(StandProcessingException.class, () -> app.checkPolygon(polygon));
			assertThat(
					ex,
					hasProperty(
							"message",
							is(
									"Polygon " + polygonId
											+ " has PRIMARY layer where species entries have a percentage total that does not sum to 100%."
							)
					)
			);
		}

	}

	@Test
	void testTwoSpeciesSumToMoreThan100Percent() throws Exception {

		var controlMap = FipTestUtils.loadControlMap();
		try (var app = new FipStart()) {
			ApplicationTestUtils.setControlMap(app, controlMap);

			var polygonId = polygonId("Test Polygon", 2023);

			var polygon = getTestPolygon(polygonId, valid());
			var layer = this.getTestPrimaryLayer(polygonId, valid(), valid());
			var spec1 = getTestSpecies(polygonId, LayerType.PRIMARY, "B", x -> {
				x.setPercentGenus(75f + 1f);
			});
			var spec2 = getTestSpecies(polygonId, LayerType.PRIMARY, "C", x -> {
				x.setPercentGenus(25f);
			});
			layer.setSpecies(List.of(spec1, spec2));
			polygon.setLayers(List.of(layer));

			var ex = assertThrows(StandProcessingException.class, () -> app.checkPolygon(polygon));
			assertThat(
					ex,
					hasProperty(
							"message",
							is(
									"Polygon " + polygonId
											+ " has PRIMARY layer where species entries have a percentage total that does not sum to 100%."
							)
					)
			);
		}

	}

	@Test
	void testFractionGenusCalculation() throws Exception {

		var polygonId = polygonId("Test Polygon", 2023);
		var layer = LayerType.PRIMARY;

		final var speciesList = Arrays.asList(
				//
				getTestSpecies(polygonId, layer, "B", x -> {
					x.setPercentGenus(75f);
				}), getTestSpecies(polygonId, layer, "C", x -> {
					x.setPercentGenus(25f);
				})
		);
		testWith(
				FipTestUtils.loadControlMap(), Arrays.asList(getTestPolygon(polygonId, valid())), //
				Arrays.asList(layerMap(getTestPrimaryLayer(polygonId, valid(), valid()))), //
				Arrays.asList(speciesList), //
				(app, controlMap) -> {

					app.process();

					// Testing exact floating point equality is intentional
					assertThat(
							speciesList, contains(
									//
									allOf(hasProperty("genus", is("B")), hasProperty("fractionGenus", is(0.75f))), //
									allOf(hasProperty("genus", is("C")), hasProperty("fractionGenus", is(0.25f)))//
							)
					);
				}
		);

	}

	@Test
	void testFractionGenusCalculationWithSlightError() throws Exception {

		var polygonId = polygonId("Test Polygon", 2023);
		var layer = LayerType.PRIMARY;

		final var speciesList = Arrays.asList(
				//
				getTestSpecies(polygonId, layer, "B", x -> {
					x.setPercentGenus(75 + 0.009f);
				}), getTestSpecies(polygonId, layer, "C", x -> {
					x.setPercentGenus(25f);
				})
		);
		testWith(
				FipTestUtils.loadControlMap(), Arrays.asList(getTestPolygon(polygonId, valid())), //
				Arrays.asList(layerMap(getTestPrimaryLayer(polygonId, valid(), valid()))), //
				Arrays.asList(speciesList), //
				(app, controlMap) -> {

					app.process();

					// Testing exact floating point equality is intentional
					assertThat(
							speciesList, contains(
									//
									allOf(hasProperty("genus", is("B")), hasProperty("fractionGenus", is(0.75002253f))), //
									allOf(hasProperty("genus", is("C")), hasProperty("fractionGenus", is(0.2499775f)))//
							)
					);
				}
		);

	}

	@Test
	void testProcessVeteran() throws Exception {

		var polygonId = polygonId("Test Polygon", 2023);

		var fipPolygon = getTestPolygon(polygonId, valid());
		var fipLayer = getTestVeteranLayer(polygonId, valid(), valid());
		var fipSpecies = getTestSpecies(polygonId, LayerType.VETERAN, x -> {
			x.setSpeciesPercent(Collections.emptyMap());
		});
		fipPolygon.setLayers(Collections.singletonMap(LayerType.VETERAN, fipLayer));
		fipLayer.setSpecies(Collections.singletonMap(fipSpecies.getGenus(), fipSpecies));

		var controlMap = new HashMap<String, Object>();
		TestUtils.populateControlMapBecReal(controlMap);
		TestUtils.populateControlMapGenusReal(controlMap);
		TestUtils.populateControlMapVeteranBq(controlMap);
		TestUtils.populateControlMapEquationGroups(controlMap, (s, b) -> new int[] { 1, 1, 1 });
		TestUtils.populateControlMapVeteranDq(controlMap, (s, r) -> new float[] { 0f, 0f, 0f });
		TestUtils.populateControlMapVeteranVolAdjust(controlMap, s -> new float[] { 0f, 0f, 0f, 0f });
		TestUtils.populateControlMapWholeStemVolume(controlMap, wholeStemMap(1));
		TestUtils.populateControlMapCloseUtilization(controlMap, closeUtilMap(1));
		TestUtils.populateControlMapNetDecay(controlMap, closeUtilMap(1));
		FipTestUtils.populateControlMapDecayModifiers(controlMap, (s, r) -> 0f);
		TestUtils.populateControlMapNetWaste(
				controlMap, s -> new Coefficients(new float[] { 0f, 0f, 0f, 0f, 0f, 0f }, 0)
		);
		FipTestUtils.populateControlMapWasteModifiers(controlMap, (s, r) -> 0f);
		TestUtils
				.populateControlMapNetBreakage(controlMap, bgrp -> new Coefficients(new float[] { 0f, 0f, 0f, 0f }, 1));

		try (var app = new FipStart()) {
			ApplicationTestUtils.setControlMap(app, controlMap);

			var result = app.processLayerAsVeteran(fipPolygon, fipLayer);

			assertThat(result, notNullValue());

			// Keys
			assertThat(result, hasProperty("polygonIdentifier", is(polygonId)));
			assertThat(result, hasProperty("layerType", is(LayerType.VETERAN)));

			// Direct Copy
			assertThat(result, hasProperty("ageTotal", present(is(8f))));
			assertThat(result, hasProperty("height", present(is(6f))));
			assertThat(result, hasProperty("yearsToBreastHeight", present(is(7f))));

			// Computed
			assertThat(result, hasProperty("breastHeightAge", present(is(1f))));

			// Remap species
			assertThat(
					result, hasProperty(
							"species", allOf(
									aMapWithSize(1), //
									hasEntry(is("B"), instanceOf(VdypSpecies.class))//
							)
					)
			);
			var speciesResult = result.getSpecies().get("B");

			// Keys
			assertThat(speciesResult, hasProperty("polygonIdentifier", is(polygonId)));
			assertThat(speciesResult, hasProperty("layerType", is(LayerType.VETERAN)));
			assertThat(speciesResult, hasProperty("genus", is("B")));

			// Copied
			assertThat(speciesResult, hasProperty("percentGenus", is(100f)));

			// Species distribution
			assertThat(speciesResult, hasProperty("speciesPercent", anEmptyMap())); // Test map was empty
		}
	}

	@Test
	void testProcessVeteranUtilization() throws Exception {

		var polygonId = polygonId("Test Polygon", 2023);

		var fipPolygon = getTestPolygon(polygonId, x -> {
			x.setBiogeoclimaticZone("CWH");
			x.setForestInventoryZone("A");
			x.setYieldFactor(1f);
		});
		var fipLayer = getTestVeteranLayer(polygonId, layerBuilder -> {
			layerBuilder.crownClosure(4f);
		}, siteBuilder -> {
			siteBuilder.siteCurveNumber(Optional.of(34));
			siteBuilder.height(26.2f);
			siteBuilder.siteIndex(16.7f);
			siteBuilder.yearsToBreastHeight(7.1f);
			siteBuilder.ageTotal(97.9f + 7.1f);
			siteBuilder.siteSpecies("H");
			siteBuilder.siteGenus("H");
		});
		var fipSpecies1 = getTestSpecies(polygonId, LayerType.VETERAN, "B", x -> {
			x.setPercentGenus(22f);
		});
		var fipSpecies2 = getTestSpecies(polygonId, LayerType.VETERAN, "H", x -> {
			x.setPercentGenus(60f);
		});
		var fipSpecies3 = getTestSpecies(polygonId, LayerType.VETERAN, "S", x -> {
			x.setPercentGenus(18f);
		});
		fipPolygon.setLayers(Collections.singletonMap(LayerType.VETERAN, fipLayer));
		fipLayer.setSpecies(List.of(fipSpecies1, fipSpecies2, fipSpecies3));

		var controlMap = FipTestUtils.loadControlMap();

		VdypLayer result;
		try (var app = new FipStart();) {
			ApplicationTestUtils.setControlMap(app, controlMap);

			result = app.processLayerAsVeteran(fipPolygon, fipLayer);
		}

		assertThat(result, notNullValue());

		// Keys
		assertThat(result, hasProperty("polygonIdentifier", is(polygonId)));
		assertThat(result, hasProperty("layerType", is(LayerType.VETERAN)));

		// Direct Copy
		assertThat(result, hasProperty("ageTotal", present(is(105f))));
		assertThat(result, hasProperty("height", present(is(26.2f))));
		assertThat(result, hasProperty("yearsToBreastHeight", present(is(7.1f))));

		// Computed
		assertThat(result, hasProperty("breastHeightAge", present(closeTo(97.9f))));

		// Remap species
		assertThat(
				result, hasProperty(
						"species", allOf(
								aMapWithSize(3), //
								hasEntry(is("B"), instanceOf(VdypSpecies.class)), //
								hasEntry(is("H"), instanceOf(VdypSpecies.class)), //
								hasEntry(is("S"), instanceOf(VdypSpecies.class))//
						)
				)
		);

		var speciesResult1 = result.getSpecies().get("B");

		// Keys
		assertThat(speciesResult1, hasProperty("polygonIdentifier", is(polygonId)));
		assertThat(speciesResult1, hasProperty("layerType", is(LayerType.VETERAN)));
		assertThat(speciesResult1, hasProperty("genus", is("B")));

		// Copied
		assertThat(speciesResult1, hasProperty("percentGenus", is(22f)));

		// Species distribution
		assertThat(speciesResult1, hasProperty("speciesPercent", aMapWithSize(1)));

		var speciesResult2 = result.getSpecies().get("H");

		// Keys
		assertThat(speciesResult2, hasProperty("polygonIdentifier", is(polygonId)));
		assertThat(speciesResult2, hasProperty("layerType", is(LayerType.VETERAN)));
		assertThat(speciesResult2, hasProperty("genus", is("H")));

		// Copied
		assertThat(speciesResult2, hasProperty("percentGenus", is(60f)));

		// Species distribution
		assertThat(speciesResult2, hasProperty("speciesPercent", aMapWithSize(1)));

		var speciesResult3 = result.getSpecies().get("S");

		// Keys
		assertThat(speciesResult3, hasProperty("polygonIdentifier", is(polygonId)));
		assertThat(speciesResult3, hasProperty("layerType", is(LayerType.VETERAN)));
		assertThat(speciesResult3, hasProperty("genus", is("S")));

		// Copied
		assertThat(speciesResult3, hasProperty("percentGenus", is(18f)));

		// Species distribution
		assertThat(speciesResult3, hasProperty("speciesPercent", aMapWithSize(1)));

		// These Utilizations should differ between the layer and each genus

		{
			var holder = speciesResult1;
			String reason = "Genus " + holder.getGenus();
			assertThat(reason, holder, hasProperty("baseAreaByUtilization", utilizationAllAndBiggest(0.492921442f)));
			assertThat(
					reason, holder, hasProperty("treesPerHectareByUtilization", utilizationAllAndBiggest(2.3357718f))
			);
			assertThat(
					reason, holder, hasProperty("wholeStemVolumeByUtilization", utilizationAllAndBiggest(6.11904192f))
			);
			assertThat(
					reason, holder,
					hasProperty("closeUtilizationVolumeByUtilization", utilizationAllAndBiggest(5.86088896f))
			);
			assertThat(
					reason, holder,
					hasProperty("closeUtilizationVolumeNetOfDecayByUtilization", utilizationAllAndBiggest(5.64048958f))
			);
			assertThat(
					reason, holder,
					hasProperty(
							"closeUtilizationVolumeNetOfDecayAndWasteByUtilization",
							utilizationAllAndBiggest(5.57935333f)
					)
			);
			assertThat(
					reason, holder,
					hasProperty(
							"closeUtilizationVolumeNetOfDecayWasteAndBreakageByUtilization",
							utilizationAllAndBiggest(5.27515411f)
					)
			);
			assertThat(
					reason, holder,
					hasProperty("quadraticMeanDiameterByUtilization", utilizationAllAndBiggest(51.8356705f))
			);
		}
		{
			var holder = speciesResult2;
			String reason = "Genus " + holder.getGenus();
			assertThat(reason, holder, hasProperty("baseAreaByUtilization", utilizationAllAndBiggest(1.34433115f)));
			assertThat(
					reason, holder, hasProperty("treesPerHectareByUtilization", utilizationAllAndBiggest(5.95467329f))
			);
			assertThat(
					reason, holder, hasProperty("wholeStemVolumeByUtilization", utilizationAllAndBiggest(14.5863571f))
			);
			assertThat(
					reason, holder,
					hasProperty("closeUtilizationVolumeByUtilization", utilizationAllAndBiggest(13.9343023f))
			);
			assertThat(
					reason, holder,
					hasProperty("closeUtilizationVolumeNetOfDecayByUtilization", utilizationAllAndBiggest(13.3831034f))
			);
			assertThat(
					reason, holder,
					hasProperty(
							"closeUtilizationVolumeNetOfDecayAndWasteByUtilization",
							utilizationAllAndBiggest(13.2065458f)
					)
			);
			assertThat(
					reason, holder,
					hasProperty(
							"closeUtilizationVolumeNetOfDecayWasteAndBreakageByUtilization",
							utilizationAllAndBiggest(12.4877129f)
					)
			);
			assertThat(
					reason, holder,
					hasProperty("quadraticMeanDiameterByUtilization", utilizationAllAndBiggest(53.6141243f))
			);
		}
		{
			var holder = speciesResult3;
			String reason = "Genus " + holder.getGenus();
			assertThat(reason, holder, hasProperty("baseAreaByUtilization", utilizationAllAndBiggest(0.403299361f)));
			assertThat(
					reason, holder, hasProperty("treesPerHectareByUtilization", utilizationAllAndBiggest(2.38468361f))
			);
			assertThat(
					reason, holder, hasProperty("wholeStemVolumeByUtilization", utilizationAllAndBiggest(4.04864883f))
			);
			assertThat(
					reason, holder,
					hasProperty("closeUtilizationVolumeByUtilization", utilizationAllAndBiggest(3.81141663f))
			);
			assertThat(
					reason, holder,
					hasProperty("closeUtilizationVolumeNetOfDecayByUtilization", utilizationAllAndBiggest(3.75043678f))
			);
			assertThat(
					reason, holder,
					hasProperty(
							"closeUtilizationVolumeNetOfDecayAndWasteByUtilization",
							utilizationAllAndBiggest(3.72647476f)
					)
			);
			assertThat(
					reason, holder,
					hasProperty(
							"closeUtilizationVolumeNetOfDecayWasteAndBreakageByUtilization",
							utilizationAllAndBiggest(3.56433797f)
					)
			);
			assertThat(
					reason, holder,
					hasProperty("quadraticMeanDiameterByUtilization", utilizationAllAndBiggest(46.4037895f))
			);
		}
		{
			var holder = result;
			String reason = "Layer";
			assertThat(reason, holder, hasProperty("baseAreaByUtilization", utilizationAllAndBiggest(2.24055195f)));
			assertThat(
					reason, holder, hasProperty("treesPerHectareByUtilization", utilizationAllAndBiggest(10.6751289f))
			);
			assertThat(
					reason, holder, hasProperty("wholeStemVolumeByUtilization", utilizationAllAndBiggest(24.7540474f))
			);
			assertThat(
					reason, holder,
					hasProperty("closeUtilizationVolumeByUtilization", utilizationAllAndBiggest(23.6066074f))
			);
			assertThat(
					reason, holder,
					hasProperty("closeUtilizationVolumeNetOfDecayByUtilization", utilizationAllAndBiggest(22.7740307f))
			);
			assertThat(
					reason, holder,
					hasProperty(
							"closeUtilizationVolumeNetOfDecayAndWasteByUtilization",
							utilizationAllAndBiggest(22.5123749f)
					)
			);
			assertThat(
					reason, holder,
					hasProperty(
							"closeUtilizationVolumeNetOfDecayWasteAndBreakageByUtilization",
							utilizationAllAndBiggest(21.3272057f)
					)
			);
			assertThat(
					reason, holder,
					hasProperty("quadraticMeanDiameterByUtilization", utilizationAllAndBiggest(51.6946983f))
			);
		}
		// Lorey Height should be the same across layer and each species
		for (var holder : List.of(speciesResult1, speciesResult2, speciesResult3, result)) {
			String reason;
			if (holder instanceof VdypLayer) {
				reason = "Layer";
			} else {
				reason = "Genus " + ((VdypSpecies) holder).getGenus();
			}
			assertThat(reason, holder, hasProperty("loreyHeightByUtilization", coe(-1, 0f, 26.2f)));
		}
	}

	@Test
	void testProcessVeteranYearsToBreastHeightLessThanMinimum() throws Exception {

		var polygonId = polygonId("Test Polygon", 2023);

		var fipPolygon = getTestPolygon(polygonId, valid());
		var fipLayer = getTestVeteranLayer(polygonId, valid(), siteBuilder -> {
			siteBuilder.yearsToBreastHeight(5.0f);
		});
		var fipSpecies = getTestSpecies(polygonId, LayerType.VETERAN, valid());
		fipPolygon.setLayers(Collections.singletonMap(LayerType.VETERAN, fipLayer));
		fipLayer.setSpecies(Collections.singletonMap(fipSpecies.getGenus(), fipSpecies));

		var controlMap = new HashMap<String, Object>();
		TestUtils.populateControlMapBecReal(controlMap);
		TestUtils.populateControlMapGenusReal(controlMap);
		TestUtils.populateControlMapVeteranBq(controlMap);
		TestUtils.populateControlMapEquationGroups(controlMap, (s, b) -> new int[] { 1, 1, 1 });
		TestUtils.populateControlMapVeteranDq(controlMap, (s, r) -> new float[] { 0f, 0f, 0f });
		TestUtils.populateControlMapVeteranVolAdjust(controlMap, s -> new float[] { 0f, 0f, 0f, 0f });
		TestUtils.populateControlMapWholeStemVolume(controlMap, (wholeStemMap(1)));
		TestUtils.populateControlMapCloseUtilization(controlMap, closeUtilMap(1));
		TestUtils.populateControlMapNetDecay(controlMap, closeUtilMap(1));
		FipTestUtils.populateControlMapDecayModifiers(controlMap, (s, r) -> 0f);
		TestUtils.populateControlMapNetWaste(
				controlMap, s -> new Coefficients(new float[] { 0f, 0f, 0f, 0f, 0f, 0f }, 0)
		);
		FipTestUtils.populateControlMapWasteModifiers(controlMap, (s, r) -> 0f);
		TestUtils
				.populateControlMapNetBreakage(controlMap, bgrp -> new Coefficients(new float[] { 0f, 0f, 0f, 0f }, 1));

		try (var app = new FipStart()) {
			ApplicationTestUtils.setControlMap(app, controlMap);

			var result = app.processLayerAsVeteran(fipPolygon, fipLayer);

			assertThat(result, notNullValue());

			// Set minimum
			assertThat(result, hasProperty("yearsToBreastHeight", present(is(6f))));

			// Computed based on minimum
			assertThat(result, hasProperty("breastHeightAge", present(is(2f))));
		}

	}

	@Test
	void testProcessVeteranWithSpeciesDistribution() throws Exception {

		var polygonId = polygonId("Test Polygon", 2023);

		var fipPolygon = getTestPolygon(polygonId, valid());
		var fipLayer = getTestVeteranLayer(polygonId, valid(), valid());
		var fipSpecies = getTestSpecies(polygonId, LayerType.VETERAN, x -> {
			var map = new LinkedHashMap<String, Float>();
			map.put("S1", 75f);
			map.put("S2", 25f);
			x.setSpeciesPercent(map);
		});
		fipPolygon.setLayers(Collections.singletonMap(LayerType.VETERAN, fipLayer));
		fipLayer.setSpecies(Collections.singletonMap(fipSpecies.getGenus(), fipSpecies));

		var controlMap = new HashMap<String, Object>();
		TestUtils.populateControlMapBecReal(controlMap);
		TestUtils.populateControlMapGenusReal(controlMap);
		TestUtils.populateControlMapVeteranBq(controlMap);
		TestUtils.populateControlMapEquationGroups(controlMap, (s, b) -> new int[] { 1, 1, 1 });
		TestUtils.populateControlMapVeteranDq(controlMap, (s, r) -> new float[] { 0f, 0f, 0f });
		TestUtils.populateControlMapVeteranVolAdjust(controlMap, s -> new float[] { 0f, 0f, 0f, 0f });
		TestUtils.populateControlMapWholeStemVolume(controlMap, (wholeStemMap(1)));
		TestUtils.populateControlMapCloseUtilization(controlMap, closeUtilMap(1));
		TestUtils.populateControlMapNetDecay(controlMap, closeUtilMap(1));
		FipTestUtils.populateControlMapDecayModifiers(controlMap, (s, r) -> 0f);
		TestUtils.populateControlMapNetWaste(
				controlMap, s -> new Coefficients(new float[] { 0f, 0f, 0f, 0f, 0f, 0f }, 0)
		);
		FipTestUtils.populateControlMapWasteModifiers(controlMap, (s, r) -> 0f);
		TestUtils
				.populateControlMapNetBreakage(controlMap, bgrp -> new Coefficients(new float[] { 0f, 0f, 0f, 0f }, 1));

		try (var app = new FipStart()) {
			ApplicationTestUtils.setControlMap(app, controlMap);

			var result = app.processLayerAsVeteran(fipPolygon, fipLayer);

			assertThat(result, notNullValue());

			// Remap species
			assertThat(
					result, hasProperty(
							"species", allOf(
									aMapWithSize(1), //
									hasEntry(is("B"), instanceOf(VdypSpecies.class))//
							)
					)
			);
			var speciesResult = result.getSpecies().get("B");

			// Keys
			assertThat(speciesResult, hasProperty("polygonIdentifier", is(polygonId)));
			assertThat(speciesResult, hasProperty("layerType", is(LayerType.VETERAN)));
			assertThat(speciesResult, hasProperty("genus", is("B")));

			// Copied
			assertThat(speciesResult, hasProperty("percentGenus", is(100f)));

			// Species distribution
			assertThat(speciesResult, hasProperty("speciesPercent", aMapWithSize(2)));

			var distributionResult = speciesResult.getSpeciesPercent();

			assertThat(distributionResult, hasEntry("S1", 75f));
			assertThat(distributionResult, hasEntry("S2", 25f));
		}

	}

	@Test
	void testProcessPrimary() throws Exception {

		var polygonId = polygonId("Test Polygon", 2023);

		var fipPolygon = getTestPolygon(polygonId, x -> {
			x.setBiogeoclimaticZone("CWH");
			x.setForestInventoryZone("A");
		});
		var fipLayer = getTestPrimaryLayer(polygonId, layerBuilder -> {
			((FipLayerPrimary.Builder) layerBuilder).crownClosure(87.4f);
			((FipLayerPrimary.PrimaryBuilder) layerBuilder).primaryGenus("H");
			layerBuilder.inventoryTypeGroup(13);
		}, siteBuilder -> {
			siteBuilder.ageTotal(55f);
			siteBuilder.yearsToBreastHeight(1f);
			siteBuilder.height(35.3f);
			siteBuilder.siteIndex(5f);
			siteBuilder.siteGenus("D");
			siteBuilder.siteSpecies("D");
		});
		var fipSpecies1 = getTestSpecies(polygonId, LayerType.PRIMARY, "B", x -> {
			x.setPercentGenus(1f);
		});
		var fipSpecies2 = getTestSpecies(polygonId, LayerType.PRIMARY, "C", x -> {
			x.setPercentGenus(7f);
		});
		var fipSpecies3 = getTestSpecies(polygonId, LayerType.PRIMARY, "D", x -> {
			x.setPercentGenus(74f);
		});
		var fipSpecies4 = getTestSpecies(polygonId, LayerType.PRIMARY, "H", x -> {
			x.setPercentGenus(9f);
		});
		var fipSpecies5 = getTestSpecies(polygonId, LayerType.PRIMARY, "S", x -> {
			x.setPercentGenus(9f);
		});
		fipPolygon.setLayers(List.of(fipLayer));
		fipLayer.setSpecies(List.of(fipSpecies1, fipSpecies2, fipSpecies3, fipSpecies4, fipSpecies5));

		var controlMap = FipTestUtils.loadControlMap();

		try (var app = new FipStart()) {
			ApplicationTestUtils.setControlMap(app, controlMap);

			var result = app.processLayerAsPrimary(fipPolygon, fipLayer, 0f);

			assertThat(result, notNullValue());

			assertThat(result, hasProperty("polygonIdentifier", is(polygonId)));
			assertThat(result, hasProperty("layerType", is(LayerType.PRIMARY)));

			assertThat(result, hasProperty("ageTotal", present(is(55f))));
			assertThat(result, hasProperty("height", present(is(35.3f))));
			assertThat(result, hasProperty("yearsToBreastHeight", present(is(1f))));

			assertThat(result, hasProperty("breastHeightAge", present(is(54f))));

			assertThat(
					result,
					allOf(
							hasProperty("loreyHeightByUtilization", coe(-1, 7.14446497f, 31.3307228f)),
							hasProperty(
									"baseAreaByUtilization",
									utilization(
											0.0153773092f, 44.6249809f, 0.513127923f, 1.26773751f, 2.5276401f,
											40.3164787f
									)
							),
							hasProperty(
									"quadraticMeanDiameterByUtilization",
									utilization(
											6.05058956f, 30.2606678f, 10.208025f, 15.0549212f, 20.11759f, 35.5117531f
									)
							),
							hasProperty(
									"treesPerHectareByUtilization",
									utilization(
											5.34804535f, 620.484802f, 62.6977997f, 71.2168045f, 79.5194702f, 407.05072f
									)
							),
							hasProperty(
									"wholeStemVolumeByUtilization",
									utilization(
											0.0666879341f, 635.659668f, 2.66822577f, 9.68201256f, 26.5469246f,
											596.762512f
									)
							),

							// Ignore intermediate close volumes, if they are wrong,
							// closeUtilizationVolumeNetOfDecayWasteAndBreakageByUtilization should also be
							// wrong

							hasProperty(
									"closeUtilizationVolumeNetOfDecayWasteAndBreakageByUtilization",
									utilization(0f, 563.218933f, 0.414062887f, 7.01947737f, 22.6179276f, 533.16748f)
							)

					)
			);

			assertThat(
					result, hasProperty(
							"species", allOf(
									aMapWithSize(5), //
									hasEntry(is("B"), instanceOf(VdypSpecies.class)), //
									hasEntry(is("C"), instanceOf(VdypSpecies.class)), //
									hasEntry(is("D"), instanceOf(VdypSpecies.class)), //
									hasEntry(is("H"), instanceOf(VdypSpecies.class)), //
									hasEntry(is("S"), instanceOf(VdypSpecies.class))//
							)
					)
			);

			// Setting the primaryGenus on the FIP layer is a necessary side effect
			assertThat(fipLayer, hasProperty("primaryGenus", present(equalTo("D"))));

			var speciesResult = result.getSpecies().get("B");

			assertThat(speciesResult, hasProperty("polygonIdentifier", is(polygonId)));
			assertThat(speciesResult, hasProperty("layerType", is(LayerType.PRIMARY)));
			assertThat(speciesResult, hasProperty("genus", is("B")));

			assertThat(speciesResult, hasProperty("fractionGenus", closeTo(0.00890319888f)));

			assertThat(speciesResult, hasProperty("speciesPercent", aMapWithSize(1)));

			assertThat(
					speciesResult,
					allOf(
							hasProperty("loreyHeightByUtilization", coe(-1, 8.39441967f, 38.6004372f)),
							hasProperty(
									"baseAreaByUtilization",
									utilization(
											0f, 0.397305071f, 0.00485289097f, 0.0131751001f, 0.0221586525f, 0.357118428f
									)
							),
							hasProperty(
									"quadraticMeanDiameterByUtilization",
									utilization(
											6.13586617f, 31.6622887f, 9.17939758f, 13.6573782f, 18.2005272f, 42.1307297f
									)
							),
							hasProperty(
									"treesPerHectareByUtilization",
									utilization(0f, 5.04602766f, 0.733301044f, 0.899351299f, 0.851697803f, 2.56167722f)
							),
							hasProperty(
									"wholeStemVolumeByUtilization",
									utilization(
											0f, 6.35662031f, 0.0182443243f, 0.0747248605f, 0.172960356f, 6.09069061f
									)
							),

							// Ignore intermediate close volumes, if they are wrong,
							// closeUtilizationVolumeNetOfDecayWasteAndBreakageByUtilization should also be
							// wrong

							hasProperty(
									"closeUtilizationVolumeNetOfDecayWasteAndBreakageByUtilization",
									utilization(
											0f, 5.65764236f, 0.000855736958f, 0.046797853f, 0.143031254f, 5.46695757f
									)
							)

					)
			);

			speciesResult = result.getSpecies().get("C");

			assertThat(speciesResult, hasProperty("polygonIdentifier", is(polygonId)));
			assertThat(speciesResult, hasProperty("layerType", is(LayerType.PRIMARY)));
			assertThat(speciesResult, hasProperty("genus", is("C")));

			assertThat(speciesResult, hasProperty("fractionGenus", closeTo(0.114011094f)));

			assertThat(speciesResult, hasProperty("speciesPercent", aMapWithSize(1)));

			assertThat(
					speciesResult,
					allOf(
							hasProperty("loreyHeightByUtilization", coe(-1, 6.61517191f, 22.8001652f)),
							hasProperty(
									"baseAreaByUtilization",
									utilization(
											0.0131671466f, 5.08774281f, 0.157695293f, 0.365746498f, 0.565057278f,
											3.99924374f
									)
							),
							hasProperty(
									"quadraticMeanDiameterByUtilization",
									utilization(
											5.99067688f, 26.4735165f, 10.1137667f, 14.9345293f, 19.964777f, 38.7725677f
									)
							),
							hasProperty(
									"treesPerHectareByUtilization",
									utilization(
											4.67143154f, 92.4298019f, 19.6292171f, 20.8788815f, 18.0498524f, 33.8718452f
									)
							),
							hasProperty(
									"wholeStemVolumeByUtilization",
									utilization(
											0.0556972362f, 44.496151f, 0.78884691f, 2.40446854f, 4.43335152f,
											36.8694839f
									)
							),

							// Ignore intermediate close volumes, if they are wrong,
							// closeUtilizationVolumeNetOfDecayWasteAndBreakageByUtilization should also be
							// wrong

							hasProperty(
									"closeUtilizationVolumeNetOfDecayWasteAndBreakageByUtilization",
									utilization(0f, 33.6030083f, 0.138336331f, 1.6231581f, 3.49037051f, 28.3511429f)
							)

					)
			);

			speciesResult = result.getSpecies().get("D");

			assertThat(speciesResult, hasProperty("polygonIdentifier", is(polygonId)));
			assertThat(speciesResult, hasProperty("layerType", is(LayerType.PRIMARY)));
			assertThat(speciesResult, hasProperty("genus", is("D")));

			assertThat(speciesResult, hasProperty("fractionGenus", closeTo(0.661987007f)));

			assertThat(speciesResult, hasProperty("speciesPercent", aMapWithSize(1)));

			assertThat(
					speciesResult,
					allOf(
							hasProperty("loreyHeightByUtilization", coe(-1, 10.8831682f, 33.5375252f)),
							hasProperty(
									"baseAreaByUtilization",
									utilization(
											0.00163476227f, 29.5411568f, 0.0225830078f, 0.0963115692f, 0.748186111f,
											28.6740761f
									)
							),
							hasProperty(
									"quadraticMeanDiameterByUtilization",
									utilization(
											6.46009731f, 33.9255791f, 10.4784775f, 15.5708427f, 20.4805717f, 35.0954628f
									)
							),
							hasProperty(
									"treesPerHectareByUtilization",
									utilization(
											0.498754263f, 326.800781f, 2.61875916f, 5.05783129f, 22.7109661f,
											296.413239f
									)
							),
							hasProperty(
									"wholeStemVolumeByUtilization",
									utilization(
											0.0085867513f, 470.388489f, 0.182312608f, 1.08978188f, 10.1118069f,
											459.004578f
									)
							),

							// Ignore intermediate close volumes, if they are wrong,
							// closeUtilizationVolumeNetOfDecayWasteAndBreakageByUtilization should also be
							// wrong

							hasProperty(
									"closeUtilizationVolumeNetOfDecayWasteAndBreakageByUtilization",
									utilization(0f, 424.163849f, 0.0895428956f, 0.929004371f, 8.9712553f, 414.174042f)
							)

					)
			);

			speciesResult = result.getSpecies().get("H");

			assertThat(speciesResult, hasProperty("polygonIdentifier", is(polygonId)));
			assertThat(speciesResult, hasProperty("layerType", is(LayerType.PRIMARY)));
			assertThat(speciesResult, hasProperty("genus", is("H")));

			assertThat(speciesResult, hasProperty("fractionGenus", closeTo(0.123297341f)));

			assertThat(speciesResult, hasProperty("speciesPercent", aMapWithSize(1)));

			assertThat(
					speciesResult,
					allOf(
							hasProperty("loreyHeightByUtilization", coe(-1, 7.93716192f, 24.3451157f)),
							hasProperty(
									"baseAreaByUtilization",
									utilization(0f, 5.50214148f, 0.311808586f, 0.736046314f, 0.988982677f, 3.4653039f)
							),
							hasProperty(
									"quadraticMeanDiameterByUtilization",
									utilization(
											6.03505516f, 21.4343796f, 10.260808f, 15.0888424f, 20.0664616f, 32.2813988f
									)
							),
							hasProperty(
									"treesPerHectareByUtilization",
									utilization(0f, 152.482513f, 37.7081375f, 41.1626587f, 31.2721119f, 42.3395996f)
							),
							hasProperty(
									"wholeStemVolumeByUtilization",
									utilization(0f, 57.2091446f, 1.57991886f, 5.59581661f, 9.53606987f, 40.4973412f)
							),

							// Ignore intermediate close volumes, if they are wrong,
							// closeUtilizationVolumeNetOfDecayWasteAndBreakageByUtilization should also be
							// wrong

							hasProperty(
									"closeUtilizationVolumeNetOfDecayWasteAndBreakageByUtilization",
									utilization(0f, 48.1333618f, 0.168331802f, 4.01862335f, 8.05745506f, 35.8889503f)
							)

					)
			);

			speciesResult = result.getSpecies().get("S");

			assertThat(speciesResult, hasProperty("polygonIdentifier", is(polygonId)));
			assertThat(speciesResult, hasProperty("layerType", is(LayerType.PRIMARY)));
			assertThat(speciesResult, hasProperty("genus", is("S")));

			assertThat(speciesResult, hasProperty("fractionGenus", closeTo(0.0918014571f)));

			assertThat(speciesResult, hasProperty("speciesPercent", aMapWithSize(1)));

			assertThat(
					speciesResult,
					allOf(
							hasProperty("loreyHeightByUtilization", coe(-1, 8.63455391f, 34.6888771f)),
							hasProperty(
									"baseAreaByUtilization",
									utilization(
											0.000575399841f, 4.0966382f, 0.0161881447f, 0.0564579964f, 0.203255415f,
											3.82073665f
									)
							),
							hasProperty(
									"quadraticMeanDiameterByUtilization",
									utilization(
											6.41802597f, 34.5382729f, 10.1304808f, 14.9457884f, 19.7497196f, 39.0729332f
									)
							),
							hasProperty(
									"treesPerHectareByUtilization",
									utilization(
											0.17785944f, 43.7256737f, 2.00838566f, 3.21808815f, 6.63483906f, 31.8643608f
									)
							),
							hasProperty(
									"wholeStemVolumeByUtilization",
									utilization(
											0.00240394124f, 57.2092552f, 0.0989032984f, 0.517220974f, 2.29273605f,
											54.300396f
									)
							),

							// Ignore intermediate close volumes, if they are wrong,
							// closeUtilizationVolumeNetOfDecayWasteAndBreakageByUtilization should also be
							// wrong

							hasProperty(
									"closeUtilizationVolumeNetOfDecayWasteAndBreakageByUtilization",
									utilization(0f, 51.6610985f, 0.0169961192f, 0.401893795f, 1.95581412f, 49.286396f)
							)

					)
			);
		}
	}

	@Test
	void testProcessPrimaryWithOverstory() throws Exception {

		var polygonId = polygonId("01002 S000002 00", 1970);

		var fipPolygon = getTestPolygon(polygonId, x -> {
			x.setBiogeoclimaticZone("CWH");
			x.setForestInventoryZone("A");
		});
		var fipLayer = getTestPrimaryLayer(polygonId, x -> {
			((FipLayer.Builder) x).crownClosure(82.8f);
			((PrimaryBuilder) x).primaryGenus(Optional.empty());
			x.inventoryTypeGroup(Optional.empty());
		}, x -> {
			x.ageTotal(45f);
			x.height(24.3f);
			x.siteIndex(28.7f);
			x.siteGenus("H");
			x.siteSpecies("H");
			x.yearsToBreastHeight(5.4f);
			x.siteCurveNumber(34);
		});
		var fipSpecies1 = getTestSpecies(polygonId, LayerType.PRIMARY, "B", x -> {
			x.setPercentGenus(15f);
		});
		var fipSpecies2 = getTestSpecies(polygonId, LayerType.PRIMARY, "D", x -> {
			x.setPercentGenus(7f);
		});
		var fipSpecies3 = getTestSpecies(polygonId, LayerType.PRIMARY, "H", x -> {
			x.setPercentGenus(77f);
		});
		var fipSpecies4 = getTestSpecies(polygonId, LayerType.PRIMARY, "S", x -> {
			x.setPercentGenus(1f);
		});
		fipPolygon.setLayers(List.of(fipLayer));
		fipLayer.setSpecies(List.of(fipSpecies1, fipSpecies2, fipSpecies3, fipSpecies4));

		var controlMap = FipTestUtils.loadControlMap();

		try (var app = new FipStart()) {
			ApplicationTestUtils.setControlMap(app, controlMap);

			var result = app.processLayerAsPrimary(fipPolygon, fipLayer, 2.24055195f);

			assertThat(result, notNullValue());

			assertThat(result, hasProperty("polygonIdentifier", is(polygonId)));
			assertThat(result, hasProperty("layerType", is(LayerType.PRIMARY)));

			assertThat(result, hasProperty("ageTotal", present(is(45f))));
			assertThat(result, hasProperty("height", present(is(24.3f))));
			assertThat(result, hasProperty("yearsToBreastHeight", present(is(5.4f))));

			assertThat(result, hasProperty("breastHeightAge", present(is(45f - 5.4f))));

			assertThat(
					result, hasProperty(
							"species", allOf(
									aMapWithSize(4), //
									hasEntry(is("B"), instanceOf(VdypSpecies.class)), //
									hasEntry(is("D"), instanceOf(VdypSpecies.class)), //
									hasEntry(is("H"), instanceOf(VdypSpecies.class)), //
									hasEntry(is("S"), instanceOf(VdypSpecies.class))
							)
					)
			);

			// Setting the primaryGenus on the FIP layer is a necessary side effect
			assertThat(fipLayer, hasProperty("primaryGenus", present(equalTo("H"))));

			var speciesResult = result.getSpecies().get("H");

			assertThat(speciesResult, hasProperty("polygonIdentifier", is(polygonId)));
			assertThat(speciesResult, hasProperty("layerType", is(LayerType.PRIMARY)));
			assertThat(speciesResult, hasProperty("genus", is("H")));

			assertThat(speciesResult, hasProperty("fractionGenus", closeTo(0.787526369f)));

			assertThat(speciesResult, hasProperty("speciesPercent", aMapWithSize(1)));

			assertThat(
					speciesResult,
					allOf(
							hasProperty("loreyHeightByUtilization", coe(-1, 7.00809479f, 20.9070625f)),
							hasProperty(
									"baseAreaByUtilization",
									utilization(
											0.512469947f, 35.401783f, 2.32033157f, 5.18892097f, 6.6573391f, 21.2351913f
									)
							),
							hasProperty(
									"quadraticMeanDiameterByUtilization",
									utilization(
											5.94023561f, 20.7426338f, 10.2836504f, 15.1184902f, 20.1040707f, 31.6741638f
									)
							),
							hasProperty(
									"treesPerHectareByUtilization",
									utilization(
											184.914597f, 1047.62891f, 279.36087f, 289.048248f, 209.72142f, 269.49826f
									)
							)

					)
			);

			assertThat(
					result,
					allOf(
							hasProperty("loreyHeightByUtilization", coe(-1, 7.01034021f, 21.1241722f)),
							hasProperty(
									"baseAreaByUtilization",
									utilization(
											0.553745031f, 44.9531403f, 2.83213019f, 6.17823505f, 8.11753464f,
											27.8252392f
									)
							),
							hasProperty(
									"quadraticMeanDiameterByUtilization",
									utilization(
											5.9399271f, 21.0548763f, 10.235322f, 15.0843554f, 20.0680523f, 32.0662689f
									)
							),
							hasProperty(
									"treesPerHectareByUtilization",
									utilization(
											199.828629f, 1291.1145f, 344.207489f, 345.717224f, 256.639709f, 344.549957f
									)
							)

					)
			);
		}
	}

	@Test
	void testEstimateVeteranLayerBaseArea() throws Exception {

		var controlMap = FipTestUtils.loadControlMap();

		try (var app = new FipStart()) {
			ApplicationTestUtils.setControlMap(app, controlMap);

			var result = app.estimateVeteranBaseArea(26.2000008f, 4f, "H", Region.COASTAL);

			assertThat(result, closeTo(2.24055195f));
		}
	}

	void populateControlMapVeteranVolumeAdjust(HashMap<String, Object> controlMap, Function<String, float[]> mapper) {
		var map = GenusDefinitionParser.getSpeciesAliases(controlMap).stream()
				.collect(Collectors.toMap(x -> x, mapper.andThen(x -> new Coefficients(x, 1))));

		controlMap.put(ControlKey.VETERAN_LAYER_VOLUME_ADJUST.name(), map);
	}

	@Test
	void testVeteranLayerLoreyHeight() throws Exception {

		var polygonId = polygonId("Test Polygon", 2023);

		var fipPolygon = getTestPolygon(polygonId, valid());
		var fipLayer = getTestVeteranLayer(polygonId, valid(), valid());
		var fipSpecies = getTestSpecies(polygonId, LayerType.VETERAN, x -> {
			var map = new LinkedHashMap<String, Float>();
			map.put("B", 100f);
			x.setSpeciesPercent(map);
		});
		fipPolygon.setLayers(Collections.singletonMap(LayerType.VETERAN, fipLayer));
		fipLayer.setSpecies(Collections.singletonMap(fipSpecies.getGenus(), fipSpecies));

		var controlMap = new HashMap<String, Object>();
		TestUtils.populateControlMapBecReal(controlMap);
		TestUtils.populateControlMapGenusReal(controlMap);
		TestUtils.populateControlMapVeteranBq(controlMap);
		TestUtils.populateControlMapEquationGroups(controlMap, (s, b) -> new int[] { 1, 1, 1 });
		TestUtils.populateControlMapVeteranDq(controlMap, (s, r) -> new float[] { 0f, 0f, 0f });
		TestUtils.populateControlMapVeteranVolAdjust(controlMap, s -> new float[] { 0f, 0f, 0f, 0f });
		TestUtils.populateControlMapWholeStemVolume(controlMap, (wholeStemMap(1)));
		TestUtils.populateControlMapCloseUtilization(controlMap, closeUtilMap(1));
		TestUtils.populateControlMapNetDecay(controlMap, closeUtilMap(1));
		FipTestUtils.populateControlMapDecayModifiers(controlMap, (s, r) -> 0f);
		TestUtils.populateControlMapNetWaste(
				controlMap, s -> new Coefficients(new float[] { 0f, 0f, 0f, 0f, 0f, 0f }, 0)
		);
		FipTestUtils.populateControlMapWasteModifiers(controlMap, (s, r) -> 0f);
		TestUtils
				.populateControlMapNetBreakage(controlMap, bgrp -> new Coefficients(new float[] { 0f, 0f, 0f, 0f }, 1));

		try (var app = new FipStart()) {
			ApplicationTestUtils.setControlMap(app, controlMap);

			var result = app.processLayerAsVeteran(fipPolygon, fipLayer);

			Matcher<Float> heightMatcher = closeTo(6f);
			Matcher<Float> zeroMatcher = is(0.0f);
			// Expect the estimated HL in 0 (-1 to 0)
			assertThat(
					result,
					hasProperty(
							"species",
							hasEntry(
									is("B"),
									hasProperty("loreyHeightByUtilization", contains(zeroMatcher, heightMatcher))
							)
					)
			);
		}

	}

	@Test
	void testVeteranLayerEquationGroups() throws Exception {

		var polygonId = polygonId("Test Polygon", 2023);

		var fipPolygon = getTestPolygon(polygonId, valid());
		var fipLayer = getTestVeteranLayer(polygonId, valid(), valid());
		var fipSpecies = getTestSpecies(polygonId, LayerType.VETERAN, x -> {
			var map = new LinkedHashMap<String, Float>();
			map.put("B", 100f);
			x.setSpeciesPercent(map);
		});
		fipPolygon.setLayers(Collections.singletonMap(LayerType.VETERAN, fipLayer));
		fipLayer.setSpecies(Collections.singletonMap(fipSpecies.getGenus(), fipSpecies));

		var controlMap = new HashMap<String, Object>();
		TestUtils.populateControlMapBecReal(controlMap);
		TestUtils.populateControlMapGenusReal(controlMap);
		TestUtils.populateControlMapVeteranBq(controlMap);
		TestUtils.populateControlMapEquationGroups(
				controlMap, (s, b) -> s.equals("B") && b.equals("BG") ? new int[] { 1, 2, 3 } : new int[] { 0, 0, 0 }
		);
		TestUtils.populateControlMapVeteranDq(controlMap, (s, r) -> new float[] { 0f, 0f, 0f });
		TestUtils.populateControlMapVeteranVolAdjust(controlMap, s -> new float[] { 0f, 0f, 0f, 0f });
		TestUtils.populateControlMapWholeStemVolume(controlMap, (wholeStemMap(1)));
		TestUtils.populateControlMapCloseUtilization(controlMap, closeUtilMap(1));
		TestUtils.populateControlMapNetDecay(controlMap, closeUtilMap(2));
		FipTestUtils.populateControlMapDecayModifiers(controlMap, (s, r) -> 0f);
		TestUtils.populateControlMapNetWaste(
				controlMap, s -> new Coefficients(new float[] { 0f, 0f, 0f, 0f, 0f, 0f }, 0)
		);
		FipTestUtils.populateControlMapWasteModifiers(controlMap, (s, r) -> 0f);
		TestUtils
				.populateControlMapNetBreakage(controlMap, bgrp -> new Coefficients(new float[] { 0f, 0f, 0f, 0f }, 1));

		try (var app = new FipStart()) {
			ApplicationTestUtils.setControlMap(app, controlMap);

			var result = app.processLayerAsVeteran(fipPolygon, fipLayer).getSpecies().get("B");

			assertThat(result, hasProperty("volumeGroup", is(1)));
			assertThat(result, hasProperty("decayGroup", is(2)));
			assertThat(result, hasProperty("breakageGroup", is(3)));
		}

	}

	@Test
	void testEstimateVeteranLayerDQ() throws Exception {

		var polygonId = polygonId("Test Polygon", 2023);

		var fipPolygon = getTestPolygon(polygonId, valid());
		var fipLayer = getTestVeteranLayer(polygonId, valid(), x -> {
			x.height(10f);
		});
		var fipSpecies1 = getTestSpecies(polygonId, LayerType.VETERAN, "B", x -> {
			var map = new LinkedHashMap<String, Float>();
			map.put("S1", 75f);
			map.put("S2", 25f);
			x.setSpeciesPercent(map);
			x.setPercentGenus(60f);
		});
		var fipSpecies2 = getTestSpecies(polygonId, LayerType.VETERAN, "C", x -> {
			var map = new LinkedHashMap<String, Float>();
			map.put("S3", 75f);
			map.put("S4", 25f);
			x.setSpeciesPercent(map);
			x.setPercentGenus(40f);
		});
		fipPolygon.setLayers(Collections.singletonMap(LayerType.VETERAN, fipLayer));
		var speciesMap = new HashMap<String, FipSpecies>();
		speciesMap.put("B", fipSpecies1);
		speciesMap.put("C", fipSpecies2);
		fipLayer.setSpecies(speciesMap);

		var controlMap = new HashMap<String, Object>();
		TestUtils.populateControlMapBecReal(controlMap);
		TestUtils.populateControlMapGenusReal(controlMap);
		TestUtils.populateControlMapEquationGroups(controlMap, (s, b) -> new int[] { 1, 1, 1 });
		TestUtils.populateControlMapVeteranBq(controlMap);
		TestUtils.populateControlMapVeteranDq(controlMap, (s, r) -> {
			if (s.equals("B") && r == Region.INTERIOR)
				return new float[] { 19.417f, 0.04354f, 1.96395f };
			else if (s.equals("C") && r == Region.INTERIOR)
				return new float[] { 22.500f, 0.00157f, 2.96382f };
			return new float[] { 0f, 0f, 0f };
		});
		TestUtils.populateControlMapVeteranVolAdjust(controlMap, s -> new float[] { 0f, 0f, 0f, 0f });
		TestUtils.populateControlMapWholeStemVolume(controlMap, (wholeStemMap(1)));
		TestUtils.populateControlMapCloseUtilization(controlMap, closeUtilMap(1));
		TestUtils.populateControlMapNetDecay(controlMap, closeUtilMap(1));
		FipTestUtils.populateControlMapDecayModifiers(controlMap, (s, r) -> 0f);
		TestUtils.populateControlMapNetWaste(
				controlMap, s -> new Coefficients(new float[] { 0f, 0f, 0f, 0f, 0f, 0f }, 0)
		);
		FipTestUtils.populateControlMapWasteModifiers(controlMap, (s, r) -> 0f);
		TestUtils
				.populateControlMapNetBreakage(controlMap, bgrp -> new Coefficients(new float[] { 0f, 0f, 0f, 0f }, 1));

		try (var app = new FipStart()) {
			ApplicationTestUtils.setControlMap(app, controlMap);

			var result = app.processLayerAsVeteran(fipPolygon, fipLayer);

			Matcher<Float> zeroMatcher = is(0.0f);
			// Expect the estimated DQ in 4 (-1 to 4)

			var expectedDqB = 19.417f + 0.04354f * (float) Math.pow(10f, 1.96395f);
			var expectedDqC = 22.500f + 0.00157f * (float) Math.pow(10f, 2.96382);

			var resultB = result.getSpecies().get("B");

			assertThat(
					resultB,
					hasProperty(
							"quadraticMeanDiameterByUtilization",
							contains(
									zeroMatcher, closeTo(expectedDqB), zeroMatcher, zeroMatcher, zeroMatcher,
									closeTo(expectedDqB)
							)
					)
			);
			assertThat(
					resultB,
					hasProperty(
							"treesPerHectareByUtilization",
							contains(
									zeroMatcher, closeTo(3.8092144f), zeroMatcher, zeroMatcher, zeroMatcher,
									closeTo(3.8092144f)
							)
					)
			);
			var resultC = result.getSpecies().get("C");
			assertThat(
					resultC,
					hasProperty(
							"quadraticMeanDiameterByUtilization",
							contains(
									zeroMatcher, closeTo(expectedDqC), zeroMatcher, zeroMatcher, zeroMatcher,
									closeTo(expectedDqC)
							)
					)
			);
			assertThat(
					resultC,
					hasProperty(
							"treesPerHectareByUtilization",
							contains(
									zeroMatcher, closeTo(2.430306f), zeroMatcher, zeroMatcher, zeroMatcher,
									closeTo(2.430306f)
							)
					)
			);
		}
	}

	static BiFunction<Integer, Integer, Optional<Coefficients>> wholeStemMap(int group) {
		return (u, g) -> {
			if (g == group) {
				switch (u) {
				case 1:
					return Optional.of(
							new Coefficients(new float[] { -1.20775998f, 0.670000017f, 1.43023002f, -0.886789978f }, 0)
					);
				case 2:
					return Optional.of(
							new Coefficients(new float[] { -1.58211005f, 0.677200019f, 1.36449003f, -0.781769991f }, 0)
					);
				case 3:
					return Optional.of(
							new Coefficients(new float[] { -1.61995006f, 0.651030004f, 1.17782998f, -0.607379973f }, 0)
					);
				case 4:
					return Optional
							.of(
									new Coefficients(
											new float[] { -0.172529995f, 0.932619989f, -0.0697899982f,
													-0.00362000009f },
											0
									)
							);
				}
			}
			return Optional.empty();
		};
	}

	static BiFunction<Integer, Integer, Optional<Coefficients>> closeUtilMap(int group) {
		return (u, g) -> {
			if (g == group) {
				switch (u) {
				case 1:
					return Optional.of(new Coefficients(new float[] { -10.6339998f, 0.835500002f, 0f }, 1));
				case 2:
					return Optional.of(new Coefficients(new float[] { -4.44999981f, 0.373400003f, 0f }, 1));
				case 3:
					return Optional.of(new Coefficients(new float[] { -0.796000004f, 0.141299993f, 0.0033499999f }, 1));
				case 4:
					return Optional.of(new Coefficients(new float[] { 2.35400009f, 0.00419999985f, 0.0247699991f }, 1));
				}
			}
			return Optional.empty();
		};
	}

	static BiFunction<Integer, Integer, Optional<Coefficients>> netDecayMap(int group) {
		return (u, g) -> {
			if (g == group) {
				switch (u) {
				case 1:
					return Optional.of(new Coefficients(new float[] { 9.84819984f, -0.224209994f, -0.814949989f }, 1));
				case 2:
					return Optional.of(new Coefficients(new float[] { 9.61330032f, -0.224209994f, -0.814949989f }, 1));
				case 3:
					return Optional.of(new Coefficients(new float[] { 9.40579987f, -0.224209994f, -0.814949989f }, 1));
				case 4:
					return Optional.of(new Coefficients(new float[] { 10.7090998f, -0.952880025f, -0.808309972f }, 1));
				}
			}
			return Optional.empty();
		};
	}

	@Test
	void testEstimateVeteranWholeStemVolume() throws Exception {
		var polygonId = polygonId("Test Polygon", 2023);

		var fipPolygon = getTestPolygon(polygonId, valid());
		var fipLayer = getTestVeteranLayer(polygonId, valid(), valid());
		var fipSpecies = getTestSpecies(polygonId, LayerType.VETERAN, valid());
		fipPolygon.setLayers(Collections.singletonMap(LayerType.VETERAN, fipLayer));
		fipLayer.setSpecies(Collections.singletonMap(fipSpecies.getGenus(), fipSpecies));

		var controlMap = new HashMap<String, Object>();
		TestUtils.populateControlMapWholeStemVolume(controlMap, wholeStemMap(12));

		try (var app = new FipStart()) {
			ApplicationTestUtils.setControlMap(app, controlMap);

			var utilizationClass = UtilizationClass.OVER225;
			var aAdjust = 0.10881f;
			var volumeGroup = 12;
			var lorieHeight = 26.2000008f;
			var quadMeanDiameterUtil = new Coefficients(new float[] { 51.8356705f, 0f, 0f, 0f, 51.8356705f }, 0);
			var baseAreaUtil = new Coefficients(new float[] { 0.492921442f, 0f, 0f, 0f, 0.492921442f }, 0);
			var wholeStemVolumeUtil = new Coefficients(new float[] { 0f, 0f, 0f, 0f, 0f }, 0);

			app.estimateWholeStemVolume(
					utilizationClass, aAdjust, volumeGroup, lorieHeight, quadMeanDiameterUtil, baseAreaUtil,
					wholeStemVolumeUtil
			);

			assertThat(wholeStemVolumeUtil, coe(0, contains(is(0f), is(0f), is(0f), is(0f), closeTo(6.11904192f))));
		}

	}

	@Test
	void testEstimateVeteranCloseUtilization() throws Exception {
		var polygonId = polygonId("Test Polygon", 2023);

		var fipPolygon = getTestPolygon(polygonId, valid());
		var fipLayer = getTestVeteranLayer(polygonId, valid(), valid());
		var fipSpecies = getTestSpecies(polygonId, LayerType.VETERAN, valid());
		fipPolygon.setLayers(Collections.singletonMap(LayerType.VETERAN, fipLayer));
		fipLayer.setSpecies(Collections.singletonMap(fipSpecies.getGenus(), fipSpecies));

		var controlMap = new HashMap<String, Object>();
		TestUtils.populateControlMapCloseUtilization(controlMap, closeUtilMap(12));

		try (var app = new FipStart()) {
			ApplicationTestUtils.setControlMap(app, controlMap);

			var utilizationClass = UtilizationClass.OVER225;
			var aAdjust = new Coefficients(new float[] { 0f, 0f, 0f, -0.0981800035f }, 1);
			var volumeGroup = 12;
			var lorieHeight = 26.2000008f;
			var quadMeanDiameterUtil = new Coefficients(new float[] { 51.8356705f, 0f, 0f, 0f, 51.8356705f }, 0);
			var wholeStemVolumeUtil = new Coefficients(new float[] { 0f, 0f, 0f, 0f, 6.11904192f }, 0);

			var closeUtilizationUtil = new Coefficients(new float[] { 0f, 0f, 0f, 0f, 0f }, 0);

			app.estimateCloseUtilizationVolume(
					utilizationClass, aAdjust, volumeGroup, lorieHeight, quadMeanDiameterUtil, wholeStemVolumeUtil,
					closeUtilizationUtil
			);

			assertThat(closeUtilizationUtil, coe(0, contains(is(0f), is(0f), is(0f), is(0f), closeTo(5.86088896f))));
		}

	}

	@Test
	void testEstimateVeteranNetDecay() throws Exception {
		var polygonId = polygonId("Test Polygon", 2023);

		var fipPolygon = getTestPolygon(polygonId, valid());
		var fipLayer = getTestVeteranLayer(polygonId, valid(), valid());
		var fipSpecies = getTestSpecies(polygonId, LayerType.VETERAN, s -> {
		});
		fipPolygon.setLayers(Collections.singletonMap(LayerType.VETERAN, fipLayer));
		fipLayer.setSpecies(Collections.singletonMap(fipSpecies.getGenus(), fipSpecies));

		var controlMap = new HashMap<String, Object>();
		TestUtils.populateControlMapNetDecay(controlMap, netDecayMap(7));
		FipTestUtils.populateControlMapDecayModifiers(
				controlMap, (s, r) -> s.equals("B") && r == Region.INTERIOR ? 0f : 0f
		);

		try (var app = new FipStart()) {
			ApplicationTestUtils.setControlMap(app, controlMap);

			var utilizationClass = UtilizationClass.OVER225;
			var aAdjust = new Coefficients(new float[] { 0f, 0f, 0f, 0.000479999988f }, 1);
			var decayGroup = 7;
			var lorieHeight = 26.2000008f;
			var breastHeightAge = 97.9000015f;
			var quadMeanDiameterUtil = new Coefficients(new float[] { 51.8356705f, 0f, 0f, 0f, 51.8356705f }, 0);
			var closeUtilizationUtil = new Coefficients(new float[] { 0f, 0f, 0f, 0f, 5.86088896f }, 0);

			var closeUtilizationNetOfDecayUtil = new Coefficients(new float[] { 0f, 0f, 0f, 0f, 0f }, 0);

			app.estimateNetDecayVolume(
					fipSpecies.getGenus(), Region.INTERIOR, utilizationClass, aAdjust, decayGroup, lorieHeight,
					breastHeightAge, quadMeanDiameterUtil, closeUtilizationUtil, closeUtilizationNetOfDecayUtil
			);

			assertThat(
					closeUtilizationNetOfDecayUtil,
					coe(0, contains(is(0f), is(0f), is(0f), is(0f), closeTo(5.64048958f)))
			);
		}

	}

	@Test
	void testEstimateVeteranNetWaste() throws Exception {
		var polygonId = polygonId("Test Polygon", 2023);

		var fipPolygon = getTestPolygon(polygonId, valid());
		var fipLayer = getTestVeteranLayer(polygonId, valid(), valid());
		var fipSpecies = getTestSpecies(polygonId, LayerType.VETERAN, s -> {
		});
		fipPolygon.setLayers(Collections.singletonMap(LayerType.VETERAN, fipLayer));
		fipLayer.setSpecies(Collections.singletonMap(fipSpecies.getGenus(), fipSpecies));

		var controlMap = new HashMap<String, Object>();
		TestUtils.populateControlMapNetWaste(controlMap, s -> s.equals("B") ? //
				new Coefficients(
						new float[] { -4.20249987f, 11.2235003f, -33.0270004f, 0.124600001f, -0.231800005f, -0.1259f },
						0
				) : //
				new Coefficients(new float[] { 0f, 0f, 0f, 0f, 0f, 0f }, 0)
		);
		FipTestUtils.populateControlMapWasteModifiers(
				controlMap, (s, r) -> s.equals("B") && r == Region.INTERIOR ? 0f : 0f
		);

		try (var app = new FipStart()) {
			ApplicationTestUtils.setControlMap(app, controlMap);

			var utilizationClass = UtilizationClass.OVER225;
			var aAdjust = new Coefficients(new float[] { 0f, 0f, 0f, -0.00295000011f }, 1);
			var lorieHeight = 26.2000008f;
			var breastHeightAge = 97.9000015f;
			var quadMeanDiameterUtil = new Coefficients(new float[] { 51.8356705f, 0f, 0f, 0f, 51.8356705f }, 0);
			var closeUtilizationUtil = new Coefficients(new float[] { 0f, 0f, 0f, 0f, 5.86088896f }, 0);
			var closeUtilizationNetOfDecayUtil = new Coefficients(new float[] { 0f, 0f, 0f, 0f, 5.64048958f }, 0);

			var closeUtilizationNetOfDecayAndWasteUtil = new Coefficients(new float[] { 0f, 0f, 0f, 0f, 0f }, 0);

			app.estimateNetDecayAndWasteVolume(
					Region.INTERIOR, utilizationClass, aAdjust, fipSpecies.getGenus(), lorieHeight, breastHeightAge,
					quadMeanDiameterUtil, closeUtilizationUtil, closeUtilizationNetOfDecayUtil,
					closeUtilizationNetOfDecayAndWasteUtil
			);

			assertThat(
					closeUtilizationNetOfDecayAndWasteUtil,
					coe(0, contains(is(0f), is(0f), is(0f), is(0f), closeTo(5.57935333f)))
			);
		}

	}

	@Test
	void testEstimateVeteranNetBreakage() throws Exception {
		var polygonId = polygonId("Test Polygon", 2023);

		var fipPolygon = getTestPolygon(polygonId, valid());
		var fipLayer = getTestVeteranLayer(polygonId, valid(), valid());
		var fipSpecies = getTestSpecies(polygonId, LayerType.VETERAN, s -> {
		});
		fipPolygon.setLayers(Collections.singletonMap(LayerType.VETERAN, fipLayer));
		fipLayer.setSpecies(Collections.singletonMap(fipSpecies.getGenus(), fipSpecies));

		var controlMap = new HashMap<String, Object>();
		TestUtils.populateControlMapNetBreakage(controlMap, bgrp -> bgrp == 5 ? //
				new Coefficients(new float[] { 2.2269001f, 0.75059998f, 4f, 6f }, 1) : //
				new Coefficients(new float[] { 0f, 0f, 0f, 0f }, 1)
		);

		try (var app = new FipStart()) {
			ApplicationTestUtils.setControlMap(app, controlMap);

			var utilizationClass = UtilizationClass.OVER225;
			var breakageGroup = 5;
			var quadMeanDiameterUtil = new Coefficients(new float[] { 51.8356705f, 0f, 0f, 0f, 51.8356705f }, 0);
			var closeUtilizationUtil = new Coefficients(new float[] { 0f, 0f, 0f, 0f, 5.86088896f }, 0);
			var closeUtilizationNetOfDecayAndWasteUtil = new Coefficients(
					new float[] { 0f, 0f, 0f, 0f, 5.57935333f }, 0
			);

			var closeUtilizationNetOfDecayWasteAndBreakageUtil = new Coefficients(
					new float[] { 0f, 0f, 0f, 0f, 0f }, 0
			);

			app.estimateNetDecayWasteAndBreakageVolume(
					utilizationClass, breakageGroup, quadMeanDiameterUtil, closeUtilizationUtil,
					closeUtilizationNetOfDecayAndWasteUtil, closeUtilizationNetOfDecayWasteAndBreakageUtil
			);

			assertThat(
					closeUtilizationNetOfDecayWasteAndBreakageUtil,
					coe(0, contains(is(0f), is(0f), is(0f), is(0f), closeTo(5.27515411f)))
			);
		}

	}

	@Test
	void testEstimatePrimaryNetBreakage() throws Exception {
		var controlMap = FipTestUtils.loadControlMap();

		try (var app = new FipStart()) {
			ApplicationTestUtils.setControlMap(app, controlMap);

			var utilizationClass = UtilizationClass.ALL;
			var breakageGroup = 20;
			var quadMeanDiameterUtil = Utils
					.utilizationVector(0f, 13.4943399f, 10.2402296f, 14.6183214f, 19.3349762f, 25.6280651f);
			var closeUtilizationUtil = Utils
					.utilizationVector(0f, 6.41845179f, 0.0353721268f, 2.99654913f, 2.23212862f, 1.1544019f);
			var closeUtilizationNetOfDecayAndWasteUtil = Utils
					.utilizationVector(0f, 6.18276405f, 0.0347718038f, 2.93580461f, 2.169273853f, 1.04291379f);

			var closeUtilizationNetOfDecayWasteAndBreakageUtil = Utils.utilizationVector();

			app.estimateNetDecayWasteAndBreakageVolume(
					utilizationClass, breakageGroup, quadMeanDiameterUtil, closeUtilizationUtil,
					closeUtilizationNetOfDecayAndWasteUtil, closeUtilizationNetOfDecayWasteAndBreakageUtil
			);

			assertThat(
					closeUtilizationNetOfDecayWasteAndBreakageUtil,
					utilization(0f, 5.989573f, 0.0337106399f, 2.84590816f, 2.10230994f, 1.00764418f)
			);
		}

	}

	@Test
	void testProcessAsVeteranLayer() throws Exception {

		var polygonId = "01002 S000002 00     1970";

		var fipPolygon = getTestPolygon(polygonId, x -> {
			x.setBiogeoclimaticZone("CWH");
			x.setForestInventoryZone("A");
			x.setYieldFactor(1f);
		});

		var fipLayer = getTestVeteranLayer(polygonId, x -> {
			((FipLayer.Builder) x).crownClosure(4.0f);
		}, x -> {
			x.ageTotal(105f);
			x.height(26.2f);
			x.siteIndex(16.7f);
			x.siteGenus("H");
			x.siteSpecies("H");
			x.yearsToBreastHeight(7.1f);
		});
		var fipSpecies1 = getTestSpecies(polygonId, LayerType.VETERAN, "B", x -> {
			var map = new LinkedHashMap<String, Float>();
			x.setSpeciesPercent(map);
			x.setPercentGenus(22f);
		});
		var fipSpecies2 = getTestSpecies(polygonId, LayerType.VETERAN, "H", x -> {
			var map = new LinkedHashMap<String, Float>();
			x.setSpeciesPercent(map);
			x.setPercentGenus(60f);
		});
		var fipSpecies3 = getTestSpecies(polygonId, LayerType.VETERAN, "S", x -> {
			var map = new LinkedHashMap<String, Float>();
			x.setSpeciesPercent(map);
			x.setPercentGenus(18f);
		});
		fipPolygon.setLayers(Collections.singletonMap(LayerType.VETERAN, fipLayer));
		var speciesMap = new HashMap<String, FipSpecies>();
		speciesMap.put("B", fipSpecies1);
		speciesMap.put("H", fipSpecies2);
		speciesMap.put("S", fipSpecies3);
		fipLayer.setSpecies(speciesMap);

		var controlMap = FipTestUtils.loadControlMap();

		try (var app = new FipStart()) {
			ApplicationTestUtils.setControlMap(app, controlMap);

			var result = app.processLayerAsVeteran(fipPolygon, fipLayer);

			assertThat(result, hasProperty("polygonIdentifier", is(polygonId)));
			assertThat(result, hasProperty("layerType", is(LayerType.VETERAN)));

			assertThat(result, hasProperty("ageTotal", present(closeTo(105f)))); // LVCOM3/AGETOTLV
			assertThat(result, hasProperty("breastHeightAge", present(closeTo(97.9000015f)))); // LVCOM3/AGEBHLV
			assertThat(result, hasProperty("yearsToBreastHeight", present(closeTo(7.0999999f)))); // LVCOM3/YTBHLV
			assertThat(result, hasProperty("height", present(closeTo(26.2000008f)))); // LVCOM3/HDLV

			assertThat(result, hasProperty("species", aMapWithSize(3)));
			var resultSpeciesMap = result.getSpecies();

			assertThat(resultSpeciesMap, Matchers.hasKey("B"));
			assertThat(resultSpeciesMap, Matchers.hasKey("H"));
			assertThat(resultSpeciesMap, Matchers.hasKey("S"));

			var resultSpeciesB = resultSpeciesMap.get("B");
			var resultSpeciesH = resultSpeciesMap.get("H");
			var resultSpeciesS = resultSpeciesMap.get("S");

			assertThat(resultSpeciesB, hasProperty("genus", is("B")));
			assertThat(resultSpeciesH, hasProperty("genus", is("H")));
			assertThat(resultSpeciesS, hasProperty("genus", is("S")));

			vetUtilization("baseAreaByUtilization", matchGenerator -> {
				assertThat(result, matchGenerator.apply(2.24055195f));
				assertThat(result.getSpecies().get("B"), matchGenerator.apply(0.492921442f));
				assertThat(result.getSpecies().get("H"), matchGenerator.apply(1.34433115f));
				assertThat(result.getSpecies().get("S"), matchGenerator.apply(0.403299361f));
			});
			vetUtilization("quadraticMeanDiameterByUtilization", matchGenerator -> {
				assertThat(result, matchGenerator.apply(51.6946983f));
				assertThat(result.getSpecies().get("B"), matchGenerator.apply(51.8356705f));
				assertThat(result.getSpecies().get("H"), matchGenerator.apply(53.6141243f));
				assertThat(result.getSpecies().get("S"), matchGenerator.apply(46.4037895f));
			});
			vetUtilization("treesPerHectareByUtilization", matchGenerator -> {
				assertThat(result, matchGenerator.apply(10.6751289f));
				assertThat(result.getSpecies().get("B"), matchGenerator.apply(2.3357718f));
				assertThat(result.getSpecies().get("H"), matchGenerator.apply(5.95467329f));
				assertThat(result.getSpecies().get("S"), matchGenerator.apply(2.38468361f));
			});
			vetUtilization("wholeStemVolumeByUtilization", matchGenerator -> {
				assertThat(result.getSpecies().get("B"), matchGenerator.apply(6.11904192f));
				assertThat(result.getSpecies().get("H"), matchGenerator.apply(14.5863571f));
				assertThat(result.getSpecies().get("S"), matchGenerator.apply(4.04864883f));
				assertThat(result, matchGenerator.apply(24.7540474f));
			});
			vetUtilization("closeUtilizationVolumeByUtilization", matchGenerator -> {
				assertThat(result, matchGenerator.apply(23.6066074f));
				assertThat(result.getSpecies().get("B"), matchGenerator.apply(5.86088896f));
				assertThat(result.getSpecies().get("H"), matchGenerator.apply(13.9343023f));
				assertThat(result.getSpecies().get("S"), matchGenerator.apply(3.81141663f));
			});
			vetUtilization("closeUtilizationVolumeNetOfDecayByUtilization", matchGenerator -> {
				assertThat(result, matchGenerator.apply(22.7740307f));
				assertThat(result.getSpecies().get("B"), matchGenerator.apply(5.64048958f));
				assertThat(result.getSpecies().get("H"), matchGenerator.apply(13.3831034f));
				assertThat(result.getSpecies().get("S"), matchGenerator.apply(3.75043678f));
			});
			vetUtilization("closeUtilizationVolumeNetOfDecayAndWasteByUtilization", matchGenerator -> {
				assertThat(result, matchGenerator.apply(22.5123749f));
				assertThat(result.getSpecies().get("B"), matchGenerator.apply(5.57935333f));
				assertThat(result.getSpecies().get("H"), matchGenerator.apply(13.2065458f));
				assertThat(result.getSpecies().get("S"), matchGenerator.apply(3.72647476f));
			});
			vetUtilization("closeUtilizationVolumeNetOfDecayWasteAndBreakageByUtilization", matchGenerator -> {
				assertThat(result, matchGenerator.apply(21.3272057f));
				assertThat(result.getSpecies().get("B"), matchGenerator.apply(5.27515411f));
				assertThat(result.getSpecies().get("H"), matchGenerator.apply(12.4877129f));
				assertThat(result.getSpecies().get("S"), matchGenerator.apply(3.56433797f));
			});
		}

	}

	@Test
<<<<<<< HEAD
=======
	void testFindPrimarySpeciesNoSpecies() throws Exception {
		var controlMap = FipTestUtils.loadControlMap();
		try (var app = new FipStart()) {
			ApplicationTestUtils.setControlMap(app, controlMap);

			Map<String, FipSpecies> allSpecies = Collections.emptyMap();
			assertThrows(IllegalArgumentException.class, () -> app.findPrimarySpecies(allSpecies));
		}
	}

	@Test
	void testFindPrimarySpeciesOneSpecies() throws Exception {
		var controlMap = FipTestUtils.loadControlMap();
		try (var app = new FipStart()) {
			ApplicationTestUtils.setControlMap(app, controlMap);

			var spec = this.getTestSpecies("test polygon", LayerType.PRIMARY, "B", valid());

			Map<String, FipSpecies> allSpecies = Collections.singletonMap("B", spec);
			var result = app.findPrimarySpecies(allSpecies);

			assertThat(result, hasSize(1));
			assertThat(
					result, contains(allOf(hasProperty("genus", is("B")), hasProperty("percentGenus", closeTo(100f))))
			);
		}
	}

	@Test
	void testFindPrimaryCombinePAIntoPL() throws Exception {
		var controlMap = FipTestUtils.loadControlMap();
		try (var app = new FipStart()) {
			ApplicationTestUtils.setControlMap(app, controlMap);

			var spec1 = this.getTestSpecies("test polygon", LayerType.PRIMARY, "PA", spec -> {
				spec.setPercentGenus(25);
			});
			var spec2 = this.getTestSpecies("test polygon", LayerType.PRIMARY, "PL", spec -> {
				spec.setPercentGenus(75);
			});

			Map<String, FipSpecies> allSpecies = new HashMap<>();
			allSpecies.put(spec1.getGenus(), spec1);
			allSpecies.put(spec2.getGenus(), spec2);

			var result = app.findPrimarySpecies(allSpecies);

			assertThat(result, hasSize(1));
			assertThat(
					result, contains(allOf(hasProperty("genus", is("PL")), hasProperty("percentGenus", closeTo(100f))))
			);
		}
	}

	@Test
	void testFindPrimaryCombinePLIntoPA() throws Exception {
		var controlMap = FipTestUtils.loadControlMap();
		try (var app = new FipStart()) {
			ApplicationTestUtils.setControlMap(app, controlMap);

			var spec1 = this.getTestSpecies("test polygon", LayerType.PRIMARY, "PA", spec -> {
				spec.setPercentGenus(75);
			});
			var spec2 = this.getTestSpecies("test polygon", LayerType.PRIMARY, "PL", spec -> {
				spec.setPercentGenus(25);
			});

			Map<String, FipSpecies> allSpecies = new HashMap<>();
			allSpecies.put(spec1.getGenus(), spec1);
			allSpecies.put(spec2.getGenus(), spec2);

			var result = app.findPrimarySpecies(allSpecies);

			assertThat(result, hasSize(1));
			assertThat(
					result, contains(allOf(hasProperty("genus", is("PA")), hasProperty("percentGenus", closeTo(100f))))
			);
		}
	}

	@Test
	void testFindPrimaryCombineCIntoY() throws Exception {
		var controlMap = FipTestUtils.loadControlMap();
		try (var app = new FipStart()) {
			ApplicationTestUtils.setControlMap(app, controlMap);

			var spec1 = this.getTestSpecies("test polygon", LayerType.PRIMARY, "C", spec -> {
				spec.setPercentGenus(25);
			});
			var spec2 = this.getTestSpecies("test polygon", LayerType.PRIMARY, "Y", spec -> {
				spec.setPercentGenus(75);
			});

			Map<String, FipSpecies> allSpecies = new HashMap<>();
			allSpecies.put(spec1.getGenus(), spec1);
			allSpecies.put(spec2.getGenus(), spec2);

			var result = app.findPrimarySpecies(allSpecies);

			assertThat(result, hasSize(1));
			assertThat(
					result, contains(allOf(hasProperty("genus", is("Y")), hasProperty("percentGenus", closeTo(100f))))
			);
		}
	}

	@Test
	void testFindPrimaryCombineYIntoC() throws Exception {
		var controlMap = FipTestUtils.loadControlMap();
		try (var app = new FipStart()) {
			ApplicationTestUtils.setControlMap(app, controlMap);

			var spec1 = this.getTestSpecies("test polygon", LayerType.PRIMARY, "C", spec -> {
				spec.setPercentGenus(75);
			});
			var spec2 = this.getTestSpecies("test polygon", LayerType.PRIMARY, "Y", spec -> {
				spec.setPercentGenus(25);
			});

			Map<String, FipSpecies> allSpecies = new HashMap<>();
			allSpecies.put(spec1.getGenus(), spec1);
			allSpecies.put(spec2.getGenus(), spec2);

			var result = app.findPrimarySpecies(allSpecies);

			assertThat(result, hasSize(1));
			assertThat(
					result, contains(allOf(hasProperty("genus", is("C")), hasProperty("percentGenus", closeTo(100f))))
			);
		}
	}

	@Test
	void testFindPrimarySort() throws Exception {
		var controlMap = FipTestUtils.loadControlMap();
		try (var app = new FipStart()) {
			ApplicationTestUtils.setControlMap(app, controlMap);

			var spec1 = this.getTestSpecies("test polygon", LayerType.PRIMARY, "B", spec -> {
				spec.setPercentGenus(20);
			});
			var spec2 = this.getTestSpecies("test polygon", LayerType.PRIMARY, "H", spec -> {
				spec.setPercentGenus(70);
			});
			var spec3 = this.getTestSpecies("test polygon", LayerType.PRIMARY, "MB", spec -> {
				spec.setPercentGenus(10);
			});

			Map<String, FipSpecies> allSpecies = new HashMap<>();
			allSpecies.put(spec1.getGenus(), spec1);
			allSpecies.put(spec2.getGenus(), spec2);
			allSpecies.put(spec3.getGenus(), spec3);

			var result = app.findPrimarySpecies(allSpecies);

			assertThat(
					result,
					contains(
							allOf(hasProperty("genus", is("H")), hasProperty("percentGenus", closeTo(70f))),
							allOf(hasProperty("genus", is("B")), hasProperty("percentGenus", closeTo(20f)))
					)
			);
		}
	}

	@Test
	void testFindItg80PercentPure() throws Exception {
		var controlMap = FipTestUtils.loadControlMap();
		try (var app = new FipStart()) {
			ApplicationTestUtils.setControlMap(app, controlMap);

			var spec1 = this.getTestSpecies("test polygon", LayerType.PRIMARY, "F", spec -> {
				spec.setPercentGenus(80);
			});
			var spec2 = this.getTestSpecies("test polygon", LayerType.PRIMARY, "C", spec -> {
				spec.setPercentGenus(20);
			});

			List<FipSpecies> primarySpecies = List.of(spec1, spec2);

			var result = app.findItg(primarySpecies);

			assertEquals(1, result);
		}
	}

	@Test
	void testFindItgNoSecondary() throws Exception {
		var controlMap = FipTestUtils.loadControlMap();
		try (var app = new FipStart()) {
			ApplicationTestUtils.setControlMap(app, controlMap);

			var spec1 = this.getTestSpecies("test polygon", LayerType.PRIMARY, "F", spec -> {
				spec.setPercentGenus(100);
			});

			List<FipSpecies> primarySpecies = List.of(spec1);

			var result = app.findItg(primarySpecies);

			assertEquals(1, result);
		}
	}

	List<FipSpecies> primarySecondarySpecies(String primary, String secondary) {
		var spec1 = this.getTestSpecies("test polygon", LayerType.PRIMARY, primary, spec -> {
			spec.setPercentGenus(70);
		});
		var spec2 = this.getTestSpecies("test polygon", LayerType.PRIMARY, secondary, spec -> {
			spec.setPercentGenus(20);
		});

		return List.of(spec1, spec2);
	}

	void assertItgMixed(FipStart app, int expected, String primary, String... secondary) throws ProcessingException {
		for (var sec : secondary) {
			var result = app.findItg(primarySecondarySpecies(primary, sec));
			assertThat(
					result, describedAs("ITG for " + primary + " and " + sec + " should be " + expected, is(expected))
			);
		}
	}

	void assertItgMixed(FipStart app, int expected, String primary, Collection<String> secondary)
			throws ProcessingException {
		for (var sec : secondary) {
			var result = app.findItg(primarySecondarySpecies(primary, sec));
			assertThat(
					result, describedAs("ITG for " + primary + " and " + sec + " should be " + expected, is(expected))
			);
		}
	}

	@Test
	void testFindItgMixed() throws Exception {
		var controlMap = FipTestUtils.loadControlMap();
		var app = new FipStart();
		ApplicationTestUtils.setControlMap(app, controlMap);

		assertItgMixed(app, 2, "F", /*  */ "Y", "C");
		assertItgMixed(app, 3, "F", /*  */ "B", "H");
		assertItgMixed(app, 3, "F", /*  */ "H");
		assertItgMixed(app, 4, "F", /*  */ "S");
		assertItgMixed(app, 5, "F", /*  */ "PL", "PA");
		assertItgMixed(app, 6, "F", /*  */ "PY");
		assertItgMixed(app, 7, "F", /*  */ "L", "PW");
		assertItgMixed(app, 8, "F", /*  */ FipStart.HARDWOODS);

		assertItgMixed(app, 10, "C", /* */ "Y");
		assertItgMixed(app, 11, "C", /* */ "B", "H", "S");
		assertItgMixed(app, 10, "C", /* */ "PL", "PA", "PY", "L", "PW");
		assertItgMixed(app, 10, "C", /* */ FipStart.HARDWOODS);

		assertItgMixed(app, 10, "Y", /* */ "C");
		assertItgMixed(app, 11, "Y", /* */ "B", "H", "S");
		assertItgMixed(app, 10, "Y", /* */ "PL", "PA", "PY", "L", "PW");
		assertItgMixed(app, 10, "Y", /* */ FipStart.HARDWOODS);

		assertItgMixed(app, 14, "H", /* */ "C", "Y");
		assertItgMixed(app, 15, "H", /* */ "B");
		assertItgMixed(app, 16, "H", /* */ "S");
		assertItgMixed(app, 17, "H", /* */ FipStart.HARDWOODS);
		assertItgMixed(app, 13, "H", /* */ "F", "L", "PA", "PL", "PY");

		assertItgMixed(app, 19, "B", /* */ "C", "Y", "H");
		assertItgMixed(app, 20, "B", /* */ "S", "PL", "PA", "PY", "L", "PW");
		assertItgMixed(app, 20, "B", /* */ FipStart.HARDWOODS);

		assertItgMixed(app, 22, "S", /* */ "F", "L", "PA", "PW", "PY");
		assertItgMixed(app, 23, "S", /* */ "C", "Y", "H");
		assertItgMixed(app, 24, "S", /* */ "B");
		assertItgMixed(app, 25, "S", /* */ "PL");
		assertItgMixed(app, 26, "S", /* */ FipStart.HARDWOODS);

		assertItgMixed(app, 27, "PW", /**/ "B", "C", "F", "H", "L", "PA", "PL", "PY", "S", "Y");
		assertItgMixed(app, 27, "PW", /**/ FipStart.HARDWOODS);

		assertItgMixed(app, 28, "PL", /**/ "PA");
		assertItgMixed(app, 30, "PL", /**/ "B", "C", "H", "S", "Y");
		assertItgMixed(app, 29, "PL", /**/ "F", "PW", "L", "PY");
		assertItgMixed(app, 31, "PL", /**/ FipStart.HARDWOODS);

		assertItgMixed(app, 28, "PA", /**/ "PL");
		assertItgMixed(app, 30, "PA", /**/ "B", "C", "H", "S", "Y");
		assertItgMixed(app, 29, "PA", /**/ "F", "PW", "L", "PY");
		assertItgMixed(app, 31, "PA", /**/ FipStart.HARDWOODS);

		assertItgMixed(app, 32, "PY", /**/ "B", "C", "F", "H", "L", "PA", "PL", "PW", "S", "Y");
		assertItgMixed(app, 32, "PY", /**/ FipStart.HARDWOODS);

		assertItgMixed(app, 33, "L", /* */ "F");
		assertItgMixed(app, 34, "L", /* */ "B", "C", "H", "PA", "PL", "PW", "PY", "S", "Y");
		assertItgMixed(app, 34, "L", /* */ FipStart.HARDWOODS);

		assertItgMixed(app, 35, "AC", /**/ "B", "C", "F", "H", "L", "PA", "PL", "PW", "PY", "S", "Y");
		assertItgMixed(app, 36, "AC", /**/ "AT", "D", "E", "MB");

		assertItgMixed(app, 37, "D", /* */ "B", "C", "F", "H", "L", "PA", "PL", "PW", "PY", "S", "Y");
		assertItgMixed(app, 38, "D", /* */ "AC", "AT", "E", "MB");

		assertItgMixed(app, 39, "MB", /**/ "B", "C", "F", "H", "L", "PA", "PL", "PW", "PY", "S", "Y");
		assertItgMixed(app, 39, "MB", /**/ "AC", "AT", "D", "E");

		assertItgMixed(app, 40, "E", /* */ "B", "C", "F", "H", "L", "PA", "PL", "PW", "PY", "S", "Y");
		assertItgMixed(app, 40, "E", /* */ "AC", "AT", "D", "MB");

		assertItgMixed(app, 41, "AT", /**/ "B", "C", "F", "H", "L", "PA", "PL", "PW", "PY", "S", "Y");
		assertItgMixed(app, 42, "AT", /**/ "AC", "D", "E", "MB");

	}

	@Test
>>>>>>> 3c4bf6ba
	void testFindEquationGroupDefault() throws Exception {
		var controlMap = FipTestUtils.loadControlMap();
		try (var app = new FipStart()) {
			ApplicationTestUtils.setControlMap(app, controlMap);

			var becLookup = BecDefinitionParser.getBecs(controlMap);
			var bec = becLookup.get("ESSF").get();

			var spec1 = this.getTestSpecies("test polygon", LayerType.PRIMARY, "F", valid());

			var result = app.findBaseAreaGroup(spec1, bec, 3);

			assertThat(result, is(55));
		}
	}

	@Test
	void testFindEquationGroupModified() throws Exception {
		var controlMap = FipTestUtils.loadControlMap();
		try (var app = new FipStart()) {
			ApplicationTestUtils.setControlMap(app, controlMap);

			var becLookup = BecDefinitionParser.getBecs(controlMap);
			var bec = becLookup.get("PP").get();

			var spec1 = this.getTestSpecies("test polygon", LayerType.PRIMARY, "F", valid());

			var result = app.findBaseAreaGroup(spec1, bec, 2);

			assertThat(result, is(61)); // Modified from 57
		}
	}

	@Test
	void testEstimatePrimaryBaseArea() throws Exception {
		var controlMap = FipTestUtils.loadControlMap();
		try (var app = new FipStart()) {
			ApplicationTestUtils.setControlMap(app, controlMap);

			var becLookup = BecDefinitionParser.getBecs(controlMap);
			var bec = becLookup.get("CWH").get();

			var layer = this.getTestPrimaryLayer("test polygon", l -> {
				l.crownClosure(82.8000031f);

			}, s -> {
				s.ageTotal(Optional.of(85f));
				s.height(Optional.of(38.2999992f));
				s.siteIndex(Optional.of(28.6000004f));
				s.yearsToBreastHeight(Optional.of(5.4000001f));
				s.siteCurveNumber(Optional.of(34));
				s.siteGenus(Optional.of("H"));
				s.siteSpecies("H");
			});

			var spec1 = this.getTestSpecies("test polygon", LayerType.PRIMARY, "B", s -> {
				s.setPercentGenus(33f);
				s.setFractionGenus(0.330000013f);
			});
			var spec2 = this.getTestSpecies("test polygon", LayerType.PRIMARY, "H", s -> {
				s.setPercentGenus(67f);
				s.setFractionGenus(0.670000017f);
			});

			Map<String, FipSpecies> allSpecies = new LinkedHashMap<>();
			allSpecies.put(spec1.getGenus(), spec1);
			allSpecies.put(spec2.getGenus(), spec2);

			layer.setSpecies(allSpecies);

			var result = app.estimatePrimaryBaseArea(layer, bec, 1f, 79.5999985f, 3.13497972f);

			assertThat(result, closeTo(62.6653595f));
		}
	}

	@Test
	void testEstimatePrimaryBaseAreaHeightCloseToA2() throws Exception {
		var controlMap = FipTestUtils.loadControlMap();
		try (var app = new FipStart()) {
			ApplicationTestUtils.setControlMap(app, controlMap);

			var becLookup = BecDefinitionParser.getBecs(controlMap);
			var bec = becLookup.get("CWH").get();

			var layer = this.getTestPrimaryLayer("test polygon", l -> {
				l.crownClosure(82.8000031f);
			}, s -> {
				s.ageTotal(Optional.of(85f));
				s.height(Optional.of(10.1667995f)); // Altered this in the debugger while running VDYP7
				s.siteIndex(Optional.of(28.6000004f));
				s.yearsToBreastHeight(Optional.of(5.4000001f));
				s.siteCurveNumber(Optional.of(34));
				s.siteGenus(Optional.of("H"));
				s.siteSpecies("H");
			});

			var spec1 = this.getTestSpecies("test polygon", LayerType.PRIMARY, "B", s -> {
				s.setPercentGenus(33f);
				s.setFractionGenus(0.330000013f);
			});
			var spec2 = this.getTestSpecies("test polygon", LayerType.PRIMARY, "H", s -> {
				s.setPercentGenus(67f);
				s.setFractionGenus(0.670000017f);
			});

			Map<String, FipSpecies> allSpecies = new LinkedHashMap<>();
			allSpecies.put(spec1.getGenus(), spec1);
			allSpecies.put(spec2.getGenus(), spec2);

			layer.setSpecies(allSpecies);

			var result = app.estimatePrimaryBaseArea(layer, bec, 1f, 79.5999985f, 3.13497972f);

			assertThat(result, closeTo(23.1988659f));
		}
	}

	@Test
	void testEstimatePrimaryBaseAreaLowCrownClosure() throws Exception {
		var controlMap = FipTestUtils.loadControlMap();
		try (var app = new FipStart()) {
			ApplicationTestUtils.setControlMap(app, controlMap);

			var becLookup = BecDefinitionParser.getBecs(controlMap);
			var bec = becLookup.get("CWH").get();

			var layer = this.getTestPrimaryLayer("test polygon", l -> {
				l.crownClosure(9f); // Altered this in the debugger while running VDYP7
			}, s -> {
				s.ageTotal(Optional.of(85f));
				s.height(Optional.of(38.2999992f));
				s.siteIndex(Optional.of(28.6000004f));
				s.yearsToBreastHeight(Optional.of(5.4000001f));
				s.siteCurveNumber(Optional.of(34));
				s.siteGenus(Optional.of("H"));
				s.siteSpecies("H");
			});

			var spec1 = this.getTestSpecies("test polygon", LayerType.PRIMARY, "B", s -> {
				s.setPercentGenus(33f);
				s.setFractionGenus(0.330000013f);
			});
			var spec2 = this.getTestSpecies("test polygon", LayerType.PRIMARY, "H", s -> {
				s.setPercentGenus(67f);
				s.setFractionGenus(0.670000017f);
			});

			Map<String, FipSpecies> allSpecies = new LinkedHashMap<>();
			allSpecies.put(spec1.getGenus(), spec1);
			allSpecies.put(spec2.getGenus(), spec2);

			layer.setSpecies(allSpecies);

			var result = app.estimatePrimaryBaseArea(layer, bec, 1f, 79.5999985f, 3.13497972f);

			assertThat(result, closeTo(37.6110077f));
		}
	}

	@Test
	void testEstimatePrimaryBaseAreaLowResult() throws Exception {
		var controlMap = FipTestUtils.loadControlMap();
		try (var app = new FipStart()) {
			ApplicationTestUtils.setControlMap(app, controlMap);

			var becLookup = BecDefinitionParser.getBecs(controlMap);
			var bec = becLookup.get("CWH").get();

			FipLayer layer = this.getTestPrimaryLayer("test polygon", l -> {
				l.crownClosure(82.8000031f);
			}, s -> {
				s.ageTotal(85f);
				s.height(7f); // Altered this in the debugger while running VDYP7
				s.siteIndex(28.6000004f);
				s.yearsToBreastHeight(5.4000001f);
				s.siteCurveNumber(34);
				s.siteGenus("H");
				s.siteSpecies("H");
			});

			var spec1 = this.getTestSpecies("test polygon", LayerType.PRIMARY, "B", s -> {
				s.setPercentGenus(33f);
				s.setFractionGenus(0.330000013f);
			});
			var spec2 = this.getTestSpecies("test polygon", LayerType.PRIMARY, "H", s -> {
				s.setPercentGenus(67f);
				s.setFractionGenus(0.670000017f);
			});

			Map<String, FipSpecies> allSpecies = new LinkedHashMap<>();
			allSpecies.put(spec1.getGenus(), spec1);
			allSpecies.put(spec2.getGenus(), spec2);

			layer.setSpecies(allSpecies);

			var ex = assertThrows(
					LowValueException.class, () -> app.estimatePrimaryBaseArea(layer, bec, 1f, 79.5999985f, 3.13497972f)
			);

			assertThat(ex, hasProperty("value", is(0f)));
			assertThat(ex, hasProperty("threshold", is(0.05f)));
		}
	}

	@Test
	void testEstimatePrimaryQuadMeanDiameter() throws Exception {
		var controlMap = FipTestUtils.loadControlMap();
		try (var app = new FipStart()) {
			ApplicationTestUtils.setControlMap(app, controlMap);

			var becLookup = BecDefinitionParser.getBecs(controlMap);
			var bec = becLookup.get("CWH").get();

			var layer = this.getTestPrimaryLayer("test polygon", l -> {
				l.crownClosure(82.8000031f);
			}, s -> {
				s.ageTotal(85f);
				s.height(38.2999992f);
				s.siteIndex(28.6000004f);
				s.yearsToBreastHeight(5.4000001f);
				s.siteCurveNumber(34);
				s.siteGenus("H");
				s.siteSpecies("H");
			});

			var spec1 = this.getTestSpecies("test polygon", LayerType.PRIMARY, "B", s -> {
				s.setPercentGenus(33f);
				s.setFractionGenus(0.330000013f);
			});
			var spec2 = this.getTestSpecies("test polygon", LayerType.PRIMARY, "H", s -> {
				s.setPercentGenus(67f);
				s.setFractionGenus(0.670000017f);
			});

			Map<String, FipSpecies> allSpecies = new LinkedHashMap<>();
			allSpecies.put(spec1.getGenus(), spec1);
			allSpecies.put(spec2.getGenus(), spec2);

			layer.setSpecies(allSpecies);

			var result = app.estimatePrimaryQuadMeanDiameter(layer, bec, 79.5999985f, 3.13497972f);

			assertThat(result, closeTo(32.5390053f));
		}
	}

	@Test
	void testEstimatePrimaryQuadMeanDiameterHeightLessThanA5() throws Exception {
		var controlMap = FipTestUtils.loadControlMap();
		try (var app = new FipStart()) {
			ApplicationTestUtils.setControlMap(app, controlMap);

			var becLookup = BecDefinitionParser.getBecs(controlMap);
			var bec = becLookup.get("CWH").get();

			var layer = this.getTestPrimaryLayer("test polygon", l -> {
				l.crownClosure(82.8000031f);
			}, s -> {
				s.ageTotal(85f);
				s.height(4.74730005f);
				s.siteIndex(28.6000004f);
				s.yearsToBreastHeight(5.4000001f);
				s.siteCurveNumber(34);
				s.siteGenus("H");
				s.siteSpecies("H");
			});

			var spec1 = this.getTestSpecies("test polygon", LayerType.PRIMARY, "B", s -> {
				s.setPercentGenus(33f);
				s.setFractionGenus(0.330000013f);
			});
			var spec2 = this.getTestSpecies("test polygon", LayerType.PRIMARY, "H", s -> {
				s.setPercentGenus(67f);
				s.setFractionGenus(0.670000017f);
			});

			Map<String, FipSpecies> allSpecies = new LinkedHashMap<>();
			allSpecies.put(spec1.getGenus(), spec1);
			allSpecies.put(spec2.getGenus(), spec2);

			layer.setSpecies(allSpecies);

			var result = app.estimatePrimaryQuadMeanDiameter(layer, bec, 79.5999985f, 3.13497972f);

			assertThat(result, closeTo(7.6f));
		}
	}

	@Test
	void testEstimatePrimaryQuadMeanDiameterResultLargerThanUpperBound() throws Exception {
		var controlMap = FipTestUtils.loadControlMap();
		try (var app = new FipStart()) {
			ApplicationTestUtils.setControlMap(app, controlMap);

			var becLookup = BecDefinitionParser.getBecs(controlMap);
			var bec = becLookup.get("CWH").get();

			// Tweak the values to produce a very large DQ
			var layer = this.getTestPrimaryLayer("test polygon", l -> {
				l.crownClosure(82.8000031f);
			}, s -> {
				s.ageTotal(350f);
				s.height(80f);
				s.siteIndex(28.6000004f);
				s.yearsToBreastHeight(5.4000001f);
				s.siteCurveNumber(34);
				s.siteGenus("H");
				s.siteSpecies("H");
			});

			var spec1 = this.getTestSpecies("test polygon", LayerType.PRIMARY, "B", s -> {
				s.setPercentGenus(33f);
				s.setFractionGenus(0.330000013f);
			});
			var spec2 = this.getTestSpecies("test polygon", LayerType.PRIMARY, "H", s -> {
				s.setPercentGenus(67f);
				s.setFractionGenus(0.670000017f);
			});

			Map<String, FipSpecies> allSpecies = new LinkedHashMap<>();
			allSpecies.put(spec1.getGenus(), spec1);
			allSpecies.put(spec2.getGenus(), spec2);

			layer.setSpecies(allSpecies);

			var result = app.estimatePrimaryQuadMeanDiameter(layer, bec, 350f - 5.4000001f, 3.13497972f);

			assertThat(result, closeTo(61.1f)); // Clamp to the COE043/UPPER_BA_BY_CI_S0_P DQ value for this species and
			// region
		}
	}

	@Test
	void testEstimatePrimaryLayerNonPrimarySpeciesHeightEqn1() throws Exception {
		var controlMap = FipTestUtils.loadControlMap();
		try (var app = new FipStart()) {
			ApplicationTestUtils.setControlMap(app, controlMap);

			var becLookup = BecDefinitionParser.getBecs(controlMap);
			var bec = becLookup.get("CWH").get();

			var spec = VdypSpecies.build(builder -> {
				builder.polygonIdentifier("Test");
				builder.layerType(LayerType.PRIMARY);
				builder.genus("B");
				builder.percentGenus(50f);
				builder.volumeGroup(-1);
				builder.decayGroup(-1);
				builder.breakageGroup(-1);
			});
			var specPrime = VdypSpecies.build(builder -> {
				builder.polygonIdentifier("Test");
				builder.layerType(LayerType.PRIMARY);
				builder.genus("H");
				builder.percentGenus(50f);
				builder.volumeGroup(-1);
				builder.decayGroup(-1);
				builder.breakageGroup(-1);
			});

			var result = app.estimateNonPrimaryLoreyHeight(spec, specPrime, bec, 24.2999992f, 20.5984688f);

			assertThat(result, closeTo(21.5356998f));
		}
	}

	@Test
	void testEstimatePrimaryLayerNonPrimarySpeciesHeightEqn2() throws Exception {
		var controlMap = FipTestUtils.loadControlMap();
		try (var app = new FipStart()) {
			ApplicationTestUtils.setControlMap(app, controlMap);

			var becLookup = BecDefinitionParser.getBecs(controlMap);
			var bec = becLookup.get("ESSF").get();

			var spec = VdypSpecies.build(builder -> {
				builder.polygonIdentifier("Test");
				builder.layerType(LayerType.PRIMARY);
				builder.genus("B");
				builder.percentGenus(50f);
				builder.volumeGroup(-1);
				builder.decayGroup(-1);
				builder.breakageGroup(-1);
			});
			var specPrime = VdypSpecies.build(builder -> {
				builder.polygonIdentifier("Test");
				builder.layerType(LayerType.PRIMARY);
				builder.genus("D");
				builder.percentGenus(50f);
				builder.volumeGroup(-1);
				builder.decayGroup(-1);
				builder.breakageGroup(-1);
			});

			var result = app.estimateNonPrimaryLoreyHeight(spec, specPrime, bec, 35.2999992f, 33.6889763f);

			assertThat(result, closeTo(38.7456512f));
		}
	}

	void vetUtilization(String property, Consumer<Function<Float, Matcher<VdypUtilizationHolder>>> body) {
		Function<Float, Matcher<VdypUtilizationHolder>> generator = v -> hasProperty(
				property, coe(-1, contains(is(0f), closeTo(v), is(0f), is(0f), is(0f), closeTo(v)))
		);
		body.accept(generator);
	}

	@Test
	void testFindRootsForPrimaryLayerDiameterAndAreaOneSpecies() throws Exception {
		var controlMap = FipTestUtils.loadControlMap();
		try (var app = new FipStart()) {
			ApplicationTestUtils.setControlMap(app, controlMap);

			var becLookup = BecDefinitionParser.getBecs(controlMap);
			var bec = becLookup.get("CWH").get();

			var layer = VdypLayer.build(builder -> {
				builder.polygonIdentifier("Test");
				builder.layerType(LayerType.PRIMARY);
				builder.addSite(siteBuilder -> {
					siteBuilder.ageTotal(285f);
					siteBuilder.yearsToBreastHeight(11.3999996f);
					siteBuilder.height(24.3999996f);
					siteBuilder.siteGenus("Y");
				});
			});
			layer.getBaseAreaByUtilization().setCoe(0, 76.5122147f);
			layer.getTreesPerHectareByUtilization().setCoe(0, 845.805969f);
			layer.getQuadraticMeanDiameterByUtilization().setCoe(0, 33.9379082f);

			var spec = VdypSpecies.build(layer, builder -> {
				builder.genus("Y");
				builder.percentGenus(100f);
				builder.volumeGroup(-1);
				builder.decayGroup(-1);
				builder.breakageGroup(-1);
			});
			spec.setVolumeGroup(74);
			spec.setDecayGroup(63);
			spec.setBreakageGroup(31);
			spec.getLoreyHeightByUtilization().setCoe(0, 19.9850883f);

			var fipLayer = this.getTestPrimaryLayer("Test", l -> {
				l.inventoryTypeGroup(Optional.of(9));
				((PrimaryBuilder) l).primaryGenus(Optional.of("Y"));
			}, valid());

			app.findRootsForDiameterAndBaseArea(layer, fipLayer, bec, 2);

			assertThat(
					layer, hasProperty(
							"loreyHeightByUtilization", //
							coe(-1, 0f, 19.9850883f)
					)
			);
			assertThat(
					spec, hasProperty(
							"baseAreaByUtilization", //
							coe(-1, 0f, 76.5122147f, 0f, 0f, 0f, 0f)
					)
			);
			assertThat(
					spec, hasProperty(
							"treesPerHectareByUtilization", //
							coe(-1, 0f, 845.805969f, 0f, 0f, 0f, 0f)
					)
			);
			assertThat(
					spec, hasProperty(
							"quadraticMeanDiameterByUtilization", //
							coe(-1, 0f, 33.9379082f, 0f, 0f, 0f, 0f)
					)
			);

			assertThat(
					layer, hasProperty(
							"wholeStemVolumeByUtilization", //
							coe(-1, 0f, 571.22583f, 0f, 0f, 0f, 0f)
					)
			);
			assertThat(
					spec, hasProperty(
							"wholeStemVolumeByUtilization", //
							coe(-1, 0f, 571.22583f, 0f, 0f, 0f, 0f)
					)
			);
		}

	}

	@Test
	void testFindRootsForPrimaryLayerDiameterAndAreaMultipleSpeciesPass1() throws Exception {
		var controlMap = FipTestUtils.loadControlMap();
		try (var app = new FipStart()) {
			ApplicationTestUtils.setControlMap(app, controlMap);

			var becLookup = BecDefinitionParser.getBecs(controlMap);
			var bec = becLookup.get("CWH").get();

			var layer = VdypLayer.build(builder -> {
				builder.polygonIdentifier("Test");
				builder.layerType(LayerType.PRIMARY);
				builder.addSite(siteBuilder -> {
					siteBuilder.ageTotal(55f);
					siteBuilder.yearsToBreastHeight(1f);
					siteBuilder.height(35.2999992f);
					siteBuilder.siteGenus("B");
				});
			});
			layer.getBaseAreaByUtilization().setCoe(0, 44.6249847f);
			layer.getTreesPerHectareByUtilization().setCoe(0, 620.504883f);
			layer.getQuadraticMeanDiameterByUtilization().setCoe(0, 30.2601795f);

			/*
			 * HL[*, -1] 0 HL[0, 0] 0 BA[*, -1] BA[1, 0] VOLWS VOLCU VOL_D VOL_DW VOLDWB dqspbase,goal
			 *
			 * HL[1, 0] spec BA[0, 0] layer TPH[0, 0] layer DQ[0,0] layer INL1VGRP, INL1DGRP, INL1BGRP spec VGRPL,
			 * DGRPL, BGRPL spec Same as above AGETOTL1 layer AGEBHL1 layer YTBH hdl1
			 *
			 */
			// sp 3, 4, 5, 8, 15
			// sp B, C, D, H, S
			var spec1 = VdypSpecies.build(layer, builder -> {
				builder.genus("B");
				builder.percentGenus(1f);
				builder.volumeGroup(12);
				builder.decayGroup(7);
				builder.breakageGroup(5);
			});
			spec1.getLoreyHeightByUtilization().setCoe(0, 38.7456512f);
			var spec2 = VdypSpecies.build(layer, builder -> {
				builder.genus("C");
				builder.percentGenus(7f);
				builder.volumeGroup(20);
				builder.decayGroup(14);
				builder.breakageGroup(6);
			});

			spec2.getLoreyHeightByUtilization().setCoe(0, 22.8001652f);
			var spec3 = VdypSpecies.build(layer, builder -> {
				builder.genus("D");
				builder.percentGenus(74f);
				builder.volumeGroup(25);
				builder.decayGroup(19);
				builder.breakageGroup(12);
			});
			spec3.getLoreyHeightByUtilization().setCoe(0, 33.6889763f);
			var spec4 = VdypSpecies.build(layer, builder -> {
				builder.genus("H");
				builder.percentGenus(9f);
				builder.volumeGroup(37);
				builder.decayGroup(31);
				builder.breakageGroup(17);
			});
			spec4.getLoreyHeightByUtilization().setCoe(0, 24.3451157f);
			var spec5 = VdypSpecies.build(layer, builder -> {
				builder.genus("S");
				builder.percentGenus(9f);
				builder.volumeGroup(66);
				builder.decayGroup(54);
				builder.breakageGroup(28);
			});
			spec5.getLoreyHeightByUtilization().setCoe(0, 34.6888771f);

			Collection<VdypSpecies> specs = new ArrayList<>(5);
			specs.add(spec1);
			specs.add(spec2);
			specs.add(spec3);
			specs.add(spec4);
			specs.add(spec5);

			layer.setSpecies(specs);

			var fipLayer = this.getTestPrimaryLayer("Test", l -> {
				l.inventoryTypeGroup(Optional.of(9));
				((PrimaryBuilder) l).primaryGenus(Optional.of("H"));
			}, valid());

			app.findRootsForDiameterAndBaseArea(layer, fipLayer, bec, 2);

			assertThat(
					layer, hasProperty(
							"loreyHeightByUtilization", //
							coe(-1, 0f, 31.4222546f)
					)
			);
			assertThat(
					spec1, hasProperty(
							"loreyHeightByUtilization", //
							coe(-1, 0f, 38.7456512f)
					)
			);
			assertThat(
					spec2, hasProperty(
							"loreyHeightByUtilization", //
							coe(-1, 0f, 22.8001652f)
					)
			);
			assertThat(
					spec3, hasProperty(
							"loreyHeightByUtilization", //
							coe(-1, 0f, 33.6889763f)
					)
			);
			assertThat(
					spec4, hasProperty(
							"loreyHeightByUtilization", //
							coe(-1, 0f, 24.3451157f)
					)
			);
			assertThat(
					spec5, hasProperty(
							"loreyHeightByUtilization", //
							coe(-1, 0f, 34.6888771f)
					)
			);

			assertThat(
					layer, hasProperty(
							"baseAreaByUtilization", //
							coe(-1, 0f, 44.6249847f, 0f, 0f, 0f, 0f)
					)
			);
			assertThat(
					spec1, hasProperty(
							"baseAreaByUtilization", //
							coe(-1, 0f, 0.398000091f, 0f, 0f, 0f, 0f)
					)
			);
			assertThat(
					spec2, hasProperty(
							"baseAreaByUtilization", //
							coe(-1, 0f, 5.10918713f, 0f, 0f, 0f, 0f)
					)
			);
			assertThat(
					spec3, hasProperty(
							"baseAreaByUtilization", //
							coe(-1, 0f, 29.478117f, 0f, 0f, 0f, 0f)
					)
			);
			assertThat(
					spec4, hasProperty(
							"baseAreaByUtilization", //
							coe(-1, 0f, 5.52707148f, 0f, 0f, 0f, 0f)
					)
			);
			assertThat(
					spec5, hasProperty(
							"baseAreaByUtilization", //
							coe(-1, 0f, 4.11260939f, 0f, 0f, 0f, 0f)
					)
			);

			assertThat(
					layer, hasProperty(
							"treesPerHectareByUtilization", //
							coe(-1, 0f, 620.497803f, 0f, 0f, 0f, 0f)
					)
			);
			assertThat(
					spec1, hasProperty(
							"treesPerHectareByUtilization", //
							coe(-1, 0f, 5.04042435f, 0f, 0f, 0f, 0f)
					)
			);
			assertThat(
					spec2, hasProperty(
							"treesPerHectareByUtilization", //
							coe(-1, 0f, 92.9547882f, 0f, 0f, 0f, 0f)
					)
			);
			assertThat(
					spec3, hasProperty(
							"treesPerHectareByUtilization", //
							coe(-1, 0f, 325.183502f, 0f, 0f, 0f, 0f)
					)
			);
			assertThat(
					spec4, hasProperty(
							"treesPerHectareByUtilization", //
							coe(-1, 0f, 153.230591f, 0f, 0f, 0f, 0f)
					)
			);
			assertThat(
					spec5, hasProperty(
							"treesPerHectareByUtilization", //
							coe(-1, 0f, 44.0884819f, 0f, 0f, 0f, 0f)
					)
			);

			assertThat(
					layer, hasProperty(
							"quadraticMeanDiameterByUtilization", //
							coe(-1, 0f, 30.2603531f, 0f, 0f, 0f, 0f)
					)
			);
			assertThat(
					spec1, hasProperty(
							"quadraticMeanDiameterByUtilization", //
							coe(-1, 0f, 31.7075806f, 0f, 0f, 0f, 0f)
					)
			);
			assertThat(
					spec2, hasProperty(
							"quadraticMeanDiameterByUtilization", //
							coe(-1, 0f, 26.4542274f, 0f, 0f, 0f, 0f)
					)
			);
			assertThat(
					spec3, hasProperty(
							"quadraticMeanDiameterByUtilization", //
							coe(-1, 0f, 33.9735298f, 0f, 0f, 0f, 0f)
					)
			);
			assertThat(
					spec4, hasProperty(
							"quadraticMeanDiameterByUtilization", //
							coe(-1, 0f, 21.4303799f, 0f, 0f, 0f, 0f)
					)
			);
			assertThat(
					spec5, hasProperty(
							"quadraticMeanDiameterByUtilization", //
							coe(-1, 0f, 34.4628525f, 0f, 0f, 0f, 0f)
					)
			);

			assertThat(
					layer, hasProperty(
							"wholeStemVolumeByUtilization", //
							coe(-1, 0f, 638.572754f, 0f, 0f, 0f, 0f)
					)
			);
			assertThat(
					spec1, hasProperty(
							"wholeStemVolumeByUtilization", //
							coe(-1, 0f, 6.38573837f, 0f, 0f, 0f, 0f)
					)
			);
			assertThat(
					spec2, hasProperty(
							"wholeStemVolumeByUtilization", //
							coe(-1, 0f, 44.7000046f, 0f, 0f, 0f, 0f)
					)
			);
			assertThat(
					spec3, hasProperty(
							"wholeStemVolumeByUtilization", //
							coe(-1, 0f, 472.54422f, 0f, 0f, 0f, 0f)
					)
			);
			assertThat(
					spec4, hasProperty(
							"wholeStemVolumeByUtilization", //
							coe(-1, 0f, 57.471405f, 0f, 0f, 0f, 0f)
					)
			);
			assertThat(
					spec5, hasProperty(
							"wholeStemVolumeByUtilization", //
							coe(-1, 0f, 57.4714355f, 0f, 0f, 0f, 0f)
					)
			);
		}

	}

	@Test
	void testFindRootsForPrimaryLayerDiameterAndAreaMultipleSpeciesPass1Test2() throws Exception {
		var controlMap = FipTestUtils.loadControlMap();
		try (var app = new FipStart()) {
			ApplicationTestUtils.setControlMap(app, controlMap);

			var becLookup = BecDefinitionParser.getBecs(controlMap);
			var bec = becLookup.get("CWH").get();

			var layer = VdypLayer.build(builder -> {
				builder.polygonIdentifier("Test");
				builder.layerType(LayerType.PRIMARY);
				builder.addSite(siteBuilder -> {
					siteBuilder.ageTotal(45f);
					siteBuilder.yearsToBreastHeight(5.4000001f);
					siteBuilder.height(24.2999992f);
					siteBuilder.siteGenus("H");
				});
			});

			layer.getBaseAreaByUtilization().setCoe(0, 44.9531403f);
			layer.getTreesPerHectareByUtilization().setCoe(0, 1291.11597f);
			layer.getQuadraticMeanDiameterByUtilization().setCoe(0, 21.0548649f);

			/*
			 * HL[*, -1] 0 HL[0, 0] 0 BA[*, -1] BA[1, 0] VOLWS VOLCU VOL_D VOL_DW VOLDWB dqspbase,goal
			 *
			 * HL[1, 0] spec BA[0, 0] layer TPH[0, 0] layer DQ[0,0] layer INL1VGRP, INL1DGRP, INL1BGRP spec VGRPL,
			 * DGRPL, BGRPL spec Same as above AGETOTL1 layer AGEBHL1 layer YTBH hdl1
			 *
			 */
			// sp 3, 4, 5, 8, 15
			// sp B, C, D, H, S
			var spec1 = VdypSpecies.build(layer, builder -> {
				builder.genus("B");
				builder.percentGenus(15f);
				builder.volumeGroup(12);
				builder.decayGroup(7);
				builder.breakageGroup(5);
			});
			spec1.getLoreyHeightByUtilization().setCoe(0, 21.5356998f);
			var spec2 = VdypSpecies.build(layer, builder -> {
				builder.genus("D");
				builder.percentGenus(7f);
				builder.volumeGroup(25);
				builder.decayGroup(19);
				builder.breakageGroup(12);
			});
			spec2.getLoreyHeightByUtilization().setCoe(0, 22.4329224f);
			var spec3 = VdypSpecies.build(layer, builder -> {
				builder.genus("H");
				builder.percentGenus(77f);
				builder.volumeGroup(37);
				builder.decayGroup(54);
				builder.breakageGroup(28);
			});
			spec3.getLoreyHeightByUtilization().setCoe(0, 20.5984688f);
			var spec4 = VdypSpecies.build(layer, builder -> {
				builder.genus("S");
				builder.percentGenus(1f);
				builder.volumeGroup(66);
				builder.decayGroup(54);
				builder.breakageGroup(28);
			});
			spec4.getLoreyHeightByUtilization().setCoe(0, 24.0494442f);

			var fipLayer = this.getTestPrimaryLayer("Test", l -> {
				l.inventoryTypeGroup(Optional.of(15));
				((PrimaryBuilder) l).primaryGenus(Optional.of("H"));
			}, valid());

			app.findRootsForDiameterAndBaseArea(layer, fipLayer, bec, 2);

			// This is L1COM1/PCTL1 not FIPS/PCTVOLV
			assertThat(
					spec1, hasProperty(
							"percentGenus", //
							closeTo(13.4858189f) // Change
					)
			);
			assertThat(
					spec2, hasProperty(
							"percentGenus", //
							closeTo(6.56449223f) // Change
					)
			);
			assertThat(
					spec3, hasProperty(
							"percentGenus", //
							closeTo(79.0027771f) // Change
					)
			);
			assertThat(
					spec4, hasProperty(
							"percentGenus", //
							closeTo(0.946914673f) // Change
					)
			);

			assertThat(
					layer, hasProperty(
							"loreyHeightByUtilization", //
							coe(-1, 0f, 20.8779621f) // Changed
					)
			);
			assertThat(
					spec1, hasProperty(
							"loreyHeightByUtilization", //
							coe(-1, 0f, 21.5356998f) // No Change
					)
			);
			assertThat(
					spec2, hasProperty(
							"loreyHeightByUtilization", //
							coe(-1, 0f, 22.4329224f) // No Change
					)
			);
			assertThat(
					spec3, hasProperty(
							"loreyHeightByUtilization", //
							coe(-1, 0f, 20.5984688f) // No Change
					)
			);
			assertThat(
					spec4, hasProperty(
							"loreyHeightByUtilization", //
							coe(-1, 0f, 24.0494442f) // No Change
					)
			);

			assertThat(
					layer, hasProperty(
							"baseAreaByUtilization", //
							coe(-1, 0f, 44.9531403f, 0f, 0f, 0f, 0f) // No Change
					)
			);
			assertThat(
					spec1, hasProperty(
							"baseAreaByUtilization", //
							coe(-1, 0f, 6.06229925f, 0f, 0f, 0f, 0f) // Change
					)
			);
			assertThat(
					spec2, hasProperty(
							"baseAreaByUtilization", //
							coe(-1, 0f, 2.95094538f, 0f, 0f, 0f, 0f) // Change
					)
			);
			assertThat(
					spec3, hasProperty(
							"baseAreaByUtilization", //
							coe(-1, 0f, 35.5142288f, 0f, 0f, 0f, 0f) // Change
					)
			);
			assertThat(
					spec4, hasProperty(
							"baseAreaByUtilization", //
							coe(-1, 0f, 0.425667882f, 0f, 0f, 0f, 0f) // Change
					)
			);

			assertThat(
					layer, hasProperty(
							"treesPerHectareByUtilization", //
							coe(-1, 0f, 1291.11621f, 0f, 0f, 0f, 0f) // Change
					)
			);
			assertThat(
					spec1, hasProperty(
							"treesPerHectareByUtilization", //
							coe(-1, 0f, 175.253494f, 0f, 0f, 0f, 0f) // Change
					)
			);
			assertThat(
					spec2, hasProperty(
							"treesPerHectareByUtilization", //
							coe(-1, 0f, 52.7488708f, 0f, 0f, 0f, 0f) // Change
					)
			);
			assertThat(
					spec3, hasProperty(
							"treesPerHectareByUtilization", //
							coe(-1, 0f, 1056.43982f, 0f, 0f, 0f, 0f) // Change
					)
			);
			assertThat(
					spec4, hasProperty(
							"treesPerHectareByUtilization", //
							coe(-1, 0f, 6.67403078f, 0f, 0f, 0f, 0f) // Change
					)
			);

			assertThat(
					layer, hasProperty(
							"quadraticMeanDiameterByUtilization", //
							coe(-1, 0f, 21.054863f, 0f, 0f, 0f, 0f) // No Change
					)
			);
			assertThat(
					spec1, hasProperty(
							"quadraticMeanDiameterByUtilization", //
							coe(-1, 0f, 20.9865189f, 0f, 0f, 0f, 0f) // Change
					)
			);
			assertThat(
					spec2, hasProperty(
							"quadraticMeanDiameterByUtilization", //
							coe(-1, 0f, 26.6888008f, 0f, 0f, 0f, 0f) // Change
					)
			);
			assertThat(
					spec3, hasProperty(
							"quadraticMeanDiameterByUtilization", //
							coe(-1, 0f, 20.6887321f, 0f, 0f, 0f, 0f) // Change
					)
			);
			assertThat(
					spec4, hasProperty(
							"quadraticMeanDiameterByUtilization", //
							coe(-1, 0f, 28.4968204f, 0f, 0f, 0f, 0f) // Change
					)
			);

			assertThat(
					layer, hasProperty(
							"wholeStemVolumeByUtilization", //
							coe(-1, 0f, 393.150146f, 0f, 0f, 0f, 0f) // No Change
					)
			);
			assertThat(
					spec1, hasProperty(
							"wholeStemVolumeByUtilization", //
							coe(-1, 0f, 58.9725418f, 0f, 0f, 0f, 0f) // No Change
					)
			);
			assertThat(
					spec2, hasProperty(
							"wholeStemVolumeByUtilization", //
							coe(-1, 0f, 27.5205307f, 0f, 0f, 0f, 0f) // No Change
					)
			);
			assertThat(
					spec3, hasProperty(
							"wholeStemVolumeByUtilization", //
							coe(-1, 0f, 302.725555f, 0f, 0f, 0f, 0f) // No Change
					)
			);
			assertThat(
					spec4, hasProperty(
							"wholeStemVolumeByUtilization", //
							coe(-1, 0f, 3.93152428f, 0f, 0f, 0f, 0f) // No Change
					)
			);
		}

	}

	@Test
	void testFindEmpericalRelationshipParameterIndex() throws Exception {
		var controlMap = FipTestUtils.loadControlMap();
		try (var app = new FipStart();) {
			ApplicationTestUtils.setControlMap(app, controlMap);

			var bec = BecDefinitionParser.getBecs(controlMap).get("CWH").get();

			int result = app.findEmpiricalRelationshipParameterIndex("D", bec, 37);

			assertThat(result, is(1));
		}
	}

	@Test
	void testEstimateQuadMeanDiameterForSpecies() throws Exception {
		var controlMap = FipTestUtils.loadControlMap();
		try (var app = new FipStart()) {
			ApplicationTestUtils.setControlMap(app, controlMap);

			var layer = VdypLayer.build(builder -> {
				builder.polygonIdentifier("Test");
				builder.layerType(LayerType.PRIMARY);
				builder.addSite(siteBuilder -> {
					siteBuilder.ageTotal(55f);
					siteBuilder.yearsToBreastHeight(1f);
					siteBuilder.height(32.2999992f);
					siteBuilder.siteGenus("H");
				});
			});

			// sp 3, 4, 5, 8, 15
			// sp B, C, D, H, S
			var spec1 = VdypSpecies.build(layer, builder -> {
				builder.genus("B");
				builder.volumeGroup(12);
				builder.decayGroup(7);
				builder.breakageGroup(5);
				builder.percentGenus(1f);
			});
			spec1.getLoreyHeightByUtilization().setCoe(0, 38.7456512f);
			spec1.setFractionGenus(0.00817133673f);

			var spec2 = VdypSpecies.build(layer, builder -> {
				builder.genus("C");
				builder.volumeGroup(20);
				builder.decayGroup(14);
				builder.breakageGroup(6);
				builder.percentGenus(7f);
			});
			spec2.getLoreyHeightByUtilization().setCoe(0, 22.8001652f);
			spec2.setFractionGenus(0.0972022042f);

			var spec3 = VdypSpecies.build(layer, builder -> {
				builder.genus("D");
				builder.volumeGroup(25);
				builder.decayGroup(19);
				builder.breakageGroup(12);
				builder.percentGenus(74f);
			});
			spec3.getLoreyHeightByUtilization().setCoe(0, 33.6889763f);
			spec3.setFractionGenus(0.695440531f);

			var spec4 = VdypSpecies.build(layer, builder -> {
				builder.genus("H");
				builder.volumeGroup(37);
				builder.decayGroup(31);
				builder.breakageGroup(17);
				builder.percentGenus(9f);
			});
			spec4.getLoreyHeightByUtilization().setCoe(0, 24.3451157f);
			spec4.setFractionGenus(0.117043354f);

			var spec5 = VdypSpecies.build(layer, builder -> {
				builder.genus("S");
				builder.volumeGroup(66);
				builder.decayGroup(54);
				builder.breakageGroup(28);
				builder.percentGenus(9f);
			});
			spec5.getLoreyHeightByUtilization().setCoe(0, 34.6888771f);
			spec5.setFractionGenus(0.082142584f);

			Map<String, VdypSpecies> specs = new HashMap<>();
			specs.put(spec1.getGenus(), spec1);
			specs.put(spec2.getGenus(), spec2);
			specs.put(spec3.getGenus(), spec3);
			specs.put(spec4.getGenus(), spec4);
			specs.put(spec5.getGenus(), spec5);

			float dq = app.estimateQuadMeanDiameterForSpecies(
					spec1, specs, Region.COASTAL, 30.2601795f, 44.6249847f, 620.504883f, 31.6603775f
			);

			assertThat(dq, closeTo(31.7022133f));
		}
	}

	@Test
	void testEstimateSmallComponents() {
		var controlMap = FipTestUtils.loadControlMap();
		try (var app = new FipStart()) {
			ApplicationTestUtils.setControlMap(app, controlMap);

			var fPoly = FipPolygon.build(builder -> {
				builder.polygonIdentifier("Test");
				builder.forestInventoryZone("A");
				builder.biogeoclimaticZone("CWH");
				builder.yieldFactor(1f);
			});
			VdypLayer layer = VdypLayer.build(builder -> {
				builder.polygonIdentifier("Test");
				builder.layerType(LayerType.PRIMARY);
				builder.addSite(siteBuilder -> {
					siteBuilder.ageTotal(55f);
					siteBuilder.yearsToBreastHeight(1f);
					siteBuilder.height(31f);
					siteBuilder.siteGenus("H");
				});
			});

			layer.getLoreyHeightByUtilization().setCoe(FipStart.UTIL_ALL, 31.3307209f);
			layer.getBaseAreaByUtilization().setCoe(FipStart.UTIL_ALL, 44.6249847f);
			layer.getTreesPerHectareByUtilization().setCoe(FipStart.UTIL_ALL, 620.484802f);
			layer.getQuadraticMeanDiameterByUtilization().setCoe(FipStart.UTIL_ALL, 30.2606697f);
			layer.getWholeStemVolumeByUtilization().setCoe(FipStart.UTIL_ALL, 635.659668f);

			var spec1 = VdypSpecies.build(layer, builder -> {
				builder.genus("B");
				builder.percentGenus(20f);
				builder.volumeGroup(-1);
				builder.decayGroup(-1);
				builder.breakageGroup(-1);
			});
			spec1.getLoreyHeightByUtilization().setCoe(FipStart.UTIL_ALL, 38.6004372f);
			spec1.getBaseAreaByUtilization().setCoe(FipStart.UTIL_ALL, 0.397305071f);
			spec1.getTreesPerHectareByUtilization().setCoe(FipStart.UTIL_ALL, 5.04602766f);
			spec1.getQuadraticMeanDiameterByUtilization().setCoe(FipStart.UTIL_ALL, 31.6622887f);
			spec1.getWholeStemVolumeByUtilization().setCoe(FipStart.UTIL_ALL, 635.659668f);
			var spec2 = VdypSpecies.build(layer, builder -> {
				builder.genus("C");
				builder.percentGenus(20f);
				builder.volumeGroup(-1);
				builder.decayGroup(-1);
				builder.breakageGroup(-1);
			});
			spec2.getLoreyHeightByUtilization().setCoe(FipStart.UTIL_ALL, 22.8001652f);
			spec2.getBaseAreaByUtilization().setCoe(FipStart.UTIL_ALL, 5.08774281f);
			spec2.getTreesPerHectareByUtilization().setCoe(FipStart.UTIL_ALL, 92.4298019f);
			spec2.getQuadraticMeanDiameterByUtilization().setCoe(FipStart.UTIL_ALL, 26.4735165f);
			spec2.getWholeStemVolumeByUtilization().setCoe(FipStart.UTIL_ALL, 6.35662031f);
			var spec3 = VdypSpecies.build(layer, builder -> {
				builder.genus("D");
				builder.percentGenus(20f);
				builder.volumeGroup(-1);
				builder.decayGroup(-1);
				builder.breakageGroup(-1);
			});
			spec3.getLoreyHeightByUtilization().setCoe(FipStart.UTIL_ALL, 33.5375252f);
			spec3.getBaseAreaByUtilization().setCoe(FipStart.UTIL_ALL, 29.5411568f);
			spec3.getTreesPerHectareByUtilization().setCoe(FipStart.UTIL_ALL, 326.800781f);
			spec3.getQuadraticMeanDiameterByUtilization().setCoe(FipStart.UTIL_ALL, 33.9255791f);
			spec3.getWholeStemVolumeByUtilization().setCoe(FipStart.UTIL_ALL, 44.496151f);
			var spec4 = VdypSpecies.build(layer, builder -> {
				builder.genus("H");
				builder.percentGenus(20f);
				builder.volumeGroup(-1);
				builder.decayGroup(-1);
				builder.breakageGroup(-1);
			});
			spec4.getLoreyHeightByUtilization().setCoe(FipStart.UTIL_ALL, 24.3451157f);
			spec4.getBaseAreaByUtilization().setCoe(FipStart.UTIL_ALL, 5.50214148f);
			spec4.getTreesPerHectareByUtilization().setCoe(FipStart.UTIL_ALL, 152.482513f);
			spec4.getQuadraticMeanDiameterByUtilization().setCoe(FipStart.UTIL_ALL, 21.4343796f);
			spec4.getWholeStemVolumeByUtilization().setCoe(FipStart.UTIL_ALL, 470.388489f);
			var spec5 = VdypSpecies.build(layer, builder -> {
				builder.genus("S");
				builder.percentGenus(20f);
				builder.volumeGroup(-1);
				builder.decayGroup(-1);
				builder.breakageGroup(-1);
			});
			spec5.getLoreyHeightByUtilization().setCoe(FipStart.UTIL_ALL, 34.6888771f);
			spec5.getBaseAreaByUtilization().setCoe(FipStart.UTIL_ALL, 4.0966382f);
			spec5.getTreesPerHectareByUtilization().setCoe(FipStart.UTIL_ALL, 43.7256737f);
			spec5.getQuadraticMeanDiameterByUtilization().setCoe(FipStart.UTIL_ALL, 34.5382729f);
			spec5.getWholeStemVolumeByUtilization().setCoe(FipStart.UTIL_ALL, 57.2091446f);

			layer.setSpecies(Arrays.asList(spec1, spec2, spec3, spec4, spec5));

			app.estimateSmallComponents(fPoly, layer);

			assertThat(layer.getLoreyHeightByUtilization().getCoe(FipStart.UTIL_SMALL), closeTo(7.14446497f));
			assertThat(spec1.getLoreyHeightByUtilization().getCoe(FipStart.UTIL_SMALL), closeTo(8.39441967f));
			assertThat(spec2.getLoreyHeightByUtilization().getCoe(FipStart.UTIL_SMALL), closeTo(6.61517191f));
			assertThat(spec3.getLoreyHeightByUtilization().getCoe(FipStart.UTIL_SMALL), closeTo(10.8831682f));
			assertThat(spec4.getLoreyHeightByUtilization().getCoe(FipStart.UTIL_SMALL), closeTo(7.93716192f));
			assertThat(spec5.getLoreyHeightByUtilization().getCoe(FipStart.UTIL_SMALL), closeTo(8.63455391f));

			assertThat(layer.getBaseAreaByUtilization().getCoe(FipStart.UTIL_SMALL), closeTo(0.0153773092f));
			assertThat(spec1.getBaseAreaByUtilization().getCoe(FipStart.UTIL_SMALL), closeTo(0f));
			assertThat(spec2.getBaseAreaByUtilization().getCoe(FipStart.UTIL_SMALL), closeTo(0.0131671466f));
			assertThat(spec3.getBaseAreaByUtilization().getCoe(FipStart.UTIL_SMALL), closeTo(0.00163476227f));
			assertThat(spec4.getBaseAreaByUtilization().getCoe(FipStart.UTIL_SMALL), closeTo(0f));
			assertThat(spec5.getBaseAreaByUtilization().getCoe(FipStart.UTIL_SMALL), closeTo(0.000575399841f));

			assertThat(layer.getTreesPerHectareByUtilization().getCoe(FipStart.UTIL_SMALL), closeTo(5.34804487f));
			assertThat(spec1.getTreesPerHectareByUtilization().getCoe(FipStart.UTIL_SMALL), closeTo(0f));
			assertThat(spec2.getTreesPerHectareByUtilization().getCoe(FipStart.UTIL_SMALL), closeTo(4.67143154f));
			assertThat(spec3.getTreesPerHectareByUtilization().getCoe(FipStart.UTIL_SMALL), closeTo(0.498754263f));
			assertThat(spec4.getTreesPerHectareByUtilization().getCoe(FipStart.UTIL_SMALL), closeTo(0f));
			assertThat(spec5.getTreesPerHectareByUtilization().getCoe(FipStart.UTIL_SMALL), closeTo(0.17785944f));

			assertThat(layer.getQuadraticMeanDiameterByUtilization().getCoe(FipStart.UTIL_SMALL), closeTo(6.05059004f));
			assertThat(spec1.getQuadraticMeanDiameterByUtilization().getCoe(FipStart.UTIL_SMALL), closeTo(6.13586617f));
			assertThat(spec2.getQuadraticMeanDiameterByUtilization().getCoe(FipStart.UTIL_SMALL), closeTo(5.99067688f));
			assertThat(spec3.getQuadraticMeanDiameterByUtilization().getCoe(FipStart.UTIL_SMALL), closeTo(6.46009731f));
			assertThat(spec4.getQuadraticMeanDiameterByUtilization().getCoe(FipStart.UTIL_SMALL), closeTo(6.03505516f));
			assertThat(spec5.getQuadraticMeanDiameterByUtilization().getCoe(FipStart.UTIL_SMALL), closeTo(6.41802597f));

			assertThat(layer.getWholeStemVolumeByUtilization().getCoe(FipStart.UTIL_SMALL), closeTo(0.0666879341f));
			assertThat(spec1.getWholeStemVolumeByUtilization().getCoe(FipStart.UTIL_SMALL), closeTo(0f));
			assertThat(spec2.getWholeStemVolumeByUtilization().getCoe(FipStart.UTIL_SMALL), closeTo(0.0556972362f));
			assertThat(spec3.getWholeStemVolumeByUtilization().getCoe(FipStart.UTIL_SMALL), closeTo(0.0085867513f));
			assertThat(spec4.getWholeStemVolumeByUtilization().getCoe(FipStart.UTIL_SMALL), closeTo(0f));
			assertThat(spec5.getWholeStemVolumeByUtilization().getCoe(FipStart.UTIL_SMALL), closeTo(0.00240394124f));
		} catch (IOException e) {
			// TODO Auto-generated catch block
			e.printStackTrace();
		}
	}

	@Test
	void testEstimateQuadMeanDiameterByUtilization() throws ProcessingException {
		var controlMap = FipTestUtils.loadControlMap();
		try (var app = new FipStart()) {
			ApplicationTestUtils.setControlMap(app, controlMap);

			var coe = Utils.utilizationVector();
			coe.setCoe(FipStart.UTIL_ALL, 31.6622887f);

			var bec = BecDefinitionParser.getBecs(controlMap).get("CWH").get();

			var spec1 = VdypSpecies.build(builder -> {
				builder.polygonIdentifier("Test");
				builder.layerType(LayerType.PRIMARY);
				builder.genus("B");
				builder.percentGenus(100f);
				builder.volumeGroup(-1);
				builder.decayGroup(-1);
				builder.breakageGroup(-1);
			});

			app.estimateQuadMeanDiameterByUtilization(bec, coe, spec1);

			assertThat(coe, utilization(0f, 31.6622887f, 10.0594692f, 14.966774f, 19.9454956f, 46.1699982f));
		} catch (IOException e) {
			// TODO Auto-generated catch block
			e.printStackTrace();
		}
	}

	@Test
	void testEstimateQuadMeanDiameterByUtilization2() throws ProcessingException {
		var controlMap = FipTestUtils.loadControlMap();
		try (var app = new FipStart()) {
			ApplicationTestUtils.setControlMap(app, controlMap);

			var coe = Utils.utilizationVector();
			coe.setCoe(FipStart.UTIL_ALL, 13.4943399f);

			var bec = BecDefinitionParser.getBecs(controlMap).get("MH").get();

			var spec1 = VdypSpecies.build(builder -> {
				builder.polygonIdentifier("Test");
				builder.layerType(LayerType.PRIMARY);
				builder.genus("L");
				builder.percentGenus(100f);
				builder.volumeGroup(-1);
				builder.decayGroup(-1);
				builder.breakageGroup(-1);
			});

			app.estimateQuadMeanDiameterByUtilization(bec, coe, spec1);

			assertThat(coe, utilization(0f, 13.4943399f, 10.2766619f, 14.67033f, 19.4037666f, 25.719244f));
		} catch (IOException e) {
			// TODO Auto-generated catch block
			e.printStackTrace();
		}
	}

	@Test
	void testEstimateBaseAreaByUtilization() throws ProcessingException {
		var controlMap = FipTestUtils.loadControlMap();
		try (var app = new FipStart()) {
			ApplicationTestUtils.setControlMap(app, controlMap);

			var dq = Utils.utilizationVector();
			var ba = Utils.utilizationVector();
			dq.setCoe(0, 31.6622887f);
			dq.setCoe(1, 10.0594692f);
			dq.setCoe(2, 14.966774f);
			dq.setCoe(3, 19.9454956f);
			dq.setCoe(4, 46.1699982f);

			ba.setCoe(0, 0.397305071f);

			var bec = BecDefinitionParser.getBecs(controlMap).get("CWH").get();

			var spec1 = VdypSpecies.build(builder -> {
				builder.polygonIdentifier("Test");
				builder.layerType(LayerType.PRIMARY);
				builder.genus("B");
				builder.percentGenus(100f);
				builder.volumeGroup(-1);
				builder.decayGroup(-1);
				builder.breakageGroup(-1);
			});

			app.estimateBaseAreaByUtilization(bec, dq, ba, spec1);

			assertThat(ba, utilization(0f, 0.397305071f, 0.00485289097f, 0.0131751001f, 0.0221586525f, 0.357118428f));
		} catch (IOException e) {
			// TODO Auto-generated catch block
			e.printStackTrace();
		}
	}

	@Test
	void testReconcileComponentsMode1() throws ProcessingException {
		var controlMap = FipTestUtils.loadControlMap();
		try (var app = new FipStart()) {
			ApplicationTestUtils.setControlMap(app, controlMap);

			var dq = Utils.utilizationVector();
			var ba = Utils.utilizationVector();
			var tph = Utils.utilizationVector();

			// '082E004 615 1988' with component BA re-ordered from smallest to largest to
			// force mode 1.

			dq.setCoe(0, 13.4943399f);
			dq.setCoe(1, 10.2766619f);
			dq.setCoe(2, 14.67033f);
			dq.setCoe(3, 19.4037666f);
			dq.setCoe(4, 25.719244f);

			ba.setCoe(0, 2.20898318f);
			ba.setCoe(1, 0.220842764f);
			ba.setCoe(2, 0.433804274f);
			ba.setCoe(3, 0.691931725f);
			ba.setCoe(4, 0.862404406f);

			tph.setCoe(0, 154.454025f);
			tph.setCoe(1, 83.4198151f);
			tph.setCoe(2, 51.0201035f);
			tph.setCoe(3, 14.6700592f);
			tph.setCoe(4, 4.25086117f);

			app.reconcileComponents(ba, tph, dq);

			assertThat(ba, utilization(0f, 2.20898318f, 0.220842764f, 0.546404183f, 1.44173622f, 0f));
			assertThat(tph, utilization(0f, 154.454025f, 49.988575f, 44.5250206f, 59.9404259f, 0f));
			assertThat(dq, utilization(0f, 13.4943399f, 7.5f, 12.5f, 17.5f, 22.5f));
		} catch (IOException e) {
			// TODO Auto-generated catch block
			e.printStackTrace();
		}
	}

	@Test
	void testReconcileComponentsMode2() throws ProcessingException {
		var controlMap = FipTestUtils.loadControlMap();
		try (var app = new FipStart()) {
			ApplicationTestUtils.setControlMap(app, controlMap);

			var dq = Utils.utilizationVector();
			var ba = Utils.utilizationVector();
			var tph = Utils.utilizationVector();
			dq.setCoe(0, 31.6622887f);
			dq.setCoe(1, 10.0594692f);
			dq.setCoe(2, 14.966774f);
			dq.setCoe(3, 19.9454956f);
			dq.setCoe(4, 46.1699982f);

			ba.setCoe(0, 0.397305071f);
			ba.setCoe(1, 0.00485289097f);
			ba.setCoe(2, 0.0131751001f);
			ba.setCoe(3, 0.0221586525f);
			ba.setCoe(4, 0.357118428f);

			tph.setCoe(0, 5.04602766f);
			tph.setCoe(1, 0.61060524f);
			tph.setCoe(2, 0.748872101f);
			tph.setCoe(3, 0.709191978f);
			tph.setCoe(4, 2.13305807f);

			app.reconcileComponents(ba, tph, dq);

			assertThat(ba, utilization(0f, 0.397305071f, 0.00485289097f, 0.0131751001f, 0.0221586525f, 0.357118428f));
			assertThat(tph, utilization(0f, 5.04602766f, 0.733301044f, 0.899351299f, 0.851697803f, 2.56167722f));
			assertThat(dq, utilization(0f, 31.6622887f, 9.17939758f, 13.6573782f, 18.2005272f, 42.1307297f));
		} catch (IOException e) {
			// TODO Auto-generated catch block
			e.printStackTrace();
		}
	}

	@Test
	void testReconcileComponentsMode3() throws ProcessingException {
		var controlMap = FipTestUtils.loadControlMap();
		try (var app = new FipStart()) {
			ApplicationTestUtils.setControlMap(app, controlMap);

			var dq = Utils.utilizationVector();
			var ba = Utils.utilizationVector();
			var tph = Utils.utilizationVector();

			// Set of inputs that cause mode 2 to fail over into mode 3

			dq.setCoe(0, 12.51f);
			dq.setCoe(1, 12.4f);
			dq.setCoe(2, 0f);
			dq.setCoe(3, 0f);
			dq.setCoe(4, 0f);

			ba.setCoe(0, 2.20898318f);
			ba.setCoe(1, 2.20898318f);
			ba.setCoe(2, 0f);
			ba.setCoe(3, 0f);
			ba.setCoe(4, 0f);

			tph.setCoe(0, 179.71648f);
			tph.setCoe(1, 182.91916f);
			tph.setCoe(2, 0f);
			tph.setCoe(3, 0f);
			tph.setCoe(4, 0f);

			app.reconcileComponents(ba, tph, dq);

			assertThat(ba, utilization(0f, 2.20898318f, 0f, 2.20898318f, 0f, 0f));
			assertThat(tph, utilization(0f, 179.71648f, 0f, 179.71648f, 0f, 0f));
			assertThat(dq, utilization(0f, 12.51f, 10, 12.51f, 20f, 25f));
		} catch (IOException e) {
			// TODO Auto-generated catch block
			e.printStackTrace();
		}
	}

	@Test
	void testEstimateWholeStemVolumeByUtilizationClass() throws ProcessingException {
		var controlMap = FipTestUtils.loadControlMap();
		try (var app = new FipStart()) {
			ApplicationTestUtils.setControlMap(app, controlMap);

			var dq = Utils.utilizationVector();
			var ba = Utils.utilizationVector();
			var wsv = Utils.utilizationVector();

			dq.setCoe(0, 13.4943399f);
			dq.setCoe(1, 10.2402296f);
			dq.setCoe(2, 14.6183214f);
			dq.setCoe(3, 19.3349762f);
			dq.setCoe(4, 25.6280651f);

			ba.setCoe(0, 2.20898318f);
			ba.setCoe(1, 0.691931725f);
			ba.setCoe(2, 0.862404406f);
			ba.setCoe(3, 0.433804274f);
			ba.setCoe(4, 0.220842764f);

			wsv.setCoe(FipStart.UTIL_ALL, 11.7993851f);

			// app.estimateWholeStemVolumeByUtilizationClass(46, 14.2597857f, dq, ba, wsv);
			app.estimateWholeStemVolume(UtilizationClass.ALL, 0f, 46, 14.2597857f, dq, ba, wsv);

			assertThat(wsv, utilization(0f, 11.7993851f, 3.13278913f, 4.76524019f, 2.63645673f, 1.26489878f));
		} catch (IOException e) {
			// TODO Auto-generated catch block
			e.printStackTrace();
		}
	}

	@Test
	void testComputeUtilizationComponentsPrimaryByUtilNoCV() throws ProcessingException {
		var controlMap = FipTestUtils.loadControlMap();
		try (var app = new FipStart()) {
			ApplicationTestUtils.setControlMap(app, controlMap);

			var bec = BecDefinitionParser.getBecs(controlMap).get("IDF").get();

			var layer = VdypLayer.build(builder -> {
				builder.polygonIdentifier("Test");
				builder.layerType(LayerType.PRIMARY);
				builder.addSite(siteBuilder -> {
					siteBuilder.ageTotal(55f);
					siteBuilder.yearsToBreastHeight(3.5f);
					siteBuilder.height(20f);
					siteBuilder.siteGenus("H");
				});

			});

			layer.getLoreyHeightByUtilization().setCoe(FipStart.UTIL_ALL, 13.0660105f);
			layer.getBaseAreaByUtilization().setCoe(FipStart.UTIL_ALL, 19.9786701f);
			layer.getTreesPerHectareByUtilization().setCoe(FipStart.UTIL_ALL, 1485.8208f);
			layer.getQuadraticMeanDiameterByUtilization().setCoe(FipStart.UTIL_ALL, 13.0844402f);
			layer.getWholeStemVolumeByUtilization().setCoe(FipStart.UTIL_ALL, 117.993797f);

			layer.getLoreyHeightByUtilization().setCoe(FipStart.UTIL_SMALL, 7.83768177f);
			layer.getBaseAreaByUtilization().setCoe(FipStart.UTIL_SMALL, 0.0286490358f);
			layer.getTreesPerHectareByUtilization().setCoe(FipStart.UTIL_SMALL, 9.29024601f);
			layer.getQuadraticMeanDiameterByUtilization().setCoe(FipStart.UTIL_SMALL, 6.26608753f);
			layer.getWholeStemVolumeByUtilization().setCoe(FipStart.UTIL_SMALL, 0.107688069f);

			var spec1 = VdypSpecies.build(layer, builder -> {
				builder.genus("L");
				builder.percentGenus(11.0567074f);
				builder.volumeGroup(46);
				builder.decayGroup(38);
				builder.breakageGroup(20);
			});

			spec1.getLoreyHeightByUtilization().setCoe(FipStart.UTIL_ALL, 14.2597857f);
			spec1.getBaseAreaByUtilization().setCoe(FipStart.UTIL_ALL, 2.20898318f);
			spec1.getTreesPerHectareByUtilization().setCoe(FipStart.UTIL_ALL, 154.454025f);
			spec1.getQuadraticMeanDiameterByUtilization().setCoe(FipStart.UTIL_ALL, 13.4943399f);
			spec1.getWholeStemVolumeByUtilization().setCoe(FipStart.UTIL_ALL, 11.7993851f);

			spec1.getLoreyHeightByUtilization().setCoe(FipStart.UTIL_SMALL, 7.86393309f);
			spec1.getBaseAreaByUtilization().setCoe(FipStart.UTIL_SMALL, 0.012636207f);
			spec1.getTreesPerHectareByUtilization().setCoe(FipStart.UTIL_SMALL, 3.68722916f);
			spec1.getQuadraticMeanDiameterByUtilization().setCoe(FipStart.UTIL_SMALL, 6.60561657f);
			spec1.getWholeStemVolumeByUtilization().setCoe(FipStart.UTIL_SMALL, 0.0411359742f);

			var spec2 = VdypSpecies.build(layer, builder -> {
				builder.genus("PL");
				builder.percentGenus(88.9432907f);
				builder.volumeGroup(54);
				builder.decayGroup(42);
				builder.breakageGroup(24);
			});

			spec2.getLoreyHeightByUtilization().setCoe(FipStart.UTIL_ALL, 12.9176102f);
			spec2.getBaseAreaByUtilization().setCoe(FipStart.UTIL_ALL, 17.7696857f);
			spec2.getTreesPerHectareByUtilization().setCoe(FipStart.UTIL_ALL, 1331.36682f);
			spec2.getQuadraticMeanDiameterByUtilization().setCoe(FipStart.UTIL_ALL, 13.0360518f);
			spec2.getWholeStemVolumeByUtilization().setCoe(FipStart.UTIL_ALL, 106.194412f);

			spec2.getLoreyHeightByUtilization().setCoe(FipStart.UTIL_SMALL, 7.81696558f);
			spec2.getBaseAreaByUtilization().setCoe(FipStart.UTIL_SMALL, 0.0160128288f);
			spec2.getTreesPerHectareByUtilization().setCoe(FipStart.UTIL_SMALL, 5.60301685f);
			spec2.getQuadraticMeanDiameterByUtilization().setCoe(FipStart.UTIL_SMALL, 6.03223324f);
			spec2.getWholeStemVolumeByUtilization().setCoe(FipStart.UTIL_SMALL, 0.0665520951f);

			layer.setSpecies(Arrays.asList(spec1, spec2));

			app.computeUtilizationComponentsPrimary(
					bec, layer, VolumeComputeMode.BY_UTIL, CompatibilityVariableMode.NONE
			);

			// TODO test percent for each species

			assertThat(
					layer.getLoreyHeightByUtilization(), coe(-1, contains(closeTo(7.83768177f), closeTo(13.0660114f)))
			);
			assertThat(
					spec1.getLoreyHeightByUtilization(), coe(-1, contains(closeTo(7.86393309f), closeTo(14.2597857f)))
			);
			assertThat(
					spec2.getLoreyHeightByUtilization(), coe(-1, contains(closeTo(7.81696558f), closeTo(12.9176102f)))
			);

			assertThat(
					spec1.getBaseAreaByUtilization(),
					utilization(0.012636207f, 2.20898318f, 0.691931725f, 0.862404406f, 0.433804274f, 0.220842764f)
			);
			assertThat(
					spec2.getBaseAreaByUtilization(),
					utilization(0.0160128288f, 17.7696857f, 6.10537529f, 7.68449211f, 3.20196891f, 0.777849257f)
			);
			assertThat(
					layer.getBaseAreaByUtilization(),
					utilization(0.0286490358f, 19.9786682f, 6.79730701f, 8.54689693f, 3.63577318f, 0.998692036f)
			);

			assertThat(
					spec1.getTreesPerHectareByUtilization(),
					utilization(3.68722916f, 154.454025f, 84.0144501f, 51.3837852f, 14.7746315f, 4.28116179f)
			);
			assertThat(
					spec2.getTreesPerHectareByUtilization(),
					utilization(5.60301685f, 1331.36682f, 750.238892f, 457.704498f, 108.785675f, 14.6378069f)
			);
			assertThat(
					layer.getTreesPerHectareByUtilization(),
					utilization(9.29024601f, 1485.8208f, 834.253357f, 509.088287f, 123.560303f, 18.9189682f)
			);

			assertThat(
					spec1.getQuadraticMeanDiameterByUtilization(),
					utilization(6.60561657f, 13.4943399f, 10.2402296f, 14.6183214f, 19.3349762f, 25.6280651f)
			);
			assertThat(
					spec2.getQuadraticMeanDiameterByUtilization(),
					utilization(6.03223324f, 13.0360518f, 10.1791487f, 14.6207638f, 19.3587704f, 26.0114632f)
			);
			assertThat(
					layer.getQuadraticMeanDiameterByUtilization(),
					utilization(6.26608753f, 13.0844393f, 10.1853161f, 14.6205177f, 19.3559265f, 25.9252014f)
			);

			assertThat(
					spec1.getWholeStemVolumeByUtilization(),
					utilization(0.0411359742f, 11.7993851f, 3.13278913f, 4.76524019f, 2.63645673f, 1.26489878f)
			);
			assertThat(
					spec2.getWholeStemVolumeByUtilization(),
					utilization(0.0665520951f, 106.194412f, 30.2351704f, 47.6655998f, 22.5931034f, 5.70053911f)
			);
			assertThat(
					layer.getWholeStemVolumeByUtilization(),
					utilization(0.107688069f, 117.993797f, 33.3679581f, 52.4308395f, 25.2295609f, 6.96543789f)
			);

			assertThat(
					spec1.getCloseUtilizationVolumeByUtilization(),
					utilization(0f, 6.41845179f, 0.0353721268f, 2.99654913f, 2.23212862f, 1.1544019f)
			);
			assertThat(
					spec2.getCloseUtilizationVolumeByUtilization(),
					utilization(0f, 61.335495f, 2.38199472f, 33.878521f, 19.783432f, 5.29154539f)
			);
			assertThat(
					layer.getCloseUtilizationVolumeByUtilization(),
					utilization(0f, 67.7539444f, 2.41736674f, 36.8750687f, 22.0155602f, 6.44594717f)
			);

			assertThat(
					spec1.getCloseUtilizationVolumeNetOfDecayByUtilization(),
					utilization(0f, 6.26433992f, 0.0349677317f, 2.95546484f, 2.18952441f, 1.08438313f)
			);
			assertThat(
					spec2.getCloseUtilizationVolumeNetOfDecayByUtilization(),
					utilization(0f, 60.8021164f, 2.36405492f, 33.6109734f, 19.6035042f, 5.2235837f)
			);
			assertThat(
					layer.getCloseUtilizationVolumeNetOfDecayByUtilization(),
					utilization(0f, 67.0664597f, 2.39902258f, 36.5664368f, 21.7930279f, 6.30796671f)
			);

			assertThat(
					spec1.getCloseUtilizationVolumeNetOfDecayAndWasteByUtilization(),
					utilization(0f, 6.18276405f, 0.0347718038f, 2.93580461f, 2.16927385f, 1.04291379f)
			);
			assertThat(
					spec2.getCloseUtilizationVolumeNetOfDecayAndWasteByUtilization(),
					utilization(0f, 60.6585732f, 2.36029577f, 33.544487f, 19.5525551f, 5.20123625f)
			);
			assertThat(
					layer.getCloseUtilizationVolumeNetOfDecayAndWasteByUtilization(),
					utilization(0f, 66.8413391f, 2.39506769f, 36.4802933f, 21.7218285f, 6.24415016f)
			);

			assertThat(
					spec1.getCloseUtilizationVolumeNetOfDecayWasteAndBreakageByUtilization(),
					utilization(0f, 5.989573f, 0.0337106399f, 2.84590816f, 2.10230994f, 1.00764418f)
			);
			assertThat(
					spec2.getCloseUtilizationVolumeNetOfDecayWasteAndBreakageByUtilization(),
					utilization(0f, 59.4318657f, 2.31265593f, 32.8669167f, 19.1568871f, 5.09540558f)
			);
			assertThat(
					layer.getCloseUtilizationVolumeNetOfDecayWasteAndBreakageByUtilization(),
					utilization(0f, 65.4214401f, 2.34636664f, 35.7128258f, 21.2591972f, 6.10304976f)
			);
		} catch (IOException e) {
			// TODO Auto-generated catch block
			e.printStackTrace();
		}
	}

	@Test
	void testCreateVdypPolygon() throws ProcessingException {
		var controlMap = FipTestUtils.loadControlMap();
		try (var app = new FipStart()) {
			ApplicationTestUtils.setControlMap(app, controlMap);

			var fipPolygon = FipPolygon.build(builder -> {
				builder.polygonIdentifier("Test");
				builder.forestInventoryZone("D");
				builder.biogeoclimaticZone("IDF");
<<<<<<< HEAD
				builder.modeFip(PolygonMode.START);
=======
				builder.mode(PolygonMode.START);
>>>>>>> 3c4bf6ba
				builder.yieldFactor(1f);
			});

			// var fipVeteranLayer = new FipLayer("Test", LayerType.VETERAN);
			var fipPrimaryLayer = FipLayerPrimary.buildPrimary(fipPolygon, builder -> {

				builder.crownClosure(60f);
				builder.addSite(siteBuilder -> {
					siteBuilder.ageTotal(60f);
					siteBuilder.yearsToBreastHeight(8.5f);
					siteBuilder.height(15f);
					siteBuilder.siteGenus("L");
					siteBuilder.siteSpecies("L");
					siteBuilder.siteIndex(5f);
				});

			});

			var processedLayers = new HashMap<LayerType, VdypLayer>();
			processedLayers.put(LayerType.PRIMARY, VdypLayer.build(builder -> {
				builder.polygonIdentifier("Test");
				builder.layerType(LayerType.PRIMARY);
				builder.addSite(siteBuilder -> {
					siteBuilder.ageTotal(60f);
					siteBuilder.yearsToBreastHeight(8.5f);
					siteBuilder.height(15f);
					siteBuilder.siteGenus("H");
				});
			}));

			FipSpecies.build(fipPrimaryLayer, builder -> {
				builder.genus("L");
				builder.percentGenus(10f);
			});
			FipSpecies.build(fipPrimaryLayer, builder -> {
				builder.genus("PL");
				builder.percentGenus(90f);
			});

			var vdypPolygon = app.createVdypPolygon(fipPolygon, processedLayers);

			assertThat(vdypPolygon, notNullValue());
			assertThat(vdypPolygon, hasProperty("layers", equalTo(processedLayers)));
			assertThat(vdypPolygon, hasProperty("percentAvailable", closeTo(90f)));
		} catch (IOException e) {
			// TODO Auto-generated catch block
			e.printStackTrace();
		}
	}

	@Test
	void testCreateVdypPolygonPercentForestLandGiven() throws ProcessingException {
		var controlMap = FipTestUtils.loadControlMap();
		try (var app = new FipStart()) {
			ApplicationTestUtils.setControlMap(app, controlMap);

			var fipPolygon = FipPolygon.build(builder -> {
				builder.polygonIdentifier("Test");
				builder.forestInventoryZone("D");
				builder.biogeoclimaticZone("IDF");
<<<<<<< HEAD
				builder.modeFip(PolygonMode.START);
=======
				builder.mode(PolygonMode.START);
>>>>>>> 3c4bf6ba
				builder.yieldFactor(1f);

				builder.percentAvailable(42f);
			});

			// var fipVeteranLayer = new FipLayer("Test", LayerType.VETERAN);
			var fipPrimaryLayer = FipLayerPrimary.buildPrimary(fipPolygon, builder -> {
				builder.crownClosure(60f);

				builder.addSite(siteBuilder -> {
					siteBuilder.ageTotal(60f);
					siteBuilder.yearsToBreastHeight(8.5f);
					siteBuilder.height(15f);

					siteBuilder.siteIndex(5f);
					siteBuilder.siteGenus("L");
					siteBuilder.siteSpecies("L");
				});
			});

			var processedLayers = new HashMap<LayerType, VdypLayer>();
			processedLayers.put(LayerType.PRIMARY, VdypLayer.build(builder -> {
				builder.polygonIdentifier("Test");
				builder.layerType(LayerType.PRIMARY);
				builder.addSite(siteBuilder -> {
					siteBuilder.ageTotal(60f);
					siteBuilder.yearsToBreastHeight(8.5f);
					siteBuilder.height(15f);
					siteBuilder.siteGenus("L");
				});
			}));

			FipSpecies.build(fipPrimaryLayer, builder -> {
				builder.polygonIdentifier("Test");
				builder.layerType(LayerType.PRIMARY);
				builder.genus("L");
				builder.percentGenus(10f);
			});
			FipSpecies.build(fipPrimaryLayer, builder -> {
				builder.polygonIdentifier("Test");
				builder.layerType(LayerType.PRIMARY);
				builder.genus("PL");
				builder.percentGenus(90f);
			});

			var vdypPolygon = app.createVdypPolygon(fipPolygon, processedLayers);

			assertThat(vdypPolygon, notNullValue());
			assertThat(vdypPolygon, hasProperty("layers", equalTo(processedLayers)));
			assertThat(vdypPolygon, hasProperty("percentAvailable", closeTo(42f)));
		} catch (IOException e) {
			// TODO Auto-generated catch block
			e.printStackTrace();
		}
	}

	@Test
	void testCreateVdypPolygonFipYoung() throws ProcessingException {
		var controlMap = FipTestUtils.loadControlMap();
		try (var app = new FipStart()) {
			ApplicationTestUtils.setControlMap(app, controlMap);

			var fipPolygon = FipPolygon.build(builder -> {
				builder.polygonIdentifier("Test");
				builder.forestInventoryZone("D");
				builder.biogeoclimaticZone("IDF");
<<<<<<< HEAD
				builder.modeFip(PolygonMode.YOUNG);
=======
				builder.mode(PolygonMode.YOUNG);
>>>>>>> 3c4bf6ba
				builder.yieldFactor(1f);
			});

			// var fipVeteranLayer = new FipLayer("Test", LayerType.VETERAN);
			var fipPrimaryLayer = FipLayerPrimary.buildPrimary(fipPolygon, builder -> {
				builder.crownClosure(60f);

				builder.addSite(siteBuilder -> {
					siteBuilder.ageTotal(60f);
					siteBuilder.yearsToBreastHeight(8.5f);
					siteBuilder.height(15f);

					siteBuilder.siteIndex(5f);
					siteBuilder.siteGenus("L");
					siteBuilder.siteSpecies("L");
				});
			});

			var processedLayers = new HashMap<LayerType, VdypLayer>();
			processedLayers.put(LayerType.PRIMARY, VdypLayer.build(builder -> {
				builder.polygonIdentifier("Test");
				builder.layerType(LayerType.PRIMARY);
				builder.addSite(siteBuilder -> {
					siteBuilder.ageTotal(60f);
					siteBuilder.yearsToBreastHeight(8.5f);
					siteBuilder.height(15f);
					siteBuilder.siteGenus("L");
				});
			}));

			FipSpecies.build(fipPrimaryLayer, builder -> {
				builder.genus("L");
				builder.percentGenus(10f);
			});
			FipSpecies.build(fipPrimaryLayer, builder -> {
				builder.genus("PL");
				builder.percentGenus(90f);
			});

			var vdypPolygon = app.createVdypPolygon(fipPolygon, processedLayers);

			assertThat(vdypPolygon, notNullValue());
			assertThat(vdypPolygon, hasProperty("layers", equalTo(processedLayers)));
			assertThat(vdypPolygon, hasProperty("percentAvailable", closeTo(100f)));
		} catch (IOException e) {
			// TODO Auto-generated catch block
			e.printStackTrace();
		}
	}

	@Test
	void testApplyStockingFactor() throws ProcessingException {
		var controlMap = FipTestUtils.loadControlMap();
		@SuppressWarnings("unchecked")
		var stockingClassMap = (MatrixMap2<Character, Region, Optional<StockingClassFactor>>) controlMap
				.get(ControlKey.STOCKING_CLASS_FACTORS.name());

		stockingClassMap
				.put('R', Region.INTERIOR, Optional.of(new StockingClassFactor('R', Region.INTERIOR, 0.42f, 100)));

		try (var app = new FipStart()) {
			ApplicationTestUtils.setControlMap(app, controlMap);

			// var fipVeteranLayer = new FipLayer("Test", LayerType.VETERAN);
			var fipPrimaryLayer = FipLayerPrimary.buildPrimary(builder -> {
				builder.polygonIdentifier("Test");
				builder.crownClosure(0.9f);

				builder.addSite(siteBuilder -> {
					siteBuilder.ageTotal(60f);
					siteBuilder.yearsToBreastHeight(8.5f);
					siteBuilder.height(20f);

					siteBuilder.siteIndex(5f);
					siteBuilder.siteGenus("L");
					siteBuilder.siteSpecies("L");
				});

				builder.stockingClass('R');
			});

			var processedLayers = new HashMap<LayerType, VdypLayer>();
			processedLayers.put(LayerType.PRIMARY, VdypLayer.build(builder -> {
				builder.polygonIdentifier("Test");
				builder.layerType(LayerType.PRIMARY);
				builder.addSite(siteBuilder -> {
					siteBuilder.ageTotal(60f);
					siteBuilder.yearsToBreastHeight(8.5f);
					siteBuilder.height(20f);

					siteBuilder.siteIndex(5f);
					siteBuilder.siteGenus("L");
				});
			}));

			var vdypLayer = VdypLayer.build(builder -> {
				builder.polygonIdentifier("Test");
				builder.layerType(LayerType.PRIMARY);
				builder.addSite(siteBuilder -> {
					siteBuilder.ageTotal(60f);
					siteBuilder.yearsToBreastHeight(8.5f);
					siteBuilder.height(20f);

					siteBuilder.siteIndex(5f);
					siteBuilder.siteGenus("L");
				});
			});

			vdypLayer.setLoreyHeightByUtilization(Utils.utilizationVector(1f, 1f, 1f, 1f, 1f, 1f));
			vdypLayer.setQuadraticMeanDiameterByUtilization(Utils.utilizationVector(1f, 1f, 1f, 1f, 1f, 1f));

			vdypLayer.setBaseAreaByUtilization(Utils.utilizationVector(1f, 1f, 1f, 1f, 1f));
			vdypLayer.setTreesPerHectareByUtilization(Utils.utilizationVector(1f, 1f, 1f, 1f, 1f));
			vdypLayer.setWholeStemVolumeByUtilization(Utils.utilizationVector(1f, 1f, 1f, 1f, 1f));
			vdypLayer.setCloseUtilizationVolumeByUtilization(Utils.utilizationVector(1f, 1f, 1f, 1f, 1f));
			vdypLayer.setCloseUtilizationVolumeNetOfDecayByUtilization(Utils.utilizationVector(1f, 1f, 1f, 1f, 1f));
			vdypLayer.setCloseUtilizationVolumeNetOfDecayAndWasteByUtilization(
					Utils.utilizationVector(1f, 1f, 1f, 1f, 1f)
			);
			vdypLayer.setCloseUtilizationVolumeNetOfDecayWasteAndBreakageByUtilization(
					Utils.utilizationVector(1f, 1f, 1f, 1f, 1f)
			);

			var spec1 = VdypSpecies.build(vdypLayer, builder -> {
				builder.genus("L");
				builder.percentGenus(50f);
				builder.volumeGroup(-1);
				builder.decayGroup(-1);
				builder.breakageGroup(-1);
			});

			spec1.setLoreyHeightByUtilization(Utils.utilizationVector(1f, 1f, 1f, 1f, 1f, 1f));
			spec1.setQuadraticMeanDiameterByUtilization(Utils.utilizationVector(1f, 1f, 1f, 1f, 1f, 1f));

			spec1.setBaseAreaByUtilization(Utils.utilizationVector(1f, 1f, 1f, 1f, 1f));
			spec1.setTreesPerHectareByUtilization(Utils.utilizationVector(1f, 1f, 1f, 1f, 1f));
			spec1.setWholeStemVolumeByUtilization(Utils.utilizationVector(1f, 1f, 1f, 1f, 1f));
			spec1.setCloseUtilizationVolumeNetOfDecayByUtilization(Utils.utilizationVector(1f, 1f, 1f, 1f, 1f));
			spec1.setCloseUtilizationVolumeNetOfDecayAndWasteByUtilization(Utils.utilizationVector(1f, 1f, 1f, 1f, 1f));
			spec1.setCloseUtilizationVolumeNetOfDecayWasteAndBreakageByUtilization(
					Utils.utilizationVector(1f, 1f, 1f, 1f, 1f)
			);

			var spec2 = VdypSpecies.build(vdypLayer, builder -> {
				builder.genus("PL");
				builder.percentGenus(50f);
				builder.volumeGroup(-1);
				builder.decayGroup(-1);
				builder.breakageGroup(-1);
			});

			spec2.setLoreyHeightByUtilization(Utils.utilizationVector(1f, 1f, 1f, 1f, 1f, 1f));
			spec2.setQuadraticMeanDiameterByUtilization(Utils.utilizationVector(1f, 1f, 1f, 1f, 1f, 1f));

			spec2.setBaseAreaByUtilization(Utils.utilizationVector(1f, 1f, 1f, 1f, 1f));
			spec2.setTreesPerHectareByUtilization(Utils.utilizationVector(1f, 1f, 1f, 1f, 1f));
			spec2.setWholeStemVolumeByUtilization(Utils.utilizationVector(1f, 1f, 1f, 1f, 1f));
			spec2.setCloseUtilizationVolumeNetOfDecayByUtilization(Utils.utilizationVector(1f, 1f, 1f, 1f, 1f));
			spec2.setCloseUtilizationVolumeNetOfDecayAndWasteByUtilization(Utils.utilizationVector(1f, 1f, 1f, 1f, 1f));
			spec2.setCloseUtilizationVolumeNetOfDecayWasteAndBreakageByUtilization(
					Utils.utilizationVector(1f, 1f, 1f, 1f, 1f)
			);

			app.adjustForStocking(vdypLayer, fipPrimaryLayer, BecDefinitionParser.getBecs(controlMap).get("IDF").get());

			final var MODIFIED = utilization(0.42f, 4 * 0.42f, 0.42f, 0.42f, 0.42f, 0.42f);
			final var NEVER_MODIFIED = utilization(1f, 1f, 1f, 1f, 1f, 1f);

			assertThat(vdypLayer, hasProperty("loreyHeightByUtilization", NEVER_MODIFIED));
			assertThat(vdypLayer, hasProperty("quadraticMeanDiameterByUtilization", NEVER_MODIFIED));

			assertThat(vdypLayer, hasProperty("baseAreaByUtilization", MODIFIED));
			assertThat(vdypLayer, hasProperty("treesPerHectareByUtilization", MODIFIED));
			assertThat(vdypLayer, hasProperty("closeUtilizationVolumeNetOfDecayByUtilization", MODIFIED));
			assertThat(vdypLayer, hasProperty("closeUtilizationVolumeNetOfDecayAndWasteByUtilization", MODIFIED));
			assertThat(
					vdypLayer, hasProperty("closeUtilizationVolumeNetOfDecayWasteAndBreakageByUtilization", MODIFIED)
			);

			assertThat(spec1, hasProperty("loreyHeightByUtilization", NEVER_MODIFIED));
			assertThat(spec1, hasProperty("quadraticMeanDiameterByUtilization", NEVER_MODIFIED));

			assertThat(spec1, hasProperty("baseAreaByUtilization", MODIFIED));
			assertThat(spec1, hasProperty("treesPerHectareByUtilization", MODIFIED));
			assertThat(spec1, hasProperty("closeUtilizationVolumeNetOfDecayByUtilization", MODIFIED));
			assertThat(spec1, hasProperty("closeUtilizationVolumeNetOfDecayAndWasteByUtilization", MODIFIED));
			assertThat(spec1, hasProperty("closeUtilizationVolumeNetOfDecayWasteAndBreakageByUtilization", MODIFIED));

			assertThat(spec2, hasProperty("loreyHeightByUtilization", NEVER_MODIFIED));
			assertThat(spec2, hasProperty("quadraticMeanDiameterByUtilization", NEVER_MODIFIED));

			assertThat(spec2, hasProperty("baseAreaByUtilization", MODIFIED));
			assertThat(spec2, hasProperty("treesPerHectareByUtilization", MODIFIED));
			assertThat(spec2, hasProperty("closeUtilizationVolumeNetOfDecayByUtilization", MODIFIED));
			assertThat(spec2, hasProperty("closeUtilizationVolumeNetOfDecayAndWasteByUtilization", MODIFIED));
			assertThat(spec2, hasProperty("closeUtilizationVolumeNetOfDecayWasteAndBreakageByUtilization", MODIFIED));
		} catch (IOException e) {
			// TODO Auto-generated catch block
			e.printStackTrace();
		}

	}

	@Test
	void testApplyStockingFactorNoFactorForLayer() throws ProcessingException {
		var controlMap = FipTestUtils.loadControlMap();
		@SuppressWarnings("unchecked")
		var stockingClassMap = (MatrixMap2<Character, Region, StockingClassFactor>) controlMap
				.get(ControlKey.STOCKING_CLASS_FACTORS.name());

		stockingClassMap.put('R', Region.INTERIOR, new StockingClassFactor('R', Region.INTERIOR, 0.42f, 100));

		try (var app = new FipStart()) {
			ApplicationTestUtils.setControlMap(app, controlMap);

			// var fipVeteranLayer = new FipLayer("Test", LayerType.VETERAN);
			var fipPrimaryLayer = FipLayerPrimary.buildPrimary(builder -> {
				builder.polygonIdentifier("Test");
				builder.crownClosure(60f);

				builder.addSite(siteBuilder -> {
					siteBuilder.ageTotal(60f);
					siteBuilder.yearsToBreastHeight(8.5f);
					siteBuilder.height(15f);

					siteBuilder.siteIndex(5f);
					siteBuilder.siteGenus("L");
					siteBuilder.siteSpecies("L");
				});
			});

			var processedLayers = new HashMap<LayerType, VdypLayer>();
			processedLayers.put(LayerType.PRIMARY, VdypLayer.build(builder -> {
				builder.polygonIdentifier("Test");
				builder.layerType(LayerType.PRIMARY);

				builder.addSite(siteBuilder -> {
					siteBuilder.ageTotal(60f);
					siteBuilder.yearsToBreastHeight(8.5f);
					siteBuilder.height(20f);

					siteBuilder.siteIndex(5f);
					siteBuilder.siteGenus("L");
				});
			}));

			fipPrimaryLayer.setStockingClass(Optional.empty());

			var vdypLayer = VdypLayer.build(builder -> {
				builder.polygonIdentifier("Test");
				builder.layerType(LayerType.PRIMARY);

				builder.addSite(siteBuilder -> {
					siteBuilder.ageTotal(60f);
					siteBuilder.yearsToBreastHeight(8.5f);
					siteBuilder.height(20f);

					siteBuilder.siteIndex(5f);
					siteBuilder.siteGenus("L");
				});
			});
			vdypLayer.setLoreyHeightByUtilization(Utils.utilizationVector(1f, 1f, 1f, 1f, 1f, 1f));
			vdypLayer.setQuadraticMeanDiameterByUtilization(Utils.utilizationVector(1f, 1f, 1f, 1f, 1f, 1f));

			vdypLayer.setBaseAreaByUtilization(Utils.utilizationVector(1f, 1f, 1f, 1f, 1f));
			vdypLayer.setTreesPerHectareByUtilization(Utils.utilizationVector(1f, 1f, 1f, 1f, 1f));
			vdypLayer.setWholeStemVolumeByUtilization(Utils.utilizationVector(1f, 1f, 1f, 1f, 1f));
			vdypLayer.setCloseUtilizationVolumeByUtilization(Utils.utilizationVector(1f, 1f, 1f, 1f, 1f));
			vdypLayer.setCloseUtilizationVolumeNetOfDecayByUtilization(Utils.utilizationVector(1f, 1f, 1f, 1f, 1f));
			vdypLayer.setCloseUtilizationVolumeNetOfDecayAndWasteByUtilization(
					Utils.utilizationVector(1f, 1f, 1f, 1f, 1f)
			);
			vdypLayer.setCloseUtilizationVolumeNetOfDecayWasteAndBreakageByUtilization(
					Utils.utilizationVector(1f, 1f, 1f, 1f, 1f)
			);

			var spec1 = VdypSpecies.build(vdypLayer, builder -> {
				builder.genus("L");
				builder.percentGenus(50f);
				builder.volumeGroup(-1);
				builder.decayGroup(-1);
				builder.breakageGroup(-1);
			});

			spec1.setLoreyHeightByUtilization(Utils.utilizationVector(1f, 1f, 1f, 1f, 1f, 1f));
			spec1.setQuadraticMeanDiameterByUtilization(Utils.utilizationVector(1f, 1f, 1f, 1f, 1f, 1f));

			spec1.setBaseAreaByUtilization(Utils.utilizationVector(1f, 1f, 1f, 1f, 1f));
			spec1.setTreesPerHectareByUtilization(Utils.utilizationVector(1f, 1f, 1f, 1f, 1f));
			spec1.setWholeStemVolumeByUtilization(Utils.utilizationVector(1f, 1f, 1f, 1f, 1f));
			spec1.setCloseUtilizationVolumeNetOfDecayByUtilization(Utils.utilizationVector(1f, 1f, 1f, 1f, 1f));
			spec1.setCloseUtilizationVolumeNetOfDecayAndWasteByUtilization(Utils.utilizationVector(1f, 1f, 1f, 1f, 1f));
			spec1.setCloseUtilizationVolumeNetOfDecayWasteAndBreakageByUtilization(
					Utils.utilizationVector(1f, 1f, 1f, 1f, 1f)
			);

			var spec2 = VdypSpecies.build(vdypLayer, builder -> {
				builder.genus("PL");
				builder.percentGenus(50f);
				builder.volumeGroup(-1);
				builder.decayGroup(-1);
				builder.breakageGroup(-1);
			});

			spec2.setLoreyHeightByUtilization(Utils.utilizationVector(1f, 1f, 1f, 1f, 1f, 1f));
			spec2.setQuadraticMeanDiameterByUtilization(Utils.utilizationVector(1f, 1f, 1f, 1f, 1f, 1f));

			spec2.setBaseAreaByUtilization(Utils.utilizationVector(1f, 1f, 1f, 1f, 1f));
			spec2.setTreesPerHectareByUtilization(Utils.utilizationVector(1f, 1f, 1f, 1f, 1f));
			spec2.setWholeStemVolumeByUtilization(Utils.utilizationVector(1f, 1f, 1f, 1f, 1f));
			spec2.setCloseUtilizationVolumeNetOfDecayByUtilization(Utils.utilizationVector(1f, 1f, 1f, 1f, 1f));
			spec2.setCloseUtilizationVolumeNetOfDecayAndWasteByUtilization(Utils.utilizationVector(1f, 1f, 1f, 1f, 1f));
			spec2.setCloseUtilizationVolumeNetOfDecayWasteAndBreakageByUtilization(
					Utils.utilizationVector(1f, 1f, 1f, 1f, 1f)
			);

			app.adjustForStocking(vdypLayer, fipPrimaryLayer, BecDefinitionParser.getBecs(controlMap).get("IDF").get());

			final var MOFIIABLE_NOT_MODIFIED = utilization(1f, 4f, 1f, 1f, 1f, 1f);
			final var NEVER_MODIFIED = utilization(1f, 1f, 1f, 1f, 1f, 1f);

			assertThat(vdypLayer, hasProperty("loreyHeightByUtilization", NEVER_MODIFIED));
			assertThat(vdypLayer, hasProperty("quadraticMeanDiameterByUtilization", NEVER_MODIFIED));

			assertThat(vdypLayer, hasProperty("baseAreaByUtilization", MOFIIABLE_NOT_MODIFIED));
			assertThat(vdypLayer, hasProperty("treesPerHectareByUtilization", MOFIIABLE_NOT_MODIFIED));
			assertThat(vdypLayer, hasProperty("closeUtilizationVolumeNetOfDecayByUtilization", MOFIIABLE_NOT_MODIFIED));
			assertThat(
					vdypLayer,
					hasProperty("closeUtilizationVolumeNetOfDecayAndWasteByUtilization", MOFIIABLE_NOT_MODIFIED)
			);
			assertThat(
					vdypLayer,
					hasProperty("closeUtilizationVolumeNetOfDecayWasteAndBreakageByUtilization", MOFIIABLE_NOT_MODIFIED)
			);

			assertThat(spec1, hasProperty("loreyHeightByUtilization", NEVER_MODIFIED));
			assertThat(spec1, hasProperty("quadraticMeanDiameterByUtilization", NEVER_MODIFIED));

			assertThat(spec1, hasProperty("baseAreaByUtilization", MOFIIABLE_NOT_MODIFIED));
			assertThat(spec1, hasProperty("treesPerHectareByUtilization", MOFIIABLE_NOT_MODIFIED));
			assertThat(spec1, hasProperty("closeUtilizationVolumeNetOfDecayByUtilization", MOFIIABLE_NOT_MODIFIED));
			assertThat(
					spec1, hasProperty("closeUtilizationVolumeNetOfDecayAndWasteByUtilization", MOFIIABLE_NOT_MODIFIED)
			);
			assertThat(
					spec1,
					hasProperty("closeUtilizationVolumeNetOfDecayWasteAndBreakageByUtilization", MOFIIABLE_NOT_MODIFIED)
			);

			assertThat(spec2, hasProperty("loreyHeightByUtilization", NEVER_MODIFIED));
			assertThat(spec2, hasProperty("quadraticMeanDiameterByUtilization", NEVER_MODIFIED));

			assertThat(spec2, hasProperty("baseAreaByUtilization", MOFIIABLE_NOT_MODIFIED));
			assertThat(spec2, hasProperty("treesPerHectareByUtilization", MOFIIABLE_NOT_MODIFIED));
			assertThat(spec2, hasProperty("closeUtilizationVolumeNetOfDecayByUtilization", MOFIIABLE_NOT_MODIFIED));
			assertThat(
					spec2, hasProperty("closeUtilizationVolumeNetOfDecayAndWasteByUtilization", MOFIIABLE_NOT_MODIFIED)
			);
			assertThat(
					spec2,
					hasProperty("closeUtilizationVolumeNetOfDecayWasteAndBreakageByUtilization", MOFIIABLE_NOT_MODIFIED)
			);
		} catch (IOException e) {
			// TODO Auto-generated catch block
			e.printStackTrace();
		}

	}

	@Test
	void testApplyStockingFactorNoFactorForClass() throws ProcessingException {
		var controlMap = FipTestUtils.loadControlMap();
		@SuppressWarnings("unchecked")
		var stockingClassMap = (MatrixMap2<Character, Region, StockingClassFactor>) controlMap
				.get(ControlKey.STOCKING_CLASS_FACTORS.name());

		stockingClassMap.remove('R', Region.INTERIOR);

		try (var app = new FipStart()) {
			ApplicationTestUtils.setControlMap(app, controlMap);

			// var fipVeteranLayer = new FipLayer("Test", LayerType.VETERAN);
			var fipPrimaryLayer = FipLayerPrimary.buildPrimary(builder -> {
				builder.polygonIdentifier("Test");
				builder.crownClosure(60f);

				builder.addSite(siteBuilder -> {
					siteBuilder.ageTotal(60f);
					siteBuilder.yearsToBreastHeight(8.5f);
					siteBuilder.height(15f);

					siteBuilder.siteIndex(5f);
					siteBuilder.siteGenus("L");
					siteBuilder.siteSpecies("L");
				});
			});

			var processedLayers = new HashMap<LayerType, VdypLayer>();
			processedLayers.put(LayerType.PRIMARY, VdypLayer.build(builder -> {
				builder.polygonIdentifier("Test");
				builder.layerType(LayerType.PRIMARY);

				builder.addSite(siteBuilder -> {
					siteBuilder.ageTotal(60f);
					siteBuilder.yearsToBreastHeight(3.5f);
					siteBuilder.height(20f);

					siteBuilder.siteIndex(5f);
					siteBuilder.siteGenus("L");
				});
			}));

			fipPrimaryLayer.setStockingClass(Optional.of('R'));

			var vdypLayer = VdypLayer.build(builder -> {
				builder.polygonIdentifier("Test");
				builder.layerType(LayerType.PRIMARY);

				builder.addSite(siteBuilder -> {
					siteBuilder.ageTotal(60f);
					siteBuilder.yearsToBreastHeight(3.5f);
					siteBuilder.height(20f);

					siteBuilder.siteIndex(5f);
					siteBuilder.siteGenus("L");
				});
			});

			vdypLayer.setLoreyHeightByUtilization(Utils.utilizationVector(1f, 1f, 1f, 1f, 1f, 1f));
			vdypLayer.setQuadraticMeanDiameterByUtilization(Utils.utilizationVector(1f, 1f, 1f, 1f, 1f, 1f));

			vdypLayer.setBaseAreaByUtilization(Utils.utilizationVector(1f, 1f, 1f, 1f, 1f));
			vdypLayer.setTreesPerHectareByUtilization(Utils.utilizationVector(1f, 1f, 1f, 1f, 1f));
			vdypLayer.setWholeStemVolumeByUtilization(Utils.utilizationVector(1f, 1f, 1f, 1f, 1f));
			vdypLayer.setCloseUtilizationVolumeByUtilization(Utils.utilizationVector(1f, 1f, 1f, 1f, 1f));
			vdypLayer.setCloseUtilizationVolumeNetOfDecayByUtilization(Utils.utilizationVector(1f, 1f, 1f, 1f, 1f));
			vdypLayer.setCloseUtilizationVolumeNetOfDecayAndWasteByUtilization(
					Utils.utilizationVector(1f, 1f, 1f, 1f, 1f)
			);
			vdypLayer.setCloseUtilizationVolumeNetOfDecayWasteAndBreakageByUtilization(
					Utils.utilizationVector(1f, 1f, 1f, 1f, 1f)
			);

			var spec1 = VdypSpecies.build(vdypLayer, builder -> {
				builder.genus("L");
				builder.percentGenus(50f);
				builder.volumeGroup(-1);
				builder.decayGroup(-1);
				builder.breakageGroup(-1);
			});

			spec1.setLoreyHeightByUtilization(Utils.utilizationVector(1f, 1f, 1f, 1f, 1f, 1f));
			spec1.setQuadraticMeanDiameterByUtilization(Utils.utilizationVector(1f, 1f, 1f, 1f, 1f, 1f));

			spec1.setBaseAreaByUtilization(Utils.utilizationVector(1f, 1f, 1f, 1f, 1f));
			spec1.setTreesPerHectareByUtilization(Utils.utilizationVector(1f, 1f, 1f, 1f, 1f));
			spec1.setWholeStemVolumeByUtilization(Utils.utilizationVector(1f, 1f, 1f, 1f, 1f));
			spec1.setCloseUtilizationVolumeNetOfDecayByUtilization(Utils.utilizationVector(1f, 1f, 1f, 1f, 1f));
			spec1.setCloseUtilizationVolumeNetOfDecayAndWasteByUtilization(Utils.utilizationVector(1f, 1f, 1f, 1f, 1f));
			spec1.setCloseUtilizationVolumeNetOfDecayWasteAndBreakageByUtilization(
					Utils.utilizationVector(1f, 1f, 1f, 1f, 1f)
			);

			var spec2 = VdypSpecies.build(vdypLayer, builder -> {
				builder.genus("PL");
				builder.percentGenus(50f);
				builder.volumeGroup(-1);
				builder.decayGroup(-1);
				builder.breakageGroup(-1);
			});

			spec2.setLoreyHeightByUtilization(Utils.utilizationVector(1f, 1f, 1f, 1f, 1f, 1f));
			spec2.setQuadraticMeanDiameterByUtilization(Utils.utilizationVector(1f, 1f, 1f, 1f, 1f, 1f));

			spec2.setBaseAreaByUtilization(Utils.utilizationVector(1f, 1f, 1f, 1f, 1f));
			spec2.setTreesPerHectareByUtilization(Utils.utilizationVector(1f, 1f, 1f, 1f, 1f));
			spec2.setWholeStemVolumeByUtilization(Utils.utilizationVector(1f, 1f, 1f, 1f, 1f));
			spec2.setCloseUtilizationVolumeNetOfDecayByUtilization(Utils.utilizationVector(1f, 1f, 1f, 1f, 1f));
			spec2.setCloseUtilizationVolumeNetOfDecayAndWasteByUtilization(Utils.utilizationVector(1f, 1f, 1f, 1f, 1f));
			spec2.setCloseUtilizationVolumeNetOfDecayWasteAndBreakageByUtilization(
					Utils.utilizationVector(1f, 1f, 1f, 1f, 1f)
			);

			app.adjustForStocking(vdypLayer, fipPrimaryLayer, BecDefinitionParser.getBecs(controlMap).get("IDF").get());

			final var MODIFIABLE_NOT_MODIFIED = utilization(1f, 4f, 1f, 1f, 1f, 1f);
			final var NEVER_MODIFIED = utilization(1f, 1f, 1f, 1f, 1f, 1f);

			assertThat(vdypLayer, hasProperty("loreyHeightByUtilization", NEVER_MODIFIED));
			assertThat(vdypLayer, hasProperty("quadraticMeanDiameterByUtilization", NEVER_MODIFIED));

			assertThat(vdypLayer, hasProperty("baseAreaByUtilization", MODIFIABLE_NOT_MODIFIED));
			assertThat(vdypLayer, hasProperty("treesPerHectareByUtilization", MODIFIABLE_NOT_MODIFIED));
			assertThat(
					vdypLayer, hasProperty("closeUtilizationVolumeNetOfDecayByUtilization", MODIFIABLE_NOT_MODIFIED)
			);
			assertThat(
					vdypLayer,
					hasProperty("closeUtilizationVolumeNetOfDecayAndWasteByUtilization", MODIFIABLE_NOT_MODIFIED)
			);
			assertThat(
					vdypLayer,
					hasProperty(
							"closeUtilizationVolumeNetOfDecayWasteAndBreakageByUtilization", MODIFIABLE_NOT_MODIFIED
					)
			);

			assertThat(spec1, hasProperty("loreyHeightByUtilization", NEVER_MODIFIED));
			assertThat(spec1, hasProperty("quadraticMeanDiameterByUtilization", NEVER_MODIFIED));

			assertThat(spec1, hasProperty("baseAreaByUtilization", MODIFIABLE_NOT_MODIFIED));
			assertThat(spec1, hasProperty("treesPerHectareByUtilization", MODIFIABLE_NOT_MODIFIED));
			assertThat(spec1, hasProperty("closeUtilizationVolumeNetOfDecayByUtilization", MODIFIABLE_NOT_MODIFIED));
			assertThat(
					spec1, hasProperty("closeUtilizationVolumeNetOfDecayAndWasteByUtilization", MODIFIABLE_NOT_MODIFIED)
			);
			assertThat(
					spec1,
					hasProperty(
							"closeUtilizationVolumeNetOfDecayWasteAndBreakageByUtilization", MODIFIABLE_NOT_MODIFIED
					)
			);

			assertThat(spec2, hasProperty("loreyHeightByUtilization", NEVER_MODIFIED));
			assertThat(spec2, hasProperty("quadraticMeanDiameterByUtilization", NEVER_MODIFIED));

			assertThat(spec2, hasProperty("baseAreaByUtilization", MODIFIABLE_NOT_MODIFIED));
			assertThat(spec2, hasProperty("treesPerHectareByUtilization", MODIFIABLE_NOT_MODIFIED));
			assertThat(spec2, hasProperty("closeUtilizationVolumeNetOfDecayByUtilization", MODIFIABLE_NOT_MODIFIED));
			assertThat(
					spec2, hasProperty("closeUtilizationVolumeNetOfDecayAndWasteByUtilization", MODIFIABLE_NOT_MODIFIED)
			);
			assertThat(
					spec2,
					hasProperty(
							"closeUtilizationVolumeNetOfDecayWasteAndBreakageByUtilization", MODIFIABLE_NOT_MODIFIED
					)
			);
		} catch (IOException e) {
			// TODO Auto-generated catch block
			e.printStackTrace();
		}

	}

	@Test
	void testProcessPolygon() throws ProcessingException, IOException {
		var controlMap = FipTestUtils.loadControlMap();

		var poly = FipPolygon.build(builder -> {
			builder.polygonIdentifier("Test");
			builder.biogeoclimaticZone("CWH");
			builder.yieldFactor(1f);
			builder.forestInventoryZone("0");
<<<<<<< HEAD
			builder.modeFip(PolygonMode.START);
=======
			builder.mode(PolygonMode.START);
>>>>>>> 3c4bf6ba
		});

		var layer = FipLayerPrimary.buildPrimary(poly, builder -> {
			builder.crownClosure(0.9f);

			builder.addSite(siteBuilder -> {
				siteBuilder.ageTotal(50f);
				siteBuilder.yearsToBreastHeight(2f);
				siteBuilder.height(20f);

				siteBuilder.siteIndex(1f);
				siteBuilder.siteGenus("B");
				siteBuilder.siteSpecies("B");
			});

		});

		@SuppressWarnings("unused")
		var spec = FipSpecies.build(layer, builder -> {
			builder.genus("B");
			builder.percentGenus(100f);
		});

		var app = new FipStart();
		ApplicationTestUtils.setControlMap(app, controlMap);

		var result = app.processPolygon(0, poly);

		assertThat(result, present(any(VdypPolygon.class)));

		app.close();
	}

	private static <T> MockStreamingParser<T>
			mockStream(IMocksControl control, Map<String, Object> controlMap, String key, String name)
					throws IOException {
		StreamingParserFactory<T> streamFactory = control.mock(name + "Factory", StreamingParserFactory.class);
		MockStreamingParser<T> stream = new MockStreamingParser<>();

		EasyMock.expect(streamFactory.get()).andReturn(stream);

		controlMap.put(key, streamFactory);
		return stream;
	}

	private static void expectAllClosed(MockStreamingParser<?>... toClose) throws Exception {
		for (var x : toClose) {
			x.expectClosed();
		}
	}

	private static <T> void mockWith(MockStreamingParser<T> stream, List<T> results)
			throws IOException, ResourceParseException {
		stream.addValues(results);
	}

	@SuppressWarnings("unused")
	@SafeVarargs
	private static <T> void mockWith(MockStreamingParser<T> stream, T... results)
			throws IOException, ResourceParseException {
		stream.addValues(results);
	}

	private String polygonId(String prefix, int year) {
		return String.format("%-23s%4d", prefix, year);
	}

	private static final void testWith(
			List<FipPolygon> polygons, List<Map<LayerType, FipLayer>> layers, List<Collection<FipSpecies>> species,
			TestConsumer<FipStart> test
	) throws Exception {
		testWith(new HashMap<>(), polygons, layers, species, test);
	}

	private static final void testWith(
			Map<String, Object> myControlMap, List<FipPolygon> polygons, List<Map<LayerType, FipLayer>> layers,
			List<Collection<FipSpecies>> species, TestConsumer<FipStart> test
	) throws Exception {

		VdypStartApplication<FipPolygon, FipLayer, FipSpecies, FipSite> app = new FipStart();

		Map<String, Object> controlMap = new HashMap<>();

		Map<String, Float> minima = new HashMap<>();

		minima.put(BaseControlParser.MINIMUM_HEIGHT, 5f);
		minima.put(BaseControlParser.MINIMUM_BASE_AREA, 0f);
		minima.put(BaseControlParser.MINIMUM_PREDICTED_BASE_AREA, 2f);
		minima.put(BaseControlParser.MINIMUM_VETERAN_HEIGHT, 10f);

		controlMap.put(ControlKey.MINIMA.name(), minima);

		controlMap.putAll(myControlMap);

		var control = EasyMock.createControl();

		MockStreamingParser<FipPolygon> polygonStream = mockStream(
				control, controlMap, ControlKey.FIP_INPUT_YIELD_POLY.name(), "polygonStream"
		);
		MockStreamingParser<Map<LayerType, FipLayer>> layerStream = mockStream(
				control, controlMap, ControlKey.FIP_INPUT_YIELD_LAYER.name(), "layerStream"
		);
		MockStreamingParser<Collection<FipSpecies>> speciesStream = mockStream(
				control, controlMap, ControlKey.FIP_INPUT_YIELD_LX_SP0.name(), "speciesStream"
		);

		mockWith(polygonStream, polygons);
		mockWith(layerStream, layers);
		mockWith(speciesStream, species);

		ApplicationTestUtils.setControlMap(app, controlMap);

		control.replay();

		test.accept(app, controlMap);

		control.verify();

		expectAllClosed(polygonStream, layerStream, speciesStream);

	}

	/**
	 * Do nothing to mutate valid test data
	 */
	static final <T> Consumer<T> valid() {
		return x -> {
		};
	};

	static Map<LayerType, FipLayer> layerMap(FipLayer... layers) {
		Map<LayerType, FipLayer> result = new HashMap<>();
		for (var layer : layers) {
			result.put(layer.getLayerType(), layer);
		}
		return result;
	}

	FipPolygon getTestPolygon(String polygonId, Consumer<FipPolygon> mutator) {
		var result = FipPolygon.build(builder -> {
			builder.polygonIdentifier(polygonId);
			builder.forestInventoryZone("0");
			builder.biogeoclimaticZone("BG");
<<<<<<< HEAD
			builder.modeFip(PolygonMode.START);
=======
			builder.mode(PolygonMode.START);
>>>>>>> 3c4bf6ba
			builder.yieldFactor(1.0f);
		});
		mutator.accept(result);
		return result;
	};

	FipLayerPrimary getTestPrimaryLayer(
			String polygonId, Consumer<FipLayerPrimary.Builder> mutator, Consumer<FipSite.Builder> siteMutator
	) {
		var result = FipLayerPrimary.buildPrimary(builder -> {
			builder.polygonIdentifier(polygonId);
			builder.addSite(siteBuilder -> {
				siteBuilder.ageTotal(8f);
				siteBuilder.yearsToBreastHeight(7f);
				siteBuilder.height(6f);
				siteBuilder.siteIndex(5f);
				siteBuilder.siteGenus("B");
				siteBuilder.siteSpecies("B");
				siteMutator.accept(siteBuilder);
			});

			builder.crownClosure(0.9f);
			mutator.accept(builder);
		});

		return result;
	};

	FipLayer getTestVeteranLayer(
			String polygonId, Consumer<FipLayer.Builder> mutator, Consumer<FipSite.Builder> siteMutator
	) {
		var result = FipLayer.build(builder -> {
			builder.polygonIdentifier(polygonId);
			builder.layerType(LayerType.VETERAN);

			builder.addSite(siteBuilder -> {
				siteBuilder.ageTotal(8f);
				siteBuilder.yearsToBreastHeight(7f);
				siteBuilder.height(6f);
				siteBuilder.siteIndex(5f);
				siteBuilder.siteGenus("B");
				siteBuilder.siteSpecies("B");
				siteMutator.accept(siteBuilder);
			});

			builder.crownClosure(0.9f);
			mutator.accept(builder);
		});

		return result;
	};

	FipSpecies getTestSpecies(String polygonId, LayerType layer, Consumer<FipSpecies> mutator) {
		return getTestSpecies(polygonId, layer, "B", mutator);
	};

	FipSpecies getTestSpecies(String polygonId, LayerType layer, String genusId, Consumer<FipSpecies> mutator) {
		var result = FipSpecies.build(builder -> {
			builder.polygonIdentifier(polygonId);
			builder.layerType(layer);
			builder.genus(genusId);
			builder.percentGenus(100.0f);
			builder.addSpecies(genusId, 100f);
		});
		mutator.accept(result);
		return result;
	};

	@FunctionalInterface
	private static interface TestConsumer<T> {
		public void accept(
				VdypStartApplication<FipPolygon, FipLayer, FipSpecies, FipSite> unit, Map<String, Object> controlMap
		) throws Exception;
	}

	Matcher<Coefficients> utilizationAllAndBiggest(float all) {
		return utilization(0f, all, 0f, 0f, 0f, all);
	}

	Matcher<Coefficients> utilization(float small, float all, float util1, float util2, float util3, float util4) {
		return new TypeSafeDiagnosingMatcher<Coefficients>() {

			boolean matchesComponent(Description description, float expected, float result) {
				boolean matches = closeTo(expected).matches(result);
				description.appendText(String.format(matches ? "%f" : "[[%f]]", result));
				return matches;
			}

			@Override
			public void describeTo(Description description) {
				String utilizationRep = String.format(
						"[Small: %f, All: %f, 7.5cm: %f, 12.5cm: %f, 17.5cm: %f, 22.5cm: %f]", small, all, util1, util2,
						util3, util4
				);
				description.appendText("A utilization vector ").appendValue(utilizationRep);
			}

			@Override
			protected boolean matchesSafely(Coefficients item, Description mismatchDescription) {
				if (item.size() != 6 || item.getIndexFrom() != -1) {
					mismatchDescription.appendText("Was not a utilization vector");
					return false;
				}
				boolean matches = true;
				mismatchDescription.appendText("Was [Small: ");
				matches &= matchesComponent(mismatchDescription, small, item.getCoe(UtilizationClass.SMALL.index));
				mismatchDescription.appendText(", All: ");
				matches &= matchesComponent(mismatchDescription, all, item.getCoe(UtilizationClass.ALL.index));
				mismatchDescription.appendText(", 7.5cm: ");
				matches &= matchesComponent(mismatchDescription, util1, item.getCoe(UtilizationClass.U75TO125.index));
				mismatchDescription.appendText(", 12.5cm: ");
				matches &= matchesComponent(mismatchDescription, util2, item.getCoe(UtilizationClass.U125TO175.index));
				mismatchDescription.appendText(", 17.5cm: ");
				matches &= matchesComponent(mismatchDescription, util3, item.getCoe(UtilizationClass.U175TO225.index));
				mismatchDescription.appendText(", 22.5cm: ");
				matches &= matchesComponent(mismatchDescription, util4, item.getCoe(UtilizationClass.OVER225.index));
				mismatchDescription.appendText("]");
				return matches;
			}

		};
	}
}<|MERGE_RESOLUTION|>--- conflicted
+++ resolved
@@ -44,15 +44,9 @@
 import org.hamcrest.TypeSafeDiagnosingMatcher;
 import org.junit.jupiter.api.Test;
 
-<<<<<<< HEAD
-import ca.bc.gov.nrs.vdyp.application.ProcessingException;
-import ca.bc.gov.nrs.vdyp.application.StandProcessingException;
-import ca.bc.gov.nrs.vdyp.application.VdypStartApplication;
-=======
 import ca.bc.gov.nrs.vdyp.application.ApplicationTestUtils;
 import ca.bc.gov.nrs.vdyp.application.ProcessingException;
 import ca.bc.gov.nrs.vdyp.application.StandProcessingException;
->>>>>>> 3c4bf6ba
 import ca.bc.gov.nrs.vdyp.common.ControlKey;
 import ca.bc.gov.nrs.vdyp.common.Utils;
 import ca.bc.gov.nrs.vdyp.fip.FipStart.CompatibilityVariableMode;
@@ -340,11 +334,7 @@
 			var polygonId = polygonId("Test Polygon", 2023);
 
 			var polygon = getTestPolygon(polygonId, x -> {
-<<<<<<< HEAD
-				x.setModeFip(Optional.of(PolygonMode.YOUNG));
-=======
 				x.setMode(Optional.of(PolygonMode.YOUNG));
->>>>>>> 3c4bf6ba
 			});
 			var layer = this.getTestPrimaryLayer("Test Polygon", valid(), valid());
 			polygon.setLayers(List.of(layer));
@@ -2223,8 +2213,6 @@
 	}
 
 	@Test
-<<<<<<< HEAD
-=======
 	void testFindPrimarySpeciesNoSpecies() throws Exception {
 		var controlMap = FipTestUtils.loadControlMap();
 		try (var app = new FipStart()) {
@@ -2538,7 +2526,6 @@
 	}
 
 	@Test
->>>>>>> 3c4bf6ba
 	void testFindEquationGroupDefault() throws Exception {
 		var controlMap = FipTestUtils.loadControlMap();
 		try (var app = new FipStart()) {
@@ -4258,11 +4245,7 @@
 				builder.polygonIdentifier("Test");
 				builder.forestInventoryZone("D");
 				builder.biogeoclimaticZone("IDF");
-<<<<<<< HEAD
-				builder.modeFip(PolygonMode.START);
-=======
 				builder.mode(PolygonMode.START);
->>>>>>> 3c4bf6ba
 				builder.yieldFactor(1f);
 			});
 
@@ -4323,11 +4306,7 @@
 				builder.polygonIdentifier("Test");
 				builder.forestInventoryZone("D");
 				builder.biogeoclimaticZone("IDF");
-<<<<<<< HEAD
-				builder.modeFip(PolygonMode.START);
-=======
 				builder.mode(PolygonMode.START);
->>>>>>> 3c4bf6ba
 				builder.yieldFactor(1f);
 
 				builder.percentAvailable(42f);
@@ -4394,11 +4373,7 @@
 				builder.polygonIdentifier("Test");
 				builder.forestInventoryZone("D");
 				builder.biogeoclimaticZone("IDF");
-<<<<<<< HEAD
-				builder.modeFip(PolygonMode.YOUNG);
-=======
 				builder.mode(PolygonMode.YOUNG);
->>>>>>> 3c4bf6ba
 				builder.yieldFactor(1f);
 			});
 
@@ -4954,11 +4929,7 @@
 			builder.biogeoclimaticZone("CWH");
 			builder.yieldFactor(1f);
 			builder.forestInventoryZone("0");
-<<<<<<< HEAD
-			builder.modeFip(PolygonMode.START);
-=======
 			builder.mode(PolygonMode.START);
->>>>>>> 3c4bf6ba
 		});
 
 		var layer = FipLayerPrimary.buildPrimary(poly, builder -> {
@@ -5038,7 +5009,7 @@
 			List<Collection<FipSpecies>> species, TestConsumer<FipStart> test
 	) throws Exception {
 
-		VdypStartApplication<FipPolygon, FipLayer, FipSpecies, FipSite> app = new FipStart();
+		var app = new FipStart();
 
 		Map<String, Object> controlMap = new HashMap<>();
 
@@ -5102,11 +5073,7 @@
 			builder.polygonIdentifier(polygonId);
 			builder.forestInventoryZone("0");
 			builder.biogeoclimaticZone("BG");
-<<<<<<< HEAD
-			builder.modeFip(PolygonMode.START);
-=======
 			builder.mode(PolygonMode.START);
->>>>>>> 3c4bf6ba
 			builder.yieldFactor(1.0f);
 		});
 		mutator.accept(result);
@@ -5177,9 +5144,7 @@
 
 	@FunctionalInterface
 	private static interface TestConsumer<T> {
-		public void accept(
-				VdypStartApplication<FipPolygon, FipLayer, FipSpecies, FipSite> unit, Map<String, Object> controlMap
-		) throws Exception;
+		public void accept(T unit, Map<String, Object> controlMap) throws Exception;
 	}
 
 	Matcher<Coefficients> utilizationAllAndBiggest(float all) {
