package ca.bc.gov.nrs.vdyp.fip;

import static ca.bc.gov.nrs.vdyp.test.VdypMatchers.closeTo;
import static ca.bc.gov.nrs.vdyp.test.VdypMatchers.coe;
import static ca.bc.gov.nrs.vdyp.test.VdypMatchers.present;
import static org.hamcrest.MatcherAssert.assertThat;
import static org.hamcrest.Matchers.aMapWithSize;
import static org.hamcrest.Matchers.allOf;
import static org.hamcrest.Matchers.anEmptyMap;
import static org.hamcrest.Matchers.any;
import static org.hamcrest.Matchers.contains;
import static org.hamcrest.Matchers.equalTo;
import static org.hamcrest.Matchers.hasEntry;
import static org.hamcrest.Matchers.hasProperty;
import static org.hamcrest.Matchers.instanceOf;
import static org.hamcrest.Matchers.is;
import static org.hamcrest.Matchers.notNullValue;
import static org.junit.jupiter.api.Assertions.assertDoesNotThrow;
import static org.junit.jupiter.api.Assertions.assertThrows;
import static ca.bc.gov.nrs.vdyp.test.TestUtils.polygonId;

import java.io.IOException;
import java.util.ArrayList;
import java.util.Arrays;
import java.util.Collection;
import java.util.Collections;
import java.util.HashMap;
import java.util.LinkedHashMap;
import java.util.List;
import java.util.Map;
import java.util.Optional;
import java.util.function.Consumer;
import java.util.function.Function;
import java.util.stream.Collectors;

import org.easymock.EasyMock;
import org.easymock.IMocksControl;
import org.hamcrest.Matcher;
import org.hamcrest.Matchers;
import org.junit.jupiter.api.Test;

import ca.bc.gov.nrs.vdyp.application.ApplicationTestUtils;
import ca.bc.gov.nrs.vdyp.application.ProcessingException;
import ca.bc.gov.nrs.vdyp.application.StandProcessingException;
import ca.bc.gov.nrs.vdyp.application.VdypStartApplication;
import ca.bc.gov.nrs.vdyp.common.ControlKey;
import ca.bc.gov.nrs.vdyp.common.EstimationMethods;
import ca.bc.gov.nrs.vdyp.common.ReconcilationMethods;
import ca.bc.gov.nrs.vdyp.common.Utils;
import ca.bc.gov.nrs.vdyp.fip.model.FipLayer;
import ca.bc.gov.nrs.vdyp.fip.model.FipLayerPrimary;
import ca.bc.gov.nrs.vdyp.fip.model.FipLayerPrimary.PrimaryBuilder;
import ca.bc.gov.nrs.vdyp.fip.model.FipPolygon;
import ca.bc.gov.nrs.vdyp.fip.model.FipSite;
import ca.bc.gov.nrs.vdyp.fip.model.FipSpecies;
import ca.bc.gov.nrs.vdyp.fip.test.FipTestUtils;
import ca.bc.gov.nrs.vdyp.io.parse.coe.BecDefinitionParser;
import ca.bc.gov.nrs.vdyp.io.parse.coe.GenusDefinitionParser;
import ca.bc.gov.nrs.vdyp.io.parse.common.ResourceParseException;
import ca.bc.gov.nrs.vdyp.io.parse.control.BaseControlParser;
import ca.bc.gov.nrs.vdyp.io.parse.streaming.MockStreamingParser;
import ca.bc.gov.nrs.vdyp.io.parse.streaming.StreamingParserFactory;
import ca.bc.gov.nrs.vdyp.model.Coefficients;
import ca.bc.gov.nrs.vdyp.model.LayerType;
import ca.bc.gov.nrs.vdyp.model.MatrixMap2;
import ca.bc.gov.nrs.vdyp.model.PolygonIdentifier;
import ca.bc.gov.nrs.vdyp.model.PolygonMode;
import ca.bc.gov.nrs.vdyp.model.Region;
import ca.bc.gov.nrs.vdyp.model.StockingClassFactor;
import ca.bc.gov.nrs.vdyp.model.VdypLayer;
import ca.bc.gov.nrs.vdyp.model.VdypPolygon;
import ca.bc.gov.nrs.vdyp.model.VdypSpecies;
import ca.bc.gov.nrs.vdyp.model.VdypUtilizationHolder;
import ca.bc.gov.nrs.vdyp.test.TestUtils;
import ca.bc.gov.nrs.vdyp.test.VdypMatchers;

class FipStartTest {

	@Test
	void testProcessEmpty() throws Exception {

		testWith(Arrays.asList(), Arrays.asList(), Arrays.asList(), (app, controlMap) -> {
			assertDoesNotThrow(app::process);
		});
	}

	@Test
	void testProcessSimple() throws Exception {

		var polygonId = polygonId("Test Polygon", 2023);
		var layer = LayerType.PRIMARY;

		// One polygon with one primary layer with one species entry
		testWith(
				FipTestUtils.loadControlMap(), Arrays.asList(getTestPolygon(polygonId, TestUtils.valid())), //
				Arrays.asList(layerMap(getTestPrimaryLayer(polygonId, TestUtils.valid(), TestUtils.valid()))), //
				Arrays.asList(Collections.singletonList(getTestSpecies(polygonId, layer, TestUtils.valid()))), //
				(app, controlMap) -> {
					assertDoesNotThrow(app::process);
				}
		);

	}

	@Test
	void testPolygonWithNoLayersRecord() throws Exception {

		var polygonId = polygonId("Test Polygon", 2023);

		testWith(
				Arrays.asList(getTestPolygon(polygonId, TestUtils.valid())), //
				Collections.emptyList(), //
				Collections.emptyList(), //
				(app, controlMap) -> {
					var ex = assertThrows(ProcessingException.class, () -> app.process());

					assertThat(ex, hasProperty("message", is("Layers file has fewer records than polygon file.")));

				}
		);
	}

	@Test
	void testPolygonWithNoSpeciesRecord() throws Exception {

		var polygonId = polygonId("Test Polygon", 2023);

		testWith(
				Arrays.asList(getTestPolygon(polygonId, TestUtils.valid())), //
				Arrays.asList(layerMap(getTestPrimaryLayer(polygonId, TestUtils.valid(), TestUtils.valid()))), //
				Collections.emptyList(), //
				(app, controlMap) -> {
					var ex = assertThrows(ProcessingException.class, () -> app.process());

					assertThat(ex, hasProperty("message", is("Species file has fewer records than polygon file.")));

				}
		);
	}

	@Test
	void testPolygonWithNoPrimaryLayer() throws Exception {

		// One polygon with one layer with one species entry, and type is VETERAN

		var controlMap = FipTestUtils.loadControlMap();
		try (var app = new FipStart()) {
			ApplicationTestUtils.setControlMap(app, controlMap);

			var polygonId = polygonId("Test Polygon", 2023);

			var polygon = getTestPolygon(polygonId, TestUtils.valid());
			var layer2 = getTestVeteranLayer(polygonId, TestUtils.valid(), siteBuilder -> {
				siteBuilder.height(9f);
			});
			polygon.setLayers(List.of(layer2));

			var ex = assertThrows(StandProcessingException.class, () -> app.checkPolygon(polygon));
			assertThat(
					ex,
					hasProperty(
							"message",
							is(
									"Polygon \"" + polygonId + "\" has no " + LayerType.PRIMARY
											+ " layer, or that layer has non-positive height or crown closure."
							)
					)
			);
		}
	}

	@Test
	void testPrimaryLayerHeightLessThanMinimum() throws Exception {

		var controlMap = FipTestUtils.loadControlMap();
		var polygonId = new PolygonIdentifier("TestPolygon", 2024);
		try (var app = new FipStart()) {
			ApplicationTestUtils.setControlMap(app, controlMap);

			var polygon = getTestPolygon(polygonId, TestUtils.valid());
			FipLayer layer = this.getTestPrimaryLayer(polygonId, TestUtils.valid(), sBuilder -> {
				sBuilder.height(4f);
			});
			polygon.setLayers(Collections.singletonMap(LayerType.PRIMARY, layer));

			var ex = assertThrows(StandProcessingException.class, () -> app.checkPolygon(polygon));
			assertThat(
					ex,
					hasProperty(
							"message",
							is(
									"Polygon " + polygonId + " has " + LayerType.PRIMARY
											+ " layer where height 4.0 is less than minimum 5.0."
							)
					)
			);
		}

	}

	@Test
	void testVeteranLayerHeightLessThanMinimum() throws Exception {
		var controlMap = FipTestUtils.loadControlMap();
		try (var app = new FipStart()) {
			ApplicationTestUtils.setControlMap(app, controlMap);

			var polygonId = polygonId("Test Polygon", 2023);

			var polygon = getTestPolygon(polygonId, TestUtils.valid());
			var layer1 = getTestPrimaryLayer(polygonId, TestUtils.valid(), TestUtils.valid());
			var layer2 = getTestVeteranLayer(polygonId, TestUtils.valid(), sBuilder -> {
				sBuilder.height(9f);
			});
			polygon.setLayers(List.of(layer1, layer2));

			var ex = assertThrows(StandProcessingException.class, () -> app.checkPolygon(polygon));
			assertThat(
					ex,
					hasProperty(
							"message",
							is(
									"Polygon " + polygonId + " has " + LayerType.VETERAN
											+ " layer where height 9.0 is less than minimum 10.0."
							)
					)
			);
		}

	}

	@Test
	void testPrimaryLayerYearsToBreastHeightLessThanMinimum() throws Exception {

		var controlMap = FipTestUtils.loadControlMap();
		try (var app = new FipStart()) {
			ApplicationTestUtils.setControlMap(app, controlMap);

			var polygonId = polygonId("Test Polygon", 2023);

			var polygon = getTestPolygon(polygonId, TestUtils.valid());
			var layer1 = getTestPrimaryLayer(polygonId, TestUtils.valid(), sBuilder -> {
				sBuilder.yearsToBreastHeight(0.2f);
			});
			polygon.setLayers(List.of(layer1));

			var ex = assertThrows(StandProcessingException.class, () -> app.checkPolygon(polygon));
			assertThat(
					ex,
					hasProperty(
							"message",
							is(
									"Polygon " + polygonId + " has " + LayerType.PRIMARY
											+ " layer where years to breast height 0.2 is less than minimum 0.5 years."
							)
					)
			);
		}
	}

	@Test
	void testPrimaryLayerTotalAgeLessThanYearsToBreastHeight() throws Exception {

		// FIXME VDYP7 actually tests if total age - YTBH is less than 0.5 but gives an
		// error that total age is "less than" YTBH. Replicating that for now but
		// consider changing it.

		var controlMap = FipTestUtils.loadControlMap();
		try (var app = new FipStart()) {
			ApplicationTestUtils.setControlMap(app, controlMap);

			var polygonId = polygonId("Test Polygon", 2023);

			var polygon = getTestPolygon(polygonId, TestUtils.valid());
			var layer1 = getTestPrimaryLayer(polygonId, TestUtils.valid(), siteBuilder -> {
				siteBuilder.ageTotal(7f);
				siteBuilder.yearsToBreastHeight(8f);
			});
			polygon.setLayers(List.of(layer1));

			var ex = assertThrows(StandProcessingException.class, () -> app.checkPolygon(polygon));
			assertThat(
					ex,
					hasProperty(
							"message",
							is(
									"Polygon " + polygonId + " has " + LayerType.PRIMARY
											+ " layer where total age is less than YTBH."
							)
					)
			);
		}
	}

	@Test
	void testPrimaryLayerSiteIndexLessThanMinimum() throws Exception {

		var controlMap = FipTestUtils.loadControlMap();
		var polygonId = new PolygonIdentifier("TestPolygon", 2024);
		try (var app = new FipStart()) {
			ApplicationTestUtils.setControlMap(app, controlMap);

			var polygon = getTestPolygon(polygonId, TestUtils.valid());
			var layer = this.getTestPrimaryLayer(polygonId, TestUtils.valid(), siteBuilder -> {
				siteBuilder.siteIndex(0.2f);
			});
			polygon.setLayers(Collections.singletonMap(LayerType.PRIMARY, layer));

			var ex = assertThrows(StandProcessingException.class, () -> app.checkPolygon(polygon));
			assertThat(
					ex,
					hasProperty(
							"message",
							is(
									"Polygon " + polygonId + " has " + LayerType.PRIMARY
											+ " layer where site index 0.2 is less than minimum 0.5 years."
							)
					)
			);
		}
	}

	@Test
	void testPolygonWithModeFipYoung() throws Exception {

		var controlMap = FipTestUtils.loadControlMap();
		var polygonId = new PolygonIdentifier("TestPolygon", 2024);
		try (var app = new FipStart()) {
			ApplicationTestUtils.setControlMap(app, controlMap);

			var polygon = getTestPolygon(polygonId, x -> {
				x.setMode(Optional.of(PolygonMode.YOUNG));
			});
			var layer = this.getTestPrimaryLayer(polygonId, TestUtils.valid(), TestUtils.valid());
			polygon.setLayers(List.of(layer));

			var ex = assertThrows(StandProcessingException.class, () -> app.checkPolygon(polygon));
			assertThat(
					ex,
					hasProperty(
							"message",
							is("Polygon " + polygonId + " is using unsupported mode " + PolygonMode.YOUNG + ".")
					)
			);
		}

	}

	@Test
	void testOneSpeciesLessThan100Percent() throws Exception {

		var controlMap = FipTestUtils.loadControlMap();
		try (var app = new FipStart()) {
			ApplicationTestUtils.setControlMap(app, controlMap);

			var polygonId = polygonId("Test Polygon", 2023);

			var polygon = getTestPolygon(polygonId, TestUtils.valid());
			var layer = this.getTestPrimaryLayer(polygonId, TestUtils.valid(), TestUtils.valid());
			var spec = getTestSpecies(polygonId, LayerType.PRIMARY, x -> {
				x.setPercentGenus(99f);
			});
			layer.setSpecies(List.of(spec));
			polygon.setLayers(List.of(layer));

			var ex = assertThrows(StandProcessingException.class, () -> app.checkPolygon(polygon));
			assertThat(
					ex,
					hasProperty(
							"message",
							is(
									"Polygon \"" + polygonId
											+ "\" has PRIMARY layer where species entries have a percentage total that does not sum to 100%."
							)
					)
			);
		}

	}

	@Test
	void testOneSpeciesMoreThan100Percent() throws Exception {

		var controlMap = FipTestUtils.loadControlMap();
		try (var app = new FipStart()) {
			ApplicationTestUtils.setControlMap(app, controlMap);

			var polygonId = polygonId("Test Polygon", 2023);

			var polygon = getTestPolygon(polygonId, TestUtils.valid());
			var layer = this.getTestPrimaryLayer(polygonId, TestUtils.valid(), TestUtils.valid());
			var spec = getTestSpecies(polygonId, LayerType.PRIMARY, x -> {
				x.setPercentGenus(101f);
			});
			layer.setSpecies(List.of(spec));
			polygon.setLayers(List.of(layer));

			var ex = assertThrows(StandProcessingException.class, () -> app.checkPolygon(polygon));
			assertThat(
					ex,
					hasProperty(
							"message",
							is(
									"Polygon \"" + polygonId
											+ "\" has PRIMARY layer where species entries have a percentage total that does not sum to 100%."
							)
					)
			);
		}

	}

	@Test
	void testTwoSpeciesSumTo100Percent() throws Exception {

		var controlMap = FipTestUtils.loadControlMap();
		try (var app = new FipStart()) {
			ApplicationTestUtils.setControlMap(app, controlMap);

			var polygonId = polygonId("Test Polygon", 2023);

			var polygon = getTestPolygon(polygonId, TestUtils.valid());
			var layer = this.getTestPrimaryLayer(polygonId, TestUtils.valid(), TestUtils.valid());
			var spec1 = getTestSpecies(polygonId, LayerType.PRIMARY, "B", x -> {
				x.setPercentGenus(75f);
			});
			var spec2 = getTestSpecies(polygonId, LayerType.PRIMARY, "C", x -> {
				x.setPercentGenus(25f);
			});
			layer.setSpecies(List.of(spec1, spec2));
			polygon.setLayers(List.of(layer));

			assertDoesNotThrow(() -> app.checkPolygon(polygon));
		}
	}

	@Test
	void testTwoSpeciesSumToLessThan100Percent() throws Exception {

		var controlMap = FipTestUtils.loadControlMap();
		try (var app = new FipStart()) {
			ApplicationTestUtils.setControlMap(app, controlMap);

			var polygonId = polygonId("Test Polygon", 2023);

			var polygon = getTestPolygon(polygonId, TestUtils.valid());
			var layer = this.getTestPrimaryLayer(polygonId, TestUtils.valid(), TestUtils.valid());
			var spec1 = getTestSpecies(polygonId, LayerType.PRIMARY, "B", x -> {
				x.setPercentGenus(75f - 1f);
			});
			var spec2 = getTestSpecies(polygonId, LayerType.PRIMARY, "C", x -> {
				x.setPercentGenus(25f);
			});
			layer.setSpecies(List.of(spec1, spec2));
			polygon.setLayers(List.of(layer));

			var ex = assertThrows(StandProcessingException.class, () -> app.checkPolygon(polygon));
			assertThat(
					ex,
					hasProperty(
							"message",
							is(
									"Polygon \"" + polygonId
											+ "\" has PRIMARY layer where species entries have a percentage total that does not sum to 100%."
							)
					)
			);
		}

	}

	@Test
	void testTwoSpeciesSumToMoreThan100Percent() throws Exception {

		var controlMap = FipTestUtils.loadControlMap();
		try (var app = new FipStart()) {
			ApplicationTestUtils.setControlMap(app, controlMap);

			var polygonId = polygonId("Test Polygon", 2023);

			var polygon = getTestPolygon(polygonId, TestUtils.valid());
			var layer = this.getTestPrimaryLayer(polygonId, TestUtils.valid(), TestUtils.valid());
			var spec1 = getTestSpecies(polygonId, LayerType.PRIMARY, "B", x -> {
				x.setPercentGenus(75f + 1f);
			});
			var spec2 = getTestSpecies(polygonId, LayerType.PRIMARY, "C", x -> {
				x.setPercentGenus(25f);
			});
			layer.setSpecies(List.of(spec1, spec2));
			polygon.setLayers(List.of(layer));

			var ex = assertThrows(StandProcessingException.class, () -> app.checkPolygon(polygon));
			assertThat(
					ex,
					hasProperty(
							"message",
							is(
									"Polygon \"" + polygonId
											+ "\" has PRIMARY layer where species entries have a percentage total that does not sum to 100%."
							)
					)
			);
		}

	}

	@Test
	void testFractionGenusCalculation() throws Exception {

		var polygonId = polygonId("Test Polygon", 2023);
		var layer = LayerType.PRIMARY;

		final var speciesList = Arrays.asList(
				//
				getTestSpecies(polygonId, layer, "B", x -> {
					x.setPercentGenus(75f);
				}), getTestSpecies(polygonId, layer, "C", x -> {
					x.setPercentGenus(25f);
				})
		);
		testWith(
				FipTestUtils.loadControlMap(), Arrays.asList(getTestPolygon(polygonId, TestUtils.valid())), //
				Arrays.asList(layerMap(getTestPrimaryLayer(polygonId, TestUtils.valid(), TestUtils.valid()))), //
				Arrays.asList(speciesList), //
				(app, controlMap) -> {

					app.process();

					// Testing exact floating point equality is intentional
					assertThat(
							speciesList, contains(
									//
									allOf(hasProperty("genus", is("B")), hasProperty("fractionGenus", is(0.75f))), //
									allOf(hasProperty("genus", is("C")), hasProperty("fractionGenus", is(0.25f)))//
							)
					);
				}
		);

	}

	@Test
	void testFractionGenusCalculationWithSlightError() throws Exception {

		var polygonId = polygonId("Test Polygon", 2023);
		var layer = LayerType.PRIMARY;

		final var speciesList = Arrays.asList(
				//
				getTestSpecies(polygonId, layer, "B", x -> {
					x.setPercentGenus(75 + 0.009f);
				}), getTestSpecies(polygonId, layer, "C", x -> {
					x.setPercentGenus(25f);
				})
		);
		testWith(
				FipTestUtils.loadControlMap(), Arrays.asList(getTestPolygon(polygonId, TestUtils.valid())), //
				Arrays.asList(layerMap(getTestPrimaryLayer(polygonId, TestUtils.valid(), TestUtils.valid()))), //
				Arrays.asList(speciesList), //
				(app, controlMap) -> {

					app.process();

					// Testing exact floating point equality is intentional
					assertThat(
							speciesList, contains(
									//
									allOf(hasProperty("genus", is("B")), hasProperty("fractionGenus", is(0.75002253f))), //
									allOf(hasProperty("genus", is("C")), hasProperty("fractionGenus", is(0.2499775f)))//
							)
					);
				}
		);

	}

	@Test
	void testProcessVeteran() throws Exception {

		var polygonId = polygonId("Test Polygon", 2023);

		var fipPolygon = getTestPolygon(polygonId, TestUtils.valid());
		var fipLayer = getTestVeteranLayer(polygonId, TestUtils.valid(), TestUtils.valid());
		var fipSpecies = getTestSpecies(polygonId, LayerType.VETERAN, x -> {
			x.setSpeciesPercent(Collections.emptyMap());
		});
		fipPolygon.setLayers(Collections.singletonMap(LayerType.VETERAN, fipLayer));
		fipLayer.setSpecies(Collections.singletonMap(fipSpecies.getGenus(), fipSpecies));

		var controlMap = new HashMap<String, Object>();
		TestUtils.populateControlMapBecReal(controlMap);
		TestUtils.populateControlMapGenusReal(controlMap);
		TestUtils.populateControlMapVeteranBq(controlMap);
		TestUtils.populateControlMapEquationGroups(controlMap, (s, b) -> new int[] { 1, 1, 1 });
		TestUtils.populateControlMapVeteranDq(controlMap, (s, r) -> new float[] { 0f, 0f, 0f });
		TestUtils.populateControlMapVeteranVolAdjust(controlMap, s -> new float[] { 0f, 0f, 0f, 0f });
		TestUtils.populateControlMapWholeStemVolume(controlMap, TestUtils.wholeStemMap(1));
		TestUtils.populateControlMapCloseUtilization(controlMap, TestUtils.closeUtilMap(1));
		TestUtils.populateControlMapNetDecay(controlMap, TestUtils.closeUtilMap(1));
		TestUtils.populateControlMapDecayModifiers(controlMap, (s, r) -> 0f);
		TestUtils.populateControlMapNetWaste(
				controlMap, s -> new Coefficients(new float[] { 0f, 0f, 0f, 0f, 0f, 0f }, 0)
		);
		TestUtils.populateControlMapWasteModifiers(controlMap, (s, r) -> 0f);
		TestUtils
				.populateControlMapNetBreakage(controlMap, bgrp -> new Coefficients(new float[] { 0f, 0f, 0f, 0f }, 1));

		try (var app = new FipStart()) {
			ApplicationTestUtils.setControlMap(app, controlMap);

			var result = app.processLayerAsVeteran(fipPolygon, fipLayer);

			assertThat(result, notNullValue());

			// Keys
			assertThat(result, hasProperty("polygonIdentifier", is(polygonId)));
			assertThat(result, hasProperty("layerType", is(LayerType.VETERAN)));

			// Direct Copy
			assertThat(result, hasProperty("ageTotal", present(is(8f))));
			assertThat(result, hasProperty("height", present(is(6f))));
			assertThat(result, hasProperty("yearsToBreastHeight", present(is(7f))));

			// Computed
			assertThat(result, hasProperty("breastHeightAge", present(is(1f))));

			// Remap species
			assertThat(
					result, hasProperty(
							"species", allOf(
									aMapWithSize(1), //
									hasEntry(is("B"), instanceOf(VdypSpecies.class))//
							)
					)
			);
			var speciesResult = result.getSpecies().get("B");

			// Keys
			assertThat(speciesResult, hasProperty("polygonIdentifier", is(polygonId)));
			assertThat(speciesResult, hasProperty("layerType", is(LayerType.VETERAN)));
			assertThat(speciesResult, hasProperty("genus", is("B")));

			// Copied
			assertThat(speciesResult, hasProperty("percentGenus", is(100f)));

			// Species distribution
			assertThat(speciesResult, hasProperty("speciesPercent", anEmptyMap())); // Test map was empty
		}
	}

	@Test
	void testProcessVeteranUtilization() throws Exception {

		var polygonId = polygonId("Test Polygon", 2023);

		var fipPolygon = getTestPolygon(polygonId, x -> {
			x.setBiogeoclimaticZone("CWH");
			x.setForestInventoryZone("A");
			x.setYieldFactor(1f);
		});
		var fipLayer = getTestVeteranLayer(polygonId, layerBuilder -> {
			layerBuilder.crownClosure(4f);
		}, siteBuilder -> {
			siteBuilder.siteCurveNumber(Optional.of(34));
			siteBuilder.height(26.2f);
			siteBuilder.siteIndex(16.7f);
			siteBuilder.yearsToBreastHeight(7.1f);
			siteBuilder.ageTotal(97.9f + 7.1f);
			siteBuilder.siteSpecies("H");
			siteBuilder.siteGenus("H");
		});
		var fipSpecies1 = getTestSpecies(polygonId, LayerType.VETERAN, "B", x -> {
			x.setPercentGenus(22f);
		});
		var fipSpecies2 = getTestSpecies(polygonId, LayerType.VETERAN, "H", x -> {
			x.setPercentGenus(60f);
		});
		var fipSpecies3 = getTestSpecies(polygonId, LayerType.VETERAN, "S", x -> {
			x.setPercentGenus(18f);
		});
		fipPolygon.setLayers(Collections.singletonMap(LayerType.VETERAN, fipLayer));
		fipLayer.setSpecies(List.of(fipSpecies1, fipSpecies2, fipSpecies3));

		var controlMap = FipTestUtils.loadControlMap();

		VdypLayer result;
		try (var app = new FipStart();) {
			ApplicationTestUtils.setControlMap(app, controlMap);

			result = app.processLayerAsVeteran(fipPolygon, fipLayer);
		}

		assertThat(result, notNullValue());

		// Keys
		assertThat(result, hasProperty("polygonIdentifier", is(polygonId)));
		assertThat(result, hasProperty("layerType", is(LayerType.VETERAN)));

		// Direct Copy
		assertThat(result, hasProperty("ageTotal", present(is(105f))));
		assertThat(result, hasProperty("height", present(is(26.2f))));
		assertThat(result, hasProperty("yearsToBreastHeight", present(is(7.1f))));

		// Computed
		assertThat(result, hasProperty("breastHeightAge", present(closeTo(97.9f))));

		// Remap species
		assertThat(
				result, hasProperty(
						"species", allOf(
								aMapWithSize(3), //
								hasEntry(is("B"), instanceOf(VdypSpecies.class)), //
								hasEntry(is("H"), instanceOf(VdypSpecies.class)), //
								hasEntry(is("S"), instanceOf(VdypSpecies.class))//
						)
				)
		);

		var speciesResult1 = result.getSpecies().get("B");

		// Keys
		assertThat(speciesResult1, hasProperty("polygonIdentifier", is(polygonId)));
		assertThat(speciesResult1, hasProperty("layerType", is(LayerType.VETERAN)));
		assertThat(speciesResult1, hasProperty("genus", is("B")));

		// Copied
		assertThat(speciesResult1, hasProperty("percentGenus", is(22f)));

		// Species distribution
		assertThat(speciesResult1, hasProperty("speciesPercent", aMapWithSize(1)));

		var speciesResult2 = result.getSpecies().get("H");

		// Keys
		assertThat(speciesResult2, hasProperty("polygonIdentifier", is(polygonId)));
		assertThat(speciesResult2, hasProperty("layerType", is(LayerType.VETERAN)));
		assertThat(speciesResult2, hasProperty("genus", is("H")));

		// Copied
		assertThat(speciesResult2, hasProperty("percentGenus", is(60f)));

		// Species distribution
		assertThat(speciesResult2, hasProperty("speciesPercent", aMapWithSize(1)));

		var speciesResult3 = result.getSpecies().get("S");

		// Keys
		assertThat(speciesResult3, hasProperty("polygonIdentifier", is(polygonId)));
		assertThat(speciesResult3, hasProperty("layerType", is(LayerType.VETERAN)));
		assertThat(speciesResult3, hasProperty("genus", is("S")));

		// Copied
		assertThat(speciesResult3, hasProperty("percentGenus", is(18f)));

		// Species distribution
		assertThat(speciesResult3, hasProperty("speciesPercent", aMapWithSize(1)));

		// These Utilizations should differ between the layer and each genus

		{
			var holder = speciesResult1;
			String reason = "Genus " + holder.getGenus();
			assertThat(
					reason, holder,
					hasProperty("baseAreaByUtilization", VdypMatchers.utilizationAllAndBiggest(0.492921442f))
			);
			assertThat(
					reason, holder,
					hasProperty("treesPerHectareByUtilization", VdypMatchers.utilizationAllAndBiggest(2.3357718f))
			);
			assertThat(
					reason, holder,
					hasProperty("wholeStemVolumeByUtilization", VdypMatchers.utilizationAllAndBiggest(6.11904192f))
			);
			assertThat(
					reason, holder,
					hasProperty(
							"closeUtilizationVolumeByUtilization", VdypMatchers.utilizationAllAndBiggest(5.86088896f)
					)
			);
			assertThat(
					reason, holder,
					hasProperty(
							"closeUtilizationVolumeNetOfDecayByUtilization",
							VdypMatchers.utilizationAllAndBiggest(5.64048958f)
					)
			);
			assertThat(
					reason, holder,
					hasProperty(
							"closeUtilizationVolumeNetOfDecayAndWasteByUtilization",
							VdypMatchers.utilizationAllAndBiggest(5.57935333f)
					)
			);
			assertThat(
					reason, holder,
					hasProperty(
							"closeUtilizationVolumeNetOfDecayWasteAndBreakageByUtilization",
							VdypMatchers.utilizationAllAndBiggest(5.27515411f)
					)
			);
			assertThat(
					reason, holder,
					hasProperty(
							"quadraticMeanDiameterByUtilization", VdypMatchers.utilizationAllAndBiggest(51.8356705f)
					)
			);
		}
		{
			var holder = speciesResult2;
			String reason = "Genus " + holder.getGenus();
			assertThat(
					reason, holder,
					hasProperty("baseAreaByUtilization", VdypMatchers.utilizationAllAndBiggest(1.34433115f))
			);
			assertThat(
					reason, holder,
					hasProperty("treesPerHectareByUtilization", VdypMatchers.utilizationAllAndBiggest(5.95467329f))
			);
			assertThat(
					reason, holder,
					hasProperty("wholeStemVolumeByUtilization", VdypMatchers.utilizationAllAndBiggest(14.5863571f))
			);
			assertThat(
					reason, holder,
					hasProperty(
							"closeUtilizationVolumeByUtilization", VdypMatchers.utilizationAllAndBiggest(13.9343023f)
					)
			);
			assertThat(
					reason, holder,
					hasProperty(
							"closeUtilizationVolumeNetOfDecayByUtilization",
							VdypMatchers.utilizationAllAndBiggest(13.3831034f)
					)
			);
			assertThat(
					reason, holder,
					hasProperty(
							"closeUtilizationVolumeNetOfDecayAndWasteByUtilization",
							VdypMatchers.utilizationAllAndBiggest(13.2065458f)
					)
			);
			assertThat(
					reason, holder,
					hasProperty(
							"closeUtilizationVolumeNetOfDecayWasteAndBreakageByUtilization",
							VdypMatchers.utilizationAllAndBiggest(12.4877129f)
					)
			);
			assertThat(
					reason, holder,
					hasProperty(
							"quadraticMeanDiameterByUtilization", VdypMatchers.utilizationAllAndBiggest(53.6141243f)
					)
			);
		}
		{
			var holder = speciesResult3;
			String reason = "Genus " + holder.getGenus();
			assertThat(
					reason, holder,
					hasProperty("baseAreaByUtilization", VdypMatchers.utilizationAllAndBiggest(0.403299361f))
			);
			assertThat(
					reason, holder,
					hasProperty("treesPerHectareByUtilization", VdypMatchers.utilizationAllAndBiggest(2.38468361f))
			);
			assertThat(
					reason, holder,
					hasProperty("wholeStemVolumeByUtilization", VdypMatchers.utilizationAllAndBiggest(4.04864883f))
			);
			assertThat(
					reason, holder,
					hasProperty(
							"closeUtilizationVolumeByUtilization", VdypMatchers.utilizationAllAndBiggest(3.81141663f)
					)
			);
			assertThat(
					reason, holder,
					hasProperty(
							"closeUtilizationVolumeNetOfDecayByUtilization",
							VdypMatchers.utilizationAllAndBiggest(3.75043678f)
					)
			);
			assertThat(
					reason, holder,
					hasProperty(
							"closeUtilizationVolumeNetOfDecayAndWasteByUtilization",
							VdypMatchers.utilizationAllAndBiggest(3.72647476f)
					)
			);
			assertThat(
					reason, holder,
					hasProperty(
							"closeUtilizationVolumeNetOfDecayWasteAndBreakageByUtilization",
							VdypMatchers.utilizationAllAndBiggest(3.56433797f)
					)
			);
			assertThat(
					reason, holder,
					hasProperty(
							"quadraticMeanDiameterByUtilization", VdypMatchers.utilizationAllAndBiggest(46.4037895f)
					)
			);
		}
		{
			var holder = result;
			String reason = "Layer";
			assertThat(
					reason, holder,
					hasProperty("baseAreaByUtilization", VdypMatchers.utilizationAllAndBiggest(2.24055195f))
			);
			assertThat(
					reason, holder,
					hasProperty("treesPerHectareByUtilization", VdypMatchers.utilizationAllAndBiggest(10.6751289f))
			);
			assertThat(
					reason, holder,
					hasProperty("wholeStemVolumeByUtilization", VdypMatchers.utilizationAllAndBiggest(24.7540474f))
			);
			assertThat(
					reason, holder,
					hasProperty(
							"closeUtilizationVolumeByUtilization", VdypMatchers.utilizationAllAndBiggest(23.6066074f)
					)
			);
			assertThat(
					reason, holder,
					hasProperty(
							"closeUtilizationVolumeNetOfDecayByUtilization",
							VdypMatchers.utilizationAllAndBiggest(22.7740307f)
					)
			);
			assertThat(
					reason, holder,
					hasProperty(
							"closeUtilizationVolumeNetOfDecayAndWasteByUtilization",
							VdypMatchers.utilizationAllAndBiggest(22.5123749f)
					)
			);
			assertThat(
					reason, holder,
					hasProperty(
							"closeUtilizationVolumeNetOfDecayWasteAndBreakageByUtilization",
							VdypMatchers.utilizationAllAndBiggest(21.3272057f)
					)
			);
			assertThat(
					reason, holder,
					hasProperty(
							"quadraticMeanDiameterByUtilization", VdypMatchers.utilizationAllAndBiggest(51.6946983f)
					)
			);
		}
		// Lorey Height should be the same across layer and each species
		for (var holder : List.of(speciesResult1, speciesResult2, speciesResult3, result)) {
			String reason;
			if (holder instanceof VdypLayer) {
				reason = "Layer";
			} else {
				reason = "Genus " + ((VdypSpecies) holder).getGenus();
			}
			assertThat(reason, holder, hasProperty("loreyHeightByUtilization", coe(-1, 0f, 26.2f)));
		}
	}

	@Test
	void testProcessVeteranYearsToBreastHeightLessThanMinimum() throws Exception {

		var polygonId = polygonId("Test Polygon", 2023);

		var fipPolygon = getTestPolygon(polygonId, TestUtils.valid());
		var fipLayer = getTestVeteranLayer(polygonId, TestUtils.valid(), siteBuilder -> {
			siteBuilder.yearsToBreastHeight(5.0f);
		});
		var fipSpecies = getTestSpecies(polygonId, LayerType.VETERAN, TestUtils.valid());
		fipPolygon.setLayers(Collections.singletonMap(LayerType.VETERAN, fipLayer));
		fipLayer.setSpecies(Collections.singletonMap(fipSpecies.getGenus(), fipSpecies));

		var controlMap = new HashMap<String, Object>();
		TestUtils.populateControlMapBecReal(controlMap);
		TestUtils.populateControlMapGenusReal(controlMap);
		TestUtils.populateControlMapVeteranBq(controlMap);
		TestUtils.populateControlMapEquationGroups(controlMap, (s, b) -> new int[] { 1, 1, 1 });
		TestUtils.populateControlMapVeteranDq(controlMap, (s, r) -> new float[] { 0f, 0f, 0f });
		TestUtils.populateControlMapVeteranVolAdjust(controlMap, s -> new float[] { 0f, 0f, 0f, 0f });
		TestUtils.populateControlMapWholeStemVolume(controlMap, (TestUtils.wholeStemMap(1)));
		TestUtils.populateControlMapCloseUtilization(controlMap, TestUtils.closeUtilMap(1));
		TestUtils.populateControlMapNetDecay(controlMap, TestUtils.closeUtilMap(1));
		TestUtils.populateControlMapDecayModifiers(controlMap, (s, r) -> 0f);
		TestUtils.populateControlMapNetWaste(
				controlMap, s -> new Coefficients(new float[] { 0f, 0f, 0f, 0f, 0f, 0f }, 0)
		);
		TestUtils.populateControlMapWasteModifiers(controlMap, (s, r) -> 0f);
		TestUtils
				.populateControlMapNetBreakage(controlMap, bgrp -> new Coefficients(new float[] { 0f, 0f, 0f, 0f }, 1));

		try (var app = new FipStart()) {
			ApplicationTestUtils.setControlMap(app, controlMap);

			var result = app.processLayerAsVeteran(fipPolygon, fipLayer);

			assertThat(result, notNullValue());

			// Set minimum
			assertThat(result, hasProperty("yearsToBreastHeight", present(is(6f))));

			// Computed based on minimum
			assertThat(result, hasProperty("breastHeightAge", present(is(2f))));
		}

	}

	@Test
	void testProcessVeteranWithSpeciesDistribution() throws Exception {

		var polygonId = polygonId("Test Polygon", 2023);

		var fipPolygon = getTestPolygon(polygonId, TestUtils.valid());
		var fipLayer = getTestVeteranLayer(polygonId, TestUtils.valid(), TestUtils.valid());
		var fipSpecies = getTestSpecies(polygonId, LayerType.VETERAN, x -> {
			var map = new LinkedHashMap<String, Float>();
			map.put("S1", 75f);
			map.put("S2", 25f);
			x.setSpeciesPercent(map);
		});
		fipPolygon.setLayers(Collections.singletonMap(LayerType.VETERAN, fipLayer));
		fipLayer.setSpecies(Collections.singletonMap(fipSpecies.getGenus(), fipSpecies));

		var controlMap = new HashMap<String, Object>();
		TestUtils.populateControlMapBecReal(controlMap);
		TestUtils.populateControlMapGenusReal(controlMap);
		TestUtils.populateControlMapVeteranBq(controlMap);
		TestUtils.populateControlMapEquationGroups(controlMap, (s, b) -> new int[] { 1, 1, 1 });
		TestUtils.populateControlMapVeteranDq(controlMap, (s, r) -> new float[] { 0f, 0f, 0f });
		TestUtils.populateControlMapVeteranVolAdjust(controlMap, s -> new float[] { 0f, 0f, 0f, 0f });
		TestUtils.populateControlMapWholeStemVolume(controlMap, (TestUtils.wholeStemMap(1)));
		TestUtils.populateControlMapCloseUtilization(controlMap, TestUtils.closeUtilMap(1));
		TestUtils.populateControlMapNetDecay(controlMap, TestUtils.closeUtilMap(1));
		TestUtils.populateControlMapDecayModifiers(controlMap, (s, r) -> 0f);
		TestUtils.populateControlMapNetWaste(
				controlMap, s -> new Coefficients(new float[] { 0f, 0f, 0f, 0f, 0f, 0f }, 0)
		);
		TestUtils.populateControlMapWasteModifiers(controlMap, (s, r) -> 0f);
		TestUtils
				.populateControlMapNetBreakage(controlMap, bgrp -> new Coefficients(new float[] { 0f, 0f, 0f, 0f }, 1));

		try (var app = new FipStart()) {
			ApplicationTestUtils.setControlMap(app, controlMap);

			var result = app.processLayerAsVeteran(fipPolygon, fipLayer);

			assertThat(result, notNullValue());

			// Remap species
			assertThat(
					result, hasProperty(
							"species", allOf(
									aMapWithSize(1), //
									hasEntry(is("B"), instanceOf(VdypSpecies.class))//
							)
					)
			);
			var speciesResult = result.getSpecies().get("B");

			// Keys
			assertThat(speciesResult, hasProperty("polygonIdentifier", is(polygonId)));
			assertThat(speciesResult, hasProperty("layerType", is(LayerType.VETERAN)));
			assertThat(speciesResult, hasProperty("genus", is("B")));

			// Copied
			assertThat(speciesResult, hasProperty("percentGenus", is(100f)));

			// Species distribution
			assertThat(speciesResult, hasProperty("speciesPercent", aMapWithSize(2)));

			var distributionResult = speciesResult.getSpeciesPercent();

			assertThat(distributionResult, hasEntry("S1", 75f));
			assertThat(distributionResult, hasEntry("S2", 25f));
		}

	}

	@Test
	void testProcessPrimary() throws Exception {

		var polygonId = polygonId("Test Polygon", 2023);

		var fipPolygon = getTestPolygon(polygonId, x -> {
			x.setBiogeoclimaticZone("CWH");
			x.setForestInventoryZone("A");
		});
		var fipLayer = getTestPrimaryLayer(polygonId, layerBuilder -> {
			((FipLayerPrimary.Builder) layerBuilder).crownClosure(87.4f);
			((FipLayerPrimary.PrimaryBuilder) layerBuilder).primaryGenus("H");
			layerBuilder.inventoryTypeGroup(13);
		}, siteBuilder -> {
			siteBuilder.ageTotal(55f);
			siteBuilder.yearsToBreastHeight(1f);
			siteBuilder.height(35.3f);
			siteBuilder.siteIndex(5f);
			siteBuilder.siteGenus("D");
			siteBuilder.siteSpecies("D");
		});
		var fipSpecies1 = getTestSpecies(polygonId, LayerType.PRIMARY, "B", x -> {
			x.setPercentGenus(1f);
		});
		var fipSpecies2 = getTestSpecies(polygonId, LayerType.PRIMARY, "C", x -> {
			x.setPercentGenus(7f);
		});
		var fipSpecies3 = getTestSpecies(polygonId, LayerType.PRIMARY, "D", x -> {
			x.setPercentGenus(74f);
		});
		var fipSpecies4 = getTestSpecies(polygonId, LayerType.PRIMARY, "H", x -> {
			x.setPercentGenus(9f);
		});
		var fipSpecies5 = getTestSpecies(polygonId, LayerType.PRIMARY, "S", x -> {
			x.setPercentGenus(9f);
		});
		fipPolygon.setLayers(List.of(fipLayer));
		fipLayer.setSpecies(List.of(fipSpecies1, fipSpecies2, fipSpecies3, fipSpecies4, fipSpecies5));

		var controlMap = FipTestUtils.loadControlMap();

		try (var app = new FipStart()) {
			ApplicationTestUtils.setControlMap(app, controlMap);

			var result = app.processLayerAsPrimary(fipPolygon, fipLayer, 0f);

			assertThat(result, notNullValue());

			assertThat(result, hasProperty("polygonIdentifier", is(polygonId)));
			assertThat(result, hasProperty("layerType", is(LayerType.PRIMARY)));

			assertThat(result, hasProperty("ageTotal", present(is(55f))));
			assertThat(result, hasProperty("height", present(is(35.3f))));
			assertThat(result, hasProperty("yearsToBreastHeight", present(is(1f))));

			assertThat(result, hasProperty("breastHeightAge", present(is(54f))));

			assertThat(
					result,
					allOf(
							hasProperty("loreyHeightByUtilization", coe(-1, 7.14446497f, 31.3307228f)),
							hasProperty(
									"baseAreaByUtilization",
									VdypMatchers.utilization(
											0.0153773092f, 44.6249809f, 0.513127923f, 1.26773751f, 2.5276401f,
											40.3164787f
									)
							),
							hasProperty(
									"quadraticMeanDiameterByUtilization",
									VdypMatchers.utilization(
											6.05058956f, 30.2606678f, 10.208025f, 15.0549212f, 20.11759f, 35.5117531f
									)
							),
							hasProperty(
									"treesPerHectareByUtilization",
									VdypMatchers.utilization(
											5.34804535f, 620.484802f, 62.6977997f, 71.2168045f, 79.5194702f, 407.05072f
									)
							),
							hasProperty(
									"wholeStemVolumeByUtilization",
									VdypMatchers.utilization(
											0.0666879341f, 635.659668f, 2.66822577f, 9.68201256f, 26.5469246f,
											596.762512f
									)
							),

							// Ignore intermediate close volumes, if they are wrong,
							// closeUtilizationVolumeNetOfDecayWasteAndBreakageByUtilization should also be
							// wrong

							hasProperty(
									"closeUtilizationVolumeNetOfDecayWasteAndBreakageByUtilization",
									VdypMatchers.utilization(
											0f, 563.218933f, 0.414062887f, 7.01947737f, 22.6179276f, 533.16748f
									)
							)

					)
			);

			assertThat(
					result, hasProperty(
							"species", allOf(
									aMapWithSize(5), //
									hasEntry(is("B"), instanceOf(VdypSpecies.class)), //
									hasEntry(is("C"), instanceOf(VdypSpecies.class)), //
									hasEntry(is("D"), instanceOf(VdypSpecies.class)), //
									hasEntry(is("H"), instanceOf(VdypSpecies.class)), //
									hasEntry(is("S"), instanceOf(VdypSpecies.class))//
							)
					)
			);

			// Setting the primaryGenus on the FIP layer is a necessary side effect
			assertThat(fipLayer, hasProperty("primaryGenus", present(equalTo("D"))));

			var speciesResult = result.getSpecies().get("B");

			assertThat(speciesResult, hasProperty("polygonIdentifier", is(polygonId)));
			assertThat(speciesResult, hasProperty("layerType", is(LayerType.PRIMARY)));
			assertThat(speciesResult, hasProperty("genus", is("B")));

			assertThat(speciesResult, hasProperty("fractionGenus", closeTo(0.00890319888f)));

			assertThat(speciesResult, hasProperty("speciesPercent", aMapWithSize(1)));

			assertThat(
					speciesResult,
					allOf(
							hasProperty("loreyHeightByUtilization", coe(-1, 8.39441967f, 38.6004372f)),
							hasProperty(
									"baseAreaByUtilization",
									VdypMatchers.utilization(
											0f, 0.397305071f, 0.00485289097f, 0.0131751001f, 0.0221586525f, 0.357118428f
									)
							),
							hasProperty(
									"quadraticMeanDiameterByUtilization",
									VdypMatchers.utilization(
											6.13586617f, 31.6622887f, 9.17939758f, 13.6573782f, 18.2005272f, 42.1307297f
									)
							),
							hasProperty(
									"treesPerHectareByUtilization",
									VdypMatchers.utilization(
											0f, 5.04602766f, 0.733301044f, 0.899351299f, 0.851697803f, 2.56167722f
									)
							),
							hasProperty(
									"wholeStemVolumeByUtilization",
									VdypMatchers.utilization(
											0f, 6.35662031f, 0.0182443243f, 0.0747248605f, 0.172960356f, 6.09069061f
									)
							),

							// Ignore intermediate close volumes, if they are wrong,
							// closeUtilizationVolumeNetOfDecayWasteAndBreakageByUtilization should also be
							// wrong

							hasProperty(
									"closeUtilizationVolumeNetOfDecayWasteAndBreakageByUtilization",
									VdypMatchers.utilization(
											0f, 5.65764236f, 0.000855736958f, 0.046797853f, 0.143031254f, 5.46695757f
									)
							)

					)
			);

			speciesResult = result.getSpecies().get("C");

			assertThat(speciesResult, hasProperty("polygonIdentifier", is(polygonId)));
			assertThat(speciesResult, hasProperty("layerType", is(LayerType.PRIMARY)));
			assertThat(speciesResult, hasProperty("genus", is("C")));

			assertThat(speciesResult, hasProperty("fractionGenus", closeTo(0.114011094f)));

			assertThat(speciesResult, hasProperty("speciesPercent", aMapWithSize(1)));

			assertThat(
					speciesResult,
					allOf(
							hasProperty("loreyHeightByUtilization", coe(-1, 6.61517191f, 22.8001652f)),
							hasProperty(
									"baseAreaByUtilization",
									VdypMatchers.utilization(
											0.0131671466f, 5.08774281f, 0.157695293f, 0.365746498f, 0.565057278f,
											3.99924374f
									)
							),
							hasProperty(
									"quadraticMeanDiameterByUtilization",
									VdypMatchers.utilization(
											5.99067688f, 26.4735165f, 10.1137667f, 14.9345293f, 19.964777f, 38.7725677f
									)
							),
							hasProperty(
									"treesPerHectareByUtilization",
									VdypMatchers.utilization(
											4.67143154f, 92.4298019f, 19.6292171f, 20.8788815f, 18.0498524f, 33.8718452f
									)
							),
							hasProperty(
									"wholeStemVolumeByUtilization",
									VdypMatchers.utilization(
											0.0556972362f, 44.496151f, 0.78884691f, 2.40446854f, 4.43335152f,
											36.8694839f
									)
							),

							// Ignore intermediate close volumes, if they are wrong,
							// closeUtilizationVolumeNetOfDecayWasteAndBreakageByUtilization should also be
							// wrong

							hasProperty(
									"closeUtilizationVolumeNetOfDecayWasteAndBreakageByUtilization",
									VdypMatchers.utilization(
											0f, 33.6030083f, 0.138336331f, 1.6231581f, 3.49037051f, 28.3511429f
									)
							)

					)
			);

			speciesResult = result.getSpecies().get("D");

			assertThat(speciesResult, hasProperty("polygonIdentifier", is(polygonId)));
			assertThat(speciesResult, hasProperty("layerType", is(LayerType.PRIMARY)));
			assertThat(speciesResult, hasProperty("genus", is("D")));

			assertThat(speciesResult, hasProperty("fractionGenus", closeTo(0.661987007f)));

			assertThat(speciesResult, hasProperty("speciesPercent", aMapWithSize(1)));

			assertThat(
					speciesResult,
					allOf(
							hasProperty("loreyHeightByUtilization", coe(-1, 10.8831682f, 33.5375252f)),
							hasProperty(
									"baseAreaByUtilization",
									VdypMatchers.utilization(
											0.00163476227f, 29.5411568f, 0.0225830078f, 0.0963115692f, 0.748186111f,
											28.6740761f
									)
							),
							hasProperty(
									"quadraticMeanDiameterByUtilization",
									VdypMatchers.utilization(
											6.46009731f, 33.9255791f, 10.4784775f, 15.5708427f, 20.4805717f, 35.0954628f
									)
							),
							hasProperty(
									"treesPerHectareByUtilization",
									VdypMatchers.utilization(
											0.498754263f, 326.800781f, 2.61875916f, 5.05783129f, 22.7109661f,
											296.413239f
									)
							),
							hasProperty(
									"wholeStemVolumeByUtilization",
									VdypMatchers.utilization(
											0.0085867513f, 470.388489f, 0.182312608f, 1.08978188f, 10.1118069f,
											459.004578f
									)
							),

							// Ignore intermediate close volumes, if they are wrong,
							// closeUtilizationVolumeNetOfDecayWasteAndBreakageByUtilization should also be
							// wrong

							hasProperty(
									"closeUtilizationVolumeNetOfDecayWasteAndBreakageByUtilization",
									VdypMatchers.utilization(
											0f, 424.163849f, 0.0895428956f, 0.929004371f, 8.9712553f, 414.174042f
									)
							)

					)
			);

			speciesResult = result.getSpecies().get("H");

			assertThat(speciesResult, hasProperty("polygonIdentifier", is(polygonId)));
			assertThat(speciesResult, hasProperty("layerType", is(LayerType.PRIMARY)));
			assertThat(speciesResult, hasProperty("genus", is("H")));

			assertThat(speciesResult, hasProperty("fractionGenus", closeTo(0.123297341f)));

			assertThat(speciesResult, hasProperty("speciesPercent", aMapWithSize(1)));

			assertThat(
					speciesResult,
					allOf(
							hasProperty("loreyHeightByUtilization", coe(-1, 7.93716192f, 24.3451157f)),
							hasProperty(
									"baseAreaByUtilization",
									VdypMatchers.utilization(
											0f, 5.50214148f, 0.311808586f, 0.736046314f, 0.988982677f, 3.4653039f
									)
							),
							hasProperty(
									"quadraticMeanDiameterByUtilization",
									VdypMatchers.utilization(
											6.03505516f, 21.4343796f, 10.260808f, 15.0888424f, 20.0664616f, 32.2813988f
									)
							),
							hasProperty(
									"treesPerHectareByUtilization",
									VdypMatchers.utilization(
											0f, 152.482513f, 37.7081375f, 41.1626587f, 31.2721119f, 42.3395996f
									)
							),
							hasProperty(
									"wholeStemVolumeByUtilization",
									VdypMatchers.utilization(
											0f, 57.2091446f, 1.57991886f, 5.59581661f, 9.53606987f, 40.4973412f
									)
							),

							// Ignore intermediate close volumes, if they are wrong,
							// closeUtilizationVolumeNetOfDecayWasteAndBreakageByUtilization should also be
							// wrong

							hasProperty(
									"closeUtilizationVolumeNetOfDecayWasteAndBreakageByUtilization",
									VdypMatchers.utilization(
											0f, 48.1333618f, 0.168331802f, 4.01862335f, 8.05745506f, 35.8889503f
									)
							)

					)
			);

			speciesResult = result.getSpecies().get("S");

			assertThat(speciesResult, hasProperty("polygonIdentifier", is(polygonId)));
			assertThat(speciesResult, hasProperty("layerType", is(LayerType.PRIMARY)));
			assertThat(speciesResult, hasProperty("genus", is("S")));

			assertThat(speciesResult, hasProperty("fractionGenus", closeTo(0.0918014571f)));

			assertThat(speciesResult, hasProperty("speciesPercent", aMapWithSize(1)));

			assertThat(
					speciesResult,
					allOf(
							hasProperty("loreyHeightByUtilization", coe(-1, 8.63455391f, 34.6888771f)),
							hasProperty(
									"baseAreaByUtilization",
									VdypMatchers.utilization(
											0.000575399841f, 4.0966382f, 0.0161881447f, 0.0564579964f, 0.203255415f,
											3.82073665f
									)
							),
							hasProperty(
									"quadraticMeanDiameterByUtilization",
									VdypMatchers.utilization(
											6.41802597f, 34.5382729f, 10.1304808f, 14.9457884f, 19.7497196f, 39.0729332f
									)
							),
							hasProperty(
									"treesPerHectareByUtilization",
									VdypMatchers.utilization(
											0.17785944f, 43.7256737f, 2.00838566f, 3.21808815f, 6.63483906f, 31.8643608f
									)
							),
							hasProperty(
									"wholeStemVolumeByUtilization",
									VdypMatchers.utilization(
											0.00240394124f, 57.2092552f, 0.0989032984f, 0.517220974f, 2.29273605f,
											54.300396f
									)
							),

							// Ignore intermediate close volumes, if they are wrong,
							// closeUtilizationVolumeNetOfDecayWasteAndBreakageByUtilization should also be
							// wrong

							hasProperty(
									"closeUtilizationVolumeNetOfDecayWasteAndBreakageByUtilization",
									VdypMatchers.utilization(
											0f, 51.6610985f, 0.0169961192f, 0.401893795f, 1.95581412f, 49.286396f
									)
							)

					)
			);
		}
	}

	@Test
	void testProcessPrimaryWithOverstory() throws Exception {

		var polygonId = polygonId("01002 S000002 00", 1970);

		var fipPolygon = getTestPolygon(polygonId, x -> {
			x.setBiogeoclimaticZone("CWH");
			x.setForestInventoryZone("A");
		});
		var fipLayer = getTestPrimaryLayer(polygonId, x -> {
			((FipLayer.Builder) x).crownClosure(82.8f);
			((PrimaryBuilder) x).primaryGenus(Optional.empty());
			x.inventoryTypeGroup(Optional.empty());
		}, x -> {
			x.ageTotal(45f);
			x.height(24.3f);
			x.siteIndex(28.7f);
			x.siteGenus("H");
			x.siteSpecies("H");
			x.yearsToBreastHeight(5.4f);
			x.siteCurveNumber(34);
		});
		var fipSpecies1 = getTestSpecies(polygonId, LayerType.PRIMARY, "B", x -> {
			x.setPercentGenus(15f);
		});
		var fipSpecies2 = getTestSpecies(polygonId, LayerType.PRIMARY, "D", x -> {
			x.setPercentGenus(7f);
		});
		var fipSpecies3 = getTestSpecies(polygonId, LayerType.PRIMARY, "H", x -> {
			x.setPercentGenus(77f);
		});
		var fipSpecies4 = getTestSpecies(polygonId, LayerType.PRIMARY, "S", x -> {
			x.setPercentGenus(1f);
		});
		fipPolygon.setLayers(List.of(fipLayer));
		fipLayer.setSpecies(List.of(fipSpecies1, fipSpecies2, fipSpecies3, fipSpecies4));

		var controlMap = FipTestUtils.loadControlMap();

		try (var app = new FipStart()) {
			ApplicationTestUtils.setControlMap(app, controlMap);

			var result = app.processLayerAsPrimary(fipPolygon, fipLayer, 2.24055195f);

			assertThat(result, notNullValue());

			assertThat(result, hasProperty("polygonIdentifier", is(polygonId)));
			assertThat(result, hasProperty("layerType", is(LayerType.PRIMARY)));

			assertThat(result, hasProperty("ageTotal", present(is(45f))));
			assertThat(result, hasProperty("height", present(is(24.3f))));
			assertThat(result, hasProperty("yearsToBreastHeight", present(is(5.4f))));

			assertThat(result, hasProperty("breastHeightAge", present(is(45f - 5.4f))));

			assertThat(
					result, hasProperty(
							"species", allOf(
									aMapWithSize(4), //
									hasEntry(is("B"), instanceOf(VdypSpecies.class)), //
									hasEntry(is("D"), instanceOf(VdypSpecies.class)), //
									hasEntry(is("H"), instanceOf(VdypSpecies.class)), //
									hasEntry(is("S"), instanceOf(VdypSpecies.class))
							)
					)
			);

			// Setting the primaryGenus on the FIP layer is a necessary side effect
			assertThat(fipLayer, hasProperty("primaryGenus", present(equalTo("H"))));

			var speciesResult = result.getSpecies().get("H");

			assertThat(speciesResult, hasProperty("polygonIdentifier", is(polygonId)));
			assertThat(speciesResult, hasProperty("layerType", is(LayerType.PRIMARY)));
			assertThat(speciesResult, hasProperty("genus", is("H")));

			assertThat(speciesResult, hasProperty("fractionGenus", closeTo(0.787526369f)));

			assertThat(speciesResult, hasProperty("speciesPercent", aMapWithSize(1)));

			assertThat(
					speciesResult,
					allOf(
							hasProperty("loreyHeightByUtilization", coe(-1, 7.00809479f, 20.9070625f)),
							hasProperty(
									"baseAreaByUtilization",
									VdypMatchers.utilization(
											0.512469947f, 35.401783f, 2.32033157f, 5.18892097f, 6.6573391f, 21.2351913f
									)
							),
							hasProperty(
									"quadraticMeanDiameterByUtilization",
									VdypMatchers.utilization(
											5.94023561f, 20.7426338f, 10.2836504f, 15.1184902f, 20.1040707f, 31.6741638f
									)
							),
							hasProperty(
									"treesPerHectareByUtilization",
									VdypMatchers.utilization(
											184.914597f, 1047.62891f, 279.36087f, 289.048248f, 209.72142f, 269.49826f
									)
							)

					)
			);

			assertThat(
					result,
					allOf(
							hasProperty("loreyHeightByUtilization", coe(-1, 7.01034021f, 21.1241722f)),
							hasProperty(
									"baseAreaByUtilization",
									VdypMatchers.utilization(
											0.553745031f, 44.9531403f, 2.83213019f, 6.17823505f, 8.11753464f,
											27.8252392f
									)
							),
							hasProperty(
									"quadraticMeanDiameterByUtilization",
									VdypMatchers.utilization(
											5.9399271f, 21.0548763f, 10.235322f, 15.0843554f, 20.0680523f, 32.0662689f
									)
							),
							hasProperty(
									"treesPerHectareByUtilization",
									VdypMatchers.utilization(
											199.828629f, 1291.1145f, 344.207489f, 345.717224f, 256.639709f, 344.549957f
									)
							)

					)
			);
		}
	}

	@Test
	void testEstimateVeteranLayerBaseArea() throws Exception {

		var controlMap = FipTestUtils.loadControlMap();

		try (var app = new FipStart()) {
			ApplicationTestUtils.setControlMap(app, controlMap);

			var result = app.estimateVeteranBaseArea(26.2000008f, 4f, "H", Region.COASTAL);

			assertThat(result, closeTo(2.24055195f));
		}
	}

	void populateControlMapVeteranVolumeAdjust(HashMap<String, Object> controlMap, Function<String, float[]> mapper) {
		var map = GenusDefinitionParser.getSpeciesAliases(controlMap).stream()
				.collect(Collectors.toMap(x -> x, mapper.andThen(x -> new Coefficients(x, 1))));

		controlMap.put(ControlKey.VETERAN_LAYER_VOLUME_ADJUST.name(), map);
	}

	@Test
	void testVeteranLayerLoreyHeight() throws Exception {

		var polygonId = polygonId("Test Polygon", 2023);

		var fipPolygon = getTestPolygon(polygonId, TestUtils.valid());
		var fipLayer = getTestVeteranLayer(polygonId, TestUtils.valid(), TestUtils.valid());
		var fipSpecies = getTestSpecies(polygonId, LayerType.VETERAN, x -> {
			var map = new LinkedHashMap<String, Float>();
			map.put("B", 100f);
			x.setSpeciesPercent(map);
		});
		fipPolygon.setLayers(Collections.singletonMap(LayerType.VETERAN, fipLayer));
		fipLayer.setSpecies(Collections.singletonMap(fipSpecies.getGenus(), fipSpecies));

		var controlMap = new HashMap<String, Object>();
		TestUtils.populateControlMapBecReal(controlMap);
		TestUtils.populateControlMapGenusReal(controlMap);
		TestUtils.populateControlMapVeteranBq(controlMap);
		TestUtils.populateControlMapEquationGroups(controlMap, (s, b) -> new int[] { 1, 1, 1 });
		TestUtils.populateControlMapVeteranDq(controlMap, (s, r) -> new float[] { 0f, 0f, 0f });
		TestUtils.populateControlMapVeteranVolAdjust(controlMap, s -> new float[] { 0f, 0f, 0f, 0f });
		TestUtils.populateControlMapWholeStemVolume(controlMap, (TestUtils.wholeStemMap(1)));
		TestUtils.populateControlMapCloseUtilization(controlMap, TestUtils.closeUtilMap(1));
		TestUtils.populateControlMapNetDecay(controlMap, TestUtils.closeUtilMap(1));
		TestUtils.populateControlMapDecayModifiers(controlMap, (s, r) -> 0f);
		TestUtils.populateControlMapNetWaste(
				controlMap, s -> new Coefficients(new float[] { 0f, 0f, 0f, 0f, 0f, 0f }, 0)
		);
		TestUtils.populateControlMapWasteModifiers(controlMap, (s, r) -> 0f);
		TestUtils
				.populateControlMapNetBreakage(controlMap, bgrp -> new Coefficients(new float[] { 0f, 0f, 0f, 0f }, 1));

		try (var app = new FipStart()) {
			ApplicationTestUtils.setControlMap(app, controlMap);

			var result = app.processLayerAsVeteran(fipPolygon, fipLayer);

			Matcher<Float> heightMatcher = closeTo(6f);
			Matcher<Float> zeroMatcher = is(0.0f);
			// Expect the estimated HL in 0 (-1 to 0)
			assertThat(
					result,
					hasProperty(
							"species",
							hasEntry(
									is("B"),
									hasProperty("loreyHeightByUtilization", contains(zeroMatcher, heightMatcher))
							)
					)
			);
		}

	}

	@Test
	void testVeteranLayerEquationGroups() throws Exception {

		var polygonId = polygonId("Test Polygon", 2023);

		var fipPolygon = getTestPolygon(polygonId, TestUtils.valid());
		var fipLayer = getTestVeteranLayer(polygonId, TestUtils.valid(), TestUtils.valid());
		var fipSpecies = getTestSpecies(polygonId, LayerType.VETERAN, x -> {
			var map = new LinkedHashMap<String, Float>();
			map.put("B", 100f);
			x.setSpeciesPercent(map);
		});
		fipPolygon.setLayers(Collections.singletonMap(LayerType.VETERAN, fipLayer));
		fipLayer.setSpecies(Collections.singletonMap(fipSpecies.getGenus(), fipSpecies));

		var controlMap = new HashMap<String, Object>();
		TestUtils.populateControlMapBecReal(controlMap);
		TestUtils.populateControlMapGenusReal(controlMap);
		TestUtils.populateControlMapVeteranBq(controlMap);
		TestUtils.populateControlMapEquationGroups(controlMap, (s, b) -> {
			if (s.equals("B") && b.equals("BG"))
				return new int[] { 1, 2, 3 };
			if (s.equals("B") && b.equals("ESSF"))
				return new int[] { 4, 5, 6 };
			return new int[] { 0, 0, 0 };
		});
		TestUtils.populateControlMapVeteranDq(controlMap, (s, r) -> new float[] { 0f, 0f, 0f });
		TestUtils.populateControlMapVeteranVolAdjust(controlMap, s -> new float[] { 0f, 0f, 0f, 0f });
		TestUtils.populateControlMapWholeStemVolume(controlMap, TestUtils.wholeStemMap(4));
		TestUtils.populateControlMapCloseUtilization(controlMap, TestUtils.closeUtilMap(4));
		TestUtils.populateControlMapNetDecay(controlMap, TestUtils.closeUtilMap(2));
		TestUtils.populateControlMapDecayModifiers(controlMap, (s, r) -> 0f);
		TestUtils.populateControlMapNetWaste(
				controlMap, s -> new Coefficients(new float[] { 0f, 0f, 0f, 0f, 0f, 0f }, 0)
		);
		TestUtils.populateControlMapWasteModifiers(controlMap, (s, r) -> 0f);
		TestUtils
				.populateControlMapNetBreakage(controlMap, bgrp -> new Coefficients(new float[] { 0f, 0f, 0f, 0f }, 1));

		try (var app = new FipStart()) {
			ApplicationTestUtils.setControlMap(app, controlMap);

			var result = app.processLayerAsVeteran(fipPolygon, fipLayer).getSpecies().get("B");

			assertThat(result, hasProperty("volumeGroup", is(4))); // Remapped BEC to ESSF
			assertThat(result, hasProperty("decayGroup", is(2)));
			assertThat(result, hasProperty("breakageGroup", is(3)));
		}

	}

	@Test
	void testEstimateVeteranLayerDQ() throws Exception {

		var polygonId = polygonId("Test Polygon", 2023);

		var fipPolygon = getTestPolygon(polygonId, TestUtils.valid());
		var fipLayer = getTestVeteranLayer(polygonId, TestUtils.valid(), x -> {
			x.height(10f);
		});
		var fipSpecies1 = getTestSpecies(polygonId, LayerType.VETERAN, "B", x -> {
			var map = new LinkedHashMap<String, Float>();
			map.put("S1", 75f);
			map.put("S2", 25f);
			x.setSpeciesPercent(map);
			x.setPercentGenus(60f);
		});
		var fipSpecies2 = getTestSpecies(polygonId, LayerType.VETERAN, "C", x -> {
			var map = new LinkedHashMap<String, Float>();
			map.put("S3", 75f);
			map.put("S4", 25f);
			x.setSpeciesPercent(map);
			x.setPercentGenus(40f);
		});
		fipPolygon.setLayers(Collections.singletonMap(LayerType.VETERAN, fipLayer));
		var speciesMap = new HashMap<String, FipSpecies>();
		speciesMap.put("B", fipSpecies1);
		speciesMap.put("C", fipSpecies2);
		fipLayer.setSpecies(speciesMap);

		var controlMap = new HashMap<String, Object>();
		TestUtils.populateControlMapBecReal(controlMap);
		TestUtils.populateControlMapGenusReal(controlMap);
		TestUtils.populateControlMapEquationGroups(controlMap, (s, b) -> new int[] { 1, 1, 1 });
		TestUtils.populateControlMapVeteranBq(controlMap);
		TestUtils.populateControlMapVeteranDq(controlMap, (s, r) -> {
			if (s.equals("B") && r == Region.INTERIOR)
				return new float[] { 19.417f, 0.04354f, 1.96395f };
			else if (s.equals("C") && r == Region.INTERIOR)
				return new float[] { 22.500f, 0.00157f, 2.96382f };
			return new float[] { 0f, 0f, 0f };
		});
		TestUtils.populateControlMapVeteranVolAdjust(controlMap, s -> new float[] { 0f, 0f, 0f, 0f });
		TestUtils.populateControlMapWholeStemVolume(controlMap, (TestUtils.wholeStemMap(1)));
		TestUtils.populateControlMapCloseUtilization(controlMap, TestUtils.closeUtilMap(1));
		TestUtils.populateControlMapNetDecay(controlMap, TestUtils.closeUtilMap(1));
		TestUtils.populateControlMapDecayModifiers(controlMap, (s, r) -> 0f);
		TestUtils.populateControlMapNetWaste(
				controlMap, s -> new Coefficients(new float[] { 0f, 0f, 0f, 0f, 0f, 0f }, 0)
		);
		TestUtils.populateControlMapWasteModifiers(controlMap, (s, r) -> 0f);
		TestUtils
				.populateControlMapNetBreakage(controlMap, bgrp -> new Coefficients(new float[] { 0f, 0f, 0f, 0f }, 1));

		try (var app = new FipStart()) {
			ApplicationTestUtils.setControlMap(app, controlMap);

			var result = app.processLayerAsVeteran(fipPolygon, fipLayer);

			Matcher<Float> zeroMatcher = is(0.0f);
			// Expect the estimated DQ in 4 (-1 to 4)

			var expectedDqB = 19.417f + 0.04354f * (float) Math.pow(10f, 1.96395f);
			var expectedDqC = 22.500f + 0.00157f * (float) Math.pow(10f, 2.96382);

			var resultB = result.getSpecies().get("B");

			assertThat(
					resultB,
					hasProperty(
							"quadraticMeanDiameterByUtilization",
							contains(
									zeroMatcher, closeTo(expectedDqB), zeroMatcher, zeroMatcher, zeroMatcher,
									closeTo(expectedDqB)
							)
					)
			);
			assertThat(
					resultB,
					hasProperty(
							"treesPerHectareByUtilization",
							contains(
									zeroMatcher, closeTo(3.8092144f), zeroMatcher, zeroMatcher, zeroMatcher,
									closeTo(3.8092144f)
							)
					)
			);
			var resultC = result.getSpecies().get("C");
			assertThat(
					resultC,
					hasProperty(
							"quadraticMeanDiameterByUtilization",
							contains(
									zeroMatcher, closeTo(expectedDqC), zeroMatcher, zeroMatcher, zeroMatcher,
									closeTo(expectedDqC)
							)
					)
			);
			assertThat(
					resultC,
					hasProperty(
							"treesPerHectareByUtilization",
							contains(
									zeroMatcher, closeTo(2.430306f), zeroMatcher, zeroMatcher, zeroMatcher,
									closeTo(2.430306f)
							)
					)
			);
		}
	}

<<<<<<< HEAD
=======
	static BiFunction<Integer, Integer, Optional<Coefficients>> wholeStemMap(int group) {
		return (u, g) -> {
			if (g == group) {
				switch (u) {
				case 1:
					return Optional.of(
							new Coefficients(new float[] { -1.20775998f, 0.670000017f, 1.43023002f, -0.886789978f }, 0)
					);
				case 2:
					return Optional.of(
							new Coefficients(new float[] { -1.58211005f, 0.677200019f, 1.36449003f, -0.781769991f }, 0)
					);
				case 3:
					return Optional.of(
							new Coefficients(new float[] { -1.61995006f, 0.651030004f, 1.17782998f, -0.607379973f }, 0)
					);
				case 4:
					return Optional
							.of(
									new Coefficients(
											new float[] { -0.172529995f, 0.932619989f, -0.0697899982f,
													-0.00362000009f },
											0
									)
							);
				default:
					;
				}
			}
			return Optional.empty();
		};
	}

	static BiFunction<Integer, Integer, Optional<Coefficients>> closeUtilMap(int group) {
		return (u, g) -> {
			if (g == group) {
				switch (u) {
				case 1:
					return Optional.of(new Coefficients(new float[] { -10.6339998f, 0.835500002f, 0f }, 1));
				case 2:
					return Optional.of(new Coefficients(new float[] { -4.44999981f, 0.373400003f, 0f }, 1));
				case 3:
					return Optional.of(new Coefficients(new float[] { -0.796000004f, 0.141299993f, 0.0033499999f }, 1));
				case 4:
					return Optional.of(new Coefficients(new float[] { 2.35400009f, 0.00419999985f, 0.0247699991f }, 1));
				default:
					;
				}
			}
			return Optional.empty();
		};
	}

	static BiFunction<Integer, Integer, Optional<Coefficients>> netDecayMap(int group) {
		return (u, g) -> {
			if (g == group) {
				switch (u) {
				case 1:
					return Optional.of(new Coefficients(new float[] { 9.84819984f, -0.224209994f, -0.814949989f }, 1));
				case 2:
					return Optional.of(new Coefficients(new float[] { 9.61330032f, -0.224209994f, -0.814949989f }, 1));
				case 3:
					return Optional.of(new Coefficients(new float[] { 9.40579987f, -0.224209994f, -0.814949989f }, 1));
				case 4:
					return Optional.of(new Coefficients(new float[] { 10.7090998f, -0.952880025f, -0.808309972f }, 1));
				default:
					;
				}
			}
			return Optional.empty();
		};
	}

	@Test
	void testEstimateVeteranWholeStemVolume() throws Exception {
		var polygonId = polygonId("Test Polygon", 2023);

		var fipPolygon = getTestPolygon(polygonId, valid());
		var fipLayer = getTestVeteranLayer(polygonId, valid(), valid());
		var fipSpecies = getTestSpecies(polygonId, LayerType.VETERAN, valid());
		fipPolygon.setLayers(Collections.singletonMap(LayerType.VETERAN, fipLayer));
		fipLayer.setSpecies(Collections.singletonMap(fipSpecies.getGenus(), fipSpecies));

		var controlMap = new HashMap<String, Object>();
		TestUtils.populateControlMapWholeStemVolume(controlMap, wholeStemMap(12));

		try (var app = new FipStart()) {
			ApplicationTestUtils.setControlMap(app, controlMap);

			var utilizationClass = UtilizationClass.OVER225;
			var aAdjust = 0.10881f;
			var volumeGroup = 12;
			var lorieHeight = 26.2000008f;
			var quadMeanDiameterUtil = new Coefficients(new float[] { 51.8356705f, 0f, 0f, 0f, 51.8356705f }, 0);
			var baseAreaUtil = new Coefficients(new float[] { 0.492921442f, 0f, 0f, 0f, 0.492921442f }, 0);
			var wholeStemVolumeUtil = new Coefficients(new float[] { 0f, 0f, 0f, 0f, 0f }, 0);

			EstimationMethods.estimateWholeStemVolume(
					controlMap, utilizationClass, aAdjust, volumeGroup, lorieHeight, quadMeanDiameterUtil, baseAreaUtil,
					wholeStemVolumeUtil
			);

			assertThat(wholeStemVolumeUtil, coe(0, contains(is(0f), is(0f), is(0f), is(0f), closeTo(6.11904192f))));
		}

	}

	@Test
	void testEstimateVeteranCloseUtilization() throws Exception {
		var polygonId = polygonId("Test Polygon", 2023);

		var fipPolygon = getTestPolygon(polygonId, valid());
		var fipLayer = getTestVeteranLayer(polygonId, valid(), valid());
		var fipSpecies = getTestSpecies(polygonId, LayerType.VETERAN, valid());
		fipPolygon.setLayers(Collections.singletonMap(LayerType.VETERAN, fipLayer));
		fipLayer.setSpecies(Collections.singletonMap(fipSpecies.getGenus(), fipSpecies));

		var controlMap = new HashMap<String, Object>();
		TestUtils.populateControlMapCloseUtilization(controlMap, closeUtilMap(12));

		try (var app = new FipStart()) {
			ApplicationTestUtils.setControlMap(app, controlMap);

			var utilizationClass = UtilizationClass.OVER225;
			var aAdjust = new Coefficients(new float[] { 0f, 0f, 0f, -0.0981800035f }, 1);
			var volumeGroup = 12;
			var lorieHeight = 26.2000008f;
			var quadMeanDiameterUtil = new Coefficients(new float[] { 51.8356705f, 0f, 0f, 0f, 51.8356705f }, 0);
			var wholeStemVolumeUtil = new Coefficients(new float[] { 0f, 0f, 0f, 0f, 6.11904192f }, 0);

			var closeUtilizationUtil = new Coefficients(new float[] { 0f, 0f, 0f, 0f, 0f }, 0);

			EstimationMethods.estimateCloseUtilizationVolume(
					controlMap, utilizationClass, aAdjust, volumeGroup, lorieHeight, quadMeanDiameterUtil,
					wholeStemVolumeUtil, closeUtilizationUtil
			);

			assertThat(closeUtilizationUtil, coe(0, contains(is(0f), is(0f), is(0f), is(0f), closeTo(5.86088896f))));
		}

	}

	@Test
	void testEstimateVeteranNetDecay() throws Exception {
		var polygonId = polygonId("Test Polygon", 2023);

		var fipPolygon = getTestPolygon(polygonId, valid());
		var fipLayer = getTestVeteranLayer(polygonId, valid(), valid());
		var fipSpecies = getTestSpecies(polygonId, LayerType.VETERAN, s -> {
		});
		fipPolygon.setLayers(Collections.singletonMap(LayerType.VETERAN, fipLayer));
		fipLayer.setSpecies(Collections.singletonMap(fipSpecies.getGenus(), fipSpecies));

		var controlMap = new HashMap<String, Object>();
		TestUtils.populateControlMapNetDecay(controlMap, netDecayMap(7));
		FipTestUtils.populateControlMapDecayModifiers(
				controlMap, (s, r) -> s.equals("B") && r == Region.INTERIOR ? 0f : 0f
		);

		try (var app = new FipStart()) {
			ApplicationTestUtils.setControlMap(app, controlMap);

			var utilizationClass = UtilizationClass.OVER225;
			var aAdjust = new Coefficients(new float[] { 0f, 0f, 0f, 0.000479999988f }, 1);
			var decayGroup = 7;
			var breastHeightAge = 97.9000015f;
			var quadMeanDiameterUtil = new Coefficients(new float[] { 51.8356705f, 0f, 0f, 0f, 51.8356705f }, 0);
			var closeUtilizationUtil = new Coefficients(new float[] { 0f, 0f, 0f, 0f, 5.86088896f }, 0);

			var closeUtilizationNetOfDecayUtil = new Coefficients(new float[] { 0f, 0f, 0f, 0f, 0f }, 0);

			EstimationMethods.estimateNetDecayVolume(
					controlMap, fipSpecies.getGenus(), Region.INTERIOR, utilizationClass, aAdjust, decayGroup,
					breastHeightAge, quadMeanDiameterUtil, closeUtilizationUtil, closeUtilizationNetOfDecayUtil
			);

			assertThat(
					closeUtilizationNetOfDecayUtil,
					coe(0, contains(is(0f), is(0f), is(0f), is(0f), closeTo(5.64048958f)))
			);
		}

	}

	@Test
	void testEstimateVeteranNetWaste() throws Exception {
		var polygonId = polygonId("Test Polygon", 2023);

		var fipPolygon = getTestPolygon(polygonId, valid());
		var fipLayer = getTestVeteranLayer(polygonId, valid(), valid());
		var fipSpecies = getTestSpecies(polygonId, LayerType.VETERAN, s -> {
		});
		fipPolygon.setLayers(Collections.singletonMap(LayerType.VETERAN, fipLayer));
		fipLayer.setSpecies(Collections.singletonMap(fipSpecies.getGenus(), fipSpecies));

		var controlMap = new HashMap<String, Object>();
		TestUtils.populateControlMapNetWaste(controlMap, s -> s.equals("B") ? //
				new Coefficients(
						new float[] { -4.20249987f, 11.2235003f, -33.0270004f, 0.124600001f, -0.231800005f, -0.1259f },
						0
				) : //
				new Coefficients(new float[] { 0f, 0f, 0f, 0f, 0f, 0f }, 0)
		);
		FipTestUtils.populateControlMapWasteModifiers(
				controlMap, (s, r) -> s.equals("B") && r == Region.INTERIOR ? 0f : 0f
		);

		try (var app = new FipStart()) {
			ApplicationTestUtils.setControlMap(app, controlMap);

			var utilizationClass = UtilizationClass.OVER225;
			var aAdjust = new Coefficients(new float[] { 0f, 0f, 0f, -0.00295000011f }, 1);
			var lorieHeight = 26.2000008f;
			var quadMeanDiameterUtil = new Coefficients(new float[] { 51.8356705f, 0f, 0f, 0f, 51.8356705f }, 0);
			var closeUtilizationUtil = new Coefficients(new float[] { 0f, 0f, 0f, 0f, 5.86088896f }, 0);
			var closeUtilizationNetOfDecayUtil = new Coefficients(new float[] { 0f, 0f, 0f, 0f, 5.64048958f }, 0);

			var closeUtilizationNetOfDecayAndWasteUtil = new Coefficients(new float[] { 0f, 0f, 0f, 0f, 0f }, 0);

			final var netDecayCoeMap = Utils.<Map<String, Coefficients>>expectParsedControl(
					controlMap, ControlKey.VOLUME_NET_DECAY_WASTE, Map.class
			);
			final var wasteModifierMap = Utils.<MatrixMap2<String, Region, Float>>expectParsedControl(
					controlMap, ControlKey.WASTE_MODIFIERS, MatrixMap2.class
			);

			EstimationMethods.estimateNetDecayAndWasteVolume(
					Region.INTERIOR, utilizationClass, aAdjust, fipSpecies.getGenus(), lorieHeight, netDecayCoeMap,
					wasteModifierMap, quadMeanDiameterUtil, closeUtilizationUtil, closeUtilizationNetOfDecayUtil,
					closeUtilizationNetOfDecayAndWasteUtil
			);

			assertThat(
					closeUtilizationNetOfDecayAndWasteUtil,
					coe(0, contains(is(0f), is(0f), is(0f), is(0f), closeTo(5.57935333f)))
			);
		}

	}

	@Test
	void testEstimateVeteranNetBreakage() throws Exception {
		var polygonId = polygonId("Test Polygon", 2023);

		var fipPolygon = getTestPolygon(polygonId, valid());
		var fipLayer = getTestVeteranLayer(polygonId, valid(), valid());
		var fipSpecies = getTestSpecies(polygonId, LayerType.VETERAN, s -> {
		});
		fipPolygon.setLayers(Collections.singletonMap(LayerType.VETERAN, fipLayer));
		fipLayer.setSpecies(Collections.singletonMap(fipSpecies.getGenus(), fipSpecies));

		var controlMap = new HashMap<String, Object>();
		TestUtils.populateControlMapNetBreakage(controlMap, bgrp -> bgrp == 5 ? //
				new Coefficients(new float[] { 2.2269001f, 0.75059998f, 4f, 6f }, 1) : //
				new Coefficients(new float[] { 0f, 0f, 0f, 0f }, 1)
		);

		try (var app = new FipStart()) {
			ApplicationTestUtils.setControlMap(app, controlMap);

			var utilizationClass = UtilizationClass.OVER225;
			var breakageGroup = 5;
			var quadMeanDiameterUtil = new Coefficients(new float[] { 51.8356705f, 0f, 0f, 0f, 51.8356705f }, 0);
			var closeUtilizationUtil = new Coefficients(new float[] { 0f, 0f, 0f, 0f, 5.86088896f }, 0);
			var closeUtilizationNetOfDecayAndWasteUtil = new Coefficients(
					new float[] { 0f, 0f, 0f, 0f, 5.57935333f }, 0
			);

			var closeUtilizationNetOfDecayWasteAndBreakageUtil = new Coefficients(
					new float[] { 0f, 0f, 0f, 0f, 0f }, 0
			);

			EstimationMethods.estimateNetDecayWasteAndBreakageVolume(
					controlMap, utilizationClass, breakageGroup, quadMeanDiameterUtil, closeUtilizationUtil,
					closeUtilizationNetOfDecayAndWasteUtil, closeUtilizationNetOfDecayWasteAndBreakageUtil
			);

			assertThat(
					closeUtilizationNetOfDecayWasteAndBreakageUtil,
					coe(0, contains(is(0f), is(0f), is(0f), is(0f), closeTo(5.27515411f)))
			);
		}

	}

	@Test
	void testEstimatePrimaryNetBreakage() throws Exception {
		var controlMap = FipTestUtils.loadControlMap();

		try (var app = new FipStart()) {
			ApplicationTestUtils.setControlMap(app, controlMap);

			var utilizationClass = UtilizationClass.ALL;
			var breakageGroup = 20;
			var quadMeanDiameterUtil = Utils
					.utilizationVector(0f, 13.4943399f, 10.2402296f, 14.6183214f, 19.3349762f, 25.6280651f);
			var closeUtilizationUtil = Utils
					.utilizationVector(0f, 6.41845179f, 0.0353721268f, 2.99654913f, 2.23212862f, 1.1544019f);
			var closeUtilizationNetOfDecayAndWasteUtil = Utils
					.utilizationVector(0f, 6.18276405f, 0.0347718038f, 2.93580461f, 2.169273853f, 1.04291379f);

			var closeUtilizationNetOfDecayWasteAndBreakageUtil = Utils.utilizationVector();

			EstimationMethods.estimateNetDecayWasteAndBreakageVolume(
					controlMap, utilizationClass, breakageGroup, quadMeanDiameterUtil, closeUtilizationUtil,
					closeUtilizationNetOfDecayAndWasteUtil, closeUtilizationNetOfDecayWasteAndBreakageUtil
			);

			assertThat(
					closeUtilizationNetOfDecayWasteAndBreakageUtil,
					utilization(0f, 5.989573f, 0.0337106399f, 2.84590816f, 2.10230994f, 1.00764418f)
			);
		}

	}

>>>>>>> be7a30f7
	@Test
	void testProcessAsVeteranLayer() throws Exception {

		var polygonId = PolygonIdentifier.split("01002 S000002 00     1970");

		var fipPolygon = getTestPolygon(polygonId, x -> {
			x.setBiogeoclimaticZone("CWH");
			x.setForestInventoryZone("A");
			x.setYieldFactor(1f);
		});

		var fipLayer = getTestVeteranLayer(polygonId, x -> {
			((FipLayer.Builder) x).crownClosure(4.0f);
		}, x -> {
			x.ageTotal(105f);
			x.height(26.2f);
			x.siteIndex(16.7f);
			x.siteGenus("H");
			x.siteSpecies("H");
			x.yearsToBreastHeight(7.1f);
		});
		var fipSpecies1 = getTestSpecies(polygonId, LayerType.VETERAN, "B", x -> {
			var map = new LinkedHashMap<String, Float>();
			x.setSpeciesPercent(map);
			x.setPercentGenus(22f);
		});
		var fipSpecies2 = getTestSpecies(polygonId, LayerType.VETERAN, "H", x -> {
			var map = new LinkedHashMap<String, Float>();
			x.setSpeciesPercent(map);
			x.setPercentGenus(60f);
		});
		var fipSpecies3 = getTestSpecies(polygonId, LayerType.VETERAN, "S", x -> {
			var map = new LinkedHashMap<String, Float>();
			x.setSpeciesPercent(map);
			x.setPercentGenus(18f);
		});
		fipPolygon.setLayers(Collections.singletonMap(LayerType.VETERAN, fipLayer));
		var speciesMap = new HashMap<String, FipSpecies>();
		speciesMap.put("B", fipSpecies1);
		speciesMap.put("H", fipSpecies2);
		speciesMap.put("S", fipSpecies3);
		fipLayer.setSpecies(speciesMap);

		var controlMap = FipTestUtils.loadControlMap();

		try (var app = new FipStart()) {
			ApplicationTestUtils.setControlMap(app, controlMap);

			var result = app.processLayerAsVeteran(fipPolygon, fipLayer);

			assertThat(result, hasProperty("polygonIdentifier", is(polygonId)));
			assertThat(result, hasProperty("layerType", is(LayerType.VETERAN)));

			assertThat(result, hasProperty("ageTotal", present(closeTo(105f)))); // LVCOM3/AGETOTLV
			assertThat(result, hasProperty("breastHeightAge", present(closeTo(97.9000015f)))); // LVCOM3/AGEBHLV
			assertThat(result, hasProperty("yearsToBreastHeight", present(closeTo(7.0999999f)))); // LVCOM3/YTBHLV
			assertThat(result, hasProperty("height", present(closeTo(26.2000008f)))); // LVCOM3/HDLV

			assertThat(result, hasProperty("species", aMapWithSize(3)));
			var resultSpeciesMap = result.getSpecies();

			assertThat(resultSpeciesMap, Matchers.hasKey("B"));
			assertThat(resultSpeciesMap, Matchers.hasKey("H"));
			assertThat(resultSpeciesMap, Matchers.hasKey("S"));

			var resultSpeciesB = resultSpeciesMap.get("B");
			var resultSpeciesH = resultSpeciesMap.get("H");
			var resultSpeciesS = resultSpeciesMap.get("S");

			assertThat(resultSpeciesB, hasProperty("genus", is("B")));
			assertThat(resultSpeciesH, hasProperty("genus", is("H")));
			assertThat(resultSpeciesS, hasProperty("genus", is("S")));

			vetUtilization("baseAreaByUtilization", matchGenerator -> {
				assertThat(result, matchGenerator.apply(2.24055195f));
				assertThat(result.getSpecies().get("B"), matchGenerator.apply(0.492921442f));
				assertThat(result.getSpecies().get("H"), matchGenerator.apply(1.34433115f));
				assertThat(result.getSpecies().get("S"), matchGenerator.apply(0.403299361f));
			});
			vetUtilization("quadraticMeanDiameterByUtilization", matchGenerator -> {
				assertThat(result, matchGenerator.apply(51.6946983f));
				assertThat(result.getSpecies().get("B"), matchGenerator.apply(51.8356705f));
				assertThat(result.getSpecies().get("H"), matchGenerator.apply(53.6141243f));
				assertThat(result.getSpecies().get("S"), matchGenerator.apply(46.4037895f));
			});
			vetUtilization("treesPerHectareByUtilization", matchGenerator -> {
				assertThat(result, matchGenerator.apply(10.6751289f));
				assertThat(result.getSpecies().get("B"), matchGenerator.apply(2.3357718f));
				assertThat(result.getSpecies().get("H"), matchGenerator.apply(5.95467329f));
				assertThat(result.getSpecies().get("S"), matchGenerator.apply(2.38468361f));
			});
			vetUtilization("wholeStemVolumeByUtilization", matchGenerator -> {
				assertThat(result.getSpecies().get("B"), matchGenerator.apply(6.11904192f));
				assertThat(result.getSpecies().get("H"), matchGenerator.apply(14.5863571f));
				assertThat(result.getSpecies().get("S"), matchGenerator.apply(4.04864883f));
				assertThat(result, matchGenerator.apply(24.7540474f));
			});
			vetUtilization("closeUtilizationVolumeByUtilization", matchGenerator -> {
				assertThat(result, matchGenerator.apply(23.6066074f));
				assertThat(result.getSpecies().get("B"), matchGenerator.apply(5.86088896f));
				assertThat(result.getSpecies().get("H"), matchGenerator.apply(13.9343023f));
				assertThat(result.getSpecies().get("S"), matchGenerator.apply(3.81141663f));
			});
			vetUtilization("closeUtilizationVolumeNetOfDecayByUtilization", matchGenerator -> {
				assertThat(result, matchGenerator.apply(22.7740307f));
				assertThat(result.getSpecies().get("B"), matchGenerator.apply(5.64048958f));
				assertThat(result.getSpecies().get("H"), matchGenerator.apply(13.3831034f));
				assertThat(result.getSpecies().get("S"), matchGenerator.apply(3.75043678f));
			});
			vetUtilization("closeUtilizationVolumeNetOfDecayAndWasteByUtilization", matchGenerator -> {
				assertThat(result, matchGenerator.apply(22.5123749f));
				assertThat(result.getSpecies().get("B"), matchGenerator.apply(5.57935333f));
				assertThat(result.getSpecies().get("H"), matchGenerator.apply(13.2065458f));
				assertThat(result.getSpecies().get("S"), matchGenerator.apply(3.72647476f));
			});
			vetUtilization("closeUtilizationVolumeNetOfDecayWasteAndBreakageByUtilization", matchGenerator -> {
				assertThat(result, matchGenerator.apply(21.3272057f));
				assertThat(result.getSpecies().get("B"), matchGenerator.apply(5.27515411f));
				assertThat(result.getSpecies().get("H"), matchGenerator.apply(12.4877129f));
				assertThat(result.getSpecies().get("S"), matchGenerator.apply(3.56433797f));
			});
		}

	}

	void vetUtilization(String property, Consumer<Function<Float, Matcher<VdypUtilizationHolder>>> body) {
		Function<Float, Matcher<VdypUtilizationHolder>> generator = v -> hasProperty(
				property, coe(-1, contains(is(0f), closeTo(v), is(0f), is(0f), is(0f), closeTo(v)))
		);
		body.accept(generator);
	}

	@Test
	void testFindRootsForPrimaryLayerDiameterAndAreaOneSpecies() throws Exception {
		var controlMap = FipTestUtils.loadControlMap();
		var polygonId = new PolygonIdentifier("TestPolygon", 2024);
		try (var app = new FipStart()) {
			ApplicationTestUtils.setControlMap(app, controlMap);

			var becLookup = BecDefinitionParser.getBecs(controlMap);
			var bec = becLookup.get("CWH").get();

			var layer = VdypLayer.build(builder -> {
				builder.polygonIdentifier(polygonId);
				builder.layerType(LayerType.PRIMARY);
				builder.addSite(siteBuilder -> {
					siteBuilder.ageTotal(285f);
					siteBuilder.yearsToBreastHeight(11.3999996f);
					siteBuilder.height(24.3999996f);
					siteBuilder.siteGenus("Y");
				});
			});
			layer.getBaseAreaByUtilization().setCoe(0, 76.5122147f);
			layer.getTreesPerHectareByUtilization().setCoe(0, 845.805969f);
			layer.getQuadraticMeanDiameterByUtilization().setCoe(0, 33.9379082f);

			var spec = VdypSpecies.build(layer, builder -> {
				builder.genus("Y");
				builder.percentGenus(100f);
				builder.volumeGroup(-1);
				builder.decayGroup(-1);
				builder.breakageGroup(-1);
			});
			spec.setVolumeGroup(74);
			spec.setDecayGroup(63);
			spec.setBreakageGroup(31);
			spec.getLoreyHeightByUtilization().setCoe(0, 19.9850883f);

			var fipLayer = this.getTestPrimaryLayer(polygonId, l -> {
				l.inventoryTypeGroup(Optional.of(9));
				((PrimaryBuilder) l).primaryGenus(Optional.of("Y"));
			}, TestUtils.valid());

			app.findRootsForDiameterAndBaseArea(layer, fipLayer, bec, 2);

			assertThat(
					layer, hasProperty(
							"loreyHeightByUtilization", //
							coe(-1, 0f, 19.9850883f)
					)
			);
			assertThat(
					spec, hasProperty(
							"baseAreaByUtilization", //
							coe(-1, 0f, 76.5122147f, 0f, 0f, 0f, 0f)
					)
			);
			assertThat(
					spec, hasProperty(
							"treesPerHectareByUtilization", //
							coe(-1, 0f, 845.805969f, 0f, 0f, 0f, 0f)
					)
			);
			assertThat(
					spec, hasProperty(
							"quadraticMeanDiameterByUtilization", //
							coe(-1, 0f, 33.9379082f, 0f, 0f, 0f, 0f)
					)
			);

			assertThat(
					layer, hasProperty(
							"wholeStemVolumeByUtilization", //
							coe(-1, 0f, 571.22583f, 0f, 0f, 0f, 0f)
					)
			);
			assertThat(
					spec, hasProperty(
							"wholeStemVolumeByUtilization", //
							coe(-1, 0f, 571.22583f, 0f, 0f, 0f, 0f)
					)
			);
		}

	}

	@Test
	void testFindRootsForPrimaryLayerDiameterAndAreaMultipleSpeciesPass1() throws Exception {
		var controlMap = FipTestUtils.loadControlMap();
		var polygonId = new PolygonIdentifier("TestPolygon", 2024);
		try (var app = new FipStart()) {
			ApplicationTestUtils.setControlMap(app, controlMap);

			var becLookup = BecDefinitionParser.getBecs(controlMap);
			var bec = becLookup.get("CWH").get();

			var layer = VdypLayer.build(builder -> {
				builder.polygonIdentifier(polygonId);
				builder.layerType(LayerType.PRIMARY);
				builder.addSite(siteBuilder -> {
					siteBuilder.ageTotal(55f);
					siteBuilder.yearsToBreastHeight(1f);
					siteBuilder.height(35.2999992f);
					siteBuilder.siteGenus("B");
				});
			});
			layer.getBaseAreaByUtilization().setCoe(0, 44.6249847f);
			layer.getTreesPerHectareByUtilization().setCoe(0, 620.504883f);
			layer.getQuadraticMeanDiameterByUtilization().setCoe(0, 30.2601795f);

			/*
			 * HL[*, -1] 0 HL[0, 0] 0 BA[*, -1] BA[1, 0] VOLWS VOLCU VOL_D VOL_DW VOLDWB dqspbase,goal
			 *
			 * HL[1, 0] spec BA[0, 0] layer TPH[0, 0] layer DQ[0,0] layer INL1VGRP, INL1DGRP, INL1BGRP spec VGRPL,
			 * DGRPL, BGRPL spec Same as above AGETOTL1 layer AGEBHL1 layer YTBH hdl1
			 *
			 */
			// sp 3, 4, 5, 8, 15
			// sp B, C, D, H, S
			var spec1 = VdypSpecies.build(layer, builder -> {
				builder.genus("B");
				builder.percentGenus(1f);
				builder.volumeGroup(12);
				builder.decayGroup(7);
				builder.breakageGroup(5);
			});
			spec1.getLoreyHeightByUtilization().setCoe(0, 38.7456512f);
			var spec2 = VdypSpecies.build(layer, builder -> {
				builder.genus("C");
				builder.percentGenus(7f);
				builder.volumeGroup(20);
				builder.decayGroup(14);
				builder.breakageGroup(6);
			});

			spec2.getLoreyHeightByUtilization().setCoe(0, 22.8001652f);
			var spec3 = VdypSpecies.build(layer, builder -> {
				builder.genus("D");
				builder.percentGenus(74f);
				builder.volumeGroup(25);
				builder.decayGroup(19);
				builder.breakageGroup(12);
			});
			spec3.getLoreyHeightByUtilization().setCoe(0, 33.6889763f);
			var spec4 = VdypSpecies.build(layer, builder -> {
				builder.genus("H");
				builder.percentGenus(9f);
				builder.volumeGroup(37);
				builder.decayGroup(31);
				builder.breakageGroup(17);
			});
			spec4.getLoreyHeightByUtilization().setCoe(0, 24.3451157f);
			var spec5 = VdypSpecies.build(layer, builder -> {
				builder.genus("S");
				builder.percentGenus(9f);
				builder.volumeGroup(66);
				builder.decayGroup(54);
				builder.breakageGroup(28);
			});
			spec5.getLoreyHeightByUtilization().setCoe(0, 34.6888771f);

			Collection<VdypSpecies> specs = new ArrayList<>(5);
			specs.add(spec1);
			specs.add(spec2);
			specs.add(spec3);
			specs.add(spec4);
			specs.add(spec5);

			layer.setSpecies(specs);

			var fipLayer = this.getTestPrimaryLayer(polygonId, l -> {
				l.inventoryTypeGroup(Optional.of(9));
				((PrimaryBuilder) l).primaryGenus(Optional.of("H"));
			}, TestUtils.valid());

			app.findRootsForDiameterAndBaseArea(layer, fipLayer, bec, 2);

			assertThat(
					layer, hasProperty(
							"loreyHeightByUtilization", //
							coe(-1, 0f, 31.4222546f)
					)
			);
			assertThat(
					spec1, hasProperty(
							"loreyHeightByUtilization", //
							coe(-1, 0f, 38.7456512f)
					)
			);
			assertThat(
					spec2, hasProperty(
							"loreyHeightByUtilization", //
							coe(-1, 0f, 22.8001652f)
					)
			);
			assertThat(
					spec3, hasProperty(
							"loreyHeightByUtilization", //
							coe(-1, 0f, 33.6889763f)
					)
			);
			assertThat(
					spec4, hasProperty(
							"loreyHeightByUtilization", //
							coe(-1, 0f, 24.3451157f)
					)
			);
			assertThat(
					spec5, hasProperty(
							"loreyHeightByUtilization", //
							coe(-1, 0f, 34.6888771f)
					)
			);

			assertThat(
					layer, hasProperty(
							"baseAreaByUtilization", //
							coe(-1, 0f, 44.6249847f, 0f, 0f, 0f, 0f)
					)
			);
			assertThat(
					spec1, hasProperty(
							"baseAreaByUtilization", //
							coe(-1, 0f, 0.398000091f, 0f, 0f, 0f, 0f)
					)
			);
			assertThat(
					spec2, hasProperty(
							"baseAreaByUtilization", //
							coe(-1, 0f, 5.10918713f, 0f, 0f, 0f, 0f)
					)
			);
			assertThat(
					spec3, hasProperty(
							"baseAreaByUtilization", //
							coe(-1, 0f, 29.478117f, 0f, 0f, 0f, 0f)
					)
			);
			assertThat(
					spec4, hasProperty(
							"baseAreaByUtilization", //
							coe(-1, 0f, 5.52707148f, 0f, 0f, 0f, 0f)
					)
			);
			assertThat(
					spec5, hasProperty(
							"baseAreaByUtilization", //
							coe(-1, 0f, 4.11260939f, 0f, 0f, 0f, 0f)
					)
			);

			assertThat(
					layer, hasProperty(
							"treesPerHectareByUtilization", //
							coe(-1, 0f, 620.497803f, 0f, 0f, 0f, 0f)
					)
			);
			assertThat(
					spec1, hasProperty(
							"treesPerHectareByUtilization", //
							coe(-1, 0f, 5.04042435f, 0f, 0f, 0f, 0f)
					)
			);
			assertThat(
					spec2, hasProperty(
							"treesPerHectareByUtilization", //
							coe(-1, 0f, 92.9547882f, 0f, 0f, 0f, 0f)
					)
			);
			assertThat(
					spec3, hasProperty(
							"treesPerHectareByUtilization", //
							coe(-1, 0f, 325.183502f, 0f, 0f, 0f, 0f)
					)
			);
			assertThat(
					spec4, hasProperty(
							"treesPerHectareByUtilization", //
							coe(-1, 0f, 153.230591f, 0f, 0f, 0f, 0f)
					)
			);
			assertThat(
					spec5, hasProperty(
							"treesPerHectareByUtilization", //
							coe(-1, 0f, 44.0884819f, 0f, 0f, 0f, 0f)
					)
			);

			assertThat(
					layer, hasProperty(
							"quadraticMeanDiameterByUtilization", //
							coe(-1, 0f, 30.2603531f, 0f, 0f, 0f, 0f)
					)
			);
			assertThat(
					spec1, hasProperty(
							"quadraticMeanDiameterByUtilization", //
							coe(-1, 0f, 31.7075806f, 0f, 0f, 0f, 0f)
					)
			);
			assertThat(
					spec2, hasProperty(
							"quadraticMeanDiameterByUtilization", //
							coe(-1, 0f, 26.4542274f, 0f, 0f, 0f, 0f)
					)
			);
			assertThat(
					spec3, hasProperty(
							"quadraticMeanDiameterByUtilization", //
							coe(-1, 0f, 33.9735298f, 0f, 0f, 0f, 0f)
					)
			);
			assertThat(
					spec4, hasProperty(
							"quadraticMeanDiameterByUtilization", //
							coe(-1, 0f, 21.4303799f, 0f, 0f, 0f, 0f)
					)
			);
			assertThat(
					spec5, hasProperty(
							"quadraticMeanDiameterByUtilization", //
							coe(-1, 0f, 34.4628525f, 0f, 0f, 0f, 0f)
					)
			);

			assertThat(
					layer, hasProperty(
							"wholeStemVolumeByUtilization", //
							coe(-1, 0f, 638.572754f, 0f, 0f, 0f, 0f)
					)
			);
			assertThat(
					spec1, hasProperty(
							"wholeStemVolumeByUtilization", //
							coe(-1, 0f, 6.38573837f, 0f, 0f, 0f, 0f)
					)
			);
			assertThat(
					spec2, hasProperty(
							"wholeStemVolumeByUtilization", //
							coe(-1, 0f, 44.7000046f, 0f, 0f, 0f, 0f)
					)
			);
			assertThat(
					spec3, hasProperty(
							"wholeStemVolumeByUtilization", //
							coe(-1, 0f, 472.54422f, 0f, 0f, 0f, 0f)
					)
			);
			assertThat(
					spec4, hasProperty(
							"wholeStemVolumeByUtilization", //
							coe(-1, 0f, 57.471405f, 0f, 0f, 0f, 0f)
					)
			);
			assertThat(
					spec5, hasProperty(
							"wholeStemVolumeByUtilization", //
							coe(-1, 0f, 57.4714355f, 0f, 0f, 0f, 0f)
					)
			);
		}

	}

	@Test
	void testFindRootsForPrimaryLayerDiameterAndAreaMultipleSpeciesPass1Test2() throws Exception {
		var controlMap = FipTestUtils.loadControlMap();
		var polygonId = new PolygonIdentifier("TestPolygon", 2024);
		try (var app = new FipStart()) {
			ApplicationTestUtils.setControlMap(app, controlMap);

			var becLookup = BecDefinitionParser.getBecs(controlMap);
			var bec = becLookup.get("CWH").get();

			var layer = VdypLayer.build(builder -> {
				builder.polygonIdentifier(polygonId);
				builder.layerType(LayerType.PRIMARY);
				builder.addSite(siteBuilder -> {
					siteBuilder.ageTotal(45f);
					siteBuilder.yearsToBreastHeight(5.4000001f);
					siteBuilder.height(24.2999992f);
					siteBuilder.siteGenus("H");
				});
			});

			layer.getBaseAreaByUtilization().setCoe(0, 44.9531403f);
			layer.getTreesPerHectareByUtilization().setCoe(0, 1291.11597f);
			layer.getQuadraticMeanDiameterByUtilization().setCoe(0, 21.0548649f);

			/*
			 * HL[*, -1] 0 HL[0, 0] 0 BA[*, -1] BA[1, 0] VOLWS VOLCU VOL_D VOL_DW VOLDWB dqspbase,goal
			 *
			 * HL[1, 0] spec BA[0, 0] layer TPH[0, 0] layer DQ[0,0] layer INL1VGRP, INL1DGRP, INL1BGRP spec VGRPL,
			 * DGRPL, BGRPL spec Same as above AGETOTL1 layer AGEBHL1 layer YTBH hdl1
			 *
			 */
			// sp 3, 4, 5, 8, 15
			// sp B, C, D, H, S
			var spec1 = VdypSpecies.build(layer, builder -> {
				builder.genus("B");
				builder.percentGenus(15f);
				builder.volumeGroup(12);
				builder.decayGroup(7);
				builder.breakageGroup(5);
			});
			spec1.getLoreyHeightByUtilization().setCoe(0, 21.5356998f);
			var spec2 = VdypSpecies.build(layer, builder -> {
				builder.genus("D");
				builder.percentGenus(7f);
				builder.volumeGroup(25);
				builder.decayGroup(19);
				builder.breakageGroup(12);
			});
			spec2.getLoreyHeightByUtilization().setCoe(0, 22.4329224f);
			var spec3 = VdypSpecies.build(layer, builder -> {
				builder.genus("H");
				builder.percentGenus(77f);
				builder.volumeGroup(37);
				builder.decayGroup(54);
				builder.breakageGroup(28);
			});
			spec3.getLoreyHeightByUtilization().setCoe(0, 20.5984688f);
			var spec4 = VdypSpecies.build(layer, builder -> {
				builder.genus("S");
				builder.percentGenus(1f);
				builder.volumeGroup(66);
				builder.decayGroup(54);
				builder.breakageGroup(28);
			});
			spec4.getLoreyHeightByUtilization().setCoe(0, 24.0494442f);

			var fipLayer = this.getTestPrimaryLayer(polygonId, l -> {
				l.inventoryTypeGroup(Optional.of(15));
				((PrimaryBuilder) l).primaryGenus(Optional.of("H"));
			}, TestUtils.valid());

			app.findRootsForDiameterAndBaseArea(layer, fipLayer, bec, 2);

			// This is L1COM1/PCTL1 not FIPS/PCTVOLV
			assertThat(
					spec1, hasProperty(
							"percentGenus", //
							closeTo(13.4858189f) // Change
					)
			);
			assertThat(
					spec2, hasProperty(
							"percentGenus", //
							closeTo(6.56449223f) // Change
					)
			);
			assertThat(
					spec3, hasProperty(
							"percentGenus", //
							closeTo(79.0027771f) // Change
					)
			);
			assertThat(
					spec4, hasProperty(
							"percentGenus", //
							closeTo(0.946914673f) // Change
					)
			);

			assertThat(
					layer, hasProperty(
							"loreyHeightByUtilization", //
							coe(-1, 0f, 20.8779621f) // Changed
					)
			);
			assertThat(
					spec1, hasProperty(
							"loreyHeightByUtilization", //
							coe(-1, 0f, 21.5356998f) // No Change
					)
			);
			assertThat(
					spec2, hasProperty(
							"loreyHeightByUtilization", //
							coe(-1, 0f, 22.4329224f) // No Change
					)
			);
			assertThat(
					spec3, hasProperty(
							"loreyHeightByUtilization", //
							coe(-1, 0f, 20.5984688f) // No Change
					)
			);
			assertThat(
					spec4, hasProperty(
							"loreyHeightByUtilization", //
							coe(-1, 0f, 24.0494442f) // No Change
					)
			);

			assertThat(
					layer, hasProperty(
							"baseAreaByUtilization", //
							coe(-1, 0f, 44.9531403f, 0f, 0f, 0f, 0f) // No Change
					)
			);
			assertThat(
					spec1, hasProperty(
							"baseAreaByUtilization", //
							coe(-1, 0f, 6.06229925f, 0f, 0f, 0f, 0f) // Change
					)
			);
			assertThat(
					spec2, hasProperty(
							"baseAreaByUtilization", //
							coe(-1, 0f, 2.95094538f, 0f, 0f, 0f, 0f) // Change
					)
			);
			assertThat(
					spec3, hasProperty(
							"baseAreaByUtilization", //
							coe(-1, 0f, 35.5142288f, 0f, 0f, 0f, 0f) // Change
					)
			);
			assertThat(
					spec4, hasProperty(
							"baseAreaByUtilization", //
							coe(-1, 0f, 0.425667882f, 0f, 0f, 0f, 0f) // Change
					)
			);

			assertThat(
					layer, hasProperty(
							"treesPerHectareByUtilization", //
							coe(-1, 0f, 1291.11621f, 0f, 0f, 0f, 0f) // Change
					)
			);
			assertThat(
					spec1, hasProperty(
							"treesPerHectareByUtilization", //
							coe(-1, 0f, 175.253494f, 0f, 0f, 0f, 0f) // Change
					)
			);
			assertThat(
					spec2, hasProperty(
							"treesPerHectareByUtilization", //
							coe(-1, 0f, 52.7488708f, 0f, 0f, 0f, 0f) // Change
					)
			);
			assertThat(
					spec3, hasProperty(
							"treesPerHectareByUtilization", //
							coe(-1, 0f, 1056.43982f, 0f, 0f, 0f, 0f) // Change
					)
			);
			assertThat(
					spec4, hasProperty(
							"treesPerHectareByUtilization", //
							coe(-1, 0f, 6.67403078f, 0f, 0f, 0f, 0f) // Change
					)
			);

			assertThat(
					layer, hasProperty(
							"quadraticMeanDiameterByUtilization", //
							coe(-1, 0f, 21.054863f, 0f, 0f, 0f, 0f) // No Change
					)
			);
			assertThat(
					spec1, hasProperty(
							"quadraticMeanDiameterByUtilization", //
							coe(-1, 0f, 20.9865189f, 0f, 0f, 0f, 0f) // Change
					)
			);
			assertThat(
					spec2, hasProperty(
							"quadraticMeanDiameterByUtilization", //
							coe(-1, 0f, 26.6888008f, 0f, 0f, 0f, 0f) // Change
					)
			);
			assertThat(
					spec3, hasProperty(
							"quadraticMeanDiameterByUtilization", //
							coe(-1, 0f, 20.6887321f, 0f, 0f, 0f, 0f) // Change
					)
			);
			assertThat(
					spec4, hasProperty(
							"quadraticMeanDiameterByUtilization", //
							coe(-1, 0f, 28.4968204f, 0f, 0f, 0f, 0f) // Change
					)
			);

			assertThat(
					layer, hasProperty(
							"wholeStemVolumeByUtilization", //
							coe(-1, 0f, 393.150146f, 0f, 0f, 0f, 0f) // No Change
					)
			);
			assertThat(
					spec1, hasProperty(
							"wholeStemVolumeByUtilization", //
							coe(-1, 0f, 58.9725418f, 0f, 0f, 0f, 0f) // No Change
					)
			);
			assertThat(
					spec2, hasProperty(
							"wholeStemVolumeByUtilization", //
							coe(-1, 0f, 27.5205307f, 0f, 0f, 0f, 0f) // No Change
					)
			);
			assertThat(
					spec3, hasProperty(
							"wholeStemVolumeByUtilization", //
							coe(-1, 0f, 302.725555f, 0f, 0f, 0f, 0f) // No Change
					)
			);
			assertThat(
					spec4, hasProperty(
							"wholeStemVolumeByUtilization", //
							coe(-1, 0f, 3.93152428f, 0f, 0f, 0f, 0f) // No Change
					)
			);
		}

	}

	@Test
	void testCreateVdypPolygon() throws ProcessingException {
		var controlMap = FipTestUtils.loadControlMap();
		try (var app = new FipStart()) {
			ApplicationTestUtils.setControlMap(app, controlMap);

<<<<<<< HEAD
=======
			var layer = VdypLayer.build(builder -> {
				builder.polygonIdentifier("Test", 2024);
				builder.layerType(LayerType.PRIMARY);
				builder.addSite(siteBuilder -> {
					siteBuilder.ageTotal(55f);
					siteBuilder.yearsToBreastHeight(1f);
					siteBuilder.height(32.2999992f);
					siteBuilder.siteGenus("H");
				});
			});

			// sp 3, 4, 5, 8, 15
			// sp B, C, D, H, S
			var spec1 = VdypSpecies.build(layer, builder -> {
				builder.genus("B");
				builder.volumeGroup(12);
				builder.decayGroup(7);
				builder.breakageGroup(5);
				builder.percentGenus(1f);
			});
			spec1.getLoreyHeightByUtilization().setCoe(0, 38.7456512f);
			spec1.setFractionGenus(0.00817133673f);

			var spec2 = VdypSpecies.build(layer, builder -> {
				builder.genus("C");
				builder.volumeGroup(20);
				builder.decayGroup(14);
				builder.breakageGroup(6);
				builder.percentGenus(7f);
			});
			spec2.getLoreyHeightByUtilization().setCoe(0, 22.8001652f);
			spec2.setFractionGenus(0.0972022042f);

			var spec3 = VdypSpecies.build(layer, builder -> {
				builder.genus("D");
				builder.volumeGroup(25);
				builder.decayGroup(19);
				builder.breakageGroup(12);
				builder.percentGenus(74f);
			});
			spec3.getLoreyHeightByUtilization().setCoe(0, 33.6889763f);
			spec3.setFractionGenus(0.695440531f);

			var spec4 = VdypSpecies.build(layer, builder -> {
				builder.genus("H");
				builder.volumeGroup(37);
				builder.decayGroup(31);
				builder.breakageGroup(17);
				builder.percentGenus(9f);
			});
			spec4.getLoreyHeightByUtilization().setCoe(0, 24.3451157f);
			spec4.setFractionGenus(0.117043354f);

			var spec5 = VdypSpecies.build(layer, builder -> {
				builder.genus("S");
				builder.volumeGroup(66);
				builder.decayGroup(54);
				builder.breakageGroup(28);
				builder.percentGenus(9f);
			});
			spec5.getLoreyHeightByUtilization().setCoe(0, 34.6888771f);
			spec5.setFractionGenus(0.082142584f);

			Map<String, VdypSpecies> specs = new HashMap<>();
			specs.put(spec1.getGenus(), spec1);
			specs.put(spec2.getGenus(), spec2);
			specs.put(spec3.getGenus(), spec3);
			specs.put(spec4.getGenus(), spec4);
			specs.put(spec5.getGenus(), spec5);

			float dq = app.estimateQuadMeanDiameterForSpecies(
					spec1, specs, Region.COASTAL, 30.2601795f, 44.6249847f, 620.504883f, 31.6603775f
			);

			assertThat(dq, closeTo(31.7022133f));
		}
	}

	@Test
	void testEstimateSmallComponents() throws ProcessingException {
		var controlMap = FipTestUtils.loadControlMap();
		try (var app = new FipStart()) {
			ApplicationTestUtils.setControlMap(app, controlMap);

			var fPoly = FipPolygon.build(builder -> {
				builder.polygonIdentifier("Test", 2024);
				builder.forestInventoryZone("A");
				builder.biogeoclimaticZone("CWH");
				builder.yieldFactor(1f);
			});
			VdypLayer layer = VdypLayer.build(builder -> {
				builder.polygonIdentifier("Test", 2024);
				builder.layerType(LayerType.PRIMARY);
				builder.addSite(siteBuilder -> {
					siteBuilder.ageTotal(55f);
					siteBuilder.yearsToBreastHeight(1f);
					siteBuilder.height(31f);
					siteBuilder.siteGenus("H");
				});
			});

			layer.getLoreyHeightByUtilization().setCoe(FipStart.UTIL_ALL, 31.3307209f);
			layer.getBaseAreaByUtilization().setCoe(FipStart.UTIL_ALL, 44.6249847f);
			layer.getTreesPerHectareByUtilization().setCoe(FipStart.UTIL_ALL, 620.484802f);
			layer.getQuadraticMeanDiameterByUtilization().setCoe(FipStart.UTIL_ALL, 30.2606697f);
			layer.getWholeStemVolumeByUtilization().setCoe(FipStart.UTIL_ALL, 635.659668f);

			var spec1 = VdypSpecies.build(layer, builder -> {
				builder.genus("B");
				builder.percentGenus(20f);
				builder.volumeGroup(-1);
				builder.decayGroup(-1);
				builder.breakageGroup(-1);
			});
			spec1.getLoreyHeightByUtilization().setCoe(FipStart.UTIL_ALL, 38.6004372f);
			spec1.getBaseAreaByUtilization().setCoe(FipStart.UTIL_ALL, 0.397305071f);
			spec1.getTreesPerHectareByUtilization().setCoe(FipStart.UTIL_ALL, 5.04602766f);
			spec1.getQuadraticMeanDiameterByUtilization().setCoe(FipStart.UTIL_ALL, 31.6622887f);
			spec1.getWholeStemVolumeByUtilization().setCoe(FipStart.UTIL_ALL, 635.659668f);
			var spec2 = VdypSpecies.build(layer, builder -> {
				builder.genus("C");
				builder.percentGenus(20f);
				builder.volumeGroup(-1);
				builder.decayGroup(-1);
				builder.breakageGroup(-1);
			});
			spec2.getLoreyHeightByUtilization().setCoe(FipStart.UTIL_ALL, 22.8001652f);
			spec2.getBaseAreaByUtilization().setCoe(FipStart.UTIL_ALL, 5.08774281f);
			spec2.getTreesPerHectareByUtilization().setCoe(FipStart.UTIL_ALL, 92.4298019f);
			spec2.getQuadraticMeanDiameterByUtilization().setCoe(FipStart.UTIL_ALL, 26.4735165f);
			spec2.getWholeStemVolumeByUtilization().setCoe(FipStart.UTIL_ALL, 6.35662031f);
			var spec3 = VdypSpecies.build(layer, builder -> {
				builder.genus("D");
				builder.percentGenus(20f);
				builder.volumeGroup(-1);
				builder.decayGroup(-1);
				builder.breakageGroup(-1);
			});
			spec3.getLoreyHeightByUtilization().setCoe(FipStart.UTIL_ALL, 33.5375252f);
			spec3.getBaseAreaByUtilization().setCoe(FipStart.UTIL_ALL, 29.5411568f);
			spec3.getTreesPerHectareByUtilization().setCoe(FipStart.UTIL_ALL, 326.800781f);
			spec3.getQuadraticMeanDiameterByUtilization().setCoe(FipStart.UTIL_ALL, 33.9255791f);
			spec3.getWholeStemVolumeByUtilization().setCoe(FipStart.UTIL_ALL, 44.496151f);
			var spec4 = VdypSpecies.build(layer, builder -> {
				builder.genus("H");
				builder.percentGenus(20f);
				builder.volumeGroup(-1);
				builder.decayGroup(-1);
				builder.breakageGroup(-1);
			});
			spec4.getLoreyHeightByUtilization().setCoe(FipStart.UTIL_ALL, 24.3451157f);
			spec4.getBaseAreaByUtilization().setCoe(FipStart.UTIL_ALL, 5.50214148f);
			spec4.getTreesPerHectareByUtilization().setCoe(FipStart.UTIL_ALL, 152.482513f);
			spec4.getQuadraticMeanDiameterByUtilization().setCoe(FipStart.UTIL_ALL, 21.4343796f);
			spec4.getWholeStemVolumeByUtilization().setCoe(FipStart.UTIL_ALL, 470.388489f);
			var spec5 = VdypSpecies.build(layer, builder -> {
				builder.genus("S");
				builder.percentGenus(20f);
				builder.volumeGroup(-1);
				builder.decayGroup(-1);
				builder.breakageGroup(-1);
			});
			spec5.getLoreyHeightByUtilization().setCoe(FipStart.UTIL_ALL, 34.6888771f);
			spec5.getBaseAreaByUtilization().setCoe(FipStart.UTIL_ALL, 4.0966382f);
			spec5.getTreesPerHectareByUtilization().setCoe(FipStart.UTIL_ALL, 43.7256737f);
			spec5.getQuadraticMeanDiameterByUtilization().setCoe(FipStart.UTIL_ALL, 34.5382729f);
			spec5.getWholeStemVolumeByUtilization().setCoe(FipStart.UTIL_ALL, 57.2091446f);

			layer.setSpecies(Arrays.asList(spec1, spec2, spec3, spec4, spec5));

			app.estimateSmallComponents(fPoly, layer);

			assertThat(layer.getLoreyHeightByUtilization().getCoe(FipStart.UTIL_SMALL), closeTo(7.14446497f));
			assertThat(spec1.getLoreyHeightByUtilization().getCoe(FipStart.UTIL_SMALL), closeTo(8.39441967f));
			assertThat(spec2.getLoreyHeightByUtilization().getCoe(FipStart.UTIL_SMALL), closeTo(6.61517191f));
			assertThat(spec3.getLoreyHeightByUtilization().getCoe(FipStart.UTIL_SMALL), closeTo(10.8831682f));
			assertThat(spec4.getLoreyHeightByUtilization().getCoe(FipStart.UTIL_SMALL), closeTo(7.93716192f));
			assertThat(spec5.getLoreyHeightByUtilization().getCoe(FipStart.UTIL_SMALL), closeTo(8.63455391f));

			assertThat(layer.getBaseAreaByUtilization().getCoe(FipStart.UTIL_SMALL), closeTo(0.0153773092f));
			assertThat(spec1.getBaseAreaByUtilization().getCoe(FipStart.UTIL_SMALL), closeTo(0f));
			assertThat(spec2.getBaseAreaByUtilization().getCoe(FipStart.UTIL_SMALL), closeTo(0.0131671466f));
			assertThat(spec3.getBaseAreaByUtilization().getCoe(FipStart.UTIL_SMALL), closeTo(0.00163476227f));
			assertThat(spec4.getBaseAreaByUtilization().getCoe(FipStart.UTIL_SMALL), closeTo(0f));
			assertThat(spec5.getBaseAreaByUtilization().getCoe(FipStart.UTIL_SMALL), closeTo(0.000575399841f));

			assertThat(layer.getTreesPerHectareByUtilization().getCoe(FipStart.UTIL_SMALL), closeTo(5.34804487f));
			assertThat(spec1.getTreesPerHectareByUtilization().getCoe(FipStart.UTIL_SMALL), closeTo(0f));
			assertThat(spec2.getTreesPerHectareByUtilization().getCoe(FipStart.UTIL_SMALL), closeTo(4.67143154f));
			assertThat(spec3.getTreesPerHectareByUtilization().getCoe(FipStart.UTIL_SMALL), closeTo(0.498754263f));
			assertThat(spec4.getTreesPerHectareByUtilization().getCoe(FipStart.UTIL_SMALL), closeTo(0f));
			assertThat(spec5.getTreesPerHectareByUtilization().getCoe(FipStart.UTIL_SMALL), closeTo(0.17785944f));

			assertThat(layer.getQuadraticMeanDiameterByUtilization().getCoe(FipStart.UTIL_SMALL), closeTo(6.05059004f));
			assertThat(spec1.getQuadraticMeanDiameterByUtilization().getCoe(FipStart.UTIL_SMALL), closeTo(6.13586617f));
			assertThat(spec2.getQuadraticMeanDiameterByUtilization().getCoe(FipStart.UTIL_SMALL), closeTo(5.99067688f));
			assertThat(spec3.getQuadraticMeanDiameterByUtilization().getCoe(FipStart.UTIL_SMALL), closeTo(6.46009731f));
			assertThat(spec4.getQuadraticMeanDiameterByUtilization().getCoe(FipStart.UTIL_SMALL), closeTo(6.03505516f));
			assertThat(spec5.getQuadraticMeanDiameterByUtilization().getCoe(FipStart.UTIL_SMALL), closeTo(6.41802597f));

			assertThat(layer.getWholeStemVolumeByUtilization().getCoe(FipStart.UTIL_SMALL), closeTo(0.0666879341f));
			assertThat(spec1.getWholeStemVolumeByUtilization().getCoe(FipStart.UTIL_SMALL), closeTo(0f));
			assertThat(spec2.getWholeStemVolumeByUtilization().getCoe(FipStart.UTIL_SMALL), closeTo(0.0556972362f));
			assertThat(spec3.getWholeStemVolumeByUtilization().getCoe(FipStart.UTIL_SMALL), closeTo(0.0085867513f));
			assertThat(spec4.getWholeStemVolumeByUtilization().getCoe(FipStart.UTIL_SMALL), closeTo(0f));
			assertThat(spec5.getWholeStemVolumeByUtilization().getCoe(FipStart.UTIL_SMALL), closeTo(0.00240394124f));
		} catch (IOException e) {
			// TODO Auto-generated catch block
			e.printStackTrace();
		}
	}

	@Test
	void testEstimateQuadMeanDiameterByUtilization() throws ProcessingException {
		var controlMap = FipTestUtils.loadControlMap();
		try (var app = new FipStart()) {
			ApplicationTestUtils.setControlMap(app, controlMap);

			var coe = Utils.utilizationVector();
			coe.setCoe(FipStart.UTIL_ALL, 31.6622887f);

			var bec = BecDefinitionParser.getBecs(controlMap).get("CWH").get();

			var spec1 = VdypSpecies.build(builder -> {
				builder.polygonIdentifier("Test", 2024);
				builder.layerType(LayerType.PRIMARY);
				builder.genus("B");
				builder.percentGenus(100f);
				builder.volumeGroup(-1);
				builder.decayGroup(-1);
				builder.breakageGroup(-1);
			});

			EstimationMethods.estimateQuadMeanDiameterByUtilization(controlMap, bec, coe, spec1.getGenus());

			assertThat(coe, utilization(0f, 31.6622887f, 10.0594692f, 14.966774f, 19.9454956f, 46.1699982f));
		} catch (IOException e) {
			// TODO Auto-generated catch block
			e.printStackTrace();
		}
	}

	@Test
	void testEstimateQuadMeanDiameterByUtilization2() throws ProcessingException {
		var controlMap = FipTestUtils.loadControlMap();
		try (var app = new FipStart()) {
			ApplicationTestUtils.setControlMap(app, controlMap);

			var coe = Utils.utilizationVector();
			coe.setCoe(FipStart.UTIL_ALL, 13.4943399f);

			var bec = BecDefinitionParser.getBecs(controlMap).get("MH").get();

			var spec1 = VdypSpecies.build(builder -> {
				builder.polygonIdentifier("Test", 2024);
				builder.layerType(LayerType.PRIMARY);
				builder.genus("L");
				builder.percentGenus(100f);
				builder.volumeGroup(-1);
				builder.decayGroup(-1);
				builder.breakageGroup(-1);
			});

			EstimationMethods.estimateQuadMeanDiameterByUtilization(controlMap, bec, coe, spec1.getGenus());

			assertThat(coe, utilization(0f, 13.4943399f, 10.2766619f, 14.67033f, 19.4037666f, 25.719244f));
		} catch (IOException e) {
			// TODO Auto-generated catch block
			e.printStackTrace();
		}
	}

	@Test
	void testEstimateBaseAreaByUtilization() throws ProcessingException {
		var controlMap = FipTestUtils.loadControlMap();
		try (var app = new FipStart()) {
			ApplicationTestUtils.setControlMap(app, controlMap);

			var dq = Utils.utilizationVector();
			var ba = Utils.utilizationVector();
			dq.setCoe(0, 31.6622887f);
			dq.setCoe(1, 10.0594692f);
			dq.setCoe(2, 14.966774f);
			dq.setCoe(3, 19.9454956f);
			dq.setCoe(4, 46.1699982f);

			ba.setCoe(0, 0.397305071f);

			var bec = BecDefinitionParser.getBecs(controlMap).get("CWH").get();

			var spec1 = VdypSpecies.build(builder -> {
				builder.polygonIdentifier("Test", 2024);
				builder.layerType(LayerType.PRIMARY);
				builder.genus("B");
				builder.percentGenus(100f);
				builder.volumeGroup(-1);
				builder.decayGroup(-1);
				builder.breakageGroup(-1);
			});

			EstimationMethods.estimateBaseAreaByUtilization(controlMap, bec, dq, ba, spec1.getGenus());

			assertThat(ba, utilization(0f, 0.397305071f, 0.00485289097f, 0.0131751001f, 0.0221586525f, 0.357118428f));
		} catch (IOException e) {
			// TODO Auto-generated catch block
			e.printStackTrace();
		}
	}

	@Test
	void testReconcileComponentsMode1() throws ProcessingException {
		var controlMap = FipTestUtils.loadControlMap();
		try (var app = new FipStart()) {
			ApplicationTestUtils.setControlMap(app, controlMap);

			var dq = Utils.utilizationVector();
			var ba = Utils.utilizationVector();
			var tph = Utils.utilizationVector();

			// '082E004 615 1988' with component BA re-ordered from smallest to largest to
			// force mode 1.

			dq.setCoe(0, 13.4943399f);
			dq.setCoe(1, 10.2766619f);
			dq.setCoe(2, 14.67033f);
			dq.setCoe(3, 19.4037666f);
			dq.setCoe(4, 25.719244f);

			ba.setCoe(0, 2.20898318f);
			ba.setCoe(1, 0.220842764f);
			ba.setCoe(2, 0.433804274f);
			ba.setCoe(3, 0.691931725f);
			ba.setCoe(4, 0.862404406f);

			tph.setCoe(0, 154.454025f);
			tph.setCoe(1, 83.4198151f);
			tph.setCoe(2, 51.0201035f);
			tph.setCoe(3, 14.6700592f);
			tph.setCoe(4, 4.25086117f);

			ReconcilationMethods.reconcileComponents(ba, tph, dq);

			assertThat(ba, utilization(0f, 2.20898318f, 0.220842764f, 0.546404183f, 1.44173622f, 0f));
			assertThat(tph, utilization(0f, 154.454025f, 49.988575f, 44.5250206f, 59.9404259f, 0f));
			assertThat(dq, utilization(0f, 13.4943399f, 7.5f, 12.5f, 17.5f, 22.5f));
		} catch (IOException e) {
			// TODO Auto-generated catch block
			e.printStackTrace();
		}
	}

	@Test
	void testReconcileComponentsMode2() throws ProcessingException {
		var controlMap = FipTestUtils.loadControlMap();
		try (var app = new FipStart()) {
			ApplicationTestUtils.setControlMap(app, controlMap);

			var dq = Utils.utilizationVector();
			var ba = Utils.utilizationVector();
			var tph = Utils.utilizationVector();
			dq.setCoe(0, 31.6622887f);
			dq.setCoe(1, 10.0594692f);
			dq.setCoe(2, 14.966774f);
			dq.setCoe(3, 19.9454956f);
			dq.setCoe(4, 46.1699982f);

			ba.setCoe(0, 0.397305071f);
			ba.setCoe(1, 0.00485289097f);
			ba.setCoe(2, 0.0131751001f);
			ba.setCoe(3, 0.0221586525f);
			ba.setCoe(4, 0.357118428f);

			tph.setCoe(0, 5.04602766f);
			tph.setCoe(1, 0.61060524f);
			tph.setCoe(2, 0.748872101f);
			tph.setCoe(3, 0.709191978f);
			tph.setCoe(4, 2.13305807f);

			ReconcilationMethods.reconcileComponents(ba, tph, dq);

			assertThat(ba, utilization(0f, 0.397305071f, 0.00485289097f, 0.0131751001f, 0.0221586525f, 0.357118428f));
			assertThat(tph, utilization(0f, 5.04602766f, 0.733301044f, 0.899351299f, 0.851697803f, 2.56167722f));
			assertThat(dq, utilization(0f, 31.6622887f, 9.17939758f, 13.6573782f, 18.2005272f, 42.1307297f));
		} catch (IOException e) {
			// TODO Auto-generated catch block
			e.printStackTrace();
		}
	}

	@Test
	void testReconcileComponentsMode3() throws ProcessingException {
		var controlMap = FipTestUtils.loadControlMap();
		try (var app = new FipStart()) {
			ApplicationTestUtils.setControlMap(app, controlMap);

			var dq = Utils.utilizationVector();
			var ba = Utils.utilizationVector();
			var tph = Utils.utilizationVector();

			// Set of inputs that cause mode 2 to fail over into mode 3

			dq.setCoe(0, 12.51f);
			dq.setCoe(1, 12.4f);
			dq.setCoe(2, 0f);
			dq.setCoe(3, 0f);
			dq.setCoe(4, 0f);

			ba.setCoe(0, 2.20898318f);
			ba.setCoe(1, 2.20898318f);
			ba.setCoe(2, 0f);
			ba.setCoe(3, 0f);
			ba.setCoe(4, 0f);

			tph.setCoe(0, 179.71648f);
			tph.setCoe(1, 182.91916f);
			tph.setCoe(2, 0f);
			tph.setCoe(3, 0f);
			tph.setCoe(4, 0f);

			ReconcilationMethods.reconcileComponents(ba, tph, dq);

			assertThat(ba, utilization(0f, 2.20898318f, 0f, 2.20898318f, 0f, 0f));
			assertThat(tph, utilization(0f, 179.71648f, 0f, 179.71648f, 0f, 0f));
			assertThat(dq, utilization(0f, 12.51f, 10, 12.51f, 20f, 25f));
		} catch (IOException e) {
			// TODO Auto-generated catch block
			e.printStackTrace();
		}
	}

	@Test
	void testEstimateWholeStemVolumeByUtilizationClass() throws ProcessingException {
		var controlMap = FipTestUtils.loadControlMap();
		try (var app = new FipStart()) {
			ApplicationTestUtils.setControlMap(app, controlMap);

			var dq = Utils.utilizationVector();
			var ba = Utils.utilizationVector();
			var wsv = Utils.utilizationVector();

			dq.setCoe(0, 13.4943399f);
			dq.setCoe(1, 10.2402296f);
			dq.setCoe(2, 14.6183214f);
			dq.setCoe(3, 19.3349762f);
			dq.setCoe(4, 25.6280651f);

			ba.setCoe(0, 2.20898318f);
			ba.setCoe(1, 0.691931725f);
			ba.setCoe(2, 0.862404406f);
			ba.setCoe(3, 0.433804274f);
			ba.setCoe(4, 0.220842764f);

			wsv.setCoe(FipStart.UTIL_ALL, 11.7993851f);

			// app.estimateWholeStemVolumeByUtilizationClass(46, 14.2597857f, dq, ba, wsv);
			EstimationMethods
					.estimateWholeStemVolume(controlMap, UtilizationClass.ALL, 0f, 46, 14.2597857f, dq, ba, wsv);

			assertThat(wsv, utilization(0f, 11.7993851f, 3.13278913f, 4.76524019f, 2.63645673f, 1.26489878f));
		} catch (IOException e) {
			// TODO Auto-generated catch block
			e.printStackTrace();
		}
	}

	@Test
	void testComputeUtilizationComponentsPrimaryByUtilNoCV() throws ProcessingException {
		var controlMap = FipTestUtils.loadControlMap();
		try (var app = new FipStart()) {
			ApplicationTestUtils.setControlMap(app, controlMap);

			var bec = BecDefinitionParser.getBecs(controlMap).get("IDF").get();

			var layer = VdypLayer.build(builder -> {
				builder.polygonIdentifier("Test", 2024);
				builder.layerType(LayerType.PRIMARY);
				builder.addSite(siteBuilder -> {
					siteBuilder.ageTotal(55f);
					siteBuilder.yearsToBreastHeight(3.5f);
					siteBuilder.height(20f);
					siteBuilder.siteGenus("H");
				});

			});

			layer.getLoreyHeightByUtilization().setCoe(FipStart.UTIL_ALL, 13.0660105f);
			layer.getBaseAreaByUtilization().setCoe(FipStart.UTIL_ALL, 19.9786701f);
			layer.getTreesPerHectareByUtilization().setCoe(FipStart.UTIL_ALL, 1485.8208f);
			layer.getQuadraticMeanDiameterByUtilization().setCoe(FipStart.UTIL_ALL, 13.0844402f);
			layer.getWholeStemVolumeByUtilization().setCoe(FipStart.UTIL_ALL, 117.993797f);

			layer.getLoreyHeightByUtilization().setCoe(FipStart.UTIL_SMALL, 7.83768177f);
			layer.getBaseAreaByUtilization().setCoe(FipStart.UTIL_SMALL, 0.0286490358f);
			layer.getTreesPerHectareByUtilization().setCoe(FipStart.UTIL_SMALL, 9.29024601f);
			layer.getQuadraticMeanDiameterByUtilization().setCoe(FipStart.UTIL_SMALL, 6.26608753f);
			layer.getWholeStemVolumeByUtilization().setCoe(FipStart.UTIL_SMALL, 0.107688069f);

			var spec1 = VdypSpecies.build(layer, builder -> {
				builder.genus("L");
				builder.percentGenus(11.0567074f);
				builder.volumeGroup(46);
				builder.decayGroup(38);
				builder.breakageGroup(20);
			});

			spec1.getLoreyHeightByUtilization().setCoe(FipStart.UTIL_ALL, 14.2597857f);
			spec1.getBaseAreaByUtilization().setCoe(FipStart.UTIL_ALL, 2.20898318f);
			spec1.getTreesPerHectareByUtilization().setCoe(FipStart.UTIL_ALL, 154.454025f);
			spec1.getQuadraticMeanDiameterByUtilization().setCoe(FipStart.UTIL_ALL, 13.4943399f);
			spec1.getWholeStemVolumeByUtilization().setCoe(FipStart.UTIL_ALL, 11.7993851f);

			spec1.getLoreyHeightByUtilization().setCoe(FipStart.UTIL_SMALL, 7.86393309f);
			spec1.getBaseAreaByUtilization().setCoe(FipStart.UTIL_SMALL, 0.012636207f);
			spec1.getTreesPerHectareByUtilization().setCoe(FipStart.UTIL_SMALL, 3.68722916f);
			spec1.getQuadraticMeanDiameterByUtilization().setCoe(FipStart.UTIL_SMALL, 6.60561657f);
			spec1.getWholeStemVolumeByUtilization().setCoe(FipStart.UTIL_SMALL, 0.0411359742f);

			var spec2 = VdypSpecies.build(layer, builder -> {
				builder.genus("PL");
				builder.percentGenus(88.9432907f);
				builder.volumeGroup(54);
				builder.decayGroup(42);
				builder.breakageGroup(24);
			});

			spec2.getLoreyHeightByUtilization().setCoe(FipStart.UTIL_ALL, 12.9176102f);
			spec2.getBaseAreaByUtilization().setCoe(FipStart.UTIL_ALL, 17.7696857f);
			spec2.getTreesPerHectareByUtilization().setCoe(FipStart.UTIL_ALL, 1331.36682f);
			spec2.getQuadraticMeanDiameterByUtilization().setCoe(FipStart.UTIL_ALL, 13.0360518f);
			spec2.getWholeStemVolumeByUtilization().setCoe(FipStart.UTIL_ALL, 106.194412f);

			spec2.getLoreyHeightByUtilization().setCoe(FipStart.UTIL_SMALL, 7.81696558f);
			spec2.getBaseAreaByUtilization().setCoe(FipStart.UTIL_SMALL, 0.0160128288f);
			spec2.getTreesPerHectareByUtilization().setCoe(FipStart.UTIL_SMALL, 5.60301685f);
			spec2.getQuadraticMeanDiameterByUtilization().setCoe(FipStart.UTIL_SMALL, 6.03223324f);
			spec2.getWholeStemVolumeByUtilization().setCoe(FipStart.UTIL_SMALL, 0.0665520951f);

			layer.setSpecies(Arrays.asList(spec1, spec2));

			app.computeUtilizationComponentsPrimary(
					bec, layer, VolumeComputeMode.BY_UTIL, CompatibilityVariableMode.NONE
			);

			// TODO test percent for each species

			assertThat(
					layer.getLoreyHeightByUtilization(), coe(-1, contains(closeTo(7.83768177f), closeTo(13.0660114f)))
			);
			assertThat(
					spec1.getLoreyHeightByUtilization(), coe(-1, contains(closeTo(7.86393309f), closeTo(14.2597857f)))
			);
			assertThat(
					spec2.getLoreyHeightByUtilization(), coe(-1, contains(closeTo(7.81696558f), closeTo(12.9176102f)))
			);

			assertThat(
					spec1.getBaseAreaByUtilization(),
					utilization(0.012636207f, 2.20898318f, 0.691931725f, 0.862404406f, 0.433804274f, 0.220842764f)
			);
			assertThat(
					spec2.getBaseAreaByUtilization(),
					utilization(0.0160128288f, 17.7696857f, 6.10537529f, 7.68449211f, 3.20196891f, 0.777849257f)
			);
			assertThat(
					layer.getBaseAreaByUtilization(),
					utilization(0.0286490358f, 19.9786682f, 6.79730701f, 8.54689693f, 3.63577318f, 0.998692036f)
			);

			assertThat(
					spec1.getTreesPerHectareByUtilization(),
					utilization(3.68722916f, 154.454025f, 84.0144501f, 51.3837852f, 14.7746315f, 4.28116179f)
			);
			assertThat(
					spec2.getTreesPerHectareByUtilization(),
					utilization(5.60301685f, 1331.36682f, 750.238892f, 457.704498f, 108.785675f, 14.6378069f)
			);
			assertThat(
					layer.getTreesPerHectareByUtilization(),
					utilization(9.29024601f, 1485.8208f, 834.253357f, 509.088287f, 123.560303f, 18.9189682f)
			);

			assertThat(
					spec1.getQuadraticMeanDiameterByUtilization(),
					utilization(6.60561657f, 13.4943399f, 10.2402296f, 14.6183214f, 19.3349762f, 25.6280651f)
			);
			assertThat(
					spec2.getQuadraticMeanDiameterByUtilization(),
					utilization(6.03223324f, 13.0360518f, 10.1791487f, 14.6207638f, 19.3587704f, 26.0114632f)
			);
			assertThat(
					layer.getQuadraticMeanDiameterByUtilization(),
					utilization(6.26608753f, 13.0844393f, 10.1853161f, 14.6205177f, 19.3559265f, 25.9252014f)
			);

			assertThat(
					spec1.getWholeStemVolumeByUtilization(),
					utilization(0.0411359742f, 11.7993851f, 3.13278913f, 4.76524019f, 2.63645673f, 1.26489878f)
			);
			assertThat(
					spec2.getWholeStemVolumeByUtilization(),
					utilization(0.0665520951f, 106.194412f, 30.2351704f, 47.6655998f, 22.5931034f, 5.70053911f)
			);
			assertThat(
					layer.getWholeStemVolumeByUtilization(),
					utilization(0.107688069f, 117.993797f, 33.3679581f, 52.4308395f, 25.2295609f, 6.96543789f)
			);

			assertThat(
					spec1.getCloseUtilizationVolumeByUtilization(),
					utilization(0f, 6.41845179f, 0.0353721268f, 2.99654913f, 2.23212862f, 1.1544019f)
			);
			assertThat(
					spec2.getCloseUtilizationVolumeByUtilization(),
					utilization(0f, 61.335495f, 2.38199472f, 33.878521f, 19.783432f, 5.29154539f)
			);
			assertThat(
					layer.getCloseUtilizationVolumeByUtilization(),
					utilization(0f, 67.7539444f, 2.41736674f, 36.8750687f, 22.0155602f, 6.44594717f)
			);

			assertThat(
					spec1.getCloseUtilizationVolumeNetOfDecayByUtilization(),
					utilization(0f, 6.26433992f, 0.0349677317f, 2.95546484f, 2.18952441f, 1.08438313f)
			);
			assertThat(
					spec2.getCloseUtilizationVolumeNetOfDecayByUtilization(),
					utilization(0f, 60.8021164f, 2.36405492f, 33.6109734f, 19.6035042f, 5.2235837f)
			);
			assertThat(
					layer.getCloseUtilizationVolumeNetOfDecayByUtilization(),
					utilization(0f, 67.0664597f, 2.39902258f, 36.5664368f, 21.7930279f, 6.30796671f)
			);

			assertThat(
					spec1.getCloseUtilizationVolumeNetOfDecayAndWasteByUtilization(),
					utilization(0f, 6.18276405f, 0.0347718038f, 2.93580461f, 2.16927385f, 1.04291379f)
			);
			assertThat(
					spec2.getCloseUtilizationVolumeNetOfDecayAndWasteByUtilization(),
					utilization(0f, 60.6585732f, 2.36029577f, 33.544487f, 19.5525551f, 5.20123625f)
			);
			assertThat(
					layer.getCloseUtilizationVolumeNetOfDecayAndWasteByUtilization(),
					utilization(0f, 66.8413391f, 2.39506769f, 36.4802933f, 21.7218285f, 6.24415016f)
			);

			assertThat(
					spec1.getCloseUtilizationVolumeNetOfDecayWasteAndBreakageByUtilization(),
					utilization(0f, 5.989573f, 0.0337106399f, 2.84590816f, 2.10230994f, 1.00764418f)
			);
			assertThat(
					spec2.getCloseUtilizationVolumeNetOfDecayWasteAndBreakageByUtilization(),
					utilization(0f, 59.4318657f, 2.31265593f, 32.8669167f, 19.1568871f, 5.09540558f)
			);
			assertThat(
					layer.getCloseUtilizationVolumeNetOfDecayWasteAndBreakageByUtilization(),
					utilization(0f, 65.4214401f, 2.34636664f, 35.7128258f, 21.2591972f, 6.10304976f)
			);
		} catch (IOException e) {
			// TODO Auto-generated catch block
			e.printStackTrace();
		}
	}

	@Test
	void testCreateVdypPolygon() throws ProcessingException {
		var controlMap = FipTestUtils.loadControlMap();
		try (var app = new FipStart()) {
			ApplicationTestUtils.setControlMap(app, controlMap);

>>>>>>> be7a30f7
			var fipPolygon = FipPolygon.build(builder -> {
				builder.polygonIdentifier("Test", 2024);
				builder.forestInventoryZone("D");
				builder.biogeoclimaticZone("IDF");
				builder.mode(PolygonMode.START);
				builder.yieldFactor(1f);
			});

			// var fipVeteranLayer = new FipLayer("Test", LayerType.VETERAN);
			var fipPrimaryLayer = FipLayerPrimary.buildPrimary(fipPolygon, builder -> {

				builder.crownClosure(60f);
				builder.addSite(siteBuilder -> {
					siteBuilder.ageTotal(60f);
					siteBuilder.yearsToBreastHeight(8.5f);
					siteBuilder.height(15f);
					siteBuilder.siteGenus("L");
					siteBuilder.siteSpecies("L");
					siteBuilder.siteIndex(5f);
				});

			});

			var processedLayers = new HashMap<LayerType, VdypLayer>();
			processedLayers.put(LayerType.PRIMARY, VdypLayer.build(builder -> {
				builder.polygonIdentifier("Test", 2024);
				builder.layerType(LayerType.PRIMARY);
				builder.addSite(siteBuilder -> {
					siteBuilder.ageTotal(60f);
					siteBuilder.yearsToBreastHeight(8.5f);
					siteBuilder.height(15f);
					siteBuilder.siteGenus("H");
				});
			}));

			FipSpecies.build(fipPrimaryLayer, builder -> {
				builder.genus("L");
				builder.percentGenus(10f);
			});
			FipSpecies.build(fipPrimaryLayer, builder -> {
				builder.genus("PL");
				builder.percentGenus(90f);
			});

			var vdypPolygon = app.createVdypPolygon(fipPolygon, processedLayers);

			assertThat(vdypPolygon, notNullValue());
			assertThat(vdypPolygon, hasProperty("layers", equalTo(processedLayers)));
			assertThat(vdypPolygon, hasProperty("percentAvailable", closeTo(90f)));
		} catch (IOException e) {
			// TODO Auto-generated catch block
			e.printStackTrace();
		}
	}

	@Test
	void testCreateVdypPolygonPercentForestLandGiven() throws ProcessingException {
		var controlMap = FipTestUtils.loadControlMap();
		try (var app = new FipStart()) {
			ApplicationTestUtils.setControlMap(app, controlMap);

			var fipPolygon = FipPolygon.build(builder -> {
				builder.polygonIdentifier("Test", 2024);
				builder.forestInventoryZone("D");
				builder.biogeoclimaticZone("IDF");
				builder.mode(PolygonMode.START);
				builder.yieldFactor(1f);

				builder.percentAvailable(42f);
			});

			// var fipVeteranLayer = new FipLayer("Test", LayerType.VETERAN);
			var fipPrimaryLayer = FipLayerPrimary.buildPrimary(fipPolygon, builder -> {
				builder.crownClosure(60f);

				builder.addSite(siteBuilder -> {
					siteBuilder.ageTotal(60f);
					siteBuilder.yearsToBreastHeight(8.5f);
					siteBuilder.height(15f);

					siteBuilder.siteIndex(5f);
					siteBuilder.siteGenus("L");
					siteBuilder.siteSpecies("L");
				});
			});

			var processedLayers = new HashMap<LayerType, VdypLayer>();
			processedLayers.put(LayerType.PRIMARY, VdypLayer.build(builder -> {
				builder.polygonIdentifier("Test", 2024);
				builder.layerType(LayerType.PRIMARY);
				builder.addSite(siteBuilder -> {
					siteBuilder.ageTotal(60f);
					siteBuilder.yearsToBreastHeight(8.5f);
					siteBuilder.height(15f);
					siteBuilder.siteGenus("L");
				});
			}));

			FipSpecies.build(fipPrimaryLayer, builder -> {
				builder.polygonIdentifier("Test", 2024);
				builder.layerType(LayerType.PRIMARY);
				builder.genus("L");
				builder.percentGenus(10f);
			});
			FipSpecies.build(fipPrimaryLayer, builder -> {
				builder.polygonIdentifier("Test", 2024);
				builder.layerType(LayerType.PRIMARY);
				builder.genus("PL");
				builder.percentGenus(90f);
			});

			var vdypPolygon = app.createVdypPolygon(fipPolygon, processedLayers);

			assertThat(vdypPolygon, notNullValue());
			assertThat(vdypPolygon, hasProperty("layers", equalTo(processedLayers)));
			assertThat(vdypPolygon, hasProperty("percentAvailable", closeTo(42f)));
		} catch (IOException e) {
			// TODO Auto-generated catch block
			e.printStackTrace();
		}
	}

	@Test
	void testCreateVdypPolygonFipYoung() throws ProcessingException {
		var controlMap = FipTestUtils.loadControlMap();
		try (var app = new FipStart()) {
			ApplicationTestUtils.setControlMap(app, controlMap);

			var fipPolygon = FipPolygon.build(builder -> {
				builder.polygonIdentifier("Test", 2024);
				builder.forestInventoryZone("D");
				builder.biogeoclimaticZone("IDF");
				builder.mode(PolygonMode.YOUNG);
				builder.yieldFactor(1f);
			});

			// var fipVeteranLayer = new FipLayer("Test", LayerType.VETERAN);
			var fipPrimaryLayer = FipLayerPrimary.buildPrimary(fipPolygon, builder -> {
				builder.crownClosure(60f);

				builder.addSite(siteBuilder -> {
					siteBuilder.ageTotal(60f);
					siteBuilder.yearsToBreastHeight(8.5f);
					siteBuilder.height(15f);

					siteBuilder.siteIndex(5f);
					siteBuilder.siteGenus("L");
					siteBuilder.siteSpecies("L");
				});
			});

			var processedLayers = new HashMap<LayerType, VdypLayer>();
			processedLayers.put(LayerType.PRIMARY, VdypLayer.build(builder -> {
				builder.polygonIdentifier("Test", 2024);
				builder.layerType(LayerType.PRIMARY);
				builder.addSite(siteBuilder -> {
					siteBuilder.ageTotal(60f);
					siteBuilder.yearsToBreastHeight(8.5f);
					siteBuilder.height(15f);
					siteBuilder.siteGenus("L");
				});
			}));

			FipSpecies.build(fipPrimaryLayer, builder -> {
				builder.genus("L");
				builder.percentGenus(10f);
			});
			FipSpecies.build(fipPrimaryLayer, builder -> {
				builder.genus("PL");
				builder.percentGenus(90f);
			});

			var vdypPolygon = app.createVdypPolygon(fipPolygon, processedLayers);

			assertThat(vdypPolygon, notNullValue());
			assertThat(vdypPolygon, hasProperty("layers", equalTo(processedLayers)));
			assertThat(vdypPolygon, hasProperty("percentAvailable", closeTo(100f)));
		} catch (IOException e) {
			// TODO Auto-generated catch block
			e.printStackTrace();
		}
	}

	@Test
	void testApplyStockingFactor() throws ProcessingException {
		var controlMap = FipTestUtils.loadControlMap();
		@SuppressWarnings("unchecked")
		var stockingClassMap = (MatrixMap2<Character, Region, Optional<StockingClassFactor>>) controlMap
				.get(ControlKey.STOCKING_CLASS_FACTORS.name());

		stockingClassMap
				.put('R', Region.INTERIOR, Optional.of(new StockingClassFactor('R', Region.INTERIOR, 0.42f, 100)));

		try (var app = new FipStart()) {
			ApplicationTestUtils.setControlMap(app, controlMap);

			// var fipVeteranLayer = new FipLayer("Test", LayerType.VETERAN);
			var fipPrimaryLayer = FipLayerPrimary.buildPrimary(builder -> {
				builder.polygonIdentifier("Test", 2024);
				builder.crownClosure(0.9f);

				builder.addSite(siteBuilder -> {
					siteBuilder.ageTotal(60f);
					siteBuilder.yearsToBreastHeight(8.5f);
					siteBuilder.height(20f);

					siteBuilder.siteIndex(5f);
					siteBuilder.siteGenus("L");
					siteBuilder.siteSpecies("L");
				});

				builder.stockingClass('R');
			});

			var processedLayers = new HashMap<LayerType, VdypLayer>();
			processedLayers.put(LayerType.PRIMARY, VdypLayer.build(builder -> {
				builder.polygonIdentifier("Test", 2024);
				builder.layerType(LayerType.PRIMARY);
				builder.addSite(siteBuilder -> {
					siteBuilder.ageTotal(60f);
					siteBuilder.yearsToBreastHeight(8.5f);
					siteBuilder.height(20f);

					siteBuilder.siteIndex(5f);
					siteBuilder.siteGenus("L");
				});
			}));

			var vdypLayer = VdypLayer.build(builder -> {
				builder.polygonIdentifier("Test", 2024);
				builder.layerType(LayerType.PRIMARY);
				builder.addSite(siteBuilder -> {
					siteBuilder.ageTotal(60f);
					siteBuilder.yearsToBreastHeight(8.5f);
					siteBuilder.height(20f);

					siteBuilder.siteIndex(5f);
					siteBuilder.siteGenus("L");
				});
			});

			vdypLayer.setLoreyHeightByUtilization(Utils.utilizationVector(1f, 1f, 1f, 1f, 1f, 1f));
			vdypLayer.setQuadraticMeanDiameterByUtilization(Utils.utilizationVector(1f, 1f, 1f, 1f, 1f, 1f));

			vdypLayer.setBaseAreaByUtilization(Utils.utilizationVector(1f, 1f, 1f, 1f, 1f));
			vdypLayer.setTreesPerHectareByUtilization(Utils.utilizationVector(1f, 1f, 1f, 1f, 1f));
			vdypLayer.setWholeStemVolumeByUtilization(Utils.utilizationVector(1f, 1f, 1f, 1f, 1f));
			vdypLayer.setCloseUtilizationVolumeByUtilization(Utils.utilizationVector(1f, 1f, 1f, 1f, 1f));
			vdypLayer.setCloseUtilizationVolumeNetOfDecayByUtilization(Utils.utilizationVector(1f, 1f, 1f, 1f, 1f));
			vdypLayer.setCloseUtilizationVolumeNetOfDecayAndWasteByUtilization(
					Utils.utilizationVector(1f, 1f, 1f, 1f, 1f)
			);
			vdypLayer.setCloseUtilizationVolumeNetOfDecayWasteAndBreakageByUtilization(
					Utils.utilizationVector(1f, 1f, 1f, 1f, 1f)
			);

			var spec1 = VdypSpecies.build(vdypLayer, builder -> {
				builder.genus("L");
				builder.percentGenus(50f);
				builder.volumeGroup(-1);
				builder.decayGroup(-1);
				builder.breakageGroup(-1);
			});

			spec1.setLoreyHeightByUtilization(Utils.utilizationVector(1f, 1f, 1f, 1f, 1f, 1f));
			spec1.setQuadraticMeanDiameterByUtilization(Utils.utilizationVector(1f, 1f, 1f, 1f, 1f, 1f));

			spec1.setBaseAreaByUtilization(Utils.utilizationVector(1f, 1f, 1f, 1f, 1f));
			spec1.setTreesPerHectareByUtilization(Utils.utilizationVector(1f, 1f, 1f, 1f, 1f));
			spec1.setWholeStemVolumeByUtilization(Utils.utilizationVector(1f, 1f, 1f, 1f, 1f));
			spec1.setCloseUtilizationVolumeNetOfDecayByUtilization(Utils.utilizationVector(1f, 1f, 1f, 1f, 1f));
			spec1.setCloseUtilizationVolumeNetOfDecayAndWasteByUtilization(Utils.utilizationVector(1f, 1f, 1f, 1f, 1f));
			spec1.setCloseUtilizationVolumeNetOfDecayWasteAndBreakageByUtilization(
					Utils.utilizationVector(1f, 1f, 1f, 1f, 1f)
			);

			var spec2 = VdypSpecies.build(vdypLayer, builder -> {
				builder.genus("PL");
				builder.percentGenus(50f);
				builder.volumeGroup(-1);
				builder.decayGroup(-1);
				builder.breakageGroup(-1);
			});

			spec2.setLoreyHeightByUtilization(Utils.utilizationVector(1f, 1f, 1f, 1f, 1f, 1f));
			spec2.setQuadraticMeanDiameterByUtilization(Utils.utilizationVector(1f, 1f, 1f, 1f, 1f, 1f));

			spec2.setBaseAreaByUtilization(Utils.utilizationVector(1f, 1f, 1f, 1f, 1f));
			spec2.setTreesPerHectareByUtilization(Utils.utilizationVector(1f, 1f, 1f, 1f, 1f));
			spec2.setWholeStemVolumeByUtilization(Utils.utilizationVector(1f, 1f, 1f, 1f, 1f));
			spec2.setCloseUtilizationVolumeNetOfDecayByUtilization(Utils.utilizationVector(1f, 1f, 1f, 1f, 1f));
			spec2.setCloseUtilizationVolumeNetOfDecayAndWasteByUtilization(Utils.utilizationVector(1f, 1f, 1f, 1f, 1f));
			spec2.setCloseUtilizationVolumeNetOfDecayWasteAndBreakageByUtilization(
					Utils.utilizationVector(1f, 1f, 1f, 1f, 1f)
			);

			app.adjustForStocking(vdypLayer, fipPrimaryLayer, BecDefinitionParser.getBecs(controlMap).get("IDF").get());

<<<<<<< HEAD
			final var MODIFIED = VdypMatchers.utilization(0.42f, 4 * 0.42f, 0.42f, 0.42f, 0.42f, 0.42f);
			final var NEVER_MODIFIED = VdypMatchers.utilization(1f, 1f, 1f, 1f, 1f, 1f);
=======
			final var modifiedValue = utilization(0.42f, 4 * 0.42f, 0.42f, 0.42f, 0.42f, 0.42f);
			final var neverModifiedValue = utilization(1f, 1f, 1f, 1f, 1f, 1f);
>>>>>>> be7a30f7

			assertThat(vdypLayer, hasProperty("loreyHeightByUtilization", neverModifiedValue));
			assertThat(vdypLayer, hasProperty("quadraticMeanDiameterByUtilization", neverModifiedValue));

			assertThat(vdypLayer, hasProperty("baseAreaByUtilization", modifiedValue));
			assertThat(vdypLayer, hasProperty("treesPerHectareByUtilization", modifiedValue));
			assertThat(vdypLayer, hasProperty("closeUtilizationVolumeNetOfDecayByUtilization", modifiedValue));
			assertThat(vdypLayer, hasProperty("closeUtilizationVolumeNetOfDecayAndWasteByUtilization", modifiedValue));
			assertThat(
					vdypLayer, hasProperty("closeUtilizationVolumeNetOfDecayWasteAndBreakageByUtilization", modifiedValue)
			);

			assertThat(spec1, hasProperty("loreyHeightByUtilization", neverModifiedValue));
			assertThat(spec1, hasProperty("quadraticMeanDiameterByUtilization", neverModifiedValue));

			assertThat(spec1, hasProperty("baseAreaByUtilization", modifiedValue));
			assertThat(spec1, hasProperty("treesPerHectareByUtilization", modifiedValue));
			assertThat(spec1, hasProperty("closeUtilizationVolumeNetOfDecayByUtilization", modifiedValue));
			assertThat(spec1, hasProperty("closeUtilizationVolumeNetOfDecayAndWasteByUtilization", modifiedValue));
			assertThat(spec1, hasProperty("closeUtilizationVolumeNetOfDecayWasteAndBreakageByUtilization", modifiedValue));

			assertThat(spec2, hasProperty("loreyHeightByUtilization", neverModifiedValue));
			assertThat(spec2, hasProperty("quadraticMeanDiameterByUtilization", neverModifiedValue));

			assertThat(spec2, hasProperty("baseAreaByUtilization", modifiedValue));
			assertThat(spec2, hasProperty("treesPerHectareByUtilization", modifiedValue));
			assertThat(spec2, hasProperty("closeUtilizationVolumeNetOfDecayByUtilization", modifiedValue));
			assertThat(spec2, hasProperty("closeUtilizationVolumeNetOfDecayAndWasteByUtilization", modifiedValue));
			assertThat(spec2, hasProperty("closeUtilizationVolumeNetOfDecayWasteAndBreakageByUtilization", modifiedValue));
		} catch (IOException e) {
			// TODO Auto-generated catch block
			e.printStackTrace();
		}

	}

	@Test
	void testApplyStockingFactorNoFactorForLayer() throws ProcessingException {
		var controlMap = FipTestUtils.loadControlMap();
		@SuppressWarnings("unchecked")
		var stockingClassMap = (MatrixMap2<Character, Region, StockingClassFactor>) controlMap
				.get(ControlKey.STOCKING_CLASS_FACTORS.name());

		stockingClassMap.put('R', Region.INTERIOR, new StockingClassFactor('R', Region.INTERIOR, 0.42f, 100));

		try (var app = new FipStart()) {
			ApplicationTestUtils.setControlMap(app, controlMap);

			// var fipVeteranLayer = new FipLayer("Test", LayerType.VETERAN);
			var fipPrimaryLayer = FipLayerPrimary.buildPrimary(builder -> {
				builder.polygonIdentifier("Test", 2024);
				builder.crownClosure(60f);

				builder.addSite(siteBuilder -> {
					siteBuilder.ageTotal(60f);
					siteBuilder.yearsToBreastHeight(8.5f);
					siteBuilder.height(15f);

					siteBuilder.siteIndex(5f);
					siteBuilder.siteGenus("L");
					siteBuilder.siteSpecies("L");
				});
			});

			var processedLayers = new HashMap<LayerType, VdypLayer>();
			processedLayers.put(LayerType.PRIMARY, VdypLayer.build(builder -> {
				builder.polygonIdentifier("Test", 2024);
				builder.layerType(LayerType.PRIMARY);

				builder.addSite(siteBuilder -> {
					siteBuilder.ageTotal(60f);
					siteBuilder.yearsToBreastHeight(8.5f);
					siteBuilder.height(20f);

					siteBuilder.siteIndex(5f);
					siteBuilder.siteGenus("L");
				});
			}));

			fipPrimaryLayer.setStockingClass(Optional.empty());

			var vdypLayer = VdypLayer.build(builder -> {
				builder.polygonIdentifier("Test", 2024);
				builder.layerType(LayerType.PRIMARY);

				builder.addSite(siteBuilder -> {
					siteBuilder.ageTotal(60f);
					siteBuilder.yearsToBreastHeight(8.5f);
					siteBuilder.height(20f);

					siteBuilder.siteIndex(5f);
					siteBuilder.siteGenus("L");
				});
			});
			vdypLayer.setLoreyHeightByUtilization(Utils.utilizationVector(1f, 1f, 1f, 1f, 1f, 1f));
			vdypLayer.setQuadraticMeanDiameterByUtilization(Utils.utilizationVector(1f, 1f, 1f, 1f, 1f, 1f));

			vdypLayer.setBaseAreaByUtilization(Utils.utilizationVector(1f, 1f, 1f, 1f, 1f));
			vdypLayer.setTreesPerHectareByUtilization(Utils.utilizationVector(1f, 1f, 1f, 1f, 1f));
			vdypLayer.setWholeStemVolumeByUtilization(Utils.utilizationVector(1f, 1f, 1f, 1f, 1f));
			vdypLayer.setCloseUtilizationVolumeByUtilization(Utils.utilizationVector(1f, 1f, 1f, 1f, 1f));
			vdypLayer.setCloseUtilizationVolumeNetOfDecayByUtilization(Utils.utilizationVector(1f, 1f, 1f, 1f, 1f));
			vdypLayer.setCloseUtilizationVolumeNetOfDecayAndWasteByUtilization(
					Utils.utilizationVector(1f, 1f, 1f, 1f, 1f)
			);
			vdypLayer.setCloseUtilizationVolumeNetOfDecayWasteAndBreakageByUtilization(
					Utils.utilizationVector(1f, 1f, 1f, 1f, 1f)
			);

			var spec1 = VdypSpecies.build(vdypLayer, builder -> {
				builder.genus("L");
				builder.percentGenus(50f);
				builder.volumeGroup(-1);
				builder.decayGroup(-1);
				builder.breakageGroup(-1);
			});

			spec1.setLoreyHeightByUtilization(Utils.utilizationVector(1f, 1f, 1f, 1f, 1f, 1f));
			spec1.setQuadraticMeanDiameterByUtilization(Utils.utilizationVector(1f, 1f, 1f, 1f, 1f, 1f));

			spec1.setBaseAreaByUtilization(Utils.utilizationVector(1f, 1f, 1f, 1f, 1f));
			spec1.setTreesPerHectareByUtilization(Utils.utilizationVector(1f, 1f, 1f, 1f, 1f));
			spec1.setWholeStemVolumeByUtilization(Utils.utilizationVector(1f, 1f, 1f, 1f, 1f));
			spec1.setCloseUtilizationVolumeNetOfDecayByUtilization(Utils.utilizationVector(1f, 1f, 1f, 1f, 1f));
			spec1.setCloseUtilizationVolumeNetOfDecayAndWasteByUtilization(Utils.utilizationVector(1f, 1f, 1f, 1f, 1f));
			spec1.setCloseUtilizationVolumeNetOfDecayWasteAndBreakageByUtilization(
					Utils.utilizationVector(1f, 1f, 1f, 1f, 1f)
			);

			var spec2 = VdypSpecies.build(vdypLayer, builder -> {
				builder.genus("PL");
				builder.percentGenus(50f);
				builder.volumeGroup(-1);
				builder.decayGroup(-1);
				builder.breakageGroup(-1);
			});

			spec2.setLoreyHeightByUtilization(Utils.utilizationVector(1f, 1f, 1f, 1f, 1f, 1f));
			spec2.setQuadraticMeanDiameterByUtilization(Utils.utilizationVector(1f, 1f, 1f, 1f, 1f, 1f));

			spec2.setBaseAreaByUtilization(Utils.utilizationVector(1f, 1f, 1f, 1f, 1f));
			spec2.setTreesPerHectareByUtilization(Utils.utilizationVector(1f, 1f, 1f, 1f, 1f));
			spec2.setWholeStemVolumeByUtilization(Utils.utilizationVector(1f, 1f, 1f, 1f, 1f));
			spec2.setCloseUtilizationVolumeNetOfDecayByUtilization(Utils.utilizationVector(1f, 1f, 1f, 1f, 1f));
			spec2.setCloseUtilizationVolumeNetOfDecayAndWasteByUtilization(Utils.utilizationVector(1f, 1f, 1f, 1f, 1f));
			spec2.setCloseUtilizationVolumeNetOfDecayWasteAndBreakageByUtilization(
					Utils.utilizationVector(1f, 1f, 1f, 1f, 1f)
			);

			app.adjustForStocking(vdypLayer, fipPrimaryLayer, BecDefinitionParser.getBecs(controlMap).get("IDF").get());

<<<<<<< HEAD
			final var MOFIIABLE_NOT_MODIFIED = VdypMatchers.utilization(1f, 4f, 1f, 1f, 1f, 1f);
			final var NEVER_MODIFIED = VdypMatchers.utilization(1f, 1f, 1f, 1f, 1f, 1f);
=======
			final var modifiableNotModifiedValue = utilization(1f, 4f, 1f, 1f, 1f, 1f);
			final var neverModifiedValue = utilization(1f, 1f, 1f, 1f, 1f, 1f);
>>>>>>> be7a30f7

			assertThat(vdypLayer, hasProperty("loreyHeightByUtilization", neverModifiedValue));
			assertThat(vdypLayer, hasProperty("quadraticMeanDiameterByUtilization", neverModifiedValue));

			assertThat(vdypLayer, hasProperty("baseAreaByUtilization", modifiableNotModifiedValue));
			assertThat(vdypLayer, hasProperty("treesPerHectareByUtilization", modifiableNotModifiedValue));
			assertThat(vdypLayer, hasProperty("closeUtilizationVolumeNetOfDecayByUtilization", modifiableNotModifiedValue));
			assertThat(
					vdypLayer,
					hasProperty("closeUtilizationVolumeNetOfDecayAndWasteByUtilization", modifiableNotModifiedValue)
			);
			assertThat(
					vdypLayer,
					hasProperty("closeUtilizationVolumeNetOfDecayWasteAndBreakageByUtilization", modifiableNotModifiedValue)
			);

			assertThat(spec1, hasProperty("loreyHeightByUtilization", neverModifiedValue));
			assertThat(spec1, hasProperty("quadraticMeanDiameterByUtilization", neverModifiedValue));

			assertThat(spec1, hasProperty("baseAreaByUtilization", modifiableNotModifiedValue));
			assertThat(spec1, hasProperty("treesPerHectareByUtilization", modifiableNotModifiedValue));
			assertThat(spec1, hasProperty("closeUtilizationVolumeNetOfDecayByUtilization", modifiableNotModifiedValue));
			assertThat(
					spec1, hasProperty("closeUtilizationVolumeNetOfDecayAndWasteByUtilization", modifiableNotModifiedValue)
			);
			assertThat(
					spec1,
					hasProperty("closeUtilizationVolumeNetOfDecayWasteAndBreakageByUtilization", modifiableNotModifiedValue)
			);

			assertThat(spec2, hasProperty("loreyHeightByUtilization", neverModifiedValue));
			assertThat(spec2, hasProperty("quadraticMeanDiameterByUtilization", neverModifiedValue));

			assertThat(spec2, hasProperty("baseAreaByUtilization", modifiableNotModifiedValue));
			assertThat(spec2, hasProperty("treesPerHectareByUtilization", modifiableNotModifiedValue));
			assertThat(spec2, hasProperty("closeUtilizationVolumeNetOfDecayByUtilization", modifiableNotModifiedValue));
			assertThat(
					spec2, hasProperty("closeUtilizationVolumeNetOfDecayAndWasteByUtilization", modifiableNotModifiedValue)
			);
			assertThat(
					spec2,
					hasProperty("closeUtilizationVolumeNetOfDecayWasteAndBreakageByUtilization", modifiableNotModifiedValue)
			);
		} catch (IOException e) {
			// TODO Auto-generated catch block
			e.printStackTrace();
		}

	}

	@Test
	void testApplyStockingFactorNoFactorForClass() throws ProcessingException {
		var controlMap = FipTestUtils.loadControlMap();
		@SuppressWarnings("unchecked")
		var stockingClassMap = (MatrixMap2<Character, Region, StockingClassFactor>) controlMap
				.get(ControlKey.STOCKING_CLASS_FACTORS.name());

		stockingClassMap.remove('R', Region.INTERIOR);

		try (var app = new FipStart()) {
			ApplicationTestUtils.setControlMap(app, controlMap);

			// var fipVeteranLayer = new FipLayer("Test", LayerType.VETERAN);
			var fipPrimaryLayer = FipLayerPrimary.buildPrimary(builder -> {
				builder.polygonIdentifier("Test", 2024);
				builder.crownClosure(60f);

				builder.addSite(siteBuilder -> {
					siteBuilder.ageTotal(60f);
					siteBuilder.yearsToBreastHeight(8.5f);
					siteBuilder.height(15f);

					siteBuilder.siteIndex(5f);
					siteBuilder.siteGenus("L");
					siteBuilder.siteSpecies("L");
				});
			});

			var processedLayers = new HashMap<LayerType, VdypLayer>();
			processedLayers.put(LayerType.PRIMARY, VdypLayer.build(builder -> {
				builder.polygonIdentifier("Test", 2024);
				builder.layerType(LayerType.PRIMARY);

				builder.addSite(siteBuilder -> {
					siteBuilder.ageTotal(60f);
					siteBuilder.yearsToBreastHeight(3.5f);
					siteBuilder.height(20f);

					siteBuilder.siteIndex(5f);
					siteBuilder.siteGenus("L");
				});
			}));

			fipPrimaryLayer.setStockingClass(Optional.of('R'));

			var vdypLayer = VdypLayer.build(builder -> {
				builder.polygonIdentifier("Test", 2024);
				builder.layerType(LayerType.PRIMARY);

				builder.addSite(siteBuilder -> {
					siteBuilder.ageTotal(60f);
					siteBuilder.yearsToBreastHeight(3.5f);
					siteBuilder.height(20f);

					siteBuilder.siteIndex(5f);
					siteBuilder.siteGenus("L");
				});
			});

			vdypLayer.setLoreyHeightByUtilization(Utils.utilizationVector(1f, 1f, 1f, 1f, 1f, 1f));
			vdypLayer.setQuadraticMeanDiameterByUtilization(Utils.utilizationVector(1f, 1f, 1f, 1f, 1f, 1f));

			vdypLayer.setBaseAreaByUtilization(Utils.utilizationVector(1f, 1f, 1f, 1f, 1f));
			vdypLayer.setTreesPerHectareByUtilization(Utils.utilizationVector(1f, 1f, 1f, 1f, 1f));
			vdypLayer.setWholeStemVolumeByUtilization(Utils.utilizationVector(1f, 1f, 1f, 1f, 1f));
			vdypLayer.setCloseUtilizationVolumeByUtilization(Utils.utilizationVector(1f, 1f, 1f, 1f, 1f));
			vdypLayer.setCloseUtilizationVolumeNetOfDecayByUtilization(Utils.utilizationVector(1f, 1f, 1f, 1f, 1f));
			vdypLayer.setCloseUtilizationVolumeNetOfDecayAndWasteByUtilization(
					Utils.utilizationVector(1f, 1f, 1f, 1f, 1f)
			);
			vdypLayer.setCloseUtilizationVolumeNetOfDecayWasteAndBreakageByUtilization(
					Utils.utilizationVector(1f, 1f, 1f, 1f, 1f)
			);

			var spec1 = VdypSpecies.build(vdypLayer, builder -> {
				builder.genus("L");
				builder.percentGenus(50f);
				builder.volumeGroup(-1);
				builder.decayGroup(-1);
				builder.breakageGroup(-1);
			});

			spec1.setLoreyHeightByUtilization(Utils.utilizationVector(1f, 1f, 1f, 1f, 1f, 1f));
			spec1.setQuadraticMeanDiameterByUtilization(Utils.utilizationVector(1f, 1f, 1f, 1f, 1f, 1f));

			spec1.setBaseAreaByUtilization(Utils.utilizationVector(1f, 1f, 1f, 1f, 1f));
			spec1.setTreesPerHectareByUtilization(Utils.utilizationVector(1f, 1f, 1f, 1f, 1f));
			spec1.setWholeStemVolumeByUtilization(Utils.utilizationVector(1f, 1f, 1f, 1f, 1f));
			spec1.setCloseUtilizationVolumeNetOfDecayByUtilization(Utils.utilizationVector(1f, 1f, 1f, 1f, 1f));
			spec1.setCloseUtilizationVolumeNetOfDecayAndWasteByUtilization(Utils.utilizationVector(1f, 1f, 1f, 1f, 1f));
			spec1.setCloseUtilizationVolumeNetOfDecayWasteAndBreakageByUtilization(
					Utils.utilizationVector(1f, 1f, 1f, 1f, 1f)
			);

			var spec2 = VdypSpecies.build(vdypLayer, builder -> {
				builder.genus("PL");
				builder.percentGenus(50f);
				builder.volumeGroup(-1);
				builder.decayGroup(-1);
				builder.breakageGroup(-1);
			});

			spec2.setLoreyHeightByUtilization(Utils.utilizationVector(1f, 1f, 1f, 1f, 1f, 1f));
			spec2.setQuadraticMeanDiameterByUtilization(Utils.utilizationVector(1f, 1f, 1f, 1f, 1f, 1f));

			spec2.setBaseAreaByUtilization(Utils.utilizationVector(1f, 1f, 1f, 1f, 1f));
			spec2.setTreesPerHectareByUtilization(Utils.utilizationVector(1f, 1f, 1f, 1f, 1f));
			spec2.setWholeStemVolumeByUtilization(Utils.utilizationVector(1f, 1f, 1f, 1f, 1f));
			spec2.setCloseUtilizationVolumeNetOfDecayByUtilization(Utils.utilizationVector(1f, 1f, 1f, 1f, 1f));
			spec2.setCloseUtilizationVolumeNetOfDecayAndWasteByUtilization(Utils.utilizationVector(1f, 1f, 1f, 1f, 1f));
			spec2.setCloseUtilizationVolumeNetOfDecayWasteAndBreakageByUtilization(
					Utils.utilizationVector(1f, 1f, 1f, 1f, 1f)
			);

			app.adjustForStocking(vdypLayer, fipPrimaryLayer, BecDefinitionParser.getBecs(controlMap).get("IDF").get());

<<<<<<< HEAD
			final var MODIFIABLE_NOT_MODIFIED = VdypMatchers.utilization(1f, 4f, 1f, 1f, 1f, 1f);
			final var NEVER_MODIFIED = VdypMatchers.utilization(1f, 1f, 1f, 1f, 1f, 1f);
=======
			final var modifiableNotModifiedValue = utilization(1f, 4f, 1f, 1f, 1f, 1f);
			final var neverModifiedValue = utilization(1f, 1f, 1f, 1f, 1f, 1f);
>>>>>>> be7a30f7

			assertThat(vdypLayer, hasProperty("loreyHeightByUtilization", neverModifiedValue));
			assertThat(vdypLayer, hasProperty("quadraticMeanDiameterByUtilization", neverModifiedValue));

			assertThat(vdypLayer, hasProperty("baseAreaByUtilization", modifiableNotModifiedValue));
			assertThat(vdypLayer, hasProperty("treesPerHectareByUtilization", modifiableNotModifiedValue));
			assertThat(
					vdypLayer, hasProperty("closeUtilizationVolumeNetOfDecayByUtilization", modifiableNotModifiedValue)
			);
			assertThat(
					vdypLayer,
					hasProperty("closeUtilizationVolumeNetOfDecayAndWasteByUtilization", modifiableNotModifiedValue)
			);
			assertThat(
					vdypLayer,
					hasProperty(
							"closeUtilizationVolumeNetOfDecayWasteAndBreakageByUtilization", modifiableNotModifiedValue
					)
			);

			assertThat(spec1, hasProperty("loreyHeightByUtilization", neverModifiedValue));
			assertThat(spec1, hasProperty("quadraticMeanDiameterByUtilization", neverModifiedValue));

			assertThat(spec1, hasProperty("baseAreaByUtilization", modifiableNotModifiedValue));
			assertThat(spec1, hasProperty("treesPerHectareByUtilization", modifiableNotModifiedValue));
			assertThat(spec1, hasProperty("closeUtilizationVolumeNetOfDecayByUtilization", modifiableNotModifiedValue));
			assertThat(
					spec1, hasProperty("closeUtilizationVolumeNetOfDecayAndWasteByUtilization", modifiableNotModifiedValue)
			);
			assertThat(
					spec1,
					hasProperty(
							"closeUtilizationVolumeNetOfDecayWasteAndBreakageByUtilization", modifiableNotModifiedValue
					)
			);

			assertThat(spec2, hasProperty("loreyHeightByUtilization", neverModifiedValue));
			assertThat(spec2, hasProperty("quadraticMeanDiameterByUtilization", neverModifiedValue));

			assertThat(spec2, hasProperty("baseAreaByUtilization", modifiableNotModifiedValue));
			assertThat(spec2, hasProperty("treesPerHectareByUtilization", modifiableNotModifiedValue));
			assertThat(spec2, hasProperty("closeUtilizationVolumeNetOfDecayByUtilization", modifiableNotModifiedValue));
			assertThat(
					spec2, hasProperty("closeUtilizationVolumeNetOfDecayAndWasteByUtilization", modifiableNotModifiedValue)
			);
			assertThat(
					spec2,
					hasProperty(
							"closeUtilizationVolumeNetOfDecayWasteAndBreakageByUtilization", modifiableNotModifiedValue
					)
			);
		} catch (IOException e) {
			// TODO Auto-generated catch block
			e.printStackTrace();
		}

	}

	@Test
	void testProcessPolygon() throws ProcessingException, IOException {
		var controlMap = FipTestUtils.loadControlMap();

		var poly = FipPolygon.build(builder -> {
			builder.polygonIdentifier("Test", 2024);
			builder.biogeoclimaticZone("CWH");
			builder.yieldFactor(1f);
			builder.forestInventoryZone("0");
			builder.mode(PolygonMode.START);
		});

		var layer = FipLayerPrimary.buildPrimary(poly, builder -> {
			builder.crownClosure(0.9f);

			builder.addSite(siteBuilder -> {
				siteBuilder.ageTotal(50f);
				siteBuilder.yearsToBreastHeight(2f);
				siteBuilder.height(20f);

				siteBuilder.siteIndex(1f);
				siteBuilder.siteGenus("B");
				siteBuilder.siteSpecies("B");
			});

		});

		@SuppressWarnings("unused")
		var spec = FipSpecies.build(layer, builder -> {
			builder.genus("B");
			builder.percentGenus(100f);
		});

		var app = new FipStart();
		ApplicationTestUtils.setControlMap(app, controlMap);

		var result = app.processPolygon(0, poly);

		assertThat(result, present(any(VdypPolygon.class)));

		app.close();
	}

	private static <T> MockStreamingParser<T>
			mockStream(IMocksControl control, Map<String, Object> controlMap, String key, String name)
					throws IOException {
		StreamingParserFactory<T> streamFactory = control.mock(name + "Factory", StreamingParserFactory.class);
		MockStreamingParser<T> stream = new MockStreamingParser<>();

		EasyMock.expect(streamFactory.get()).andReturn(stream);

		controlMap.put(key, streamFactory);
		return stream;
	}

	private static void expectAllClosed(MockStreamingParser<?>... toClose) throws Exception {
		for (var x : toClose) {
			x.expectClosed();
		}
	}

	private static <T> void mockWith(MockStreamingParser<T> stream, List<T> results)
			throws IOException, ResourceParseException {
		stream.addValues(results);
	}

	@SuppressWarnings("unused")
	@SafeVarargs
	private static <T> void mockWith(MockStreamingParser<T> stream, T... results)
			throws IOException, ResourceParseException {
		stream.addValues(results);
	}

	private static final void testWith(
			List<FipPolygon> polygons, List<Map<LayerType, FipLayer>> layers, List<Collection<FipSpecies>> species,
			TestConsumer<FipStart> test
	) throws Exception {
		testWith(new HashMap<>(), polygons, layers, species, test);
	}

	private static final void testWith(
			Map<String, Object> myControlMap, List<FipPolygon> polygons, List<Map<LayerType, FipLayer>> layers,
			List<Collection<FipSpecies>> species, TestConsumer<FipStart> test
	) throws Exception {

		VdypStartApplication<FipPolygon, FipLayer, FipSpecies, FipSite> app = new FipStart();

		Map<String, Object> controlMap = new HashMap<>();

		Map<String, Float> minima = new HashMap<>();

		minima.put(BaseControlParser.MINIMUM_HEIGHT, 5f);
		minima.put(BaseControlParser.MINIMUM_BASE_AREA, 0f);
		minima.put(BaseControlParser.MINIMUM_PREDICTED_BASE_AREA, 2f);
		minima.put(BaseControlParser.MINIMUM_VETERAN_HEIGHT, 10f);

		controlMap.put(ControlKey.MINIMA.name(), minima);

		controlMap.putAll(myControlMap);

		var control = EasyMock.createControl();

		MockStreamingParser<FipPolygon> polygonStream = mockStream(
				control, controlMap, ControlKey.FIP_INPUT_YIELD_POLY.name(), "polygonStream"
		);
		MockStreamingParser<Map<LayerType, FipLayer>> layerStream = mockStream(
				control, controlMap, ControlKey.FIP_INPUT_YIELD_LAYER.name(), "layerStream"
		);
		MockStreamingParser<Collection<FipSpecies>> speciesStream = mockStream(
				control, controlMap, ControlKey.FIP_INPUT_YIELD_LX_SP0.name(), "speciesStream"
		);

		mockWith(polygonStream, polygons);
		mockWith(layerStream, layers);
		mockWith(speciesStream, species);

		ApplicationTestUtils.setControlMap(app, controlMap);

		control.replay();

		test.accept(app, controlMap);

		control.verify();

		expectAllClosed(polygonStream, layerStream, speciesStream);

	}

<<<<<<< HEAD
=======
	/**
	 * Do nothing to mutate valid test data
	 */
	static final <T> Consumer<T> valid() {
		return x -> {
		};
	}

>>>>>>> be7a30f7
	static Map<LayerType, FipLayer> layerMap(FipLayer... layers) {
		Map<LayerType, FipLayer> result = new HashMap<>();
		for (var layer : layers) {
			result.put(layer.getLayerType(), layer);
		}
		return result;
	}

	FipPolygon getTestPolygon(PolygonIdentifier polygonId, Consumer<FipPolygon> mutator) {
		var result = FipPolygon.build(builder -> {
			builder.polygonIdentifier(polygonId);
			builder.forestInventoryZone("0");
			builder.biogeoclimaticZone("BG");
			builder.mode(PolygonMode.START);
			builder.yieldFactor(1.0f);
		});
		mutator.accept(result);
		return result;
	}

	FipLayerPrimary getTestPrimaryLayer(
			PolygonIdentifier polygonId, Consumer<FipLayerPrimary.Builder> mutator,
			Consumer<FipSite.Builder> siteMutator
	) {
		return FipLayerPrimary.buildPrimary(builder -> {
			builder.polygonIdentifier(polygonId);
			builder.addSite(siteBuilder -> {
				siteBuilder.ageTotal(8f);
				siteBuilder.yearsToBreastHeight(7f);
				siteBuilder.height(6f);
				siteBuilder.siteIndex(5f);
				siteBuilder.siteGenus("B");
				siteBuilder.siteSpecies("B");
				siteMutator.accept(siteBuilder);
			});

			builder.crownClosure(0.9f);
			mutator.accept(builder);
		});
	}

	FipLayer getTestVeteranLayer(
			PolygonIdentifier polygonId, Consumer<FipLayer.Builder> mutator, Consumer<FipSite.Builder> siteMutator
	) {
		return FipLayer.build(builder -> {
			builder.polygonIdentifier(polygonId);
			builder.layerType(LayerType.VETERAN);

			builder.addSite(siteBuilder -> {
				siteBuilder.ageTotal(8f);
				siteBuilder.yearsToBreastHeight(7f);
				siteBuilder.height(6f);
				siteBuilder.siteIndex(5f);
				siteBuilder.siteGenus("B");
				siteBuilder.siteSpecies("B");
				siteMutator.accept(siteBuilder);
			});

			builder.crownClosure(0.9f);
			mutator.accept(builder);
		});
	}

	FipSpecies getTestSpecies(PolygonIdentifier polygonId, LayerType layer, Consumer<FipSpecies> mutator) {
		return getTestSpecies(polygonId, layer, "B", mutator);
	}

	FipSpecies
			getTestSpecies(PolygonIdentifier polygonId, LayerType layer, String genusId, Consumer<FipSpecies> mutator) {
		var result = FipSpecies.build(builder -> {
			builder.polygonIdentifier(polygonId);
			builder.layerType(layer);
			builder.genus(genusId);
			builder.percentGenus(100.0f);
			builder.addSpecies(genusId, 100f);
		});
		mutator.accept(result);
		return result;
	}

	@FunctionalInterface
	private static interface TestConsumer<T> {
		public void accept(
				VdypStartApplication<FipPolygon, FipLayer, FipSpecies, FipSite> unit, Map<String, Object> controlMap
		) throws Exception;
	}
}<|MERGE_RESOLUTION|>--- conflicted
+++ resolved
@@ -29,14 +29,17 @@
 import java.util.List;
 import java.util.Map;
 import java.util.Optional;
+import java.util.function.BiFunction;
 import java.util.function.Consumer;
 import java.util.function.Function;
 import java.util.stream.Collectors;
 
 import org.easymock.EasyMock;
 import org.easymock.IMocksControl;
+import org.hamcrest.Description;
 import org.hamcrest.Matcher;
 import org.hamcrest.Matchers;
+import org.hamcrest.TypeSafeDiagnosingMatcher;
 import org.junit.jupiter.api.Test;
 
 import ca.bc.gov.nrs.vdyp.application.ApplicationTestUtils;
@@ -47,6 +50,8 @@
 import ca.bc.gov.nrs.vdyp.common.EstimationMethods;
 import ca.bc.gov.nrs.vdyp.common.ReconcilationMethods;
 import ca.bc.gov.nrs.vdyp.common.Utils;
+import ca.bc.gov.nrs.vdyp.fip.FipStart.CompatibilityVariableMode;
+import ca.bc.gov.nrs.vdyp.fip.FipStart.VolumeComputeMode;
 import ca.bc.gov.nrs.vdyp.fip.model.FipLayer;
 import ca.bc.gov.nrs.vdyp.fip.model.FipLayerPrimary;
 import ca.bc.gov.nrs.vdyp.fip.model.FipLayerPrimary.PrimaryBuilder;
@@ -61,12 +66,14 @@
 import ca.bc.gov.nrs.vdyp.io.parse.streaming.MockStreamingParser;
 import ca.bc.gov.nrs.vdyp.io.parse.streaming.StreamingParserFactory;
 import ca.bc.gov.nrs.vdyp.model.Coefficients;
+import ca.bc.gov.nrs.vdyp.model.PolygonMode;
 import ca.bc.gov.nrs.vdyp.model.LayerType;
 import ca.bc.gov.nrs.vdyp.model.MatrixMap2;
 import ca.bc.gov.nrs.vdyp.model.PolygonIdentifier;
 import ca.bc.gov.nrs.vdyp.model.PolygonMode;
 import ca.bc.gov.nrs.vdyp.model.Region;
 import ca.bc.gov.nrs.vdyp.model.StockingClassFactor;
+import ca.bc.gov.nrs.vdyp.model.UtilizationClass;
 import ca.bc.gov.nrs.vdyp.model.VdypLayer;
 import ca.bc.gov.nrs.vdyp.model.VdypPolygon;
 import ca.bc.gov.nrs.vdyp.model.VdypSpecies;
@@ -1846,325 +1853,6 @@
 		}
 	}
 
-<<<<<<< HEAD
-=======
-	static BiFunction<Integer, Integer, Optional<Coefficients>> wholeStemMap(int group) {
-		return (u, g) -> {
-			if (g == group) {
-				switch (u) {
-				case 1:
-					return Optional.of(
-							new Coefficients(new float[] { -1.20775998f, 0.670000017f, 1.43023002f, -0.886789978f }, 0)
-					);
-				case 2:
-					return Optional.of(
-							new Coefficients(new float[] { -1.58211005f, 0.677200019f, 1.36449003f, -0.781769991f }, 0)
-					);
-				case 3:
-					return Optional.of(
-							new Coefficients(new float[] { -1.61995006f, 0.651030004f, 1.17782998f, -0.607379973f }, 0)
-					);
-				case 4:
-					return Optional
-							.of(
-									new Coefficients(
-											new float[] { -0.172529995f, 0.932619989f, -0.0697899982f,
-													-0.00362000009f },
-											0
-									)
-							);
-				default:
-					;
-				}
-			}
-			return Optional.empty();
-		};
-	}
-
-	static BiFunction<Integer, Integer, Optional<Coefficients>> closeUtilMap(int group) {
-		return (u, g) -> {
-			if (g == group) {
-				switch (u) {
-				case 1:
-					return Optional.of(new Coefficients(new float[] { -10.6339998f, 0.835500002f, 0f }, 1));
-				case 2:
-					return Optional.of(new Coefficients(new float[] { -4.44999981f, 0.373400003f, 0f }, 1));
-				case 3:
-					return Optional.of(new Coefficients(new float[] { -0.796000004f, 0.141299993f, 0.0033499999f }, 1));
-				case 4:
-					return Optional.of(new Coefficients(new float[] { 2.35400009f, 0.00419999985f, 0.0247699991f }, 1));
-				default:
-					;
-				}
-			}
-			return Optional.empty();
-		};
-	}
-
-	static BiFunction<Integer, Integer, Optional<Coefficients>> netDecayMap(int group) {
-		return (u, g) -> {
-			if (g == group) {
-				switch (u) {
-				case 1:
-					return Optional.of(new Coefficients(new float[] { 9.84819984f, -0.224209994f, -0.814949989f }, 1));
-				case 2:
-					return Optional.of(new Coefficients(new float[] { 9.61330032f, -0.224209994f, -0.814949989f }, 1));
-				case 3:
-					return Optional.of(new Coefficients(new float[] { 9.40579987f, -0.224209994f, -0.814949989f }, 1));
-				case 4:
-					return Optional.of(new Coefficients(new float[] { 10.7090998f, -0.952880025f, -0.808309972f }, 1));
-				default:
-					;
-				}
-			}
-			return Optional.empty();
-		};
-	}
-
-	@Test
-	void testEstimateVeteranWholeStemVolume() throws Exception {
-		var polygonId = polygonId("Test Polygon", 2023);
-
-		var fipPolygon = getTestPolygon(polygonId, valid());
-		var fipLayer = getTestVeteranLayer(polygonId, valid(), valid());
-		var fipSpecies = getTestSpecies(polygonId, LayerType.VETERAN, valid());
-		fipPolygon.setLayers(Collections.singletonMap(LayerType.VETERAN, fipLayer));
-		fipLayer.setSpecies(Collections.singletonMap(fipSpecies.getGenus(), fipSpecies));
-
-		var controlMap = new HashMap<String, Object>();
-		TestUtils.populateControlMapWholeStemVolume(controlMap, wholeStemMap(12));
-
-		try (var app = new FipStart()) {
-			ApplicationTestUtils.setControlMap(app, controlMap);
-
-			var utilizationClass = UtilizationClass.OVER225;
-			var aAdjust = 0.10881f;
-			var volumeGroup = 12;
-			var lorieHeight = 26.2000008f;
-			var quadMeanDiameterUtil = new Coefficients(new float[] { 51.8356705f, 0f, 0f, 0f, 51.8356705f }, 0);
-			var baseAreaUtil = new Coefficients(new float[] { 0.492921442f, 0f, 0f, 0f, 0.492921442f }, 0);
-			var wholeStemVolumeUtil = new Coefficients(new float[] { 0f, 0f, 0f, 0f, 0f }, 0);
-
-			EstimationMethods.estimateWholeStemVolume(
-					controlMap, utilizationClass, aAdjust, volumeGroup, lorieHeight, quadMeanDiameterUtil, baseAreaUtil,
-					wholeStemVolumeUtil
-			);
-
-			assertThat(wholeStemVolumeUtil, coe(0, contains(is(0f), is(0f), is(0f), is(0f), closeTo(6.11904192f))));
-		}
-
-	}
-
-	@Test
-	void testEstimateVeteranCloseUtilization() throws Exception {
-		var polygonId = polygonId("Test Polygon", 2023);
-
-		var fipPolygon = getTestPolygon(polygonId, valid());
-		var fipLayer = getTestVeteranLayer(polygonId, valid(), valid());
-		var fipSpecies = getTestSpecies(polygonId, LayerType.VETERAN, valid());
-		fipPolygon.setLayers(Collections.singletonMap(LayerType.VETERAN, fipLayer));
-		fipLayer.setSpecies(Collections.singletonMap(fipSpecies.getGenus(), fipSpecies));
-
-		var controlMap = new HashMap<String, Object>();
-		TestUtils.populateControlMapCloseUtilization(controlMap, closeUtilMap(12));
-
-		try (var app = new FipStart()) {
-			ApplicationTestUtils.setControlMap(app, controlMap);
-
-			var utilizationClass = UtilizationClass.OVER225;
-			var aAdjust = new Coefficients(new float[] { 0f, 0f, 0f, -0.0981800035f }, 1);
-			var volumeGroup = 12;
-			var lorieHeight = 26.2000008f;
-			var quadMeanDiameterUtil = new Coefficients(new float[] { 51.8356705f, 0f, 0f, 0f, 51.8356705f }, 0);
-			var wholeStemVolumeUtil = new Coefficients(new float[] { 0f, 0f, 0f, 0f, 6.11904192f }, 0);
-
-			var closeUtilizationUtil = new Coefficients(new float[] { 0f, 0f, 0f, 0f, 0f }, 0);
-
-			EstimationMethods.estimateCloseUtilizationVolume(
-					controlMap, utilizationClass, aAdjust, volumeGroup, lorieHeight, quadMeanDiameterUtil,
-					wholeStemVolumeUtil, closeUtilizationUtil
-			);
-
-			assertThat(closeUtilizationUtil, coe(0, contains(is(0f), is(0f), is(0f), is(0f), closeTo(5.86088896f))));
-		}
-
-	}
-
-	@Test
-	void testEstimateVeteranNetDecay() throws Exception {
-		var polygonId = polygonId("Test Polygon", 2023);
-
-		var fipPolygon = getTestPolygon(polygonId, valid());
-		var fipLayer = getTestVeteranLayer(polygonId, valid(), valid());
-		var fipSpecies = getTestSpecies(polygonId, LayerType.VETERAN, s -> {
-		});
-		fipPolygon.setLayers(Collections.singletonMap(LayerType.VETERAN, fipLayer));
-		fipLayer.setSpecies(Collections.singletonMap(fipSpecies.getGenus(), fipSpecies));
-
-		var controlMap = new HashMap<String, Object>();
-		TestUtils.populateControlMapNetDecay(controlMap, netDecayMap(7));
-		FipTestUtils.populateControlMapDecayModifiers(
-				controlMap, (s, r) -> s.equals("B") && r == Region.INTERIOR ? 0f : 0f
-		);
-
-		try (var app = new FipStart()) {
-			ApplicationTestUtils.setControlMap(app, controlMap);
-
-			var utilizationClass = UtilizationClass.OVER225;
-			var aAdjust = new Coefficients(new float[] { 0f, 0f, 0f, 0.000479999988f }, 1);
-			var decayGroup = 7;
-			var breastHeightAge = 97.9000015f;
-			var quadMeanDiameterUtil = new Coefficients(new float[] { 51.8356705f, 0f, 0f, 0f, 51.8356705f }, 0);
-			var closeUtilizationUtil = new Coefficients(new float[] { 0f, 0f, 0f, 0f, 5.86088896f }, 0);
-
-			var closeUtilizationNetOfDecayUtil = new Coefficients(new float[] { 0f, 0f, 0f, 0f, 0f }, 0);
-
-			EstimationMethods.estimateNetDecayVolume(
-					controlMap, fipSpecies.getGenus(), Region.INTERIOR, utilizationClass, aAdjust, decayGroup,
-					breastHeightAge, quadMeanDiameterUtil, closeUtilizationUtil, closeUtilizationNetOfDecayUtil
-			);
-
-			assertThat(
-					closeUtilizationNetOfDecayUtil,
-					coe(0, contains(is(0f), is(0f), is(0f), is(0f), closeTo(5.64048958f)))
-			);
-		}
-
-	}
-
-	@Test
-	void testEstimateVeteranNetWaste() throws Exception {
-		var polygonId = polygonId("Test Polygon", 2023);
-
-		var fipPolygon = getTestPolygon(polygonId, valid());
-		var fipLayer = getTestVeteranLayer(polygonId, valid(), valid());
-		var fipSpecies = getTestSpecies(polygonId, LayerType.VETERAN, s -> {
-		});
-		fipPolygon.setLayers(Collections.singletonMap(LayerType.VETERAN, fipLayer));
-		fipLayer.setSpecies(Collections.singletonMap(fipSpecies.getGenus(), fipSpecies));
-
-		var controlMap = new HashMap<String, Object>();
-		TestUtils.populateControlMapNetWaste(controlMap, s -> s.equals("B") ? //
-				new Coefficients(
-						new float[] { -4.20249987f, 11.2235003f, -33.0270004f, 0.124600001f, -0.231800005f, -0.1259f },
-						0
-				) : //
-				new Coefficients(new float[] { 0f, 0f, 0f, 0f, 0f, 0f }, 0)
-		);
-		FipTestUtils.populateControlMapWasteModifiers(
-				controlMap, (s, r) -> s.equals("B") && r == Region.INTERIOR ? 0f : 0f
-		);
-
-		try (var app = new FipStart()) {
-			ApplicationTestUtils.setControlMap(app, controlMap);
-
-			var utilizationClass = UtilizationClass.OVER225;
-			var aAdjust = new Coefficients(new float[] { 0f, 0f, 0f, -0.00295000011f }, 1);
-			var lorieHeight = 26.2000008f;
-			var quadMeanDiameterUtil = new Coefficients(new float[] { 51.8356705f, 0f, 0f, 0f, 51.8356705f }, 0);
-			var closeUtilizationUtil = new Coefficients(new float[] { 0f, 0f, 0f, 0f, 5.86088896f }, 0);
-			var closeUtilizationNetOfDecayUtil = new Coefficients(new float[] { 0f, 0f, 0f, 0f, 5.64048958f }, 0);
-
-			var closeUtilizationNetOfDecayAndWasteUtil = new Coefficients(new float[] { 0f, 0f, 0f, 0f, 0f }, 0);
-
-			final var netDecayCoeMap = Utils.<Map<String, Coefficients>>expectParsedControl(
-					controlMap, ControlKey.VOLUME_NET_DECAY_WASTE, Map.class
-			);
-			final var wasteModifierMap = Utils.<MatrixMap2<String, Region, Float>>expectParsedControl(
-					controlMap, ControlKey.WASTE_MODIFIERS, MatrixMap2.class
-			);
-
-			EstimationMethods.estimateNetDecayAndWasteVolume(
-					Region.INTERIOR, utilizationClass, aAdjust, fipSpecies.getGenus(), lorieHeight, netDecayCoeMap,
-					wasteModifierMap, quadMeanDiameterUtil, closeUtilizationUtil, closeUtilizationNetOfDecayUtil,
-					closeUtilizationNetOfDecayAndWasteUtil
-			);
-
-			assertThat(
-					closeUtilizationNetOfDecayAndWasteUtil,
-					coe(0, contains(is(0f), is(0f), is(0f), is(0f), closeTo(5.57935333f)))
-			);
-		}
-
-	}
-
-	@Test
-	void testEstimateVeteranNetBreakage() throws Exception {
-		var polygonId = polygonId("Test Polygon", 2023);
-
-		var fipPolygon = getTestPolygon(polygonId, valid());
-		var fipLayer = getTestVeteranLayer(polygonId, valid(), valid());
-		var fipSpecies = getTestSpecies(polygonId, LayerType.VETERAN, s -> {
-		});
-		fipPolygon.setLayers(Collections.singletonMap(LayerType.VETERAN, fipLayer));
-		fipLayer.setSpecies(Collections.singletonMap(fipSpecies.getGenus(), fipSpecies));
-
-		var controlMap = new HashMap<String, Object>();
-		TestUtils.populateControlMapNetBreakage(controlMap, bgrp -> bgrp == 5 ? //
-				new Coefficients(new float[] { 2.2269001f, 0.75059998f, 4f, 6f }, 1) : //
-				new Coefficients(new float[] { 0f, 0f, 0f, 0f }, 1)
-		);
-
-		try (var app = new FipStart()) {
-			ApplicationTestUtils.setControlMap(app, controlMap);
-
-			var utilizationClass = UtilizationClass.OVER225;
-			var breakageGroup = 5;
-			var quadMeanDiameterUtil = new Coefficients(new float[] { 51.8356705f, 0f, 0f, 0f, 51.8356705f }, 0);
-			var closeUtilizationUtil = new Coefficients(new float[] { 0f, 0f, 0f, 0f, 5.86088896f }, 0);
-			var closeUtilizationNetOfDecayAndWasteUtil = new Coefficients(
-					new float[] { 0f, 0f, 0f, 0f, 5.57935333f }, 0
-			);
-
-			var closeUtilizationNetOfDecayWasteAndBreakageUtil = new Coefficients(
-					new float[] { 0f, 0f, 0f, 0f, 0f }, 0
-			);
-
-			EstimationMethods.estimateNetDecayWasteAndBreakageVolume(
-					controlMap, utilizationClass, breakageGroup, quadMeanDiameterUtil, closeUtilizationUtil,
-					closeUtilizationNetOfDecayAndWasteUtil, closeUtilizationNetOfDecayWasteAndBreakageUtil
-			);
-
-			assertThat(
-					closeUtilizationNetOfDecayWasteAndBreakageUtil,
-					coe(0, contains(is(0f), is(0f), is(0f), is(0f), closeTo(5.27515411f)))
-			);
-		}
-
-	}
-
-	@Test
-	void testEstimatePrimaryNetBreakage() throws Exception {
-		var controlMap = FipTestUtils.loadControlMap();
-
-		try (var app = new FipStart()) {
-			ApplicationTestUtils.setControlMap(app, controlMap);
-
-			var utilizationClass = UtilizationClass.ALL;
-			var breakageGroup = 20;
-			var quadMeanDiameterUtil = Utils
-					.utilizationVector(0f, 13.4943399f, 10.2402296f, 14.6183214f, 19.3349762f, 25.6280651f);
-			var closeUtilizationUtil = Utils
-					.utilizationVector(0f, 6.41845179f, 0.0353721268f, 2.99654913f, 2.23212862f, 1.1544019f);
-			var closeUtilizationNetOfDecayAndWasteUtil = Utils
-					.utilizationVector(0f, 6.18276405f, 0.0347718038f, 2.93580461f, 2.169273853f, 1.04291379f);
-
-			var closeUtilizationNetOfDecayWasteAndBreakageUtil = Utils.utilizationVector();
-
-			EstimationMethods.estimateNetDecayWasteAndBreakageVolume(
-					controlMap, utilizationClass, breakageGroup, quadMeanDiameterUtil, closeUtilizationUtil,
-					closeUtilizationNetOfDecayAndWasteUtil, closeUtilizationNetOfDecayWasteAndBreakageUtil
-			);
-
-			assertThat(
-					closeUtilizationNetOfDecayWasteAndBreakageUtil,
-					utilization(0f, 5.989573f, 0.0337106399f, 2.84590816f, 2.10230994f, 1.00764418f)
-			);
-		}
-
-	}
-
->>>>>>> be7a30f7
 	@Test
 	void testProcessAsVeteranLayer() throws Exception {
 
@@ -2924,679 +2612,6 @@
 		try (var app = new FipStart()) {
 			ApplicationTestUtils.setControlMap(app, controlMap);
 
-<<<<<<< HEAD
-=======
-			var layer = VdypLayer.build(builder -> {
-				builder.polygonIdentifier("Test", 2024);
-				builder.layerType(LayerType.PRIMARY);
-				builder.addSite(siteBuilder -> {
-					siteBuilder.ageTotal(55f);
-					siteBuilder.yearsToBreastHeight(1f);
-					siteBuilder.height(32.2999992f);
-					siteBuilder.siteGenus("H");
-				});
-			});
-
-			// sp 3, 4, 5, 8, 15
-			// sp B, C, D, H, S
-			var spec1 = VdypSpecies.build(layer, builder -> {
-				builder.genus("B");
-				builder.volumeGroup(12);
-				builder.decayGroup(7);
-				builder.breakageGroup(5);
-				builder.percentGenus(1f);
-			});
-			spec1.getLoreyHeightByUtilization().setCoe(0, 38.7456512f);
-			spec1.setFractionGenus(0.00817133673f);
-
-			var spec2 = VdypSpecies.build(layer, builder -> {
-				builder.genus("C");
-				builder.volumeGroup(20);
-				builder.decayGroup(14);
-				builder.breakageGroup(6);
-				builder.percentGenus(7f);
-			});
-			spec2.getLoreyHeightByUtilization().setCoe(0, 22.8001652f);
-			spec2.setFractionGenus(0.0972022042f);
-
-			var spec3 = VdypSpecies.build(layer, builder -> {
-				builder.genus("D");
-				builder.volumeGroup(25);
-				builder.decayGroup(19);
-				builder.breakageGroup(12);
-				builder.percentGenus(74f);
-			});
-			spec3.getLoreyHeightByUtilization().setCoe(0, 33.6889763f);
-			spec3.setFractionGenus(0.695440531f);
-
-			var spec4 = VdypSpecies.build(layer, builder -> {
-				builder.genus("H");
-				builder.volumeGroup(37);
-				builder.decayGroup(31);
-				builder.breakageGroup(17);
-				builder.percentGenus(9f);
-			});
-			spec4.getLoreyHeightByUtilization().setCoe(0, 24.3451157f);
-			spec4.setFractionGenus(0.117043354f);
-
-			var spec5 = VdypSpecies.build(layer, builder -> {
-				builder.genus("S");
-				builder.volumeGroup(66);
-				builder.decayGroup(54);
-				builder.breakageGroup(28);
-				builder.percentGenus(9f);
-			});
-			spec5.getLoreyHeightByUtilization().setCoe(0, 34.6888771f);
-			spec5.setFractionGenus(0.082142584f);
-
-			Map<String, VdypSpecies> specs = new HashMap<>();
-			specs.put(spec1.getGenus(), spec1);
-			specs.put(spec2.getGenus(), spec2);
-			specs.put(spec3.getGenus(), spec3);
-			specs.put(spec4.getGenus(), spec4);
-			specs.put(spec5.getGenus(), spec5);
-
-			float dq = app.estimateQuadMeanDiameterForSpecies(
-					spec1, specs, Region.COASTAL, 30.2601795f, 44.6249847f, 620.504883f, 31.6603775f
-			);
-
-			assertThat(dq, closeTo(31.7022133f));
-		}
-	}
-
-	@Test
-	void testEstimateSmallComponents() throws ProcessingException {
-		var controlMap = FipTestUtils.loadControlMap();
-		try (var app = new FipStart()) {
-			ApplicationTestUtils.setControlMap(app, controlMap);
-
-			var fPoly = FipPolygon.build(builder -> {
-				builder.polygonIdentifier("Test", 2024);
-				builder.forestInventoryZone("A");
-				builder.biogeoclimaticZone("CWH");
-				builder.yieldFactor(1f);
-			});
-			VdypLayer layer = VdypLayer.build(builder -> {
-				builder.polygonIdentifier("Test", 2024);
-				builder.layerType(LayerType.PRIMARY);
-				builder.addSite(siteBuilder -> {
-					siteBuilder.ageTotal(55f);
-					siteBuilder.yearsToBreastHeight(1f);
-					siteBuilder.height(31f);
-					siteBuilder.siteGenus("H");
-				});
-			});
-
-			layer.getLoreyHeightByUtilization().setCoe(FipStart.UTIL_ALL, 31.3307209f);
-			layer.getBaseAreaByUtilization().setCoe(FipStart.UTIL_ALL, 44.6249847f);
-			layer.getTreesPerHectareByUtilization().setCoe(FipStart.UTIL_ALL, 620.484802f);
-			layer.getQuadraticMeanDiameterByUtilization().setCoe(FipStart.UTIL_ALL, 30.2606697f);
-			layer.getWholeStemVolumeByUtilization().setCoe(FipStart.UTIL_ALL, 635.659668f);
-
-			var spec1 = VdypSpecies.build(layer, builder -> {
-				builder.genus("B");
-				builder.percentGenus(20f);
-				builder.volumeGroup(-1);
-				builder.decayGroup(-1);
-				builder.breakageGroup(-1);
-			});
-			spec1.getLoreyHeightByUtilization().setCoe(FipStart.UTIL_ALL, 38.6004372f);
-			spec1.getBaseAreaByUtilization().setCoe(FipStart.UTIL_ALL, 0.397305071f);
-			spec1.getTreesPerHectareByUtilization().setCoe(FipStart.UTIL_ALL, 5.04602766f);
-			spec1.getQuadraticMeanDiameterByUtilization().setCoe(FipStart.UTIL_ALL, 31.6622887f);
-			spec1.getWholeStemVolumeByUtilization().setCoe(FipStart.UTIL_ALL, 635.659668f);
-			var spec2 = VdypSpecies.build(layer, builder -> {
-				builder.genus("C");
-				builder.percentGenus(20f);
-				builder.volumeGroup(-1);
-				builder.decayGroup(-1);
-				builder.breakageGroup(-1);
-			});
-			spec2.getLoreyHeightByUtilization().setCoe(FipStart.UTIL_ALL, 22.8001652f);
-			spec2.getBaseAreaByUtilization().setCoe(FipStart.UTIL_ALL, 5.08774281f);
-			spec2.getTreesPerHectareByUtilization().setCoe(FipStart.UTIL_ALL, 92.4298019f);
-			spec2.getQuadraticMeanDiameterByUtilization().setCoe(FipStart.UTIL_ALL, 26.4735165f);
-			spec2.getWholeStemVolumeByUtilization().setCoe(FipStart.UTIL_ALL, 6.35662031f);
-			var spec3 = VdypSpecies.build(layer, builder -> {
-				builder.genus("D");
-				builder.percentGenus(20f);
-				builder.volumeGroup(-1);
-				builder.decayGroup(-1);
-				builder.breakageGroup(-1);
-			});
-			spec3.getLoreyHeightByUtilization().setCoe(FipStart.UTIL_ALL, 33.5375252f);
-			spec3.getBaseAreaByUtilization().setCoe(FipStart.UTIL_ALL, 29.5411568f);
-			spec3.getTreesPerHectareByUtilization().setCoe(FipStart.UTIL_ALL, 326.800781f);
-			spec3.getQuadraticMeanDiameterByUtilization().setCoe(FipStart.UTIL_ALL, 33.9255791f);
-			spec3.getWholeStemVolumeByUtilization().setCoe(FipStart.UTIL_ALL, 44.496151f);
-			var spec4 = VdypSpecies.build(layer, builder -> {
-				builder.genus("H");
-				builder.percentGenus(20f);
-				builder.volumeGroup(-1);
-				builder.decayGroup(-1);
-				builder.breakageGroup(-1);
-			});
-			spec4.getLoreyHeightByUtilization().setCoe(FipStart.UTIL_ALL, 24.3451157f);
-			spec4.getBaseAreaByUtilization().setCoe(FipStart.UTIL_ALL, 5.50214148f);
-			spec4.getTreesPerHectareByUtilization().setCoe(FipStart.UTIL_ALL, 152.482513f);
-			spec4.getQuadraticMeanDiameterByUtilization().setCoe(FipStart.UTIL_ALL, 21.4343796f);
-			spec4.getWholeStemVolumeByUtilization().setCoe(FipStart.UTIL_ALL, 470.388489f);
-			var spec5 = VdypSpecies.build(layer, builder -> {
-				builder.genus("S");
-				builder.percentGenus(20f);
-				builder.volumeGroup(-1);
-				builder.decayGroup(-1);
-				builder.breakageGroup(-1);
-			});
-			spec5.getLoreyHeightByUtilization().setCoe(FipStart.UTIL_ALL, 34.6888771f);
-			spec5.getBaseAreaByUtilization().setCoe(FipStart.UTIL_ALL, 4.0966382f);
-			spec5.getTreesPerHectareByUtilization().setCoe(FipStart.UTIL_ALL, 43.7256737f);
-			spec5.getQuadraticMeanDiameterByUtilization().setCoe(FipStart.UTIL_ALL, 34.5382729f);
-			spec5.getWholeStemVolumeByUtilization().setCoe(FipStart.UTIL_ALL, 57.2091446f);
-
-			layer.setSpecies(Arrays.asList(spec1, spec2, spec3, spec4, spec5));
-
-			app.estimateSmallComponents(fPoly, layer);
-
-			assertThat(layer.getLoreyHeightByUtilization().getCoe(FipStart.UTIL_SMALL), closeTo(7.14446497f));
-			assertThat(spec1.getLoreyHeightByUtilization().getCoe(FipStart.UTIL_SMALL), closeTo(8.39441967f));
-			assertThat(spec2.getLoreyHeightByUtilization().getCoe(FipStart.UTIL_SMALL), closeTo(6.61517191f));
-			assertThat(spec3.getLoreyHeightByUtilization().getCoe(FipStart.UTIL_SMALL), closeTo(10.8831682f));
-			assertThat(spec4.getLoreyHeightByUtilization().getCoe(FipStart.UTIL_SMALL), closeTo(7.93716192f));
-			assertThat(spec5.getLoreyHeightByUtilization().getCoe(FipStart.UTIL_SMALL), closeTo(8.63455391f));
-
-			assertThat(layer.getBaseAreaByUtilization().getCoe(FipStart.UTIL_SMALL), closeTo(0.0153773092f));
-			assertThat(spec1.getBaseAreaByUtilization().getCoe(FipStart.UTIL_SMALL), closeTo(0f));
-			assertThat(spec2.getBaseAreaByUtilization().getCoe(FipStart.UTIL_SMALL), closeTo(0.0131671466f));
-			assertThat(spec3.getBaseAreaByUtilization().getCoe(FipStart.UTIL_SMALL), closeTo(0.00163476227f));
-			assertThat(spec4.getBaseAreaByUtilization().getCoe(FipStart.UTIL_SMALL), closeTo(0f));
-			assertThat(spec5.getBaseAreaByUtilization().getCoe(FipStart.UTIL_SMALL), closeTo(0.000575399841f));
-
-			assertThat(layer.getTreesPerHectareByUtilization().getCoe(FipStart.UTIL_SMALL), closeTo(5.34804487f));
-			assertThat(spec1.getTreesPerHectareByUtilization().getCoe(FipStart.UTIL_SMALL), closeTo(0f));
-			assertThat(spec2.getTreesPerHectareByUtilization().getCoe(FipStart.UTIL_SMALL), closeTo(4.67143154f));
-			assertThat(spec3.getTreesPerHectareByUtilization().getCoe(FipStart.UTIL_SMALL), closeTo(0.498754263f));
-			assertThat(spec4.getTreesPerHectareByUtilization().getCoe(FipStart.UTIL_SMALL), closeTo(0f));
-			assertThat(spec5.getTreesPerHectareByUtilization().getCoe(FipStart.UTIL_SMALL), closeTo(0.17785944f));
-
-			assertThat(layer.getQuadraticMeanDiameterByUtilization().getCoe(FipStart.UTIL_SMALL), closeTo(6.05059004f));
-			assertThat(spec1.getQuadraticMeanDiameterByUtilization().getCoe(FipStart.UTIL_SMALL), closeTo(6.13586617f));
-			assertThat(spec2.getQuadraticMeanDiameterByUtilization().getCoe(FipStart.UTIL_SMALL), closeTo(5.99067688f));
-			assertThat(spec3.getQuadraticMeanDiameterByUtilization().getCoe(FipStart.UTIL_SMALL), closeTo(6.46009731f));
-			assertThat(spec4.getQuadraticMeanDiameterByUtilization().getCoe(FipStart.UTIL_SMALL), closeTo(6.03505516f));
-			assertThat(spec5.getQuadraticMeanDiameterByUtilization().getCoe(FipStart.UTIL_SMALL), closeTo(6.41802597f));
-
-			assertThat(layer.getWholeStemVolumeByUtilization().getCoe(FipStart.UTIL_SMALL), closeTo(0.0666879341f));
-			assertThat(spec1.getWholeStemVolumeByUtilization().getCoe(FipStart.UTIL_SMALL), closeTo(0f));
-			assertThat(spec2.getWholeStemVolumeByUtilization().getCoe(FipStart.UTIL_SMALL), closeTo(0.0556972362f));
-			assertThat(spec3.getWholeStemVolumeByUtilization().getCoe(FipStart.UTIL_SMALL), closeTo(0.0085867513f));
-			assertThat(spec4.getWholeStemVolumeByUtilization().getCoe(FipStart.UTIL_SMALL), closeTo(0f));
-			assertThat(spec5.getWholeStemVolumeByUtilization().getCoe(FipStart.UTIL_SMALL), closeTo(0.00240394124f));
-		} catch (IOException e) {
-			// TODO Auto-generated catch block
-			e.printStackTrace();
-		}
-	}
-
-	@Test
-	void testEstimateQuadMeanDiameterByUtilization() throws ProcessingException {
-		var controlMap = FipTestUtils.loadControlMap();
-		try (var app = new FipStart()) {
-			ApplicationTestUtils.setControlMap(app, controlMap);
-
-			var coe = Utils.utilizationVector();
-			coe.setCoe(FipStart.UTIL_ALL, 31.6622887f);
-
-			var bec = BecDefinitionParser.getBecs(controlMap).get("CWH").get();
-
-			var spec1 = VdypSpecies.build(builder -> {
-				builder.polygonIdentifier("Test", 2024);
-				builder.layerType(LayerType.PRIMARY);
-				builder.genus("B");
-				builder.percentGenus(100f);
-				builder.volumeGroup(-1);
-				builder.decayGroup(-1);
-				builder.breakageGroup(-1);
-			});
-
-			EstimationMethods.estimateQuadMeanDiameterByUtilization(controlMap, bec, coe, spec1.getGenus());
-
-			assertThat(coe, utilization(0f, 31.6622887f, 10.0594692f, 14.966774f, 19.9454956f, 46.1699982f));
-		} catch (IOException e) {
-			// TODO Auto-generated catch block
-			e.printStackTrace();
-		}
-	}
-
-	@Test
-	void testEstimateQuadMeanDiameterByUtilization2() throws ProcessingException {
-		var controlMap = FipTestUtils.loadControlMap();
-		try (var app = new FipStart()) {
-			ApplicationTestUtils.setControlMap(app, controlMap);
-
-			var coe = Utils.utilizationVector();
-			coe.setCoe(FipStart.UTIL_ALL, 13.4943399f);
-
-			var bec = BecDefinitionParser.getBecs(controlMap).get("MH").get();
-
-			var spec1 = VdypSpecies.build(builder -> {
-				builder.polygonIdentifier("Test", 2024);
-				builder.layerType(LayerType.PRIMARY);
-				builder.genus("L");
-				builder.percentGenus(100f);
-				builder.volumeGroup(-1);
-				builder.decayGroup(-1);
-				builder.breakageGroup(-1);
-			});
-
-			EstimationMethods.estimateQuadMeanDiameterByUtilization(controlMap, bec, coe, spec1.getGenus());
-
-			assertThat(coe, utilization(0f, 13.4943399f, 10.2766619f, 14.67033f, 19.4037666f, 25.719244f));
-		} catch (IOException e) {
-			// TODO Auto-generated catch block
-			e.printStackTrace();
-		}
-	}
-
-	@Test
-	void testEstimateBaseAreaByUtilization() throws ProcessingException {
-		var controlMap = FipTestUtils.loadControlMap();
-		try (var app = new FipStart()) {
-			ApplicationTestUtils.setControlMap(app, controlMap);
-
-			var dq = Utils.utilizationVector();
-			var ba = Utils.utilizationVector();
-			dq.setCoe(0, 31.6622887f);
-			dq.setCoe(1, 10.0594692f);
-			dq.setCoe(2, 14.966774f);
-			dq.setCoe(3, 19.9454956f);
-			dq.setCoe(4, 46.1699982f);
-
-			ba.setCoe(0, 0.397305071f);
-
-			var bec = BecDefinitionParser.getBecs(controlMap).get("CWH").get();
-
-			var spec1 = VdypSpecies.build(builder -> {
-				builder.polygonIdentifier("Test", 2024);
-				builder.layerType(LayerType.PRIMARY);
-				builder.genus("B");
-				builder.percentGenus(100f);
-				builder.volumeGroup(-1);
-				builder.decayGroup(-1);
-				builder.breakageGroup(-1);
-			});
-
-			EstimationMethods.estimateBaseAreaByUtilization(controlMap, bec, dq, ba, spec1.getGenus());
-
-			assertThat(ba, utilization(0f, 0.397305071f, 0.00485289097f, 0.0131751001f, 0.0221586525f, 0.357118428f));
-		} catch (IOException e) {
-			// TODO Auto-generated catch block
-			e.printStackTrace();
-		}
-	}
-
-	@Test
-	void testReconcileComponentsMode1() throws ProcessingException {
-		var controlMap = FipTestUtils.loadControlMap();
-		try (var app = new FipStart()) {
-			ApplicationTestUtils.setControlMap(app, controlMap);
-
-			var dq = Utils.utilizationVector();
-			var ba = Utils.utilizationVector();
-			var tph = Utils.utilizationVector();
-
-			// '082E004 615 1988' with component BA re-ordered from smallest to largest to
-			// force mode 1.
-
-			dq.setCoe(0, 13.4943399f);
-			dq.setCoe(1, 10.2766619f);
-			dq.setCoe(2, 14.67033f);
-			dq.setCoe(3, 19.4037666f);
-			dq.setCoe(4, 25.719244f);
-
-			ba.setCoe(0, 2.20898318f);
-			ba.setCoe(1, 0.220842764f);
-			ba.setCoe(2, 0.433804274f);
-			ba.setCoe(3, 0.691931725f);
-			ba.setCoe(4, 0.862404406f);
-
-			tph.setCoe(0, 154.454025f);
-			tph.setCoe(1, 83.4198151f);
-			tph.setCoe(2, 51.0201035f);
-			tph.setCoe(3, 14.6700592f);
-			tph.setCoe(4, 4.25086117f);
-
-			ReconcilationMethods.reconcileComponents(ba, tph, dq);
-
-			assertThat(ba, utilization(0f, 2.20898318f, 0.220842764f, 0.546404183f, 1.44173622f, 0f));
-			assertThat(tph, utilization(0f, 154.454025f, 49.988575f, 44.5250206f, 59.9404259f, 0f));
-			assertThat(dq, utilization(0f, 13.4943399f, 7.5f, 12.5f, 17.5f, 22.5f));
-		} catch (IOException e) {
-			// TODO Auto-generated catch block
-			e.printStackTrace();
-		}
-	}
-
-	@Test
-	void testReconcileComponentsMode2() throws ProcessingException {
-		var controlMap = FipTestUtils.loadControlMap();
-		try (var app = new FipStart()) {
-			ApplicationTestUtils.setControlMap(app, controlMap);
-
-			var dq = Utils.utilizationVector();
-			var ba = Utils.utilizationVector();
-			var tph = Utils.utilizationVector();
-			dq.setCoe(0, 31.6622887f);
-			dq.setCoe(1, 10.0594692f);
-			dq.setCoe(2, 14.966774f);
-			dq.setCoe(3, 19.9454956f);
-			dq.setCoe(4, 46.1699982f);
-
-			ba.setCoe(0, 0.397305071f);
-			ba.setCoe(1, 0.00485289097f);
-			ba.setCoe(2, 0.0131751001f);
-			ba.setCoe(3, 0.0221586525f);
-			ba.setCoe(4, 0.357118428f);
-
-			tph.setCoe(0, 5.04602766f);
-			tph.setCoe(1, 0.61060524f);
-			tph.setCoe(2, 0.748872101f);
-			tph.setCoe(3, 0.709191978f);
-			tph.setCoe(4, 2.13305807f);
-
-			ReconcilationMethods.reconcileComponents(ba, tph, dq);
-
-			assertThat(ba, utilization(0f, 0.397305071f, 0.00485289097f, 0.0131751001f, 0.0221586525f, 0.357118428f));
-			assertThat(tph, utilization(0f, 5.04602766f, 0.733301044f, 0.899351299f, 0.851697803f, 2.56167722f));
-			assertThat(dq, utilization(0f, 31.6622887f, 9.17939758f, 13.6573782f, 18.2005272f, 42.1307297f));
-		} catch (IOException e) {
-			// TODO Auto-generated catch block
-			e.printStackTrace();
-		}
-	}
-
-	@Test
-	void testReconcileComponentsMode3() throws ProcessingException {
-		var controlMap = FipTestUtils.loadControlMap();
-		try (var app = new FipStart()) {
-			ApplicationTestUtils.setControlMap(app, controlMap);
-
-			var dq = Utils.utilizationVector();
-			var ba = Utils.utilizationVector();
-			var tph = Utils.utilizationVector();
-
-			// Set of inputs that cause mode 2 to fail over into mode 3
-
-			dq.setCoe(0, 12.51f);
-			dq.setCoe(1, 12.4f);
-			dq.setCoe(2, 0f);
-			dq.setCoe(3, 0f);
-			dq.setCoe(4, 0f);
-
-			ba.setCoe(0, 2.20898318f);
-			ba.setCoe(1, 2.20898318f);
-			ba.setCoe(2, 0f);
-			ba.setCoe(3, 0f);
-			ba.setCoe(4, 0f);
-
-			tph.setCoe(0, 179.71648f);
-			tph.setCoe(1, 182.91916f);
-			tph.setCoe(2, 0f);
-			tph.setCoe(3, 0f);
-			tph.setCoe(4, 0f);
-
-			ReconcilationMethods.reconcileComponents(ba, tph, dq);
-
-			assertThat(ba, utilization(0f, 2.20898318f, 0f, 2.20898318f, 0f, 0f));
-			assertThat(tph, utilization(0f, 179.71648f, 0f, 179.71648f, 0f, 0f));
-			assertThat(dq, utilization(0f, 12.51f, 10, 12.51f, 20f, 25f));
-		} catch (IOException e) {
-			// TODO Auto-generated catch block
-			e.printStackTrace();
-		}
-	}
-
-	@Test
-	void testEstimateWholeStemVolumeByUtilizationClass() throws ProcessingException {
-		var controlMap = FipTestUtils.loadControlMap();
-		try (var app = new FipStart()) {
-			ApplicationTestUtils.setControlMap(app, controlMap);
-
-			var dq = Utils.utilizationVector();
-			var ba = Utils.utilizationVector();
-			var wsv = Utils.utilizationVector();
-
-			dq.setCoe(0, 13.4943399f);
-			dq.setCoe(1, 10.2402296f);
-			dq.setCoe(2, 14.6183214f);
-			dq.setCoe(3, 19.3349762f);
-			dq.setCoe(4, 25.6280651f);
-
-			ba.setCoe(0, 2.20898318f);
-			ba.setCoe(1, 0.691931725f);
-			ba.setCoe(2, 0.862404406f);
-			ba.setCoe(3, 0.433804274f);
-			ba.setCoe(4, 0.220842764f);
-
-			wsv.setCoe(FipStart.UTIL_ALL, 11.7993851f);
-
-			// app.estimateWholeStemVolumeByUtilizationClass(46, 14.2597857f, dq, ba, wsv);
-			EstimationMethods
-					.estimateWholeStemVolume(controlMap, UtilizationClass.ALL, 0f, 46, 14.2597857f, dq, ba, wsv);
-
-			assertThat(wsv, utilization(0f, 11.7993851f, 3.13278913f, 4.76524019f, 2.63645673f, 1.26489878f));
-		} catch (IOException e) {
-			// TODO Auto-generated catch block
-			e.printStackTrace();
-		}
-	}
-
-	@Test
-	void testComputeUtilizationComponentsPrimaryByUtilNoCV() throws ProcessingException {
-		var controlMap = FipTestUtils.loadControlMap();
-		try (var app = new FipStart()) {
-			ApplicationTestUtils.setControlMap(app, controlMap);
-
-			var bec = BecDefinitionParser.getBecs(controlMap).get("IDF").get();
-
-			var layer = VdypLayer.build(builder -> {
-				builder.polygonIdentifier("Test", 2024);
-				builder.layerType(LayerType.PRIMARY);
-				builder.addSite(siteBuilder -> {
-					siteBuilder.ageTotal(55f);
-					siteBuilder.yearsToBreastHeight(3.5f);
-					siteBuilder.height(20f);
-					siteBuilder.siteGenus("H");
-				});
-
-			});
-
-			layer.getLoreyHeightByUtilization().setCoe(FipStart.UTIL_ALL, 13.0660105f);
-			layer.getBaseAreaByUtilization().setCoe(FipStart.UTIL_ALL, 19.9786701f);
-			layer.getTreesPerHectareByUtilization().setCoe(FipStart.UTIL_ALL, 1485.8208f);
-			layer.getQuadraticMeanDiameterByUtilization().setCoe(FipStart.UTIL_ALL, 13.0844402f);
-			layer.getWholeStemVolumeByUtilization().setCoe(FipStart.UTIL_ALL, 117.993797f);
-
-			layer.getLoreyHeightByUtilization().setCoe(FipStart.UTIL_SMALL, 7.83768177f);
-			layer.getBaseAreaByUtilization().setCoe(FipStart.UTIL_SMALL, 0.0286490358f);
-			layer.getTreesPerHectareByUtilization().setCoe(FipStart.UTIL_SMALL, 9.29024601f);
-			layer.getQuadraticMeanDiameterByUtilization().setCoe(FipStart.UTIL_SMALL, 6.26608753f);
-			layer.getWholeStemVolumeByUtilization().setCoe(FipStart.UTIL_SMALL, 0.107688069f);
-
-			var spec1 = VdypSpecies.build(layer, builder -> {
-				builder.genus("L");
-				builder.percentGenus(11.0567074f);
-				builder.volumeGroup(46);
-				builder.decayGroup(38);
-				builder.breakageGroup(20);
-			});
-
-			spec1.getLoreyHeightByUtilization().setCoe(FipStart.UTIL_ALL, 14.2597857f);
-			spec1.getBaseAreaByUtilization().setCoe(FipStart.UTIL_ALL, 2.20898318f);
-			spec1.getTreesPerHectareByUtilization().setCoe(FipStart.UTIL_ALL, 154.454025f);
-			spec1.getQuadraticMeanDiameterByUtilization().setCoe(FipStart.UTIL_ALL, 13.4943399f);
-			spec1.getWholeStemVolumeByUtilization().setCoe(FipStart.UTIL_ALL, 11.7993851f);
-
-			spec1.getLoreyHeightByUtilization().setCoe(FipStart.UTIL_SMALL, 7.86393309f);
-			spec1.getBaseAreaByUtilization().setCoe(FipStart.UTIL_SMALL, 0.012636207f);
-			spec1.getTreesPerHectareByUtilization().setCoe(FipStart.UTIL_SMALL, 3.68722916f);
-			spec1.getQuadraticMeanDiameterByUtilization().setCoe(FipStart.UTIL_SMALL, 6.60561657f);
-			spec1.getWholeStemVolumeByUtilization().setCoe(FipStart.UTIL_SMALL, 0.0411359742f);
-
-			var spec2 = VdypSpecies.build(layer, builder -> {
-				builder.genus("PL");
-				builder.percentGenus(88.9432907f);
-				builder.volumeGroup(54);
-				builder.decayGroup(42);
-				builder.breakageGroup(24);
-			});
-
-			spec2.getLoreyHeightByUtilization().setCoe(FipStart.UTIL_ALL, 12.9176102f);
-			spec2.getBaseAreaByUtilization().setCoe(FipStart.UTIL_ALL, 17.7696857f);
-			spec2.getTreesPerHectareByUtilization().setCoe(FipStart.UTIL_ALL, 1331.36682f);
-			spec2.getQuadraticMeanDiameterByUtilization().setCoe(FipStart.UTIL_ALL, 13.0360518f);
-			spec2.getWholeStemVolumeByUtilization().setCoe(FipStart.UTIL_ALL, 106.194412f);
-
-			spec2.getLoreyHeightByUtilization().setCoe(FipStart.UTIL_SMALL, 7.81696558f);
-			spec2.getBaseAreaByUtilization().setCoe(FipStart.UTIL_SMALL, 0.0160128288f);
-			spec2.getTreesPerHectareByUtilization().setCoe(FipStart.UTIL_SMALL, 5.60301685f);
-			spec2.getQuadraticMeanDiameterByUtilization().setCoe(FipStart.UTIL_SMALL, 6.03223324f);
-			spec2.getWholeStemVolumeByUtilization().setCoe(FipStart.UTIL_SMALL, 0.0665520951f);
-
-			layer.setSpecies(Arrays.asList(spec1, spec2));
-
-			app.computeUtilizationComponentsPrimary(
-					bec, layer, VolumeComputeMode.BY_UTIL, CompatibilityVariableMode.NONE
-			);
-
-			// TODO test percent for each species
-
-			assertThat(
-					layer.getLoreyHeightByUtilization(), coe(-1, contains(closeTo(7.83768177f), closeTo(13.0660114f)))
-			);
-			assertThat(
-					spec1.getLoreyHeightByUtilization(), coe(-1, contains(closeTo(7.86393309f), closeTo(14.2597857f)))
-			);
-			assertThat(
-					spec2.getLoreyHeightByUtilization(), coe(-1, contains(closeTo(7.81696558f), closeTo(12.9176102f)))
-			);
-
-			assertThat(
-					spec1.getBaseAreaByUtilization(),
-					utilization(0.012636207f, 2.20898318f, 0.691931725f, 0.862404406f, 0.433804274f, 0.220842764f)
-			);
-			assertThat(
-					spec2.getBaseAreaByUtilization(),
-					utilization(0.0160128288f, 17.7696857f, 6.10537529f, 7.68449211f, 3.20196891f, 0.777849257f)
-			);
-			assertThat(
-					layer.getBaseAreaByUtilization(),
-					utilization(0.0286490358f, 19.9786682f, 6.79730701f, 8.54689693f, 3.63577318f, 0.998692036f)
-			);
-
-			assertThat(
-					spec1.getTreesPerHectareByUtilization(),
-					utilization(3.68722916f, 154.454025f, 84.0144501f, 51.3837852f, 14.7746315f, 4.28116179f)
-			);
-			assertThat(
-					spec2.getTreesPerHectareByUtilization(),
-					utilization(5.60301685f, 1331.36682f, 750.238892f, 457.704498f, 108.785675f, 14.6378069f)
-			);
-			assertThat(
-					layer.getTreesPerHectareByUtilization(),
-					utilization(9.29024601f, 1485.8208f, 834.253357f, 509.088287f, 123.560303f, 18.9189682f)
-			);
-
-			assertThat(
-					spec1.getQuadraticMeanDiameterByUtilization(),
-					utilization(6.60561657f, 13.4943399f, 10.2402296f, 14.6183214f, 19.3349762f, 25.6280651f)
-			);
-			assertThat(
-					spec2.getQuadraticMeanDiameterByUtilization(),
-					utilization(6.03223324f, 13.0360518f, 10.1791487f, 14.6207638f, 19.3587704f, 26.0114632f)
-			);
-			assertThat(
-					layer.getQuadraticMeanDiameterByUtilization(),
-					utilization(6.26608753f, 13.0844393f, 10.1853161f, 14.6205177f, 19.3559265f, 25.9252014f)
-			);
-
-			assertThat(
-					spec1.getWholeStemVolumeByUtilization(),
-					utilization(0.0411359742f, 11.7993851f, 3.13278913f, 4.76524019f, 2.63645673f, 1.26489878f)
-			);
-			assertThat(
-					spec2.getWholeStemVolumeByUtilization(),
-					utilization(0.0665520951f, 106.194412f, 30.2351704f, 47.6655998f, 22.5931034f, 5.70053911f)
-			);
-			assertThat(
-					layer.getWholeStemVolumeByUtilization(),
-					utilization(0.107688069f, 117.993797f, 33.3679581f, 52.4308395f, 25.2295609f, 6.96543789f)
-			);
-
-			assertThat(
-					spec1.getCloseUtilizationVolumeByUtilization(),
-					utilization(0f, 6.41845179f, 0.0353721268f, 2.99654913f, 2.23212862f, 1.1544019f)
-			);
-			assertThat(
-					spec2.getCloseUtilizationVolumeByUtilization(),
-					utilization(0f, 61.335495f, 2.38199472f, 33.878521f, 19.783432f, 5.29154539f)
-			);
-			assertThat(
-					layer.getCloseUtilizationVolumeByUtilization(),
-					utilization(0f, 67.7539444f, 2.41736674f, 36.8750687f, 22.0155602f, 6.44594717f)
-			);
-
-			assertThat(
-					spec1.getCloseUtilizationVolumeNetOfDecayByUtilization(),
-					utilization(0f, 6.26433992f, 0.0349677317f, 2.95546484f, 2.18952441f, 1.08438313f)
-			);
-			assertThat(
-					spec2.getCloseUtilizationVolumeNetOfDecayByUtilization(),
-					utilization(0f, 60.8021164f, 2.36405492f, 33.6109734f, 19.6035042f, 5.2235837f)
-			);
-			assertThat(
-					layer.getCloseUtilizationVolumeNetOfDecayByUtilization(),
-					utilization(0f, 67.0664597f, 2.39902258f, 36.5664368f, 21.7930279f, 6.30796671f)
-			);
-
-			assertThat(
-					spec1.getCloseUtilizationVolumeNetOfDecayAndWasteByUtilization(),
-					utilization(0f, 6.18276405f, 0.0347718038f, 2.93580461f, 2.16927385f, 1.04291379f)
-			);
-			assertThat(
-					spec2.getCloseUtilizationVolumeNetOfDecayAndWasteByUtilization(),
-					utilization(0f, 60.6585732f, 2.36029577f, 33.544487f, 19.5525551f, 5.20123625f)
-			);
-			assertThat(
-					layer.getCloseUtilizationVolumeNetOfDecayAndWasteByUtilization(),
-					utilization(0f, 66.8413391f, 2.39506769f, 36.4802933f, 21.7218285f, 6.24415016f)
-			);
-
-			assertThat(
-					spec1.getCloseUtilizationVolumeNetOfDecayWasteAndBreakageByUtilization(),
-					utilization(0f, 5.989573f, 0.0337106399f, 2.84590816f, 2.10230994f, 1.00764418f)
-			);
-			assertThat(
-					spec2.getCloseUtilizationVolumeNetOfDecayWasteAndBreakageByUtilization(),
-					utilization(0f, 59.4318657f, 2.31265593f, 32.8669167f, 19.1568871f, 5.09540558f)
-			);
-			assertThat(
-					layer.getCloseUtilizationVolumeNetOfDecayWasteAndBreakageByUtilization(),
-					utilization(0f, 65.4214401f, 2.34636664f, 35.7128258f, 21.2591972f, 6.10304976f)
-			);
-		} catch (IOException e) {
-			// TODO Auto-generated catch block
-			e.printStackTrace();
-		}
-	}
-
-	@Test
-	void testCreateVdypPolygon() throws ProcessingException {
-		var controlMap = FipTestUtils.loadControlMap();
-		try (var app = new FipStart()) {
-			ApplicationTestUtils.setControlMap(app, controlMap);
-
->>>>>>> be7a30f7
 			var fipPolygon = FipPolygon.build(builder -> {
 				builder.polygonIdentifier("Test", 2024);
 				builder.forestInventoryZone("D");
@@ -3895,13 +2910,8 @@
 
 			app.adjustForStocking(vdypLayer, fipPrimaryLayer, BecDefinitionParser.getBecs(controlMap).get("IDF").get());
 
-<<<<<<< HEAD
-			final var MODIFIED = VdypMatchers.utilization(0.42f, 4 * 0.42f, 0.42f, 0.42f, 0.42f, 0.42f);
-			final var NEVER_MODIFIED = VdypMatchers.utilization(1f, 1f, 1f, 1f, 1f, 1f);
-=======
-			final var modifiedValue = utilization(0.42f, 4 * 0.42f, 0.42f, 0.42f, 0.42f, 0.42f);
-			final var neverModifiedValue = utilization(1f, 1f, 1f, 1f, 1f, 1f);
->>>>>>> be7a30f7
+			final var modifiedValue = VdypMatchers.utilization(0.42f, 4 * 0.42f, 0.42f, 0.42f, 0.42f, 0.42f);
+			final var neverModifiedValue = VdypMatchers.utilization(1f, 1f, 1f, 1f, 1f, 1f);
 
 			assertThat(vdypLayer, hasProperty("loreyHeightByUtilization", neverModifiedValue));
 			assertThat(vdypLayer, hasProperty("quadraticMeanDiameterByUtilization", neverModifiedValue));
@@ -4053,13 +3063,8 @@
 
 			app.adjustForStocking(vdypLayer, fipPrimaryLayer, BecDefinitionParser.getBecs(controlMap).get("IDF").get());
 
-<<<<<<< HEAD
-			final var MOFIIABLE_NOT_MODIFIED = VdypMatchers.utilization(1f, 4f, 1f, 1f, 1f, 1f);
-			final var NEVER_MODIFIED = VdypMatchers.utilization(1f, 1f, 1f, 1f, 1f, 1f);
-=======
-			final var modifiableNotModifiedValue = utilization(1f, 4f, 1f, 1f, 1f, 1f);
-			final var neverModifiedValue = utilization(1f, 1f, 1f, 1f, 1f, 1f);
->>>>>>> be7a30f7
+			final var modifiableNotModifiedValue = VdypMatchers.utilization(1f, 4f, 1f, 1f, 1f, 1f);
+			final var neverModifiedValue = VdypMatchers.utilization(1f, 1f, 1f, 1f, 1f, 1f);
 
 			assertThat(vdypLayer, hasProperty("loreyHeightByUtilization", neverModifiedValue));
 			assertThat(vdypLayer, hasProperty("quadraticMeanDiameterByUtilization", neverModifiedValue));
@@ -4226,13 +3231,8 @@
 
 			app.adjustForStocking(vdypLayer, fipPrimaryLayer, BecDefinitionParser.getBecs(controlMap).get("IDF").get());
 
-<<<<<<< HEAD
-			final var MODIFIABLE_NOT_MODIFIED = VdypMatchers.utilization(1f, 4f, 1f, 1f, 1f, 1f);
-			final var NEVER_MODIFIED = VdypMatchers.utilization(1f, 1f, 1f, 1f, 1f, 1f);
-=======
-			final var modifiableNotModifiedValue = utilization(1f, 4f, 1f, 1f, 1f, 1f);
-			final var neverModifiedValue = utilization(1f, 1f, 1f, 1f, 1f, 1f);
->>>>>>> be7a30f7
+			final var modifiableNotModifiedValue = VdypMatchers.utilization(1f, 4f, 1f, 1f, 1f, 1f);
+			final var neverModifiedValue = VdypMatchers.utilization(1f, 1f, 1f, 1f, 1f, 1f);
 
 			assertThat(vdypLayer, hasProperty("loreyHeightByUtilization", neverModifiedValue));
 			assertThat(vdypLayer, hasProperty("quadraticMeanDiameterByUtilization", neverModifiedValue));
@@ -4419,17 +3419,6 @@
 
 	}
 
-<<<<<<< HEAD
-=======
-	/**
-	 * Do nothing to mutate valid test data
-	 */
-	static final <T> Consumer<T> valid() {
-		return x -> {
-		};
-	}
-
->>>>>>> be7a30f7
 	static Map<LayerType, FipLayer> layerMap(FipLayer... layers) {
 		Map<LayerType, FipLayer> result = new HashMap<>();
 		for (var layer : layers) {
