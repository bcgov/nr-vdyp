package ca.bc.gov.nrs.vdyp.fip;

import static ca.bc.gov.nrs.vdyp.test.VdypMatchers.closeTo;
import static ca.bc.gov.nrs.vdyp.test.VdypMatchers.coe;
import static ca.bc.gov.nrs.vdyp.test.VdypMatchers.present;
import static org.hamcrest.MatcherAssert.assertThat;
import static org.hamcrest.Matchers.aMapWithSize;
import static org.hamcrest.Matchers.allOf;
import static org.hamcrest.Matchers.anEmptyMap;
import static org.hamcrest.Matchers.any;
import static org.hamcrest.Matchers.contains;
import static org.hamcrest.Matchers.equalTo;
import static org.hamcrest.Matchers.hasEntry;
import static org.hamcrest.Matchers.hasProperty;
import static org.hamcrest.Matchers.instanceOf;
import static org.hamcrest.Matchers.is;
import static org.hamcrest.Matchers.notNullValue;
import static org.junit.jupiter.api.Assertions.assertDoesNotThrow;
import static org.junit.jupiter.api.Assertions.assertThrows;

import java.io.IOException;
import java.util.ArrayList;
import java.util.Arrays;
import java.util.Collection;
import java.util.Collections;
import java.util.HashMap;
import java.util.LinkedHashMap;
import java.util.List;
import java.util.Map;
import java.util.Optional;
import java.util.function.BiFunction;
import java.util.function.Consumer;
import java.util.function.Function;
import java.util.stream.Collectors;

import org.easymock.EasyMock;
import org.easymock.IMocksControl;
import org.hamcrest.Description;
import org.hamcrest.Matcher;
import org.hamcrest.Matchers;
import org.hamcrest.TypeSafeDiagnosingMatcher;
import org.junit.jupiter.api.Test;

<<<<<<< HEAD
import ca.bc.gov.nrs.vdyp.application.ProcessingException;
import ca.bc.gov.nrs.vdyp.application.StandProcessingException;
import ca.bc.gov.nrs.vdyp.application.VdypStartApplication;
=======
import ca.bc.gov.nrs.vdyp.application.ApplicationTestUtils;
import ca.bc.gov.nrs.vdyp.application.ProcessingException;
import ca.bc.gov.nrs.vdyp.application.StandProcessingException;
>>>>>>> 3c4bf6ba
import ca.bc.gov.nrs.vdyp.common.ControlKey;
import ca.bc.gov.nrs.vdyp.common.Utils;
import ca.bc.gov.nrs.vdyp.fip.FipStart.CompatibilityVariableMode;
import ca.bc.gov.nrs.vdyp.fip.FipStart.VolumeComputeMode;
import ca.bc.gov.nrs.vdyp.fip.model.FipLayer;
import ca.bc.gov.nrs.vdyp.fip.model.FipLayerPrimary;
import ca.bc.gov.nrs.vdyp.fip.model.FipLayerPrimary.PrimaryBuilder;
import ca.bc.gov.nrs.vdyp.fip.model.FipPolygon;
import ca.bc.gov.nrs.vdyp.fip.model.FipSite;
import ca.bc.gov.nrs.vdyp.fip.model.FipSpecies;
import ca.bc.gov.nrs.vdyp.fip.test.FipTestUtils;
import ca.bc.gov.nrs.vdyp.io.parse.coe.BecDefinitionParser;
import ca.bc.gov.nrs.vdyp.io.parse.coe.GenusDefinitionParser;
import ca.bc.gov.nrs.vdyp.io.parse.common.ResourceParseException;
import ca.bc.gov.nrs.vdyp.io.parse.control.BaseControlParser;
import ca.bc.gov.nrs.vdyp.io.parse.streaming.MockStreamingParser;
import ca.bc.gov.nrs.vdyp.io.parse.streaming.StreamingParserFactory;
import ca.bc.gov.nrs.vdyp.model.Coefficients;
import ca.bc.gov.nrs.vdyp.model.PolygonMode;
import ca.bc.gov.nrs.vdyp.model.LayerType;
import ca.bc.gov.nrs.vdyp.model.MatrixMap2;
import ca.bc.gov.nrs.vdyp.model.Region;
import ca.bc.gov.nrs.vdyp.model.StockingClassFactor;
import ca.bc.gov.nrs.vdyp.model.UtilizationClass;
import ca.bc.gov.nrs.vdyp.model.VdypLayer;
import ca.bc.gov.nrs.vdyp.model.VdypPolygon;
import ca.bc.gov.nrs.vdyp.model.VdypSpecies;
import ca.bc.gov.nrs.vdyp.model.VdypUtilizationHolder;
import ca.bc.gov.nrs.vdyp.test.TestUtils;

class FipStartTest {

	@Test
	void testProcessEmpty() throws Exception {

		testWith(Arrays.asList(), Arrays.asList(), Arrays.asList(), (app, controlMap) -> {
			assertDoesNotThrow(app::process);
		});
	}

	@Test
	void testProcessSimple() throws Exception {

		var polygonId = polygonId("Test Polygon", 2023);
		var layer = LayerType.PRIMARY;

		// One polygon with one primary layer with one species entry
		testWith(
				FipTestUtils.loadControlMap(), Arrays.asList(getTestPolygon(polygonId, valid())), //
				Arrays.asList(layerMap(getTestPrimaryLayer(polygonId, valid(), valid()))), //
				Arrays.asList(Collections.singletonList(getTestSpecies(polygonId, layer, valid()))), //
				(app, controlMap) -> {
					assertDoesNotThrow(app::process);
				}
		);

	}

	@Test
	void testPolygonWithNoLayersRecord() throws Exception {

		var polygonId = polygonId("Test Polygon", 2023);

		testWith(
				Arrays.asList(getTestPolygon(polygonId, valid())), //
				Collections.emptyList(), //
				Collections.emptyList(), //
				(app, controlMap) -> {
					var ex = assertThrows(ProcessingException.class, () -> app.process());

					assertThat(ex, hasProperty("message", is("Layers file has fewer records than polygon file.")));

				}
		);
	}

	@Test
	void testPolygonWithNoSpeciesRecord() throws Exception {

		var polygonId = polygonId("Test Polygon", 2023);

		testWith(
				Arrays.asList(getTestPolygon(polygonId, valid())), //
				Arrays.asList(layerMap(getTestPrimaryLayer(polygonId, valid(), valid()))), //
				Collections.emptyList(), //
				(app, controlMap) -> {
					var ex = assertThrows(ProcessingException.class, () -> app.process());

					assertThat(ex, hasProperty("message", is("Species file has fewer records than polygon file.")));

				}
		);
	}

	@Test
	void testPolygonWithNoPrimaryLayer() throws Exception {

		// One polygon with one layer with one species entry, and type is VETERAN

		var controlMap = FipTestUtils.loadControlMap();
		try (var app = new FipStart()) {
			ApplicationTestUtils.setControlMap(app, controlMap);

			var polygonId = polygonId("Test Polygon", 2023);

			var polygon = getTestPolygon(polygonId, valid());
			var layer2 = getTestVeteranLayer(polygonId, valid(), siteBuilder -> {
				siteBuilder.height(9f);
			});
			polygon.setLayers(List.of(layer2));

			var ex = assertThrows(StandProcessingException.class, () -> app.checkPolygon(polygon));
			assertThat(
					ex,
					hasProperty(
							"message",
							is(
									"Polygon " + polygonId + " has no " + LayerType.PRIMARY
											+ " layer, or that layer has non-positive height or crown closure."
							)
					)
			);
		}
	}

	@Test
	void testPrimaryLayerHeightLessThanMinimum() throws Exception {

		var controlMap = FipTestUtils.loadControlMap();
		try (var app = new FipStart()) {
			ApplicationTestUtils.setControlMap(app, controlMap);

			var polygonId = polygonId("Test Polygon", 2023);

			var polygon = getTestPolygon(polygonId, valid());
			FipLayer layer = this.getTestPrimaryLayer("Test Polygon", valid(), sBuilder -> {
				sBuilder.height(4f);
			});
			polygon.setLayers(Collections.singletonMap(LayerType.PRIMARY, layer));

			var ex = assertThrows(StandProcessingException.class, () -> app.checkPolygon(polygon));
			assertThat(
					ex,
					hasProperty(
							"message",
							is(
									"Polygon " + polygonId + " has " + LayerType.PRIMARY
											+ " layer where height 4.0 is less than minimum 5.0."
							)
					)
			);
		}

	}

	@Test
	void testVeteranLayerHeightLessThanMinimum() throws Exception {
		var controlMap = FipTestUtils.loadControlMap();
		try (var app = new FipStart()) {
			ApplicationTestUtils.setControlMap(app, controlMap);

			var polygonId = polygonId("Test Polygon", 2023);

			var polygon = getTestPolygon(polygonId, valid());
			var layer1 = getTestPrimaryLayer(polygonId, valid(), valid());
			var layer2 = getTestVeteranLayer(polygonId, valid(), sBuilder -> {
				sBuilder.height(9f);
			});
			polygon.setLayers(List.of(layer1, layer2));

			var ex = assertThrows(StandProcessingException.class, () -> app.checkPolygon(polygon));
			assertThat(
					ex,
					hasProperty(
							"message",
							is(
									"Polygon " + polygonId + " has " + LayerType.VETERAN
											+ " layer where height 9.0 is less than minimum 10.0."
							)
					)
			);
		}

	}

	@Test
	void testPrimaryLayerYearsToBreastHeightLessThanMinimum() throws Exception {

		var controlMap = FipTestUtils.loadControlMap();
		try (var app = new FipStart()) {
			ApplicationTestUtils.setControlMap(app, controlMap);

			var polygonId = polygonId("Test Polygon", 2023);

			var polygon = getTestPolygon(polygonId, valid());
			var layer1 = getTestPrimaryLayer(polygonId, valid(), sBuilder -> {
				sBuilder.yearsToBreastHeight(0.2f);
			});
			polygon.setLayers(List.of(layer1));

			var ex = assertThrows(StandProcessingException.class, () -> app.checkPolygon(polygon));
			assertThat(
					ex,
					hasProperty(
							"message",
							is(
									"Polygon " + polygonId + " has " + LayerType.PRIMARY
											+ " layer where years to breast height 0.2 is less than minimum 0.5 years."
							)
					)
			);
		}
	}

	@Test
	void testPrimaryLayerTotalAgeLessThanYearsToBreastHeight() throws Exception {

		// FIXME VDYP7 actually tests if total age - YTBH is less than 0.5 but gives an
		// error that total age is "less than" YTBH. Replicating that for now but
		// consider changing it.

		var controlMap = FipTestUtils.loadControlMap();
		try (var app = new FipStart()) {
			ApplicationTestUtils.setControlMap(app, controlMap);

			var polygonId = polygonId("Test Polygon", 2023);

			var polygon = getTestPolygon(polygonId, valid());
			var layer1 = getTestPrimaryLayer(polygonId, valid(), siteBuilder -> {
				siteBuilder.ageTotal(7f);
				siteBuilder.yearsToBreastHeight(8f);
			});
			polygon.setLayers(List.of(layer1));

			var ex = assertThrows(StandProcessingException.class, () -> app.checkPolygon(polygon));
			assertThat(
					ex,
					hasProperty(
							"message",
							is(
									"Polygon " + polygonId + " has " + LayerType.PRIMARY
											+ " layer where total age is less than YTBH."
							)
					)
			);
		}
	}

	@Test
	void testPrimaryLayerSiteIndexLessThanMinimum() throws Exception {

		var controlMap = FipTestUtils.loadControlMap();
		try (var app = new FipStart()) {
			ApplicationTestUtils.setControlMap(app, controlMap);

			var polygonId = polygonId("Test Polygon", 2023);

			var polygon = getTestPolygon(polygonId, valid());
			var layer = this.getTestPrimaryLayer("Test Polygon", valid(), siteBuilder -> {
				siteBuilder.siteIndex(0.2f);
			});
			polygon.setLayers(Collections.singletonMap(LayerType.PRIMARY, layer));

			var ex = assertThrows(StandProcessingException.class, () -> app.checkPolygon(polygon));
			assertThat(
					ex,
					hasProperty(
							"message",
							is(
									"Polygon " + polygonId + " has " + LayerType.PRIMARY
											+ " layer where site index 0.2 is less than minimum 0.5 years."
							)
					)
			);
		}
	}

	@Test
	void testPolygonWithModeFipYoung() throws Exception {

		var controlMap = FipTestUtils.loadControlMap();
		try (var app = new FipStart()) {
			ApplicationTestUtils.setControlMap(app, controlMap);

			var polygonId = polygonId("Test Polygon", 2023);

			var polygon = getTestPolygon(polygonId, x -> {
<<<<<<< HEAD
				x.setModeFip(Optional.of(PolygonMode.YOUNG));
=======
				x.setMode(Optional.of(PolygonMode.YOUNG));
>>>>>>> 3c4bf6ba
			});
			var layer = this.getTestPrimaryLayer("Test Polygon", valid(), valid());
			polygon.setLayers(List.of(layer));

			var ex = assertThrows(StandProcessingException.class, () -> app.checkPolygon(polygon));
			assertThat(
					ex,
					hasProperty(
							"message",
							is("Polygon " + polygonId + " is using unsupported mode " + PolygonMode.YOUNG + ".")
					)
			);
		}

	}

	@Test
	void testOneSpeciesLessThan100Percent() throws Exception {

		var controlMap = FipTestUtils.loadControlMap();
		try (var app = new FipStart()) {
			ApplicationTestUtils.setControlMap(app, controlMap);

			var polygonId = polygonId("Test Polygon", 2023);

			var polygon = getTestPolygon(polygonId, valid());
			var layer = this.getTestPrimaryLayer(polygonId, valid(), valid());
			var spec = getTestSpecies(polygonId, LayerType.PRIMARY, x -> {
				x.setPercentGenus(99f);
			});
			layer.setSpecies(List.of(spec));
			polygon.setLayers(List.of(layer));

			var ex = assertThrows(StandProcessingException.class, () -> app.checkPolygon(polygon));
			assertThat(
					ex,
					hasProperty(
							"message",
							is(
									"Polygon " + polygonId
											+ " has PRIMARY layer where species entries have a percentage total that does not sum to 100%."
							)
					)
			);
		}

	}

	@Test
	void testOneSpeciesMoreThan100Percent() throws Exception {

		var controlMap = FipTestUtils.loadControlMap();
		try (var app = new FipStart()) {
			ApplicationTestUtils.setControlMap(app, controlMap);

			var polygonId = polygonId("Test Polygon", 2023);

			var polygon = getTestPolygon(polygonId, valid());
			var layer = this.getTestPrimaryLayer(polygonId, valid(), valid());
			var spec = getTestSpecies(polygonId, LayerType.PRIMARY, x -> {
				x.setPercentGenus(101f);
			});
			layer.setSpecies(List.of(spec));
			polygon.setLayers(List.of(layer));

			var ex = assertThrows(StandProcessingException.class, () -> app.checkPolygon(polygon));
			assertThat(
					ex,
					hasProperty(
							"message",
							is(
									"Polygon " + polygonId
											+ " has PRIMARY layer where species entries have a percentage total that does not sum to 100%."
							)
					)
			);
		}

	}

	@Test
	void testTwoSpeciesSumTo100Percent() throws Exception {

		var controlMap = FipTestUtils.loadControlMap();
		try (var app = new FipStart()) {
			ApplicationTestUtils.setControlMap(app, controlMap);

			var polygonId = polygonId("Test Polygon", 2023);

			var polygon = getTestPolygon(polygonId, valid());
			var layer = this.getTestPrimaryLayer(polygonId, valid(), valid());
			var spec1 = getTestSpecies(polygonId, LayerType.PRIMARY, "B", x -> {
				x.setPercentGenus(75f);
			});
			var spec2 = getTestSpecies(polygonId, LayerType.PRIMARY, "C", x -> {
				x.setPercentGenus(25f);
			});
			layer.setSpecies(List.of(spec1, spec2));
			polygon.setLayers(List.of(layer));

			assertDoesNotThrow(() -> app.checkPolygon(polygon));
		}
	}

	@Test
	void testTwoSpeciesSumToLessThan100Percent() throws Exception {

		var controlMap = FipTestUtils.loadControlMap();
		try (var app = new FipStart()) {
			ApplicationTestUtils.setControlMap(app, controlMap);

			var polygonId = polygonId("Test Polygon", 2023);

			var polygon = getTestPolygon(polygonId, valid());
			var layer = this.getTestPrimaryLayer(polygonId, valid(), valid());
			var spec1 = getTestSpecies(polygonId, LayerType.PRIMARY, "B", x -> {
				x.setPercentGenus(75f - 1f);
			});
			var spec2 = getTestSpecies(polygonId, LayerType.PRIMARY, "C", x -> {
				x.setPercentGenus(25f);
			});
			layer.setSpecies(List.of(spec1, spec2));
			polygon.setLayers(List.of(layer));

			var ex = assertThrows(StandProcessingException.class, () -> app.checkPolygon(polygon));
			assertThat(
					ex,
					hasProperty(
							"message",
							is(
									"Polygon " + polygonId
											+ " has PRIMARY layer where species entries have a percentage total that does not sum to 100%."
							)
					)
			);
		}

	}

	@Test
	void testTwoSpeciesSumToMoreThan100Percent() throws Exception {

		var controlMap = FipTestUtils.loadControlMap();
		try (var app = new FipStart()) {
			ApplicationTestUtils.setControlMap(app, controlMap);

			var polygonId = polygonId("Test Polygon", 2023);

			var polygon = getTestPolygon(polygonId, valid());
			var layer = this.getTestPrimaryLayer(polygonId, valid(), valid());
			var spec1 = getTestSpecies(polygonId, LayerType.PRIMARY, "B", x -> {
				x.setPercentGenus(75f + 1f);
			});
			var spec2 = getTestSpecies(polygonId, LayerType.PRIMARY, "C", x -> {
				x.setPercentGenus(25f);
			});
			layer.setSpecies(List.of(spec1, spec2));
			polygon.setLayers(List.of(layer));

			var ex = assertThrows(StandProcessingException.class, () -> app.checkPolygon(polygon));
			assertThat(
					ex,
					hasProperty(
							"message",
							is(
									"Polygon " + polygonId
											+ " has PRIMARY layer where species entries have a percentage total that does not sum to 100%."
							)
					)
			);
		}

	}

	@Test
	void testFractionGenusCalculation() throws Exception {

		var polygonId = polygonId("Test Polygon", 2023);
		var layer = LayerType.PRIMARY;

		final var speciesList = Arrays.asList(
				//
				getTestSpecies(polygonId, layer, "B", x -> {
					x.setPercentGenus(75f);
				}), getTestSpecies(polygonId, layer, "C", x -> {
					x.setPercentGenus(25f);
				})
		);
		testWith(
				FipTestUtils.loadControlMap(), Arrays.asList(getTestPolygon(polygonId, valid())), //
				Arrays.asList(layerMap(getTestPrimaryLayer(polygonId, valid(), valid()))), //
				Arrays.asList(speciesList), //
				(app, controlMap) -> {

					app.process();

					// Testing exact floating point equality is intentional
					assertThat(
							speciesList, contains(
									//
									allOf(hasProperty("genus", is("B")), hasProperty("fractionGenus", is(0.75f))), //
									allOf(hasProperty("genus", is("C")), hasProperty("fractionGenus", is(0.25f)))//
							)
					);
				}
		);

	}

	@Test
	void testFractionGenusCalculationWithSlightError() throws Exception {

		var polygonId = polygonId("Test Polygon", 2023);
		var layer = LayerType.PRIMARY;

		final var speciesList = Arrays.asList(
				//
				getTestSpecies(polygonId, layer, "B", x -> {
					x.setPercentGenus(75 + 0.009f);
				}), getTestSpecies(polygonId, layer, "C", x -> {
					x.setPercentGenus(25f);
				})
		);
		testWith(
				FipTestUtils.loadControlMap(), Arrays.asList(getTestPolygon(polygonId, valid())), //
				Arrays.asList(layerMap(getTestPrimaryLayer(polygonId, valid(), valid()))), //
				Arrays.asList(speciesList), //
				(app, controlMap) -> {

					app.process();

					// Testing exact floating point equality is intentional
					assertThat(
							speciesList, contains(
									//
									allOf(hasProperty("genus", is("B")), hasProperty("fractionGenus", is(0.75002253f))), //
									allOf(hasProperty("genus", is("C")), hasProperty("fractionGenus", is(0.2499775f)))//
							)
					);
				}
		);

	}

	@Test
	void testProcessVeteran() throws Exception {

		var polygonId = polygonId("Test Polygon", 2023);

		var fipPolygon = getTestPolygon(polygonId, valid());
		var fipLayer = getTestVeteranLayer(polygonId, valid(), valid());
		var fipSpecies = getTestSpecies(polygonId, LayerType.VETERAN, x -> {
			x.setSpeciesPercent(Collections.emptyMap());
		});
		fipPolygon.setLayers(Collections.singletonMap(LayerType.VETERAN, fipLayer));
		fipLayer.setSpecies(Collections.singletonMap(fipSpecies.getGenus(), fipSpecies));

		var controlMap = new HashMap<String, Object>();
		TestUtils.populateControlMapBecReal(controlMap);
		TestUtils.populateControlMapGenusReal(controlMap);
		TestUtils.populateControlMapVeteranBq(controlMap);
		TestUtils.populateControlMapEquationGroups(controlMap, (s, b) -> new int[] { 1, 1, 1 });
		TestUtils.populateControlMapVeteranDq(controlMap, (s, r) -> new float[] { 0f, 0f, 0f });
		TestUtils.populateControlMapVeteranVolAdjust(controlMap, s -> new float[] { 0f, 0f, 0f, 0f });
		TestUtils.populateControlMapWholeStemVolume(controlMap, wholeStemMap(1));
		TestUtils.populateControlMapCloseUtilization(controlMap, closeUtilMap(1));
		TestUtils.populateControlMapNetDecay(controlMap, closeUtilMap(1));
		FipTestUtils.populateControlMapDecayModifiers(controlMap, (s, r) -> 0f);
		TestUtils.populateControlMapNetWaste(
				controlMap, s -> new Coefficients(new float[] { 0f, 0f, 0f, 0f, 0f, 0f }, 0)
		);
		FipTestUtils.populateControlMapWasteModifiers(controlMap, (s, r) -> 0f);
		TestUtils
				.populateControlMapNetBreakage(controlMap, bgrp -> new Coefficients(new float[] { 0f, 0f, 0f, 0f }, 1));

		try (var app = new FipStart()) {
			ApplicationTestUtils.setControlMap(app, controlMap);

			var result = app.processLayerAsVeteran(fipPolygon, fipLayer);

			assertThat(result, notNullValue());

			// Keys
			assertThat(result, hasProperty("polygonIdentifier", is(polygonId)));
			assertThat(result, hasProperty("layerType", is(LayerType.VETERAN)));

			// Direct Copy
			assertThat(result, hasProperty("ageTotal", present(is(8f))));
			assertThat(result, hasProperty("height", present(is(6f))));
			assertThat(result, hasProperty("yearsToBreastHeight", present(is(7f))));

			// Computed
			assertThat(result, hasProperty("breastHeightAge", present(is(1f))));

			// Remap species
			assertThat(
					result, hasProperty(
							"species", allOf(
									aMapWithSize(1), //
									hasEntry(is("B"), instanceOf(VdypSpecies.class))//
							)
					)
			);
			var speciesResult = result.getSpecies().get("B");

			// Keys
			assertThat(speciesResult, hasProperty("polygonIdentifier", is(polygonId)));
			assertThat(speciesResult, hasProperty("layerType", is(LayerType.VETERAN)));
			assertThat(speciesResult, hasProperty("genus", is("B")));

			// Copied
			assertThat(speciesResult, hasProperty("percentGenus", is(100f)));

			// Species distribution
			assertThat(speciesResult, hasProperty("speciesPercent", anEmptyMap())); // Test map was empty
		}
	}

	@Test
	void testProcessVeteranUtilization() throws Exception {

		var polygonId = polygonId("Test Polygon", 2023);

		var fipPolygon = getTestPolygon(polygonId, x -> {
			x.setBiogeoclimaticZone("CWH");
			x.setForestInventoryZone("A");
			x.setYieldFactor(1f);
		});
		var fipLayer = getTestVeteranLayer(polygonId, layerBuilder -> {
			layerBuilder.crownClosure(4f);
		}, siteBuilder -> {
			siteBuilder.siteCurveNumber(Optional.of(34));
			siteBuilder.height(26.2f);
			siteBuilder.siteIndex(16.7f);
			siteBuilder.yearsToBreastHeight(7.1f);
			siteBuilder.ageTotal(97.9f + 7.1f);
			siteBuilder.siteSpecies("H");
			siteBuilder.siteGenus("H");
		});
		var fipSpecies1 = getTestSpecies(polygonId, LayerType.VETERAN, "B", x -> {
			x.setPercentGenus(22f);
		});
		var fipSpecies2 = getTestSpecies(polygonId, LayerType.VETERAN, "H", x -> {
			x.setPercentGenus(60f);
		});
		var fipSpecies3 = getTestSpecies(polygonId, LayerType.VETERAN, "S", x -> {
			x.setPercentGenus(18f);
		});
		fipPolygon.setLayers(Collections.singletonMap(LayerType.VETERAN, fipLayer));
		fipLayer.setSpecies(List.of(fipSpecies1, fipSpecies2, fipSpecies3));

		var controlMap = FipTestUtils.loadControlMap();

		VdypLayer result;
		try (var app = new FipStart();) {
			ApplicationTestUtils.setControlMap(app, controlMap);

			result = app.processLayerAsVeteran(fipPolygon, fipLayer);
		}

		assertThat(result, notNullValue());

		// Keys
		assertThat(result, hasProperty("polygonIdentifier", is(polygonId)));
		assertThat(result, hasProperty("layerType", is(LayerType.VETERAN)));

		// Direct Copy
		assertThat(result, hasProperty("ageTotal", present(is(105f))));
		assertThat(result, hasProperty("height", present(is(26.2f))));
		assertThat(result, hasProperty("yearsToBreastHeight", present(is(7.1f))));

		// Computed
		assertThat(result, hasProperty("breastHeightAge", present(closeTo(97.9f))));

		// Remap species
		assertThat(
				result, hasProperty(
						"species", allOf(
								aMapWithSize(3), //
								hasEntry(is("B"), instanceOf(VdypSpecies.class)), //
								hasEntry(is("H"), instanceOf(VdypSpecies.class)), //
								hasEntry(is("S"), instanceOf(VdypSpecies.class))//
						)
				)
		);

		var speciesResult1 = result.getSpecies().get("B");

		// Keys
		assertThat(speciesResult1, hasProperty("polygonIdentifier", is(polygonId)));
		assertThat(speciesResult1, hasProperty("layerType", is(LayerType.VETERAN)));
		assertThat(speciesResult1, hasProperty("genus", is("B")));

		// Copied
		assertThat(speciesResult1, hasProperty("percentGenus", is(22f)));

		// Species distribution
		assertThat(speciesResult1, hasProperty("speciesPercent", aMapWithSize(1)));

		var speciesResult2 = result.getSpecies().get("H");

		// Keys
		assertThat(speciesResult2, hasProperty("polygonIdentifier", is(polygonId)));
		assertThat(speciesResult2, hasProperty("layerType", is(LayerType.VETERAN)));
		assertThat(speciesResult2, hasProperty("genus", is("H")));

		// Copied
		assertThat(speciesResult2, hasProperty("percentGenus", is(60f)));

		// Species distribution
		assertThat(speciesResult2, hasProperty("speciesPercent", aMapWithSize(1)));

		var speciesResult3 = result.getSpecies().get("S");

		// Keys
		assertThat(speciesResult3, hasProperty("polygonIdentifier", is(polygonId)));
		assertThat(speciesResult3, hasProperty("layerType", is(LayerType.VETERAN)));
		assertThat(speciesResult3, hasProperty("genus", is("S")));

		// Copied
		assertThat(speciesResult3, hasProperty("percentGenus", is(18f)));

		// Species distribution
		assertThat(speciesResult3, hasProperty("speciesPercent", aMapWithSize(1)));

		// These Utilizations should differ between the layer and each genus

		{
			var holder = speciesResult1;
			String reason = "Genus " + holder.getGenus();
			assertThat(reason, holder, hasProperty("baseAreaByUtilization", utilizationAllAndBiggest(0.492921442f)));
			assertThat(
					reason, holder, hasProperty("treesPerHectareByUtilization", utilizationAllAndBiggest(2.3357718f))
			);
			assertThat(
					reason, holder, hasProperty("wholeStemVolumeByUtilization", utilizationAllAndBiggest(6.11904192f))
			);
			assertThat(
					reason, holder,
					hasProperty("closeUtilizationVolumeByUtilization", utilizationAllAndBiggest(5.86088896f))
			);
			assertThat(
					reason, holder,
					hasProperty("closeUtilizationVolumeNetOfDecayByUtilization", utilizationAllAndBiggest(5.64048958f))
			);
			assertThat(
					reason, holder,
					hasProperty(
							"closeUtilizationVolumeNetOfDecayAndWasteByUtilization",
							utilizationAllAndBiggest(5.57935333f)
					)
			);
			assertThat(
					reason, holder,
					hasProperty(
							"closeUtilizationVolumeNetOfDecayWasteAndBreakageByUtilization",
							utilizationAllAndBiggest(5.27515411f)
					)
			);
			assertThat(
					reason, holder,
					hasProperty("quadraticMeanDiameterByUtilization", utilizationAllAndBiggest(51.8356705f))
			);
		}
		{
			var holder = speciesResult2;
			String reason = "Genus " + holder.getGenus();
			assertThat(reason, holder, hasProperty("baseAreaByUtilization", utilizationAllAndBiggest(1.34433115f)));
			assertThat(
					reason, holder, hasProperty("treesPerHectareByUtilization", utilizationAllAndBiggest(5.95467329f))
			);
			assertThat(
					reason, holder, hasProperty("wholeStemVolumeByUtilization", utilizationAllAndBiggest(14.5863571f))
			);
			assertThat(
					reason, holder,
					hasProperty("closeUtilizationVolumeByUtilization", utilizationAllAndBiggest(13.9343023f))
			);
			assertThat(
					reason, holder,
					hasProperty("closeUtilizationVolumeNetOfDecayByUtilization", utilizationAllAndBiggest(13.3831034f))
			);
			assertThat(
					reason, holder,
					hasProperty(
							"closeUtilizationVolumeNetOfDecayAndWasteByUtilization",
							utilizationAllAndBiggest(13.2065458f)
					)
			);
			assertThat(
					reason, holder,
					hasProperty(
							"closeUtilizationVolumeNetOfDecayWasteAndBreakageByUtilization",
							utilizationAllAndBiggest(12.4877129f)
					)
			);
			assertThat(
					reason, holder,
					hasProperty("quadraticMeanDiameterByUtilization", utilizationAllAndBiggest(53.6141243f))
			);
		}
		{
			var holder = speciesResult3;
			String reason = "Genus " + holder.getGenus();
			assertThat(reason, holder, hasProperty("baseAreaByUtilization", utilizationAllAndBiggest(0.403299361f)));
			assertThat(
					reason, holder, hasProperty("treesPerHectareByUtilization", utilizationAllAndBiggest(2.38468361f))
			);
			assertThat(
					reason, holder, hasProperty("wholeStemVolumeByUtilization", utilizationAllAndBiggest(4.04864883f))
			);
			assertThat(
					reason, holder,
					hasProperty("closeUtilizationVolumeByUtilization", utilizationAllAndBiggest(3.81141663f))
			);
			assertThat(
					reason, holder,
					hasProperty("closeUtilizationVolumeNetOfDecayByUtilization", utilizationAllAndBiggest(3.75043678f))
			);
			assertThat(
					reason, holder,
					hasProperty(
							"closeUtilizationVolumeNetOfDecayAndWasteByUtilization",
							utilizationAllAndBiggest(3.72647476f)
					)
			);
			assertThat(
					reason, holder,
					hasProperty(
							"closeUtilizationVolumeNetOfDecayWasteAndBreakageByUtilization",
							utilizationAllAndBiggest(3.56433797f)
					)
			);
			assertThat(
					reason, holder,
					hasProperty("quadraticMeanDiameterByUtilization", utilizationAllAndBiggest(46.4037895f))
			);
		}
		{
			var holder = result;
			String reason = "Layer";
			assertThat(reason, holder, hasProperty("baseAreaByUtilization", utilizationAllAndBiggest(2.24055195f)));
			assertThat(
					reason, holder, hasProperty("treesPerHectareByUtilization", utilizationAllAndBiggest(10.6751289f))
			);
			assertThat(
					reason, holder, hasProperty("wholeStemVolumeByUtilization", utilizationAllAndBiggest(24.7540474f))
			);
			assertThat(
					reason, holder,
					hasProperty("closeUtilizationVolumeByUtilization", utilizationAllAndBiggest(23.6066074f))
			);
			assertThat(
					reason, holder,
					hasProperty("closeUtilizationVolumeNetOfDecayByUtilization", utilizationAllAndBiggest(22.7740307f))
			);
			assertThat(
					reason, holder,
					hasProperty(
							"closeUtilizationVolumeNetOfDecayAndWasteByUtilization",
							utilizationAllAndBiggest(22.5123749f)
					)
			);
			assertThat(
					reason, holder,
					hasProperty(
							"closeUtilizationVolumeNetOfDecayWasteAndBreakageByUtilization",
							utilizationAllAndBiggest(21.3272057f)
					)
			);
			assertThat(
					reason, holder,
					hasProperty("quadraticMeanDiameterByUtilization", utilizationAllAndBiggest(51.6946983f))
			);
		}
		// Lorey Height should be the same across layer and each species
		for (var holder : List.of(speciesResult1, speciesResult2, speciesResult3, result)) {
			String reason;
			if (holder instanceof VdypLayer) {
				reason = "Layer";
			} else {
				reason = "Genus " + ((VdypSpecies) holder).getGenus();
			}
			assertThat(reason, holder, hasProperty("loreyHeightByUtilization", coe(-1, 0f, 26.2f)));
		}
	}

	@Test
	void testProcessVeteranYearsToBreastHeightLessThanMinimum() throws Exception {

		var polygonId = polygonId("Test Polygon", 2023);

		var fipPolygon = getTestPolygon(polygonId, valid());
		var fipLayer = getTestVeteranLayer(polygonId, valid(), siteBuilder -> {
			siteBuilder.yearsToBreastHeight(5.0f);
		});
		var fipSpecies = getTestSpecies(polygonId, LayerType.VETERAN, valid());
		fipPolygon.setLayers(Collections.singletonMap(LayerType.VETERAN, fipLayer));
		fipLayer.setSpecies(Collections.singletonMap(fipSpecies.getGenus(), fipSpecies));

		var controlMap = new HashMap<String, Object>();
		TestUtils.populateControlMapBecReal(controlMap);
		TestUtils.populateControlMapGenusReal(controlMap);
		TestUtils.populateControlMapVeteranBq(controlMap);
		TestUtils.populateControlMapEquationGroups(controlMap, (s, b) -> new int[] { 1, 1, 1 });
		TestUtils.populateControlMapVeteranDq(controlMap, (s, r) -> new float[] { 0f, 0f, 0f });
		TestUtils.populateControlMapVeteranVolAdjust(controlMap, s -> new float[] { 0f, 0f, 0f, 0f });
		TestUtils.populateControlMapWholeStemVolume(controlMap, (wholeStemMap(1)));
		TestUtils.populateControlMapCloseUtilization(controlMap, closeUtilMap(1));
		TestUtils.populateControlMapNetDecay(controlMap, closeUtilMap(1));
		FipTestUtils.populateControlMapDecayModifiers(controlMap, (s, r) -> 0f);
		TestUtils.populateControlMapNetWaste(
				controlMap, s -> new Coefficients(new float[] { 0f, 0f, 0f, 0f, 0f, 0f }, 0)
		);
		FipTestUtils.populateControlMapWasteModifiers(controlMap, (s, r) -> 0f);
		TestUtils
				.populateControlMapNetBreakage(controlMap, bgrp -> new Coefficients(new float[] { 0f, 0f, 0f, 0f }, 1));

		try (var app = new FipStart()) {
			ApplicationTestUtils.setControlMap(app, controlMap);

			var result = app.processLayerAsVeteran(fipPolygon, fipLayer);

			assertThat(result, notNullValue());

			// Set minimum
			assertThat(result, hasProperty("yearsToBreastHeight", present(is(6f))));

			// Computed based on minimum
			assertThat(result, hasProperty("breastHeightAge", present(is(2f))));
		}

	}

	@Test
	void testProcessVeteranWithSpeciesDistribution() throws Exception {

		var polygonId = polygonId("Test Polygon", 2023);

		var fipPolygon = getTestPolygon(polygonId, valid());
		var fipLayer = getTestVeteranLayer(polygonId, valid(), valid());
		var fipSpecies = getTestSpecies(polygonId, LayerType.VETERAN, x -> {
			var map = new LinkedHashMap<String, Float>();
			map.put("S1", 75f);
			map.put("S2", 25f);
			x.setSpeciesPercent(map);
		});
		fipPolygon.setLayers(Collections.singletonMap(LayerType.VETERAN, fipLayer));
		fipLayer.setSpecies(Collections.singletonMap(fipSpecies.getGenus(), fipSpecies));

		var controlMap = new HashMap<String, Object>();
		TestUtils.populateControlMapBecReal(controlMap);
		TestUtils.populateControlMapGenusReal(controlMap);
		TestUtils.populateControlMapVeteranBq(controlMap);
		TestUtils.populateControlMapEquationGroups(controlMap, (s, b) -> new int[] { 1, 1, 1 });
		TestUtils.populateControlMapVeteranDq(controlMap, (s, r) -> new float[] { 0f, 0f, 0f });
		TestUtils.populateControlMapVeteranVolAdjust(controlMap, s -> new float[] { 0f, 0f, 0f, 0f });
		TestUtils.populateControlMapWholeStemVolume(controlMap, (wholeStemMap(1)));
		TestUtils.populateControlMapCloseUtilization(controlMap, closeUtilMap(1));
		TestUtils.populateControlMapNetDecay(controlMap, closeUtilMap(1));
		FipTestUtils.populateControlMapDecayModifiers(controlMap, (s, r) -> 0f);
		TestUtils.populateControlMapNetWaste(
				controlMap, s -> new Coefficients(new float[] { 0f, 0f, 0f, 0f, 0f, 0f }, 0)
		);
		FipTestUtils.populateControlMapWasteModifiers(controlMap, (s, r) -> 0f);
		TestUtils
				.populateControlMapNetBreakage(controlMap, bgrp -> new Coefficients(new float[] { 0f, 0f, 0f, 0f }, 1));

		try (var app = new FipStart()) {
			ApplicationTestUtils.setControlMap(app, controlMap);

			var result = app.processLayerAsVeteran(fipPolygon, fipLayer);

			assertThat(result, notNullValue());

			// Remap species
			assertThat(
					result, hasProperty(
							"species", allOf(
									aMapWithSize(1), //
									hasEntry(is("B"), instanceOf(VdypSpecies.class))//
							)
					)
			);
			var speciesResult = result.getSpecies().get("B");

			// Keys
			assertThat(speciesResult, hasProperty("polygonIdentifier", is(polygonId)));
			assertThat(speciesResult, hasProperty("layerType", is(LayerType.VETERAN)));
			assertThat(speciesResult, hasProperty("genus", is("B")));

			// Copied
			assertThat(speciesResult, hasProperty("percentGenus", is(100f)));

			// Species distribution
			assertThat(speciesResult, hasProperty("speciesPercent", aMapWithSize(2)));

			var distributionResult = speciesResult.getSpeciesPercent();

			assertThat(distributionResult, hasEntry("S1", 75f));
			assertThat(distributionResult, hasEntry("S2", 25f));
		}

	}

	@Test
	void testProcessPrimary() throws Exception {

		var polygonId = polygonId("Test Polygon", 2023);

		var fipPolygon = getTestPolygon(polygonId, x -> {
			x.setBiogeoclimaticZone("CWH");
			x.setForestInventoryZone("A");
		});
		var fipLayer = getTestPrimaryLayer(polygonId, layerBuilder -> {
			((FipLayerPrimary.Builder) layerBuilder).crownClosure(87.4f);
			((FipLayerPrimary.PrimaryBuilder) layerBuilder).primaryGenus("H");
			layerBuilder.inventoryTypeGroup(13);
		}, siteBuilder -> {
			siteBuilder.ageTotal(55f);
			siteBuilder.yearsToBreastHeight(1f);
			siteBuilder.height(35.3f);
			siteBuilder.siteIndex(5f);
			siteBuilder.siteGenus("D");
			siteBuilder.siteSpecies("D");
		});
		var fipSpecies1 = getTestSpecies(polygonId, LayerType.PRIMARY, "B", x -> {
			x.setPercentGenus(1f);
		});
		var fipSpecies2 = getTestSpecies(polygonId, LayerType.PRIMARY, "C", x -> {
			x.setPercentGenus(7f);
		});
		var fipSpecies3 = getTestSpecies(polygonId, LayerType.PRIMARY, "D", x -> {
			x.setPercentGenus(74f);
		});
		var fipSpecies4 = getTestSpecies(polygonId, LayerType.PRIMARY, "H", x -> {
			x.setPercentGenus(9f);
		});
		var fipSpecies5 = getTestSpecies(polygonId, LayerType.PRIMARY, "S", x -> {
			x.setPercentGenus(9f);
		});
		fipPolygon.setLayers(List.of(fipLayer));
		fipLayer.setSpecies(List.of(fipSpecies1, fipSpecies2, fipSpecies3, fipSpecies4, fipSpecies5));

		var controlMap = FipTestUtils.loadControlMap();

		try (var app = new FipStart()) {
			ApplicationTestUtils.setControlMap(app, controlMap);

			var result = app.processLayerAsPrimary(fipPolygon, fipLayer, 0f);

			assertThat(result, notNullValue());

			assertThat(result, hasProperty("polygonIdentifier", is(polygonId)));
			assertThat(result, hasProperty("layerType", is(LayerType.PRIMARY)));

			assertThat(result, hasProperty("ageTotal", present(is(55f))));
			assertThat(result, hasProperty("height", present(is(35.3f))));
			assertThat(result, hasProperty("yearsToBreastHeight", present(is(1f))));

			assertThat(result, hasProperty("breastHeightAge", present(is(54f))));

			assertThat(
					result,
					allOf(
							hasProperty("loreyHeightByUtilization", coe(-1, 7.14446497f, 31.3307228f)),
							hasProperty(
									"baseAreaByUtilization",
									utilization(
											0.0153773092f, 44.6249809f, 0.513127923f, 1.26773751f, 2.5276401f,
											40.3164787f
									)
							),
							hasProperty(
									"quadraticMeanDiameterByUtilization",
									utilization(
											6.05058956f, 30.2606678f, 10.208025f, 15.0549212f, 20.11759f, 35.5117531f
									)
							),
							hasProperty(
									"treesPerHectareByUtilization",
									utilization(
											5.34804535f, 620.484802f, 62.6977997f, 71.2168045f, 79.5194702f, 407.05072f
									)
							),
							hasProperty(
									"wholeStemVolumeByUtilization",
									utilization(
											0.0666879341f, 635.659668f, 2.66822577f, 9.68201256f, 26.5469246f,
											596.762512f
									)
							),

							// Ignore intermediate close volumes, if they are wrong,
							// closeUtilizationVolumeNetOfDecayWasteAndBreakageByUtilization should also be
							// wrong

							hasProperty(
									"closeUtilizationVolumeNetOfDecayWasteAndBreakageByUtilization",
									utilization(0f, 563.218933f, 0.414062887f, 7.01947737f, 22.6179276f, 533.16748f)
							)

					)
			);

			assertThat(
					result, hasProperty(
							"species", allOf(
									aMapWithSize(5), //
									hasEntry(is("B"), instanceOf(VdypSpecies.class)), //
									hasEntry(is("C"), instanceOf(VdypSpecies.class)), //
									hasEntry(is("D"), instanceOf(VdypSpecies.class)), //
									hasEntry(is("H"), instanceOf(VdypSpecies.class)), //
									hasEntry(is("S"), instanceOf(VdypSpecies.class))//
							)
					)
			);

			// Setting the primaryGenus on the FIP layer is a necessary side effect
			assertThat(fipLayer, hasProperty("primaryGenus", present(equalTo("D"))));

			var speciesResult = result.getSpecies().get("B");

			assertThat(speciesResult, hasProperty("polygonIdentifier", is(polygonId)));
			assertThat(speciesResult, hasProperty("layerType", is(LayerType.PRIMARY)));
			assertThat(speciesResult, hasProperty("genus", is("B")));

			assertThat(speciesResult, hasProperty("fractionGenus", closeTo(0.00890319888f)));

			assertThat(speciesResult, hasProperty("speciesPercent", aMapWithSize(1)));

			assertThat(
					speciesResult,
					allOf(
							hasProperty("loreyHeightByUtilization", coe(-1, 8.39441967f, 38.6004372f)),
							hasProperty(
									"baseAreaByUtilization",
									utilization(
											0f, 0.397305071f, 0.00485289097f, 0.0131751001f, 0.0221586525f, 0.357118428f
									)
							),
							hasProperty(
									"quadraticMeanDiameterByUtilization",
									utilization(
											6.13586617f, 31.6622887f, 9.17939758f, 13.6573782f, 18.2005272f, 42.1307297f
									)
							),
							hasProperty(
									"treesPerHectareByUtilization",
									utilization(0f, 5.04602766f, 0.733301044f, 0.899351299f, 0.851697803f, 2.56167722f)
							),
							hasProperty(
									"wholeStemVolumeByUtilization",
									utilization(
											0f, 6.35662031f, 0.0182443243f, 0.0747248605f, 0.172960356f, 6.09069061f
									)
							),

							// Ignore intermediate close volumes, if they are wrong,
							// closeUtilizationVolumeNetOfDecayWasteAndBreakageByUtilization should also be
							// wrong

							hasProperty(
									"closeUtilizationVolumeNetOfDecayWasteAndBreakageByUtilization",
									utilization(
											0f, 5.65764236f, 0.000855736958f, 0.046797853f, 0.143031254f, 5.46695757f
									)
							)

					)
			);

			speciesResult = result.getSpecies().get("C");

			assertThat(speciesResult, hasProperty("polygonIdentifier", is(polygonId)));
			assertThat(speciesResult, hasProperty("layerType", is(LayerType.PRIMARY)));
			assertThat(speciesResult, hasProperty("genus", is("C")));

			assertThat(speciesResult, hasProperty("fractionGenus", closeTo(0.114011094f)));

			assertThat(speciesResult, hasProperty("speciesPercent", aMapWithSize(1)));

			assertThat(
					speciesResult,
					allOf(
							hasProperty("loreyHeightByUtilization", coe(-1, 6.61517191f, 22.8001652f)),
							hasProperty(
									"baseAreaByUtilization",
									utilization(
											0.0131671466f, 5.08774281f, 0.157695293f, 0.365746498f, 0.565057278f,
											3.99924374f
									)
							),
							hasProperty(
									"quadraticMeanDiameterByUtilization",
									utilization(
											5.99067688f, 26.4735165f, 10.1137667f, 14.9345293f, 19.964777f, 38.7725677f
									)
							),
							hasProperty(
									"treesPerHectareByUtilization",
									utilization(
											4.67143154f, 92.4298019f, 19.6292171f, 20.8788815f, 18.0498524f, 33.8718452f
									)
							),
							hasProperty(
									"wholeStemVolumeByUtilization",
									utilization(
											0.0556972362f, 44.496151f, 0.78884691f, 2.40446854f, 4.43335152f,
											36.8694839f
									)
							),

							// Ignore intermediate close volumes, if they are wrong,
							// closeUtilizationVolumeNetOfDecayWasteAndBreakageByUtilization should also be
							// wrong

							hasProperty(
									"closeUtilizationVolumeNetOfDecayWasteAndBreakageByUtilization",
									utilization(0f, 33.6030083f, 0.138336331f, 1.6231581f, 3.49037051f, 28.3511429f)
							)

					)
			);

			speciesResult = result.getSpecies().get("D");

			assertThat(speciesResult, hasProperty("polygonIdentifier", is(polygonId)));
			assertThat(speciesResult, hasProperty("layerType", is(LayerType.PRIMARY)));
			assertThat(speciesResult, hasProperty("genus", is("D")));

			assertThat(speciesResult, hasProperty("fractionGenus", closeTo(0.661987007f)));

			assertThat(speciesResult, hasProperty("speciesPercent", aMapWithSize(1)));

			assertThat(
					speciesResult,
					allOf(
							hasProperty("loreyHeightByUtilization", coe(-1, 10.8831682f, 33.5375252f)),
							hasProperty(
									"baseAreaByUtilization",
									utilization(
											0.00163476227f, 29.5411568f, 0.0225830078f, 0.0963115692f, 0.748186111f,
											28.6740761f
									)
							),
							hasProperty(
									"quadraticMeanDiameterByUtilization",
									utilization(
											6.46009731f, 33.9255791f, 10.4784775f, 15.5708427f, 20.4805717f, 35.0954628f
									)
							),
							hasProperty(
									"treesPerHectareByUtilization",
									utilization(
											0.498754263f, 326.800781f, 2.61875916f, 5.05783129f, 22.7109661f,
											296.413239f
									)
							),
							hasProperty(
									"wholeStemVolumeByUtilization",
									utilization(
											0.0085867513f, 470.388489f, 0.182312608f, 1.08978188f, 10.1118069f,
											459.004578f
									)
							),

							// Ignore intermediate close volumes, if they are wrong,
							// closeUtilizationVolumeNetOfDecayWasteAndBreakageByUtilization should also be
							// wrong

							hasProperty(
									"closeUtilizationVolumeNetOfDecayWasteAndBreakageByUtilization",
									utilization(0f, 424.163849f, 0.0895428956f, 0.929004371f, 8.9712553f, 414.174042f)
							)

					)
			);

			speciesResult = result.getSpecies().get("H");

			assertThat(speciesResult, hasProperty("polygonIdentifier", is(polygonId)));
			assertThat(speciesResult, hasProperty("layerType", is(LayerType.PRIMARY)));
			assertThat(speciesResult, hasProperty("genus", is("H")));

			assertThat(speciesResult, hasProperty("fractionGenus", closeTo(0.123297341f)));

			assertThat(speciesResult, hasProperty("speciesPercent", aMapWithSize(1)));

			assertThat(
					speciesResult,
					allOf(
							hasProperty("loreyHeightByUtilization", coe(-1, 7.93716192f, 24.3451157f)),
							hasProperty(
									"baseAreaByUtilization",
									utilization(0f, 5.50214148f, 0.311808586f, 0.736046314f, 0.988982677f, 3.4653039f)
							),
							hasProperty(
									"quadraticMeanDiameterByUtilization",
									utilization(
											6.03505516f, 21.4343796f, 10.260808f, 15.0888424f, 20.0664616f, 32.2813988f
									)
							),
							hasProperty(
									"treesPerHectareByUtilization",
									utilization(0f, 152.482513f, 37.7081375f, 41.1626587f, 31.2721119f, 42.3395996f)
							),
							hasProperty(
									"wholeStemVolumeByUtilization",
									utilization(0f, 57.2091446f, 1.57991886f, 5.59581661f, 9.53606987f, 40.4973412f)
							),

							// Ignore intermediate close volumes, if they are wrong,
							// closeUtilizationVolumeNetOfDecayWasteAndBreakageByUtilization should also be
							// wrong

							hasProperty(
									"closeUtilizationVolumeNetOfDecayWasteAndBreakageByUtilization",
									utilization(0f, 48.1333618f, 0.168331802f, 4.01862335f, 8.05745506f, 35.8889503f)
							)

					)
			);

			speciesResult = result.getSpecies().get("S");

			assertThat(speciesResult, hasProperty("polygonIdentifier", is(polygonId)));
			assertThat(speciesResult, hasProperty("layerType", is(LayerType.PRIMARY)));
			assertThat(speciesResult, hasProperty("genus", is("S")));

			assertThat(speciesResult, hasProperty("fractionGenus", closeTo(0.0918014571f)));

			assertThat(speciesResult, hasProperty("speciesPercent", aMapWithSize(1)));

			assertThat(
					speciesResult,
					allOf(
							hasProperty("loreyHeightByUtilization", coe(-1, 8.63455391f, 34.6888771f)),
							hasProperty(
									"baseAreaByUtilization",
									utilization(
											0.000575399841f, 4.0966382f, 0.0161881447f, 0.0564579964f, 0.203255415f,
											3.82073665f
									)
							),
							hasProperty(
									"quadraticMeanDiameterByUtilization",
									utilization(
											6.41802597f, 34.5382729f, 10.1304808f, 14.9457884f, 19.7497196f, 39.0729332f
									)
							),
							hasProperty(
									"treesPerHectareByUtilization",
									utilization(
											0.17785944f, 43.7256737f, 2.00838566f, 3.21808815f, 6.63483906f, 31.8643608f
									)
							),
							hasProperty(
									"wholeStemVolumeByUtilization",
									utilization(
											0.00240394124f, 57.2092552f, 0.0989032984f, 0.517220974f, 2.29273605f,
											54.300396f
									)
							),

							// Ignore intermediate close volumes, if they are wrong,
							// closeUtilizationVolumeNetOfDecayWasteAndBreakageByUtilization should also be
							// wrong

							hasProperty(
									"closeUtilizationVolumeNetOfDecayWasteAndBreakageByUtilization",
									utilization(0f, 51.6610985f, 0.0169961192f, 0.401893795f, 1.95581412f, 49.286396f)
							)

					)
			);
		}
	}

	@Test
	void testProcessPrimaryWithOverstory() throws Exception {

		var polygonId = polygonId("01002 S000002 00", 1970);

		var fipPolygon = getTestPolygon(polygonId, x -> {
			x.setBiogeoclimaticZone("CWH");
			x.setForestInventoryZone("A");
		});
		var fipLayer = getTestPrimaryLayer(polygonId, x -> {
			((FipLayer.Builder) x).crownClosure(82.8f);
			((PrimaryBuilder) x).primaryGenus(Optional.empty());
			x.inventoryTypeGroup(Optional.empty());
		}, x -> {
			x.ageTotal(45f);
			x.height(24.3f);
			x.siteIndex(28.7f);
			x.siteGenus("H");
			x.siteSpecies("H");
			x.yearsToBreastHeight(5.4f);
			x.siteCurveNumber(34);
		});
		var fipSpecies1 = getTestSpecies(polygonId, LayerType.PRIMARY, "B", x -> {
			x.setPercentGenus(15f);
		});
		var fipSpecies2 = getTestSpecies(polygonId, LayerType.PRIMARY, "D", x -> {
			x.setPercentGenus(7f);
		});
		var fipSpecies3 = getTestSpecies(polygonId, LayerType.PRIMARY, "H", x -> {
			x.setPercentGenus(77f);
		});
		var fipSpecies4 = getTestSpecies(polygonId, LayerType.PRIMARY, "S", x -> {
			x.setPercentGenus(1f);
		});
		fipPolygon.setLayers(List.of(fipLayer));
		fipLayer.setSpecies(List.of(fipSpecies1, fipSpecies2, fipSpecies3, fipSpecies4));

		var controlMap = FipTestUtils.loadControlMap();

		try (var app = new FipStart()) {
			ApplicationTestUtils.setControlMap(app, controlMap);

			var result = app.processLayerAsPrimary(fipPolygon, fipLayer, 2.24055195f);

			assertThat(result, notNullValue());

			assertThat(result, hasProperty("polygonIdentifier", is(polygonId)));
			assertThat(result, hasProperty("layerType", is(LayerType.PRIMARY)));

			assertThat(result, hasProperty("ageTotal", present(is(45f))));
			assertThat(result, hasProperty("height", present(is(24.3f))));
			assertThat(result, hasProperty("yearsToBreastHeight", present(is(5.4f))));

			assertThat(result, hasProperty("breastHeightAge", present(is(45f - 5.4f))));

			assertThat(
					result, hasProperty(
							"species", allOf(
									aMapWithSize(4), //
									hasEntry(is("B"), instanceOf(VdypSpecies.class)), //
									hasEntry(is("D"), instanceOf(VdypSpecies.class)), //
									hasEntry(is("H"), instanceOf(VdypSpecies.class)), //
									hasEntry(is("S"), instanceOf(VdypSpecies.class))
							)
					)
			);

			// Setting the primaryGenus on the FIP layer is a necessary side effect
			assertThat(fipLayer, hasProperty("primaryGenus", present(equalTo("H"))));

			var speciesResult = result.getSpecies().get("H");

			assertThat(speciesResult, hasProperty("polygonIdentifier", is(polygonId)));
			assertThat(speciesResult, hasProperty("layerType", is(LayerType.PRIMARY)));
			assertThat(speciesResult, hasProperty("genus", is("H")));

			assertThat(speciesResult, hasProperty("fractionGenus", closeTo(0.787526369f)));

			assertThat(speciesResult, hasProperty("speciesPercent", aMapWithSize(1)));

			assertThat(
					speciesResult,
					allOf(
							hasProperty("loreyHeightByUtilization", coe(-1, 7.00809479f, 20.9070625f)),
							hasProperty(
									"baseAreaByUtilization",
									utilization(
											0.512469947f, 35.401783f, 2.32033157f, 5.18892097f, 6.6573391f, 21.2351913f
									)
							),
							hasProperty(
									"quadraticMeanDiameterByUtilization",
									utilization(
											5.94023561f, 20.7426338f, 10.2836504f, 15.1184902f, 20.1040707f, 31.6741638f
									)
							),
							hasProperty(
									"treesPerHectareByUtilization",
									utilization(
											184.914597f, 1047.62891f, 279.36087f, 289.048248f, 209.72142f, 269.49826f
									)
							)

					)
			);

			assertThat(
					result,
					allOf(
							hasProperty("loreyHeightByUtilization", coe(-1, 7.01034021f, 21.1241722f)),
							hasProperty(
									"baseAreaByUtilization",
									utilization(
											0.553745031f, 44.9531403f, 2.83213019f, 6.17823505f, 8.11753464f,
											27.8252392f
									)
							),
							hasProperty(
									"quadraticMeanDiameterByUtilization",
									utilization(
											5.9399271f, 21.0548763f, 10.235322f, 15.0843554f, 20.0680523f, 32.0662689f
									)
							),
							hasProperty(
									"treesPerHectareByUtilization",
									utilization(
											199.828629f, 1291.1145f, 344.207489f, 345.717224f, 256.639709f, 344.549957f
									)
							)

					)
			);
		}
	}

	@Test
	void testEstimateVeteranLayerBaseArea() throws Exception {

		var controlMap = FipTestUtils.loadControlMap();

		try (var app = new FipStart()) {
			ApplicationTestUtils.setControlMap(app, controlMap);

			var result = app.estimateVeteranBaseArea(26.2000008f, 4f, "H", Region.COASTAL);

			assertThat(result, closeTo(2.24055195f));
		}
	}

	void populateControlMapVeteranVolumeAdjust(HashMap<String, Object> controlMap, Function<String, float[]> mapper) {
		var map = GenusDefinitionParser.getSpeciesAliases(controlMap).stream()
				.collect(Collectors.toMap(x -> x, mapper.andThen(x -> new Coefficients(x, 1))));

		controlMap.put(ControlKey.VETERAN_LAYER_VOLUME_ADJUST.name(), map);
	}

	@Test
	void testVeteranLayerLoreyHeight() throws Exception {

		var polygonId = polygonId("Test Polygon", 2023);

		var fipPolygon = getTestPolygon(polygonId, valid());
		var fipLayer = getTestVeteranLayer(polygonId, valid(), valid());
		var fipSpecies = getTestSpecies(polygonId, LayerType.VETERAN, x -> {
			var map = new LinkedHashMap<String, Float>();
			map.put("B", 100f);
			x.setSpeciesPercent(map);
		});
		fipPolygon.setLayers(Collections.singletonMap(LayerType.VETERAN, fipLayer));
		fipLayer.setSpecies(Collections.singletonMap(fipSpecies.getGenus(), fipSpecies));

		var controlMap = new HashMap<String, Object>();
		TestUtils.populateControlMapBecReal(controlMap);
		TestUtils.populateControlMapGenusReal(controlMap);
		TestUtils.populateControlMapVeteranBq(controlMap);
		TestUtils.populateControlMapEquationGroups(controlMap, (s, b) -> new int[] { 1, 1, 1 });
		TestUtils.populateControlMapVeteranDq(controlMap, (s, r) -> new float[] { 0f, 0f, 0f });
		TestUtils.populateControlMapVeteranVolAdjust(controlMap, s -> new float[] { 0f, 0f, 0f, 0f });
		TestUtils.populateControlMapWholeStemVolume(controlMap, (wholeStemMap(1)));
		TestUtils.populateControlMapCloseUtilization(controlMap, closeUtilMap(1));
		TestUtils.populateControlMapNetDecay(controlMap, closeUtilMap(1));
		FipTestUtils.populateControlMapDecayModifiers(controlMap, (s, r) -> 0f);
		TestUtils.populateControlMapNetWaste(
				controlMap, s -> new Coefficients(new float[] { 0f, 0f, 0f, 0f, 0f, 0f }, 0)
		);
		FipTestUtils.populateControlMapWasteModifiers(controlMap, (s, r) -> 0f);
		TestUtils
				.populateControlMapNetBreakage(controlMap, bgrp -> new Coefficients(new float[] { 0f, 0f, 0f, 0f }, 1));

		try (var app = new FipStart()) {
			ApplicationTestUtils.setControlMap(app, controlMap);

			var result = app.processLayerAsVeteran(fipPolygon, fipLayer);

			Matcher<Float> heightMatcher = closeTo(6f);
			Matcher<Float> zeroMatcher = is(0.0f);
			// Expect the estimated HL in 0 (-1 to 0)
			assertThat(
					result,
					hasProperty(
							"species",
							hasEntry(
									is("B"),
									hasProperty("loreyHeightByUtilization", contains(zeroMatcher, heightMatcher))
							)
					)
			);
		}

	}

	@Test
	void testVeteranLayerEquationGroups() throws Exception {

		var polygonId = polygonId("Test Polygon", 2023);

		var fipPolygon = getTestPolygon(polygonId, valid());
		var fipLayer = getTestVeteranLayer(polygonId, valid(), valid());
		var fipSpecies = getTestSpecies(polygonId, LayerType.VETERAN, x -> {
			var map = new LinkedHashMap<String, Float>();
			map.put("B", 100f);
			x.setSpeciesPercent(map);
		});
		fipPolygon.setLayers(Collections.singletonMap(LayerType.VETERAN, fipLayer));
		fipLayer.setSpecies(Collections.singletonMap(fipSpecies.getGenus(), fipSpecies));

		var controlMap = new HashMap<String, Object>();
		TestUtils.populateControlMapBecReal(controlMap);
		TestUtils.populateControlMapGenusReal(controlMap);
		TestUtils.populateControlMapVeteranBq(controlMap);
		TestUtils.populateControlMapEquationGroups(
				controlMap, (s, b) -> s.equals("B") && b.equals("BG") ? new int[] { 1, 2, 3 } : new int[] { 0, 0, 0 }
		);
		TestUtils.populateControlMapVeteranDq(controlMap, (s, r) -> new float[] { 0f, 0f, 0f });
		TestUtils.populateControlMapVeteranVolAdjust(controlMap, s -> new float[] { 0f, 0f, 0f, 0f });
		TestUtils.populateControlMapWholeStemVolume(controlMap, (wholeStemMap(1)));
		TestUtils.populateControlMapCloseUtilization(controlMap, closeUtilMap(1));
		TestUtils.populateControlMapNetDecay(controlMap, closeUtilMap(2));
		FipTestUtils.populateControlMapDecayModifiers(controlMap, (s, r) -> 0f);
		TestUtils.populateControlMapNetWaste(
				controlMap, s -> new Coefficients(new float[] { 0f, 0f, 0f, 0f, 0f, 0f }, 0)
		);
		FipTestUtils.populateControlMapWasteModifiers(controlMap, (s, r) -> 0f);
		TestUtils
				.populateControlMapNetBreakage(controlMap, bgrp -> new Coefficients(new float[] { 0f, 0f, 0f, 0f }, 1));

		try (var app = new FipStart()) {
			ApplicationTestUtils.setControlMap(app, controlMap);

			var result = app.processLayerAsVeteran(fipPolygon, fipLayer).getSpecies().get("B");

			assertThat(result, hasProperty("volumeGroup", is(1)));
			assertThat(result, hasProperty("decayGroup", is(2)));
			assertThat(result, hasProperty("breakageGroup", is(3)));
		}

	}

	@Test
	void testEstimateVeteranLayerDQ() throws Exception {

		var polygonId = polygonId("Test Polygon", 2023);

		var fipPolygon = getTestPolygon(polygonId, valid());
		var fipLayer = getTestVeteranLayer(polygonId, valid(), x -> {
			x.height(10f);
		});
		var fipSpecies1 = getTestSpecies(polygonId, LayerType.VETERAN, "B", x -> {
			var map = new LinkedHashMap<String, Float>();
			map.put("S1", 75f);
			map.put("S2", 25f);
			x.setSpeciesPercent(map);
			x.setPercentGenus(60f);
		});
		var fipSpecies2 = getTestSpecies(polygonId, LayerType.VETERAN, "C", x -> {
			var map = new LinkedHashMap<String, Float>();
			map.put("S3", 75f);
			map.put("S4", 25f);
			x.setSpeciesPercent(map);
			x.setPercentGenus(40f);
		});
		fipPolygon.setLayers(Collections.singletonMap(LayerType.VETERAN, fipLayer));
		var speciesMap = new HashMap<String, FipSpecies>();
		speciesMap.put("B", fipSpecies1);
		speciesMap.put("C", fipSpecies2);
		fipLayer.setSpecies(speciesMap);

		var controlMap = new HashMap<String, Object>();
		TestUtils.populateControlMapBecReal(controlMap);
		TestUtils.populateControlMapGenusReal(controlMap);
		TestUtils.populateControlMapEquationGroups(controlMap, (s, b) -> new int[] { 1, 1, 1 });
		TestUtils.populateControlMapVeteranBq(controlMap);
		TestUtils.populateControlMapVeteranDq(controlMap, (s, r) -> {
			if (s.equals("B") && r == Region.INTERIOR)
				return new float[] { 19.417f, 0.04354f, 1.96395f };
			else if (s.equals("C") && r == Region.INTERIOR)
				return new float[] { 22.500f, 0.00157f, 2.96382f };
			return new float[] { 0f, 0f, 0f };
		});
		TestUtils.populateControlMapVeteranVolAdjust(controlMap, s -> new float[] { 0f, 0f, 0f, 0f });
		TestUtils.populateControlMapWholeStemVolume(controlMap, (wholeStemMap(1)));
		TestUtils.populateControlMapCloseUtilization(controlMap, closeUtilMap(1));
		TestUtils.populateControlMapNetDecay(controlMap, closeUtilMap(1));
		FipTestUtils.populateControlMapDecayModifiers(controlMap, (s, r) -> 0f);
		TestUtils.populateControlMapNetWaste(
				controlMap, s -> new Coefficients(new float[] { 0f, 0f, 0f, 0f, 0f, 0f }, 0)
		);
		FipTestUtils.populateControlMapWasteModifiers(controlMap, (s, r) -> 0f);
		TestUtils
				.populateControlMapNetBreakage(controlMap, bgrp -> new Coefficients(new float[] { 0f, 0f, 0f, 0f }, 1));

		try (var app = new FipStart()) {
			ApplicationTestUtils.setControlMap(app, controlMap);

			var result = app.processLayerAsVeteran(fipPolygon, fipLayer);

			Matcher<Float> zeroMatcher = is(0.0f);
			// Expect the estimated DQ in 4 (-1 to 4)

			var expectedDqB = 19.417f + 0.04354f * (float) Math.pow(10f, 1.96395f);
			var expectedDqC = 22.500f + 0.00157f * (float) Math.pow(10f, 2.96382);

			var resultB = result.getSpecies().get("B");

			assertThat(
					resultB,
					hasProperty(
							"quadraticMeanDiameterByUtilization",
							contains(
									zeroMatcher, closeTo(expectedDqB), zeroMatcher, zeroMatcher, zeroMatcher,
									closeTo(expectedDqB)
							)
					)
			);
			assertThat(
					resultB,
					hasProperty(
							"treesPerHectareByUtilization",
							contains(
									zeroMatcher, closeTo(3.8092144f), zeroMatcher, zeroMatcher, zeroMatcher,
									closeTo(3.8092144f)
							)
					)
			);
			var resultC = result.getSpecies().get("C");
			assertThat(
					resultC,
					hasProperty(
							"quadraticMeanDiameterByUtilization",
							contains(
									zeroMatcher, closeTo(expectedDqC), zeroMatcher, zeroMatcher, zeroMatcher,
									closeTo(expectedDqC)
							)
					)
			);
			assertThat(
					resultC,
					hasProperty(
							"treesPerHectareByUtilization",
							contains(
									zeroMatcher, closeTo(2.430306f), zeroMatcher, zeroMatcher, zeroMatcher,
									closeTo(2.430306f)
							)
					)
			);
		}
	}

	static BiFunction<Integer, Integer, Optional<Coefficients>> wholeStemMap(int group) {
		return (u, g) -> {
			if (g == group) {
				switch (u) {
				case 1:
					return Optional.of(
							new Coefficients(new float[] { -1.20775998f, 0.670000017f, 1.43023002f, -0.886789978f }, 0)
					);
				case 2:
					return Optional.of(
							new Coefficients(new float[] { -1.58211005f, 0.677200019f, 1.36449003f, -0.781769991f }, 0)
					);
				case 3:
					return Optional.of(
							new Coefficients(new float[] { -1.61995006f, 0.651030004f, 1.17782998f, -0.607379973f }, 0)
					);
				case 4:
					return Optional
							.of(
									new Coefficients(
											new float[] { -0.172529995f, 0.932619989f, -0.0697899982f,
													-0.00362000009f },
											0
									)
							);
				}
			}
			return Optional.empty();
		};
	}

	static BiFunction<Integer, Integer, Optional<Coefficients>> closeUtilMap(int group) {
		return (u, g) -> {
			if (g == group) {
				switch (u) {
				case 1:
					return Optional.of(new Coefficients(new float[] { -10.6339998f, 0.835500002f, 0f }, 1));
				case 2:
					return Optional.of(new Coefficients(new float[] { -4.44999981f, 0.373400003f, 0f }, 1));
				case 3:
					return Optional.of(new Coefficients(new float[] { -0.796000004f, 0.141299993f, 0.0033499999f }, 1));
				case 4:
					return Optional.of(new Coefficients(new float[] { 2.35400009f, 0.00419999985f, 0.0247699991f }, 1));
				}
			}
			return Optional.empty();
		};
	}

	static BiFunction<Integer, Integer, Optional<Coefficients>> netDecayMap(int group) {
		return (u, g) -> {
			if (g == group) {
				switch (u) {
				case 1:
					return Optional.of(new Coefficients(new float[] { 9.84819984f, -0.224209994f, -0.814949989f }, 1));
				case 2:
					return Optional.of(new Coefficients(new float[] { 9.61330032f, -0.224209994f, -0.814949989f }, 1));
				case 3:
					return Optional.of(new Coefficients(new float[] { 9.40579987f, -0.224209994f, -0.814949989f }, 1));
				case 4:
					return Optional.of(new Coefficients(new float[] { 10.7090998f, -0.952880025f, -0.808309972f }, 1));
				}
			}
			return Optional.empty();
		};
	}

	@Test
	void testEstimateVeteranWholeStemVolume() throws Exception {
		var polygonId = polygonId("Test Polygon", 2023);

		var fipPolygon = getTestPolygon(polygonId, valid());
		var fipLayer = getTestVeteranLayer(polygonId, valid(), valid());
		var fipSpecies = getTestSpecies(polygonId, LayerType.VETERAN, valid());
		fipPolygon.setLayers(Collections.singletonMap(LayerType.VETERAN, fipLayer));
		fipLayer.setSpecies(Collections.singletonMap(fipSpecies.getGenus(), fipSpecies));

		var controlMap = new HashMap<String, Object>();
		TestUtils.populateControlMapWholeStemVolume(controlMap, wholeStemMap(12));

		try (var app = new FipStart()) {
			ApplicationTestUtils.setControlMap(app, controlMap);

			var utilizationClass = UtilizationClass.OVER225;
			var aAdjust = 0.10881f;
			var volumeGroup = 12;
			var lorieHeight = 26.2000008f;
			var quadMeanDiameterUtil = new Coefficients(new float[] { 51.8356705f, 0f, 0f, 0f, 51.8356705f }, 0);
			var baseAreaUtil = new Coefficients(new float[] { 0.492921442f, 0f, 0f, 0f, 0.492921442f }, 0);
			var wholeStemVolumeUtil = new Coefficients(new float[] { 0f, 0f, 0f, 0f, 0f }, 0);

			app.estimateWholeStemVolume(
					utilizationClass, aAdjust, volumeGroup, lorieHeight, quadMeanDiameterUtil, baseAreaUtil,
					wholeStemVolumeUtil
			);

			assertThat(wholeStemVolumeUtil, coe(0, contains(is(0f), is(0f), is(0f), is(0f), closeTo(6.11904192f))));
		}

	}

	@Test
	void testEstimateVeteranCloseUtilization() throws Exception {
		var polygonId = polygonId("Test Polygon", 2023);

		var fipPolygon = getTestPolygon(polygonId, valid());
		var fipLayer = getTestVeteranLayer(polygonId, valid(), valid());
		var fipSpecies = getTestSpecies(polygonId, LayerType.VETERAN, valid());
		fipPolygon.setLayers(Collections.singletonMap(LayerType.VETERAN, fipLayer));
		fipLayer.setSpecies(Collections.singletonMap(fipSpecies.getGenus(), fipSpecies));

		var controlMap = new HashMap<String, Object>();
		TestUtils.populateControlMapCloseUtilization(controlMap, closeUtilMap(12));

		try (var app = new FipStart()) {
			ApplicationTestUtils.setControlMap(app, controlMap);

			var utilizationClass = UtilizationClass.OVER225;
			var aAdjust = new Coefficients(new float[] { 0f, 0f, 0f, -0.0981800035f }, 1);
			var volumeGroup = 12;
			var lorieHeight = 26.2000008f;
			var quadMeanDiameterUtil = new Coefficients(new float[] { 51.8356705f, 0f, 0f, 0f, 51.8356705f }, 0);
			var wholeStemVolumeUtil = new Coefficients(new float[] { 0f, 0f, 0f, 0f, 6.11904192f }, 0);

			var closeUtilizationUtil = new Coefficients(new float[] { 0f, 0f, 0f, 0f, 0f }, 0);

			app.estimateCloseUtilizationVolume(
					utilizationClass, aAdjust, volumeGroup, lorieHeight, quadMeanDiameterUtil, wholeStemVolumeUtil,
					closeUtilizationUtil
			);

			assertThat(closeUtilizationUtil, coe(0, contains(is(0f), is(0f), is(0f), is(0f), closeTo(5.86088896f))));
		}

	}

	@Test
	void testEstimateVeteranNetDecay() throws Exception {
		var polygonId = polygonId("Test Polygon", 2023);

		var fipPolygon = getTestPolygon(polygonId, valid());
		var fipLayer = getTestVeteranLayer(polygonId, valid(), valid());
		var fipSpecies = getTestSpecies(polygonId, LayerType.VETERAN, s -> {
		});
		fipPolygon.setLayers(Collections.singletonMap(LayerType.VETERAN, fipLayer));
		fipLayer.setSpecies(Collections.singletonMap(fipSpecies.getGenus(), fipSpecies));

		var controlMap = new HashMap<String, Object>();
		TestUtils.populateControlMapNetDecay(controlMap, netDecayMap(7));
		FipTestUtils.populateControlMapDecayModifiers(
				controlMap, (s, r) -> s.equals("B") && r == Region.INTERIOR ? 0f : 0f
		);

		try (var app = new FipStart()) {
			ApplicationTestUtils.setControlMap(app, controlMap);

			var utilizationClass = UtilizationClass.OVER225;
			var aAdjust = new Coefficients(new float[] { 0f, 0f, 0f, 0.000479999988f }, 1);
			var decayGroup = 7;
			var lorieHeight = 26.2000008f;
			var breastHeightAge = 97.9000015f;
			var quadMeanDiameterUtil = new Coefficients(new float[] { 51.8356705f, 0f, 0f, 0f, 51.8356705f }, 0);
			var closeUtilizationUtil = new Coefficients(new float[] { 0f, 0f, 0f, 0f, 5.86088896f }, 0);

			var closeUtilizationNetOfDecayUtil = new Coefficients(new float[] { 0f, 0f, 0f, 0f, 0f }, 0);

			app.estimateNetDecayVolume(
					fipSpecies.getGenus(), Region.INTERIOR, utilizationClass, aAdjust, decayGroup, lorieHeight,
					breastHeightAge, quadMeanDiameterUtil, closeUtilizationUtil, closeUtilizationNetOfDecayUtil
			);

			assertThat(
					closeUtilizationNetOfDecayUtil,
					coe(0, contains(is(0f), is(0f), is(0f), is(0f), closeTo(5.64048958f)))
			);
		}

	}

	@Test
	void testEstimateVeteranNetWaste() throws Exception {
		var polygonId = polygonId("Test Polygon", 2023);

		var fipPolygon = getTestPolygon(polygonId, valid());
		var fipLayer = getTestVeteranLayer(polygonId, valid(), valid());
		var fipSpecies = getTestSpecies(polygonId, LayerType.VETERAN, s -> {
		});
		fipPolygon.setLayers(Collections.singletonMap(LayerType.VETERAN, fipLayer));
		fipLayer.setSpecies(Collections.singletonMap(fipSpecies.getGenus(), fipSpecies));

		var controlMap = new HashMap<String, Object>();
		TestUtils.populateControlMapNetWaste(controlMap, s -> s.equals("B") ? //
				new Coefficients(
						new float[] { -4.20249987f, 11.2235003f, -33.0270004f, 0.124600001f, -0.231800005f, -0.1259f },
						0
				) : //
				new Coefficients(new float[] { 0f, 0f, 0f, 0f, 0f, 0f }, 0)
		);
		FipTestUtils.populateControlMapWasteModifiers(
				controlMap, (s, r) -> s.equals("B") && r == Region.INTERIOR ? 0f : 0f
		);

		try (var app = new FipStart()) {
			ApplicationTestUtils.setControlMap(app, controlMap);

			var utilizationClass = UtilizationClass.OVER225;
			var aAdjust = new Coefficients(new float[] { 0f, 0f, 0f, -0.00295000011f }, 1);
			var lorieHeight = 26.2000008f;
			var breastHeightAge = 97.9000015f;
			var quadMeanDiameterUtil = new Coefficients(new float[] { 51.8356705f, 0f, 0f, 0f, 51.8356705f }, 0);
			var closeUtilizationUtil = new Coefficients(new float[] { 0f, 0f, 0f, 0f, 5.86088896f }, 0);
			var closeUtilizationNetOfDecayUtil = new Coefficients(new float[] { 0f, 0f, 0f, 0f, 5.64048958f }, 0);

			var closeUtilizationNetOfDecayAndWasteUtil = new Coefficients(new float[] { 0f, 0f, 0f, 0f, 0f }, 0);

			app.estimateNetDecayAndWasteVolume(
					Region.INTERIOR, utilizationClass, aAdjust, fipSpecies.getGenus(), lorieHeight, breastHeightAge,
					quadMeanDiameterUtil, closeUtilizationUtil, closeUtilizationNetOfDecayUtil,
					closeUtilizationNetOfDecayAndWasteUtil
			);

			assertThat(
					closeUtilizationNetOfDecayAndWasteUtil,
					coe(0, contains(is(0f), is(0f), is(0f), is(0f), closeTo(5.57935333f)))
			);
		}

	}

	@Test
	void testEstimateVeteranNetBreakage() throws Exception {
		var polygonId = polygonId("Test Polygon", 2023);

		var fipPolygon = getTestPolygon(polygonId, valid());
		var fipLayer = getTestVeteranLayer(polygonId, valid(), valid());
		var fipSpecies = getTestSpecies(polygonId, LayerType.VETERAN, s -> {
		});
		fipPolygon.setLayers(Collections.singletonMap(LayerType.VETERAN, fipLayer));
		fipLayer.setSpecies(Collections.singletonMap(fipSpecies.getGenus(), fipSpecies));

		var controlMap = new HashMap<String, Object>();
		TestUtils.populateControlMapNetBreakage(controlMap, bgrp -> bgrp == 5 ? //
				new Coefficients(new float[] { 2.2269001f, 0.75059998f, 4f, 6f }, 1) : //
				new Coefficients(new float[] { 0f, 0f, 0f, 0f }, 1)
		);

		try (var app = new FipStart()) {
			ApplicationTestUtils.setControlMap(app, controlMap);

			var utilizationClass = UtilizationClass.OVER225;
			var breakageGroup = 5;
			var quadMeanDiameterUtil = new Coefficients(new float[] { 51.8356705f, 0f, 0f, 0f, 51.8356705f }, 0);
			var closeUtilizationUtil = new Coefficients(new float[] { 0f, 0f, 0f, 0f, 5.86088896f }, 0);
			var closeUtilizationNetOfDecayAndWasteUtil = new Coefficients(
					new float[] { 0f, 0f, 0f, 0f, 5.57935333f }, 0
			);

			var closeUtilizationNetOfDecayWasteAndBreakageUtil = new Coefficients(
					new float[] { 0f, 0f, 0f, 0f, 0f }, 0
			);

			app.estimateNetDecayWasteAndBreakageVolume(
					utilizationClass, breakageGroup, quadMeanDiameterUtil, closeUtilizationUtil,
					closeUtilizationNetOfDecayAndWasteUtil, closeUtilizationNetOfDecayWasteAndBreakageUtil
			);

			assertThat(
					closeUtilizationNetOfDecayWasteAndBreakageUtil,
					coe(0, contains(is(0f), is(0f), is(0f), is(0f), closeTo(5.27515411f)))
			);
		}

	}

	@Test
	void testEstimatePrimaryNetBreakage() throws Exception {
		var controlMap = FipTestUtils.loadControlMap();

		try (var app = new FipStart()) {
			ApplicationTestUtils.setControlMap(app, controlMap);

			var utilizationClass = UtilizationClass.ALL;
			var breakageGroup = 20;
			var quadMeanDiameterUtil = Utils
					.utilizationVector(0f, 13.4943399f, 10.2402296f, 14.6183214f, 19.3349762f, 25.6280651f);
			var closeUtilizationUtil = Utils
					.utilizationVector(0f, 6.41845179f, 0.0353721268f, 2.99654913f, 2.23212862f, 1.1544019f);
			var closeUtilizationNetOfDecayAndWasteUtil = Utils
					.utilizationVector(0f, 6.18276405f, 0.0347718038f, 2.93580461f, 2.169273853f, 1.04291379f);

			var closeUtilizationNetOfDecayWasteAndBreakageUtil = Utils.utilizationVector();

			app.estimateNetDecayWasteAndBreakageVolume(
					utilizationClass, breakageGroup, quadMeanDiameterUtil, closeUtilizationUtil,
					closeUtilizationNetOfDecayAndWasteUtil, closeUtilizationNetOfDecayWasteAndBreakageUtil
			);

			assertThat(
					closeUtilizationNetOfDecayWasteAndBreakageUtil,
					utilization(0f, 5.989573f, 0.0337106399f, 2.84590816f, 2.10230994f, 1.00764418f)
			);
		}

	}

	@Test
	void testProcessAsVeteranLayer() throws Exception {

		var polygonId = "01002 S000002 00     1970";

		var fipPolygon = getTestPolygon(polygonId, x -> {
			x.setBiogeoclimaticZone("CWH");
			x.setForestInventoryZone("A");
			x.setYieldFactor(1f);
		});

		var fipLayer = getTestVeteranLayer(polygonId, x -> {
			((FipLayer.Builder) x).crownClosure(4.0f);
		}, x -> {
			x.ageTotal(105f);
			x.height(26.2f);
			x.siteIndex(16.7f);
			x.siteGenus("H");
			x.siteSpecies("H");
			x.yearsToBreastHeight(7.1f);
		});
		var fipSpecies1 = getTestSpecies(polygonId, LayerType.VETERAN, "B", x -> {
			var map = new LinkedHashMap<String, Float>();
			x.setSpeciesPercent(map);
			x.setPercentGenus(22f);
		});
		var fipSpecies2 = getTestSpecies(polygonId, LayerType.VETERAN, "H", x -> {
			var map = new LinkedHashMap<String, Float>();
			x.setSpeciesPercent(map);
			x.setPercentGenus(60f);
		});
		var fipSpecies3 = getTestSpecies(polygonId, LayerType.VETERAN, "S", x -> {
			var map = new LinkedHashMap<String, Float>();
			x.setSpeciesPercent(map);
			x.setPercentGenus(18f);
		});
		fipPolygon.setLayers(Collections.singletonMap(LayerType.VETERAN, fipLayer));
		var speciesMap = new HashMap<String, FipSpecies>();
		speciesMap.put("B", fipSpecies1);
		speciesMap.put("H", fipSpecies2);
		speciesMap.put("S", fipSpecies3);
		fipLayer.setSpecies(speciesMap);

		var controlMap = FipTestUtils.loadControlMap();

		try (var app = new FipStart()) {
			ApplicationTestUtils.setControlMap(app, controlMap);

			var result = app.processLayerAsVeteran(fipPolygon, fipLayer);

			assertThat(result, hasProperty("polygonIdentifier", is(polygonId)));
			assertThat(result, hasProperty("layerType", is(LayerType.VETERAN)));

			assertThat(result, hasProperty("ageTotal", present(closeTo(105f)))); // LVCOM3/AGETOTLV
			assertThat(result, hasProperty("breastHeightAge", present(closeTo(97.9000015f)))); // LVCOM3/AGEBHLV
			assertThat(result, hasProperty("yearsToBreastHeight", present(closeTo(7.0999999f)))); // LVCOM3/YTBHLV
			assertThat(result, hasProperty("height", present(closeTo(26.2000008f)))); // LVCOM3/HDLV

			assertThat(result, hasProperty("species", aMapWithSize(3)));
			var resultSpeciesMap = result.getSpecies();

			assertThat(resultSpeciesMap, Matchers.hasKey("B"));
			assertThat(resultSpeciesMap, Matchers.hasKey("H"));
			assertThat(resultSpeciesMap, Matchers.hasKey("S"));

			var resultSpeciesB = resultSpeciesMap.get("B");
			var resultSpeciesH = resultSpeciesMap.get("H");
			var resultSpeciesS = resultSpeciesMap.get("S");

			assertThat(resultSpeciesB, hasProperty("genus", is("B")));
			assertThat(resultSpeciesH, hasProperty("genus", is("H")));
			assertThat(resultSpeciesS, hasProperty("genus", is("S")));

			vetUtilization("baseAreaByUtilization", matchGenerator -> {
				assertThat(result, matchGenerator.apply(2.24055195f));
				assertThat(result.getSpecies().get("B"), matchGenerator.apply(0.492921442f));
				assertThat(result.getSpecies().get("H"), matchGenerator.apply(1.34433115f));
				assertThat(result.getSpecies().get("S"), matchGenerator.apply(0.403299361f));
			});
			vetUtilization("quadraticMeanDiameterByUtilization", matchGenerator -> {
				assertThat(result, matchGenerator.apply(51.6946983f));
				assertThat(result.getSpecies().get("B"), matchGenerator.apply(51.8356705f));
				assertThat(result.getSpecies().get("H"), matchGenerator.apply(53.6141243f));
				assertThat(result.getSpecies().get("S"), matchGenerator.apply(46.4037895f));
			});
			vetUtilization("treesPerHectareByUtilization", matchGenerator -> {
				assertThat(result, matchGenerator.apply(10.6751289f));
				assertThat(result.getSpecies().get("B"), matchGenerator.apply(2.3357718f));
				assertThat(result.getSpecies().get("H"), matchGenerator.apply(5.95467329f));
				assertThat(result.getSpecies().get("S"), matchGenerator.apply(2.38468361f));
			});
			vetUtilization("wholeStemVolumeByUtilization", matchGenerator -> {
				assertThat(result.getSpecies().get("B"), matchGenerator.apply(6.11904192f));
				assertThat(result.getSpecies().get("H"), matchGenerator.apply(14.5863571f));
				assertThat(result.getSpecies().get("S"), matchGenerator.apply(4.04864883f));
				assertThat(result, matchGenerator.apply(24.7540474f));
			});
			vetUtilization("closeUtilizationVolumeByUtilization", matchGenerator -> {
				assertThat(result, matchGenerator.apply(23.6066074f));
				assertThat(result.getSpecies().get("B"), matchGenerator.apply(5.86088896f));
				assertThat(result.getSpecies().get("H"), matchGenerator.apply(13.9343023f));
				assertThat(result.getSpecies().get("S"), matchGenerator.apply(3.81141663f));
			});
			vetUtilization("closeUtilizationVolumeNetOfDecayByUtilization", matchGenerator -> {
				assertThat(result, matchGenerator.apply(22.7740307f));
				assertThat(result.getSpecies().get("B"), matchGenerator.apply(5.64048958f));
				assertThat(result.getSpecies().get("H"), matchGenerator.apply(13.3831034f));
				assertThat(result.getSpecies().get("S"), matchGenerator.apply(3.75043678f));
			});
			vetUtilization("closeUtilizationVolumeNetOfDecayAndWasteByUtilization", matchGenerator -> {
				assertThat(result, matchGenerator.apply(22.5123749f));
				assertThat(result.getSpecies().get("B"), matchGenerator.apply(5.57935333f));
				assertThat(result.getSpecies().get("H"), matchGenerator.apply(13.2065458f));
				assertThat(result.getSpecies().get("S"), matchGenerator.apply(3.72647476f));
			});
			vetUtilization("closeUtilizationVolumeNetOfDecayWasteAndBreakageByUtilization", matchGenerator -> {
				assertThat(result, matchGenerator.apply(21.3272057f));
				assertThat(result.getSpecies().get("B"), matchGenerator.apply(5.27515411f));
				assertThat(result.getSpecies().get("H"), matchGenerator.apply(12.4877129f));
				assertThat(result.getSpecies().get("S"), matchGenerator.apply(3.56433797f));
			});
		}

	}

	@Test
<<<<<<< HEAD
=======
	void testFindPrimarySpeciesNoSpecies() throws Exception {
		var controlMap = FipTestUtils.loadControlMap();
		try (var app = new FipStart()) {
			ApplicationTestUtils.setControlMap(app, controlMap);

			Map<String, FipSpecies> allSpecies = Collections.emptyMap();
			assertThrows(IllegalArgumentException.class, () -> app.findPrimarySpecies(allSpecies));
		}
	}

	@Test
	void testFindPrimarySpeciesOneSpecies() throws Exception {
		var controlMap = FipTestUtils.loadControlMap();
		try (var app = new FipStart()) {
			ApplicationTestUtils.setControlMap(app, controlMap);

			var spec = this.getTestSpecies("test polygon", LayerType.PRIMARY, "B", valid());

			Map<String, FipSpecies> allSpecies = Collections.singletonMap("B", spec);
			var result = app.findPrimarySpecies(allSpecies);

			assertThat(result, hasSize(1));
			assertThat(
					result, contains(allOf(hasProperty("genus", is("B")), hasProperty("percentGenus", closeTo(100f))))
			);
		}
	}

	@Test
	void testFindPrimaryCombinePAIntoPL() throws Exception {
		var controlMap = FipTestUtils.loadControlMap();
		try (var app = new FipStart()) {
			ApplicationTestUtils.setControlMap(app, controlMap);

			var spec1 = this.getTestSpecies("test polygon", LayerType.PRIMARY, "PA", spec -> {
				spec.setPercentGenus(25);
			});
			var spec2 = this.getTestSpecies("test polygon", LayerType.PRIMARY, "PL", spec -> {
				spec.setPercentGenus(75);
			});

			Map<String, FipSpecies> allSpecies = new HashMap<>();
			allSpecies.put(spec1.getGenus(), spec1);
			allSpecies.put(spec2.getGenus(), spec2);

			var result = app.findPrimarySpecies(allSpecies);

			assertThat(result, hasSize(1));
			assertThat(
					result, contains(allOf(hasProperty("genus", is("PL")), hasProperty("percentGenus", closeTo(100f))))
			);
		}
	}

	@Test
	void testFindPrimaryCombinePLIntoPA() throws Exception {
		var controlMap = FipTestUtils.loadControlMap();
		try (var app = new FipStart()) {
			ApplicationTestUtils.setControlMap(app, controlMap);

			var spec1 = this.getTestSpecies("test polygon", LayerType.PRIMARY, "PA", spec -> {
				spec.setPercentGenus(75);
			});
			var spec2 = this.getTestSpecies("test polygon", LayerType.PRIMARY, "PL", spec -> {
				spec.setPercentGenus(25);
			});

			Map<String, FipSpecies> allSpecies = new HashMap<>();
			allSpecies.put(spec1.getGenus(), spec1);
			allSpecies.put(spec2.getGenus(), spec2);

			var result = app.findPrimarySpecies(allSpecies);

			assertThat(result, hasSize(1));
			assertThat(
					result, contains(allOf(hasProperty("genus", is("PA")), hasProperty("percentGenus", closeTo(100f))))
			);
		}
	}

	@Test
	void testFindPrimaryCombineCIntoY() throws Exception {
		var controlMap = FipTestUtils.loadControlMap();
		try (var app = new FipStart()) {
			ApplicationTestUtils.setControlMap(app, controlMap);

			var spec1 = this.getTestSpecies("test polygon", LayerType.PRIMARY, "C", spec -> {
				spec.setPercentGenus(25);
			});
			var spec2 = this.getTestSpecies("test polygon", LayerType.PRIMARY, "Y", spec -> {
				spec.setPercentGenus(75);
			});

			Map<String, FipSpecies> allSpecies = new HashMap<>();
			allSpecies.put(spec1.getGenus(), spec1);
			allSpecies.put(spec2.getGenus(), spec2);

			var result = app.findPrimarySpecies(allSpecies);

			assertThat(result, hasSize(1));
			assertThat(
					result, contains(allOf(hasProperty("genus", is("Y")), hasProperty("percentGenus", closeTo(100f))))
			);
		}
	}

	@Test
	void testFindPrimaryCombineYIntoC() throws Exception {
		var controlMap = FipTestUtils.loadControlMap();
		try (var app = new FipStart()) {
			ApplicationTestUtils.setControlMap(app, controlMap);

			var spec1 = this.getTestSpecies("test polygon", LayerType.PRIMARY, "C", spec -> {
				spec.setPercentGenus(75);
			});
			var spec2 = this.getTestSpecies("test polygon", LayerType.PRIMARY, "Y", spec -> {
				spec.setPercentGenus(25);
			});

			Map<String, FipSpecies> allSpecies = new HashMap<>();
			allSpecies.put(spec1.getGenus(), spec1);
			allSpecies.put(spec2.getGenus(), spec2);

			var result = app.findPrimarySpecies(allSpecies);

			assertThat(result, hasSize(1));
			assertThat(
					result, contains(allOf(hasProperty("genus", is("C")), hasProperty("percentGenus", closeTo(100f))))
			);
		}
	}

	@Test
	void testFindPrimarySort() throws Exception {
		var controlMap = FipTestUtils.loadControlMap();
		try (var app = new FipStart()) {
			ApplicationTestUtils.setControlMap(app, controlMap);

			var spec1 = this.getTestSpecies("test polygon", LayerType.PRIMARY, "B", spec -> {
				spec.setPercentGenus(20);
			});
			var spec2 = this.getTestSpecies("test polygon", LayerType.PRIMARY, "H", spec -> {
				spec.setPercentGenus(70);
			});
			var spec3 = this.getTestSpecies("test polygon", LayerType.PRIMARY, "MB", spec -> {
				spec.setPercentGenus(10);
			});

			Map<String, FipSpecies> allSpecies = new HashMap<>();
			allSpecies.put(spec1.getGenus(), spec1);
			allSpecies.put(spec2.getGenus(), spec2);
			allSpecies.put(spec3.getGenus(), spec3);

			var result = app.findPrimarySpecies(allSpecies);

			assertThat(
					result,
					contains(
							allOf(hasProperty("genus", is("H")), hasProperty("percentGenus", closeTo(70f))),
							allOf(hasProperty("genus", is("B")), hasProperty("percentGenus", closeTo(20f)))
					)
			);
		}
	}

	@Test
	void testFindItg80PercentPure() throws Exception {
		var controlMap = FipTestUtils.loadControlMap();
		try (var app = new FipStart()) {
			ApplicationTestUtils.setControlMap(app, controlMap);

			var spec1 = this.getTestSpecies("test polygon", LayerType.PRIMARY, "F", spec -> {
				spec.setPercentGenus(80);
			});
			var spec2 = this.getTestSpecies("test polygon", LayerType.PRIMARY, "C", spec -> {
				spec.setPercentGenus(20);
			});

			List<FipSpecies> primarySpecies = List.of(spec1, spec2);

			var result = app.findItg(primarySpecies);

			assertEquals(1, result);
		}
	}

	@Test
	void testFindItgNoSecondary() throws Exception {
		var controlMap = FipTestUtils.loadControlMap();
		try (var app = new FipStart()) {
			ApplicationTestUtils.setControlMap(app, controlMap);

			var spec1 = this.getTestSpecies("test polygon", LayerType.PRIMARY, "F", spec -> {
				spec.setPercentGenus(100);
			});

			List<FipSpecies> primarySpecies = List.of(spec1);

			var result = app.findItg(primarySpecies);

			assertEquals(1, result);
		}
	}

	List<FipSpecies> primarySecondarySpecies(String primary, String secondary) {
		var spec1 = this.getTestSpecies("test polygon", LayerType.PRIMARY, primary, spec -> {
			spec.setPercentGenus(70);
		});
		var spec2 = this.getTestSpecies("test polygon", LayerType.PRIMARY, secondary, spec -> {
			spec.setPercentGenus(20);
		});

		return List.of(spec1, spec2);
	}

	void assertItgMixed(FipStart app, int expected, String primary, String... secondary) throws ProcessingException {
		for (var sec : secondary) {
			var result = app.findItg(primarySecondarySpecies(primary, sec));
			assertThat(
					result, describedAs("ITG for " + primary + " and " + sec + " should be " + expected, is(expected))
			);
		}
	}

	void assertItgMixed(FipStart app, int expected, String primary, Collection<String> secondary)
			throws ProcessingException {
		for (var sec : secondary) {
			var result = app.findItg(primarySecondarySpecies(primary, sec));
			assertThat(
					result, describedAs("ITG for " + primary + " and " + sec + " should be " + expected, is(expected))
			);
		}
	}

	@Test
	void testFindItgMixed() throws Exception {
		var controlMap = FipTestUtils.loadControlMap();
		var app = new FipStart();
		ApplicationTestUtils.setControlMap(app, controlMap);

		assertItgMixed(app, 2, "F", /*  */ "Y", "C");
		assertItgMixed(app, 3, "F", /*  */ "B", "H");
		assertItgMixed(app, 3, "F", /*  */ "H");
		assertItgMixed(app, 4, "F", /*  */ "S");
		assertItgMixed(app, 5, "F", /*  */ "PL", "PA");
		assertItgMixed(app, 6, "F", /*  */ "PY");
		assertItgMixed(app, 7, "F", /*  */ "L", "PW");
		assertItgMixed(app, 8, "F", /*  */ FipStart.HARDWOODS);

		assertItgMixed(app, 10, "C", /* */ "Y");
		assertItgMixed(app, 11, "C", /* */ "B", "H", "S");
		assertItgMixed(app, 10, "C", /* */ "PL", "PA", "PY", "L", "PW");
		assertItgMixed(app, 10, "C", /* */ FipStart.HARDWOODS);

		assertItgMixed(app, 10, "Y", /* */ "C");
		assertItgMixed(app, 11, "Y", /* */ "B", "H", "S");
		assertItgMixed(app, 10, "Y", /* */ "PL", "PA", "PY", "L", "PW");
		assertItgMixed(app, 10, "Y", /* */ FipStart.HARDWOODS);

		assertItgMixed(app, 14, "H", /* */ "C", "Y");
		assertItgMixed(app, 15, "H", /* */ "B");
		assertItgMixed(app, 16, "H", /* */ "S");
		assertItgMixed(app, 17, "H", /* */ FipStart.HARDWOODS);
		assertItgMixed(app, 13, "H", /* */ "F", "L", "PA", "PL", "PY");

		assertItgMixed(app, 19, "B", /* */ "C", "Y", "H");
		assertItgMixed(app, 20, "B", /* */ "S", "PL", "PA", "PY", "L", "PW");
		assertItgMixed(app, 20, "B", /* */ FipStart.HARDWOODS);

		assertItgMixed(app, 22, "S", /* */ "F", "L", "PA", "PW", "PY");
		assertItgMixed(app, 23, "S", /* */ "C", "Y", "H");
		assertItgMixed(app, 24, "S", /* */ "B");
		assertItgMixed(app, 25, "S", /* */ "PL");
		assertItgMixed(app, 26, "S", /* */ FipStart.HARDWOODS);

		assertItgMixed(app, 27, "PW", /**/ "B", "C", "F", "H", "L", "PA", "PL", "PY", "S", "Y");
		assertItgMixed(app, 27, "PW", /**/ FipStart.HARDWOODS);

		assertItgMixed(app, 28, "PL", /**/ "PA");
		assertItgMixed(app, 30, "PL", /**/ "B", "C", "H", "S", "Y");
		assertItgMixed(app, 29, "PL", /**/ "F", "PW", "L", "PY");
		assertItgMixed(app, 31, "PL", /**/ FipStart.HARDWOODS);

		assertItgMixed(app, 28, "PA", /**/ "PL");
		assertItgMixed(app, 30, "PA", /**/ "B", "C", "H", "S", "Y");
		assertItgMixed(app, 29, "PA", /**/ "F", "PW", "L", "PY");
		assertItgMixed(app, 31, "PA", /**/ FipStart.HARDWOODS);

		assertItgMixed(app, 32, "PY", /**/ "B", "C", "F", "H", "L", "PA", "PL", "PW", "S", "Y");
		assertItgMixed(app, 32, "PY", /**/ FipStart.HARDWOODS);

		assertItgMixed(app, 33, "L", /* */ "F");
		assertItgMixed(app, 34, "L", /* */ "B", "C", "H", "PA", "PL", "PW", "PY", "S", "Y");
		assertItgMixed(app, 34, "L", /* */ FipStart.HARDWOODS);

		assertItgMixed(app, 35, "AC", /**/ "B", "C", "F", "H", "L", "PA", "PL", "PW", "PY", "S", "Y");
		assertItgMixed(app, 36, "AC", /**/ "AT", "D", "E", "MB");

		assertItgMixed(app, 37, "D", /* */ "B", "C", "F", "H", "L", "PA", "PL", "PW", "PY", "S", "Y");
		assertItgMixed(app, 38, "D", /* */ "AC", "AT", "E", "MB");

		assertItgMixed(app, 39, "MB", /**/ "B", "C", "F", "H", "L", "PA", "PL", "PW", "PY", "S", "Y");
		assertItgMixed(app, 39, "MB", /**/ "AC", "AT", "D", "E");

		assertItgMixed(app, 40, "E", /* */ "B", "C", "F", "H", "L", "PA", "PL", "PW", "PY", "S", "Y");
		assertItgMixed(app, 40, "E", /* */ "AC", "AT", "D", "MB");

		assertItgMixed(app, 41, "AT", /**/ "B", "C", "F", "H", "L", "PA", "PL", "PW", "PY", "S", "Y");
		assertItgMixed(app, 42, "AT", /**/ "AC", "D", "E", "MB");

	}

	@Test
	void testFindEquationGroupDefault() throws Exception {
		var controlMap = FipTestUtils.loadControlMap();
		try (var app = new FipStart()) {
			ApplicationTestUtils.setControlMap(app, controlMap);

			var becLookup = BecDefinitionParser.getBecs(controlMap);
			var bec = becLookup.get("ESSF").get();

			var spec1 = this.getTestSpecies("test polygon", LayerType.PRIMARY, "F", valid());

			var result = app.findBaseAreaGroup(spec1, bec, 3);

			assertThat(result, is(55));
		}
	}

	@Test
	void testFindEquationGroupModified() throws Exception {
		var controlMap = FipTestUtils.loadControlMap();
		try (var app = new FipStart()) {
			ApplicationTestUtils.setControlMap(app, controlMap);

			var becLookup = BecDefinitionParser.getBecs(controlMap);
			var bec = becLookup.get("PP").get();

			var spec1 = this.getTestSpecies("test polygon", LayerType.PRIMARY, "F", valid());

			var result = app.findBaseAreaGroup(spec1, bec, 2);

			assertThat(result, is(61)); // Modified from 57
		}
	}

	@Test
>>>>>>> 3c4bf6ba
	void testEstimatePrimaryBaseArea() throws Exception {
		var controlMap = FipTestUtils.loadControlMap();
		try (var app = new FipStart()) {
			ApplicationTestUtils.setControlMap(app, controlMap);

			var becLookup = BecDefinitionParser.getBecs(controlMap);
			var bec = becLookup.get("CWH").get();

			var layer = this.getTestPrimaryLayer("test polygon", l -> {
				l.crownClosure(82.8000031f);

			}, s -> {
				s.ageTotal(Optional.of(85f));
				s.height(Optional.of(38.2999992f));
				s.siteIndex(Optional.of(28.6000004f));
				s.yearsToBreastHeight(Optional.of(5.4000001f));
				s.siteCurveNumber(Optional.of(34));
				s.siteGenus(Optional.of("H"));
				s.siteSpecies("H");
			});

			var spec1 = this.getTestSpecies("test polygon", LayerType.PRIMARY, "B", s -> {
				s.setPercentGenus(33f);
				s.setFractionGenus(0.330000013f);
			});
			var spec2 = this.getTestSpecies("test polygon", LayerType.PRIMARY, "H", s -> {
				s.setPercentGenus(67f);
				s.setFractionGenus(0.670000017f);
			});

			Map<String, FipSpecies> allSpecies = new LinkedHashMap<>();
			allSpecies.put(spec1.getGenus(), spec1);
			allSpecies.put(spec2.getGenus(), spec2);

			layer.setSpecies(allSpecies);

			var result = app.estimatePrimaryBaseArea(layer, bec, 1f, 79.5999985f, 3.13497972f);

			assertThat(result, closeTo(62.6653595f));
		}
	}

	@Test
	void testEstimatePrimaryBaseAreaHeightCloseToA2() throws Exception {
		var controlMap = FipTestUtils.loadControlMap();
		try (var app = new FipStart()) {
			ApplicationTestUtils.setControlMap(app, controlMap);

			var becLookup = BecDefinitionParser.getBecs(controlMap);
			var bec = becLookup.get("CWH").get();

			var layer = this.getTestPrimaryLayer("test polygon", l -> {
				l.crownClosure(82.8000031f);
			}, s -> {
				s.ageTotal(Optional.of(85f));
				s.height(Optional.of(10.1667995f)); // Altered this in the debugger while running VDYP7
				s.siteIndex(Optional.of(28.6000004f));
				s.yearsToBreastHeight(Optional.of(5.4000001f));
				s.siteCurveNumber(Optional.of(34));
				s.siteGenus(Optional.of("H"));
				s.siteSpecies("H");
			});

			var spec1 = this.getTestSpecies("test polygon", LayerType.PRIMARY, "B", s -> {
				s.setPercentGenus(33f);
				s.setFractionGenus(0.330000013f);
			});
			var spec2 = this.getTestSpecies("test polygon", LayerType.PRIMARY, "H", s -> {
				s.setPercentGenus(67f);
				s.setFractionGenus(0.670000017f);
			});

			Map<String, FipSpecies> allSpecies = new LinkedHashMap<>();
			allSpecies.put(spec1.getGenus(), spec1);
			allSpecies.put(spec2.getGenus(), spec2);

			layer.setSpecies(allSpecies);

			var result = app.estimatePrimaryBaseArea(layer, bec, 1f, 79.5999985f, 3.13497972f);

			assertThat(result, closeTo(23.1988659f));
		}
	}

	@Test
	void testEstimatePrimaryBaseAreaLowCrownClosure() throws Exception {
		var controlMap = FipTestUtils.loadControlMap();
		try (var app = new FipStart()) {
			ApplicationTestUtils.setControlMap(app, controlMap);

			var becLookup = BecDefinitionParser.getBecs(controlMap);
			var bec = becLookup.get("CWH").get();

			var layer = this.getTestPrimaryLayer("test polygon", l -> {
				l.crownClosure(9f); // Altered this in the debugger while running VDYP7
			}, s -> {
				s.ageTotal(Optional.of(85f));
				s.height(Optional.of(38.2999992f));
				s.siteIndex(Optional.of(28.6000004f));
				s.yearsToBreastHeight(Optional.of(5.4000001f));
				s.siteCurveNumber(Optional.of(34));
				s.siteGenus(Optional.of("H"));
				s.siteSpecies("H");
			});

			var spec1 = this.getTestSpecies("test polygon", LayerType.PRIMARY, "B", s -> {
				s.setPercentGenus(33f);
				s.setFractionGenus(0.330000013f);
			});
			var spec2 = this.getTestSpecies("test polygon", LayerType.PRIMARY, "H", s -> {
				s.setPercentGenus(67f);
				s.setFractionGenus(0.670000017f);
			});

			Map<String, FipSpecies> allSpecies = new LinkedHashMap<>();
			allSpecies.put(spec1.getGenus(), spec1);
			allSpecies.put(spec2.getGenus(), spec2);

			layer.setSpecies(allSpecies);

			var result = app.estimatePrimaryBaseArea(layer, bec, 1f, 79.5999985f, 3.13497972f);

			assertThat(result, closeTo(37.6110077f));
		}
	}

	@Test
	void testEstimatePrimaryBaseAreaLowResult() throws Exception {
		var controlMap = FipTestUtils.loadControlMap();
		try (var app = new FipStart()) {
			ApplicationTestUtils.setControlMap(app, controlMap);

			var becLookup = BecDefinitionParser.getBecs(controlMap);
			var bec = becLookup.get("CWH").get();

			FipLayer layer = this.getTestPrimaryLayer("test polygon", l -> {
				l.crownClosure(82.8000031f);
			}, s -> {
				s.ageTotal(85f);
				s.height(7f); // Altered this in the debugger while running VDYP7
				s.siteIndex(28.6000004f);
				s.yearsToBreastHeight(5.4000001f);
				s.siteCurveNumber(34);
				s.siteGenus("H");
				s.siteSpecies("H");
			});

			var spec1 = this.getTestSpecies("test polygon", LayerType.PRIMARY, "B", s -> {
				s.setPercentGenus(33f);
				s.setFractionGenus(0.330000013f);
			});
			var spec2 = this.getTestSpecies("test polygon", LayerType.PRIMARY, "H", s -> {
				s.setPercentGenus(67f);
				s.setFractionGenus(0.670000017f);
			});

			Map<String, FipSpecies> allSpecies = new LinkedHashMap<>();
			allSpecies.put(spec1.getGenus(), spec1);
			allSpecies.put(spec2.getGenus(), spec2);

			layer.setSpecies(allSpecies);

			var ex = assertThrows(
					LowValueException.class, () -> app.estimatePrimaryBaseArea(layer, bec, 1f, 79.5999985f, 3.13497972f)
			);

			assertThat(ex, hasProperty("value", is(0f)));
			assertThat(ex, hasProperty("threshold", is(0.05f)));
		}
	}

	@Test
	void testEstimatePrimaryQuadMeanDiameter() throws Exception {
		var controlMap = FipTestUtils.loadControlMap();
		try (var app = new FipStart()) {
			ApplicationTestUtils.setControlMap(app, controlMap);

			var becLookup = BecDefinitionParser.getBecs(controlMap);
			var bec = becLookup.get("CWH").get();

			var layer = this.getTestPrimaryLayer("test polygon", l -> {
				l.crownClosure(82.8000031f);
			}, s -> {
				s.ageTotal(85f);
				s.height(38.2999992f);
				s.siteIndex(28.6000004f);
				s.yearsToBreastHeight(5.4000001f);
				s.siteCurveNumber(34);
				s.siteGenus("H");
				s.siteSpecies("H");
			});

			var spec1 = this.getTestSpecies("test polygon", LayerType.PRIMARY, "B", s -> {
				s.setPercentGenus(33f);
				s.setFractionGenus(0.330000013f);
			});
			var spec2 = this.getTestSpecies("test polygon", LayerType.PRIMARY, "H", s -> {
				s.setPercentGenus(67f);
				s.setFractionGenus(0.670000017f);
			});

			Map<String, FipSpecies> allSpecies = new LinkedHashMap<>();
			allSpecies.put(spec1.getGenus(), spec1);
			allSpecies.put(spec2.getGenus(), spec2);

			layer.setSpecies(allSpecies);

			var result = app.estimatePrimaryQuadMeanDiameter(layer, bec, 79.5999985f, 3.13497972f);

			assertThat(result, closeTo(32.5390053f));
		}
	}

	@Test
	void testEstimatePrimaryQuadMeanDiameterHeightLessThanA5() throws Exception {
		var controlMap = FipTestUtils.loadControlMap();
		try (var app = new FipStart()) {
			ApplicationTestUtils.setControlMap(app, controlMap);

			var becLookup = BecDefinitionParser.getBecs(controlMap);
			var bec = becLookup.get("CWH").get();

			var layer = this.getTestPrimaryLayer("test polygon", l -> {
				l.crownClosure(82.8000031f);
			}, s -> {
				s.ageTotal(85f);
				s.height(4.74730005f);
				s.siteIndex(28.6000004f);
				s.yearsToBreastHeight(5.4000001f);
				s.siteCurveNumber(34);
				s.siteGenus("H");
				s.siteSpecies("H");
			});

			var spec1 = this.getTestSpecies("test polygon", LayerType.PRIMARY, "B", s -> {
				s.setPercentGenus(33f);
				s.setFractionGenus(0.330000013f);
			});
			var spec2 = this.getTestSpecies("test polygon", LayerType.PRIMARY, "H", s -> {
				s.setPercentGenus(67f);
				s.setFractionGenus(0.670000017f);
			});

			Map<String, FipSpecies> allSpecies = new LinkedHashMap<>();
			allSpecies.put(spec1.getGenus(), spec1);
			allSpecies.put(spec2.getGenus(), spec2);

			layer.setSpecies(allSpecies);

			var result = app.estimatePrimaryQuadMeanDiameter(layer, bec, 79.5999985f, 3.13497972f);

			assertThat(result, closeTo(7.6f));
		}
	}

	@Test
	void testEstimatePrimaryQuadMeanDiameterResultLargerThanUpperBound() throws Exception {
		var controlMap = FipTestUtils.loadControlMap();
		try (var app = new FipStart()) {
			ApplicationTestUtils.setControlMap(app, controlMap);

			var becLookup = BecDefinitionParser.getBecs(controlMap);
			var bec = becLookup.get("CWH").get();

			// Tweak the values to produce a very large DQ
			var layer = this.getTestPrimaryLayer("test polygon", l -> {
				l.crownClosure(82.8000031f);
			}, s -> {
				s.ageTotal(350f);
				s.height(80f);
				s.siteIndex(28.6000004f);
				s.yearsToBreastHeight(5.4000001f);
				s.siteCurveNumber(34);
				s.siteGenus("H");
				s.siteSpecies("H");
			});

			var spec1 = this.getTestSpecies("test polygon", LayerType.PRIMARY, "B", s -> {
				s.setPercentGenus(33f);
				s.setFractionGenus(0.330000013f);
			});
			var spec2 = this.getTestSpecies("test polygon", LayerType.PRIMARY, "H", s -> {
				s.setPercentGenus(67f);
				s.setFractionGenus(0.670000017f);
			});

			Map<String, FipSpecies> allSpecies = new LinkedHashMap<>();
			allSpecies.put(spec1.getGenus(), spec1);
			allSpecies.put(spec2.getGenus(), spec2);

			layer.setSpecies(allSpecies);

			var result = app.estimatePrimaryQuadMeanDiameter(layer, bec, 350f - 5.4000001f, 3.13497972f);

			assertThat(result, closeTo(61.1f)); // Clamp to the COE043/UPPER_BA_BY_CI_S0_P DQ value for this species and
			// region
		}
	}

	@Test
	void testEstimatePrimaryLayerNonPrimarySpeciesHeightEqn1() throws Exception {
		var controlMap = FipTestUtils.loadControlMap();
		try (var app = new FipStart()) {
			ApplicationTestUtils.setControlMap(app, controlMap);

			var becLookup = BecDefinitionParser.getBecs(controlMap);
			var bec = becLookup.get("CWH").get();

			var spec = VdypSpecies.build(builder -> {
				builder.polygonIdentifier("Test");
				builder.layerType(LayerType.PRIMARY);
				builder.genus("B");
				builder.percentGenus(50f);
				builder.volumeGroup(-1);
				builder.decayGroup(-1);
				builder.breakageGroup(-1);
			});
			var specPrime = VdypSpecies.build(builder -> {
				builder.polygonIdentifier("Test");
				builder.layerType(LayerType.PRIMARY);
				builder.genus("H");
				builder.percentGenus(50f);
				builder.volumeGroup(-1);
				builder.decayGroup(-1);
				builder.breakageGroup(-1);
			});

			var result = app.estimateNonPrimaryLoreyHeight(spec, specPrime, bec, 24.2999992f, 20.5984688f);

			assertThat(result, closeTo(21.5356998f));
		}
	}

	@Test
	void testEstimatePrimaryLayerNonPrimarySpeciesHeightEqn2() throws Exception {
		var controlMap = FipTestUtils.loadControlMap();
		try (var app = new FipStart()) {
			ApplicationTestUtils.setControlMap(app, controlMap);

			var becLookup = BecDefinitionParser.getBecs(controlMap);
			var bec = becLookup.get("ESSF").get();

			var spec = VdypSpecies.build(builder -> {
				builder.polygonIdentifier("Test");
				builder.layerType(LayerType.PRIMARY);
				builder.genus("B");
				builder.percentGenus(50f);
				builder.volumeGroup(-1);
				builder.decayGroup(-1);
				builder.breakageGroup(-1);
			});
			var specPrime = VdypSpecies.build(builder -> {
				builder.polygonIdentifier("Test");
				builder.layerType(LayerType.PRIMARY);
				builder.genus("D");
				builder.percentGenus(50f);
				builder.volumeGroup(-1);
				builder.decayGroup(-1);
				builder.breakageGroup(-1);
			});

			var result = app.estimateNonPrimaryLoreyHeight(spec, specPrime, bec, 35.2999992f, 33.6889763f);

			assertThat(result, closeTo(38.7456512f));
		}
	}

	void vetUtilization(String property, Consumer<Function<Float, Matcher<VdypUtilizationHolder>>> body) {
		Function<Float, Matcher<VdypUtilizationHolder>> generator = v -> hasProperty(
				property, coe(-1, contains(is(0f), closeTo(v), is(0f), is(0f), is(0f), closeTo(v)))
		);
		body.accept(generator);
	}

	@Test
	void testFindRootsForPrimaryLayerDiameterAndAreaOneSpecies() throws Exception {
		var controlMap = FipTestUtils.loadControlMap();
		try (var app = new FipStart()) {
			ApplicationTestUtils.setControlMap(app, controlMap);

			var becLookup = BecDefinitionParser.getBecs(controlMap);
			var bec = becLookup.get("CWH").get();

			var layer = VdypLayer.build(builder -> {
				builder.polygonIdentifier("Test");
				builder.layerType(LayerType.PRIMARY);
				builder.addSite(siteBuilder -> {
					siteBuilder.ageTotal(285f);
					siteBuilder.yearsToBreastHeight(11.3999996f);
					siteBuilder.height(24.3999996f);
					siteBuilder.siteGenus("Y");
				});
			});
			layer.getBaseAreaByUtilization().setCoe(0, 76.5122147f);
			layer.getTreesPerHectareByUtilization().setCoe(0, 845.805969f);
			layer.getQuadraticMeanDiameterByUtilization().setCoe(0, 33.9379082f);

			var spec = VdypSpecies.build(layer, builder -> {
				builder.genus("Y");
				builder.percentGenus(100f);
				builder.volumeGroup(-1);
				builder.decayGroup(-1);
				builder.breakageGroup(-1);
			});
			spec.setVolumeGroup(74);
			spec.setDecayGroup(63);
			spec.setBreakageGroup(31);
			spec.getLoreyHeightByUtilization().setCoe(0, 19.9850883f);

			var fipLayer = this.getTestPrimaryLayer("Test", l -> {
				l.inventoryTypeGroup(Optional.of(9));
				((PrimaryBuilder) l).primaryGenus(Optional.of("Y"));
			}, valid());

			app.findRootsForDiameterAndBaseArea(layer, fipLayer, bec, 2);

			assertThat(
					layer, hasProperty(
							"loreyHeightByUtilization", //
							coe(-1, 0f, 19.9850883f)
					)
			);
			assertThat(
					spec, hasProperty(
							"baseAreaByUtilization", //
							coe(-1, 0f, 76.5122147f, 0f, 0f, 0f, 0f)
					)
			);
			assertThat(
					spec, hasProperty(
							"treesPerHectareByUtilization", //
							coe(-1, 0f, 845.805969f, 0f, 0f, 0f, 0f)
					)
			);
			assertThat(
					spec, hasProperty(
							"quadraticMeanDiameterByUtilization", //
							coe(-1, 0f, 33.9379082f, 0f, 0f, 0f, 0f)
					)
			);

			assertThat(
					layer, hasProperty(
							"wholeStemVolumeByUtilization", //
							coe(-1, 0f, 571.22583f, 0f, 0f, 0f, 0f)
					)
			);
			assertThat(
					spec, hasProperty(
							"wholeStemVolumeByUtilization", //
							coe(-1, 0f, 571.22583f, 0f, 0f, 0f, 0f)
					)
			);
		}

	}

	@Test
	void testFindRootsForPrimaryLayerDiameterAndAreaMultipleSpeciesPass1() throws Exception {
		var controlMap = FipTestUtils.loadControlMap();
		try (var app = new FipStart()) {
			ApplicationTestUtils.setControlMap(app, controlMap);

			var becLookup = BecDefinitionParser.getBecs(controlMap);
			var bec = becLookup.get("CWH").get();

			var layer = VdypLayer.build(builder -> {
				builder.polygonIdentifier("Test");
				builder.layerType(LayerType.PRIMARY);
				builder.addSite(siteBuilder -> {
					siteBuilder.ageTotal(55f);
					siteBuilder.yearsToBreastHeight(1f);
					siteBuilder.height(35.2999992f);
					siteBuilder.siteGenus("B");
				});
			});
			layer.getBaseAreaByUtilization().setCoe(0, 44.6249847f);
			layer.getTreesPerHectareByUtilization().setCoe(0, 620.504883f);
			layer.getQuadraticMeanDiameterByUtilization().setCoe(0, 30.2601795f);

			/*
			 * HL[*, -1] 0 HL[0, 0] 0 BA[*, -1] BA[1, 0] VOLWS VOLCU VOL_D VOL_DW VOLDWB dqspbase,goal
			 *
			 * HL[1, 0] spec BA[0, 0] layer TPH[0, 0] layer DQ[0,0] layer INL1VGRP, INL1DGRP, INL1BGRP spec VGRPL,
			 * DGRPL, BGRPL spec Same as above AGETOTL1 layer AGEBHL1 layer YTBH hdl1
			 *
			 */
			// sp 3, 4, 5, 8, 15
			// sp B, C, D, H, S
			var spec1 = VdypSpecies.build(layer, builder -> {
				builder.genus("B");
				builder.percentGenus(1f);
				builder.volumeGroup(12);
				builder.decayGroup(7);
				builder.breakageGroup(5);
			});
			spec1.getLoreyHeightByUtilization().setCoe(0, 38.7456512f);
			var spec2 = VdypSpecies.build(layer, builder -> {
				builder.genus("C");
				builder.percentGenus(7f);
				builder.volumeGroup(20);
				builder.decayGroup(14);
				builder.breakageGroup(6);
			});

			spec2.getLoreyHeightByUtilization().setCoe(0, 22.8001652f);
			var spec3 = VdypSpecies.build(layer, builder -> {
				builder.genus("D");
				builder.percentGenus(74f);
				builder.volumeGroup(25);
				builder.decayGroup(19);
				builder.breakageGroup(12);
			});
			spec3.getLoreyHeightByUtilization().setCoe(0, 33.6889763f);
			var spec4 = VdypSpecies.build(layer, builder -> {
				builder.genus("H");
				builder.percentGenus(9f);
				builder.volumeGroup(37);
				builder.decayGroup(31);
				builder.breakageGroup(17);
			});
			spec4.getLoreyHeightByUtilization().setCoe(0, 24.3451157f);
			var spec5 = VdypSpecies.build(layer, builder -> {
				builder.genus("S");
				builder.percentGenus(9f);
				builder.volumeGroup(66);
				builder.decayGroup(54);
				builder.breakageGroup(28);
			});
			spec5.getLoreyHeightByUtilization().setCoe(0, 34.6888771f);

			Collection<VdypSpecies> specs = new ArrayList<>(5);
			specs.add(spec1);
			specs.add(spec2);
			specs.add(spec3);
			specs.add(spec4);
			specs.add(spec5);

			layer.setSpecies(specs);

			var fipLayer = this.getTestPrimaryLayer("Test", l -> {
				l.inventoryTypeGroup(Optional.of(9));
				((PrimaryBuilder) l).primaryGenus(Optional.of("H"));
			}, valid());

			app.findRootsForDiameterAndBaseArea(layer, fipLayer, bec, 2);

			assertThat(
					layer, hasProperty(
							"loreyHeightByUtilization", //
							coe(-1, 0f, 31.4222546f)
					)
			);
			assertThat(
					spec1, hasProperty(
							"loreyHeightByUtilization", //
							coe(-1, 0f, 38.7456512f)
					)
			);
			assertThat(
					spec2, hasProperty(
							"loreyHeightByUtilization", //
							coe(-1, 0f, 22.8001652f)
					)
			);
			assertThat(
					spec3, hasProperty(
							"loreyHeightByUtilization", //
							coe(-1, 0f, 33.6889763f)
					)
			);
			assertThat(
					spec4, hasProperty(
							"loreyHeightByUtilization", //
							coe(-1, 0f, 24.3451157f)
					)
			);
			assertThat(
					spec5, hasProperty(
							"loreyHeightByUtilization", //
							coe(-1, 0f, 34.6888771f)
					)
			);

			assertThat(
					layer, hasProperty(
							"baseAreaByUtilization", //
							coe(-1, 0f, 44.6249847f, 0f, 0f, 0f, 0f)
					)
			);
			assertThat(
					spec1, hasProperty(
							"baseAreaByUtilization", //
							coe(-1, 0f, 0.398000091f, 0f, 0f, 0f, 0f)
					)
			);
			assertThat(
					spec2, hasProperty(
							"baseAreaByUtilization", //
							coe(-1, 0f, 5.10918713f, 0f, 0f, 0f, 0f)
					)
			);
			assertThat(
					spec3, hasProperty(
							"baseAreaByUtilization", //
							coe(-1, 0f, 29.478117f, 0f, 0f, 0f, 0f)
					)
			);
			assertThat(
					spec4, hasProperty(
							"baseAreaByUtilization", //
							coe(-1, 0f, 5.52707148f, 0f, 0f, 0f, 0f)
					)
			);
			assertThat(
					spec5, hasProperty(
							"baseAreaByUtilization", //
							coe(-1, 0f, 4.11260939f, 0f, 0f, 0f, 0f)
					)
			);

			assertThat(
					layer, hasProperty(
							"treesPerHectareByUtilization", //
							coe(-1, 0f, 620.497803f, 0f, 0f, 0f, 0f)
					)
			);
			assertThat(
					spec1, hasProperty(
							"treesPerHectareByUtilization", //
							coe(-1, 0f, 5.04042435f, 0f, 0f, 0f, 0f)
					)
			);
			assertThat(
					spec2, hasProperty(
							"treesPerHectareByUtilization", //
							coe(-1, 0f, 92.9547882f, 0f, 0f, 0f, 0f)
					)
			);
			assertThat(
					spec3, hasProperty(
							"treesPerHectareByUtilization", //
							coe(-1, 0f, 325.183502f, 0f, 0f, 0f, 0f)
					)
			);
			assertThat(
					spec4, hasProperty(
							"treesPerHectareByUtilization", //
							coe(-1, 0f, 153.230591f, 0f, 0f, 0f, 0f)
					)
			);
			assertThat(
					spec5, hasProperty(
							"treesPerHectareByUtilization", //
							coe(-1, 0f, 44.0884819f, 0f, 0f, 0f, 0f)
					)
			);

			assertThat(
					layer, hasProperty(
							"quadraticMeanDiameterByUtilization", //
							coe(-1, 0f, 30.2603531f, 0f, 0f, 0f, 0f)
					)
			);
			assertThat(
					spec1, hasProperty(
							"quadraticMeanDiameterByUtilization", //
							coe(-1, 0f, 31.7075806f, 0f, 0f, 0f, 0f)
					)
			);
			assertThat(
					spec2, hasProperty(
							"quadraticMeanDiameterByUtilization", //
							coe(-1, 0f, 26.4542274f, 0f, 0f, 0f, 0f)
					)
			);
			assertThat(
					spec3, hasProperty(
							"quadraticMeanDiameterByUtilization", //
							coe(-1, 0f, 33.9735298f, 0f, 0f, 0f, 0f)
					)
			);
			assertThat(
					spec4, hasProperty(
							"quadraticMeanDiameterByUtilization", //
							coe(-1, 0f, 21.4303799f, 0f, 0f, 0f, 0f)
					)
			);
			assertThat(
					spec5, hasProperty(
							"quadraticMeanDiameterByUtilization", //
							coe(-1, 0f, 34.4628525f, 0f, 0f, 0f, 0f)
					)
			);

			assertThat(
					layer, hasProperty(
							"wholeStemVolumeByUtilization", //
							coe(-1, 0f, 638.572754f, 0f, 0f, 0f, 0f)
					)
			);
			assertThat(
					spec1, hasProperty(
							"wholeStemVolumeByUtilization", //
							coe(-1, 0f, 6.38573837f, 0f, 0f, 0f, 0f)
					)
			);
			assertThat(
					spec2, hasProperty(
							"wholeStemVolumeByUtilization", //
							coe(-1, 0f, 44.7000046f, 0f, 0f, 0f, 0f)
					)
			);
			assertThat(
					spec3, hasProperty(
							"wholeStemVolumeByUtilization", //
							coe(-1, 0f, 472.54422f, 0f, 0f, 0f, 0f)
					)
			);
			assertThat(
					spec4, hasProperty(
							"wholeStemVolumeByUtilization", //
							coe(-1, 0f, 57.471405f, 0f, 0f, 0f, 0f)
					)
			);
			assertThat(
					spec5, hasProperty(
							"wholeStemVolumeByUtilization", //
							coe(-1, 0f, 57.4714355f, 0f, 0f, 0f, 0f)
					)
			);
		}

	}

	@Test
	void testFindRootsForPrimaryLayerDiameterAndAreaMultipleSpeciesPass1Test2() throws Exception {
		var controlMap = FipTestUtils.loadControlMap();
		try (var app = new FipStart()) {
			ApplicationTestUtils.setControlMap(app, controlMap);

			var becLookup = BecDefinitionParser.getBecs(controlMap);
			var bec = becLookup.get("CWH").get();

			var layer = VdypLayer.build(builder -> {
				builder.polygonIdentifier("Test");
				builder.layerType(LayerType.PRIMARY);
				builder.addSite(siteBuilder -> {
					siteBuilder.ageTotal(45f);
					siteBuilder.yearsToBreastHeight(5.4000001f);
					siteBuilder.height(24.2999992f);
					siteBuilder.siteGenus("H");
				});
			});

			layer.getBaseAreaByUtilization().setCoe(0, 44.9531403f);
			layer.getTreesPerHectareByUtilization().setCoe(0, 1291.11597f);
			layer.getQuadraticMeanDiameterByUtilization().setCoe(0, 21.0548649f);

			/*
			 * HL[*, -1] 0 HL[0, 0] 0 BA[*, -1] BA[1, 0] VOLWS VOLCU VOL_D VOL_DW VOLDWB dqspbase,goal
			 *
			 * HL[1, 0] spec BA[0, 0] layer TPH[0, 0] layer DQ[0,0] layer INL1VGRP, INL1DGRP, INL1BGRP spec VGRPL,
			 * DGRPL, BGRPL spec Same as above AGETOTL1 layer AGEBHL1 layer YTBH hdl1
			 *
			 */
			// sp 3, 4, 5, 8, 15
			// sp B, C, D, H, S
			var spec1 = VdypSpecies.build(layer, builder -> {
				builder.genus("B");
				builder.percentGenus(15f);
				builder.volumeGroup(12);
				builder.decayGroup(7);
				builder.breakageGroup(5);
			});
			spec1.getLoreyHeightByUtilization().setCoe(0, 21.5356998f);
			var spec2 = VdypSpecies.build(layer, builder -> {
				builder.genus("D");
				builder.percentGenus(7f);
				builder.volumeGroup(25);
				builder.decayGroup(19);
				builder.breakageGroup(12);
			});
			spec2.getLoreyHeightByUtilization().setCoe(0, 22.4329224f);
			var spec3 = VdypSpecies.build(layer, builder -> {
				builder.genus("H");
				builder.percentGenus(77f);
				builder.volumeGroup(37);
				builder.decayGroup(54);
				builder.breakageGroup(28);
			});
			spec3.getLoreyHeightByUtilization().setCoe(0, 20.5984688f);
			var spec4 = VdypSpecies.build(layer, builder -> {
				builder.genus("S");
				builder.percentGenus(1f);
				builder.volumeGroup(66);
				builder.decayGroup(54);
				builder.breakageGroup(28);
			});
			spec4.getLoreyHeightByUtilization().setCoe(0, 24.0494442f);

			var fipLayer = this.getTestPrimaryLayer("Test", l -> {
				l.inventoryTypeGroup(Optional.of(15));
				((PrimaryBuilder) l).primaryGenus(Optional.of("H"));
			}, valid());

			app.findRootsForDiameterAndBaseArea(layer, fipLayer, bec, 2);

			// This is L1COM1/PCTL1 not FIPS/PCTVOLV
			assertThat(
					spec1, hasProperty(
							"percentGenus", //
							closeTo(13.4858189f) // Change
					)
			);
			assertThat(
					spec2, hasProperty(
							"percentGenus", //
							closeTo(6.56449223f) // Change
					)
			);
			assertThat(
					spec3, hasProperty(
							"percentGenus", //
							closeTo(79.0027771f) // Change
					)
			);
			assertThat(
					spec4, hasProperty(
							"percentGenus", //
							closeTo(0.946914673f) // Change
					)
			);

			assertThat(
					layer, hasProperty(
							"loreyHeightByUtilization", //
							coe(-1, 0f, 20.8779621f) // Changed
					)
			);
			assertThat(
					spec1, hasProperty(
							"loreyHeightByUtilization", //
							coe(-1, 0f, 21.5356998f) // No Change
					)
			);
			assertThat(
					spec2, hasProperty(
							"loreyHeightByUtilization", //
							coe(-1, 0f, 22.4329224f) // No Change
					)
			);
			assertThat(
					spec3, hasProperty(
							"loreyHeightByUtilization", //
							coe(-1, 0f, 20.5984688f) // No Change
					)
			);
			assertThat(
					spec4, hasProperty(
							"loreyHeightByUtilization", //
							coe(-1, 0f, 24.0494442f) // No Change
					)
			);

			assertThat(
					layer, hasProperty(
							"baseAreaByUtilization", //
							coe(-1, 0f, 44.9531403f, 0f, 0f, 0f, 0f) // No Change
					)
			);
			assertThat(
					spec1, hasProperty(
							"baseAreaByUtilization", //
							coe(-1, 0f, 6.06229925f, 0f, 0f, 0f, 0f) // Change
					)
			);
			assertThat(
					spec2, hasProperty(
							"baseAreaByUtilization", //
							coe(-1, 0f, 2.95094538f, 0f, 0f, 0f, 0f) // Change
					)
			);
			assertThat(
					spec3, hasProperty(
							"baseAreaByUtilization", //
							coe(-1, 0f, 35.5142288f, 0f, 0f, 0f, 0f) // Change
					)
			);
			assertThat(
					spec4, hasProperty(
							"baseAreaByUtilization", //
							coe(-1, 0f, 0.425667882f, 0f, 0f, 0f, 0f) // Change
					)
			);

			assertThat(
					layer, hasProperty(
							"treesPerHectareByUtilization", //
							coe(-1, 0f, 1291.11621f, 0f, 0f, 0f, 0f) // Change
					)
			);
			assertThat(
					spec1, hasProperty(
							"treesPerHectareByUtilization", //
							coe(-1, 0f, 175.253494f, 0f, 0f, 0f, 0f) // Change
					)
			);
			assertThat(
					spec2, hasProperty(
							"treesPerHectareByUtilization", //
							coe(-1, 0f, 52.7488708f, 0f, 0f, 0f, 0f) // Change
					)
			);
			assertThat(
					spec3, hasProperty(
							"treesPerHectareByUtilization", //
							coe(-1, 0f, 1056.43982f, 0f, 0f, 0f, 0f) // Change
					)
			);
			assertThat(
					spec4, hasProperty(
							"treesPerHectareByUtilization", //
							coe(-1, 0f, 6.67403078f, 0f, 0f, 0f, 0f) // Change
					)
			);

			assertThat(
					layer, hasProperty(
							"quadraticMeanDiameterByUtilization", //
							coe(-1, 0f, 21.054863f, 0f, 0f, 0f, 0f) // No Change
					)
			);
			assertThat(
					spec1, hasProperty(
							"quadraticMeanDiameterByUtilization", //
							coe(-1, 0f, 20.9865189f, 0f, 0f, 0f, 0f) // Change
					)
			);
			assertThat(
					spec2, hasProperty(
							"quadraticMeanDiameterByUtilization", //
							coe(-1, 0f, 26.6888008f, 0f, 0f, 0f, 0f) // Change
					)
			);
			assertThat(
					spec3, hasProperty(
							"quadraticMeanDiameterByUtilization", //
							coe(-1, 0f, 20.6887321f, 0f, 0f, 0f, 0f) // Change
					)
			);
			assertThat(
					spec4, hasProperty(
							"quadraticMeanDiameterByUtilization", //
							coe(-1, 0f, 28.4968204f, 0f, 0f, 0f, 0f) // Change
					)
			);

			assertThat(
					layer, hasProperty(
							"wholeStemVolumeByUtilization", //
							coe(-1, 0f, 393.150146f, 0f, 0f, 0f, 0f) // No Change
					)
			);
			assertThat(
					spec1, hasProperty(
							"wholeStemVolumeByUtilization", //
							coe(-1, 0f, 58.9725418f, 0f, 0f, 0f, 0f) // No Change
					)
			);
			assertThat(
					spec2, hasProperty(
							"wholeStemVolumeByUtilization", //
							coe(-1, 0f, 27.5205307f, 0f, 0f, 0f, 0f) // No Change
					)
			);
			assertThat(
					spec3, hasProperty(
							"wholeStemVolumeByUtilization", //
							coe(-1, 0f, 302.725555f, 0f, 0f, 0f, 0f) // No Change
					)
			);
			assertThat(
					spec4, hasProperty(
							"wholeStemVolumeByUtilization", //
							coe(-1, 0f, 3.93152428f, 0f, 0f, 0f, 0f) // No Change
					)
			);
		}

	}

	@Test
<<<<<<< HEAD
=======
	void testFindEmpericalRelationshipParameterIndex() throws Exception {
		var controlMap = FipTestUtils.loadControlMap();
		try (var app = new FipStart();) {
			ApplicationTestUtils.setControlMap(app, controlMap);

			var bec = BecDefinitionParser.getBecs(controlMap).get("CWH").get();

			int result = app.findEmpiricalRelationshipParameterIndex("D", bec, 37);

			assertThat(result, is(1));
		}
	}

	@Test
>>>>>>> 3c4bf6ba
	void testEstimateQuadMeanDiameterForSpecies() throws Exception {
		var controlMap = FipTestUtils.loadControlMap();
		try (var app = new FipStart()) {
			ApplicationTestUtils.setControlMap(app, controlMap);

			var layer = VdypLayer.build(builder -> {
				builder.polygonIdentifier("Test");
				builder.layerType(LayerType.PRIMARY);
				builder.addSite(siteBuilder -> {
					siteBuilder.ageTotal(55f);
					siteBuilder.yearsToBreastHeight(1f);
					siteBuilder.height(32.2999992f);
					siteBuilder.siteGenus("H");
				});
			});

			// sp 3, 4, 5, 8, 15
			// sp B, C, D, H, S
			var spec1 = VdypSpecies.build(layer, builder -> {
				builder.genus("B");
				builder.volumeGroup(12);
				builder.decayGroup(7);
				builder.breakageGroup(5);
				builder.percentGenus(1f);
			});
			spec1.getLoreyHeightByUtilization().setCoe(0, 38.7456512f);
			spec1.setFractionGenus(0.00817133673f);

			var spec2 = VdypSpecies.build(layer, builder -> {
				builder.genus("C");
				builder.volumeGroup(20);
				builder.decayGroup(14);
				builder.breakageGroup(6);
				builder.percentGenus(7f);
			});
			spec2.getLoreyHeightByUtilization().setCoe(0, 22.8001652f);
			spec2.setFractionGenus(0.0972022042f);

			var spec3 = VdypSpecies.build(layer, builder -> {
				builder.genus("D");
				builder.volumeGroup(25);
				builder.decayGroup(19);
				builder.breakageGroup(12);
				builder.percentGenus(74f);
			});
			spec3.getLoreyHeightByUtilization().setCoe(0, 33.6889763f);
			spec3.setFractionGenus(0.695440531f);

			var spec4 = VdypSpecies.build(layer, builder -> {
				builder.genus("H");
				builder.volumeGroup(37);
				builder.decayGroup(31);
				builder.breakageGroup(17);
				builder.percentGenus(9f);
			});
			spec4.getLoreyHeightByUtilization().setCoe(0, 24.3451157f);
			spec4.setFractionGenus(0.117043354f);

			var spec5 = VdypSpecies.build(layer, builder -> {
				builder.genus("S");
				builder.volumeGroup(66);
				builder.decayGroup(54);
				builder.breakageGroup(28);
				builder.percentGenus(9f);
			});
			spec5.getLoreyHeightByUtilization().setCoe(0, 34.6888771f);
			spec5.setFractionGenus(0.082142584f);

			Map<String, VdypSpecies> specs = new HashMap<>();
			specs.put(spec1.getGenus(), spec1);
			specs.put(spec2.getGenus(), spec2);
			specs.put(spec3.getGenus(), spec3);
			specs.put(spec4.getGenus(), spec4);
			specs.put(spec5.getGenus(), spec5);

			float dq = app.estimateQuadMeanDiameterForSpecies(
					spec1, specs, Region.COASTAL, 30.2601795f, 44.6249847f, 620.504883f, 31.6603775f
			);

			assertThat(dq, closeTo(31.7022133f));
		}
	}

	@Test
	void testEstimateSmallComponents() {
		var controlMap = FipTestUtils.loadControlMap();
		try (var app = new FipStart()) {
			ApplicationTestUtils.setControlMap(app, controlMap);

			var fPoly = FipPolygon.build(builder -> {
				builder.polygonIdentifier("Test");
				builder.forestInventoryZone("A");
				builder.biogeoclimaticZone("CWH");
				builder.yieldFactor(1f);
			});
			VdypLayer layer = VdypLayer.build(builder -> {
				builder.polygonIdentifier("Test");
				builder.layerType(LayerType.PRIMARY);
				builder.addSite(siteBuilder -> {
					siteBuilder.ageTotal(55f);
					siteBuilder.yearsToBreastHeight(1f);
					siteBuilder.height(31f);
					siteBuilder.siteGenus("H");
				});
			});

			layer.getLoreyHeightByUtilization().setCoe(FipStart.UTIL_ALL, 31.3307209f);
			layer.getBaseAreaByUtilization().setCoe(FipStart.UTIL_ALL, 44.6249847f);
			layer.getTreesPerHectareByUtilization().setCoe(FipStart.UTIL_ALL, 620.484802f);
			layer.getQuadraticMeanDiameterByUtilization().setCoe(FipStart.UTIL_ALL, 30.2606697f);
			layer.getWholeStemVolumeByUtilization().setCoe(FipStart.UTIL_ALL, 635.659668f);

			var spec1 = VdypSpecies.build(layer, builder -> {
				builder.genus("B");
				builder.percentGenus(20f);
				builder.volumeGroup(-1);
				builder.decayGroup(-1);
				builder.breakageGroup(-1);
			});
			spec1.getLoreyHeightByUtilization().setCoe(FipStart.UTIL_ALL, 38.6004372f);
			spec1.getBaseAreaByUtilization().setCoe(FipStart.UTIL_ALL, 0.397305071f);
			spec1.getTreesPerHectareByUtilization().setCoe(FipStart.UTIL_ALL, 5.04602766f);
			spec1.getQuadraticMeanDiameterByUtilization().setCoe(FipStart.UTIL_ALL, 31.6622887f);
			spec1.getWholeStemVolumeByUtilization().setCoe(FipStart.UTIL_ALL, 635.659668f);
			var spec2 = VdypSpecies.build(layer, builder -> {
				builder.genus("C");
				builder.percentGenus(20f);
				builder.volumeGroup(-1);
				builder.decayGroup(-1);
				builder.breakageGroup(-1);
			});
			spec2.getLoreyHeightByUtilization().setCoe(FipStart.UTIL_ALL, 22.8001652f);
			spec2.getBaseAreaByUtilization().setCoe(FipStart.UTIL_ALL, 5.08774281f);
			spec2.getTreesPerHectareByUtilization().setCoe(FipStart.UTIL_ALL, 92.4298019f);
			spec2.getQuadraticMeanDiameterByUtilization().setCoe(FipStart.UTIL_ALL, 26.4735165f);
			spec2.getWholeStemVolumeByUtilization().setCoe(FipStart.UTIL_ALL, 6.35662031f);
			var spec3 = VdypSpecies.build(layer, builder -> {
				builder.genus("D");
				builder.percentGenus(20f);
				builder.volumeGroup(-1);
				builder.decayGroup(-1);
				builder.breakageGroup(-1);
			});
			spec3.getLoreyHeightByUtilization().setCoe(FipStart.UTIL_ALL, 33.5375252f);
			spec3.getBaseAreaByUtilization().setCoe(FipStart.UTIL_ALL, 29.5411568f);
			spec3.getTreesPerHectareByUtilization().setCoe(FipStart.UTIL_ALL, 326.800781f);
			spec3.getQuadraticMeanDiameterByUtilization().setCoe(FipStart.UTIL_ALL, 33.9255791f);
			spec3.getWholeStemVolumeByUtilization().setCoe(FipStart.UTIL_ALL, 44.496151f);
			var spec4 = VdypSpecies.build(layer, builder -> {
				builder.genus("H");
				builder.percentGenus(20f);
				builder.volumeGroup(-1);
				builder.decayGroup(-1);
				builder.breakageGroup(-1);
			});
			spec4.getLoreyHeightByUtilization().setCoe(FipStart.UTIL_ALL, 24.3451157f);
			spec4.getBaseAreaByUtilization().setCoe(FipStart.UTIL_ALL, 5.50214148f);
			spec4.getTreesPerHectareByUtilization().setCoe(FipStart.UTIL_ALL, 152.482513f);
			spec4.getQuadraticMeanDiameterByUtilization().setCoe(FipStart.UTIL_ALL, 21.4343796f);
			spec4.getWholeStemVolumeByUtilization().setCoe(FipStart.UTIL_ALL, 470.388489f);
			var spec5 = VdypSpecies.build(layer, builder -> {
				builder.genus("S");
				builder.percentGenus(20f);
				builder.volumeGroup(-1);
				builder.decayGroup(-1);
				builder.breakageGroup(-1);
			});
			spec5.getLoreyHeightByUtilization().setCoe(FipStart.UTIL_ALL, 34.6888771f);
			spec5.getBaseAreaByUtilization().setCoe(FipStart.UTIL_ALL, 4.0966382f);
			spec5.getTreesPerHectareByUtilization().setCoe(FipStart.UTIL_ALL, 43.7256737f);
			spec5.getQuadraticMeanDiameterByUtilization().setCoe(FipStart.UTIL_ALL, 34.5382729f);
			spec5.getWholeStemVolumeByUtilization().setCoe(FipStart.UTIL_ALL, 57.2091446f);

			layer.setSpecies(Arrays.asList(spec1, spec2, spec3, spec4, spec5));

			app.estimateSmallComponents(fPoly, layer);

			assertThat(layer.getLoreyHeightByUtilization().getCoe(FipStart.UTIL_SMALL), closeTo(7.14446497f));
			assertThat(spec1.getLoreyHeightByUtilization().getCoe(FipStart.UTIL_SMALL), closeTo(8.39441967f));
			assertThat(spec2.getLoreyHeightByUtilization().getCoe(FipStart.UTIL_SMALL), closeTo(6.61517191f));
			assertThat(spec3.getLoreyHeightByUtilization().getCoe(FipStart.UTIL_SMALL), closeTo(10.8831682f));
			assertThat(spec4.getLoreyHeightByUtilization().getCoe(FipStart.UTIL_SMALL), closeTo(7.93716192f));
			assertThat(spec5.getLoreyHeightByUtilization().getCoe(FipStart.UTIL_SMALL), closeTo(8.63455391f));

			assertThat(layer.getBaseAreaByUtilization().getCoe(FipStart.UTIL_SMALL), closeTo(0.0153773092f));
			assertThat(spec1.getBaseAreaByUtilization().getCoe(FipStart.UTIL_SMALL), closeTo(0f));
			assertThat(spec2.getBaseAreaByUtilization().getCoe(FipStart.UTIL_SMALL), closeTo(0.0131671466f));
			assertThat(spec3.getBaseAreaByUtilization().getCoe(FipStart.UTIL_SMALL), closeTo(0.00163476227f));
			assertThat(spec4.getBaseAreaByUtilization().getCoe(FipStart.UTIL_SMALL), closeTo(0f));
			assertThat(spec5.getBaseAreaByUtilization().getCoe(FipStart.UTIL_SMALL), closeTo(0.000575399841f));

			assertThat(layer.getTreesPerHectareByUtilization().getCoe(FipStart.UTIL_SMALL), closeTo(5.34804487f));
			assertThat(spec1.getTreesPerHectareByUtilization().getCoe(FipStart.UTIL_SMALL), closeTo(0f));
			assertThat(spec2.getTreesPerHectareByUtilization().getCoe(FipStart.UTIL_SMALL), closeTo(4.67143154f));
			assertThat(spec3.getTreesPerHectareByUtilization().getCoe(FipStart.UTIL_SMALL), closeTo(0.498754263f));
			assertThat(spec4.getTreesPerHectareByUtilization().getCoe(FipStart.UTIL_SMALL), closeTo(0f));
			assertThat(spec5.getTreesPerHectareByUtilization().getCoe(FipStart.UTIL_SMALL), closeTo(0.17785944f));

			assertThat(layer.getQuadraticMeanDiameterByUtilization().getCoe(FipStart.UTIL_SMALL), closeTo(6.05059004f));
			assertThat(spec1.getQuadraticMeanDiameterByUtilization().getCoe(FipStart.UTIL_SMALL), closeTo(6.13586617f));
			assertThat(spec2.getQuadraticMeanDiameterByUtilization().getCoe(FipStart.UTIL_SMALL), closeTo(5.99067688f));
			assertThat(spec3.getQuadraticMeanDiameterByUtilization().getCoe(FipStart.UTIL_SMALL), closeTo(6.46009731f));
			assertThat(spec4.getQuadraticMeanDiameterByUtilization().getCoe(FipStart.UTIL_SMALL), closeTo(6.03505516f));
			assertThat(spec5.getQuadraticMeanDiameterByUtilization().getCoe(FipStart.UTIL_SMALL), closeTo(6.41802597f));

			assertThat(layer.getWholeStemVolumeByUtilization().getCoe(FipStart.UTIL_SMALL), closeTo(0.0666879341f));
			assertThat(spec1.getWholeStemVolumeByUtilization().getCoe(FipStart.UTIL_SMALL), closeTo(0f));
			assertThat(spec2.getWholeStemVolumeByUtilization().getCoe(FipStart.UTIL_SMALL), closeTo(0.0556972362f));
			assertThat(spec3.getWholeStemVolumeByUtilization().getCoe(FipStart.UTIL_SMALL), closeTo(0.0085867513f));
			assertThat(spec4.getWholeStemVolumeByUtilization().getCoe(FipStart.UTIL_SMALL), closeTo(0f));
			assertThat(spec5.getWholeStemVolumeByUtilization().getCoe(FipStart.UTIL_SMALL), closeTo(0.00240394124f));
		} catch (IOException e) {
			// TODO Auto-generated catch block
			e.printStackTrace();
		}
	}

	@Test
	void testEstimateQuadMeanDiameterByUtilization() throws ProcessingException {
		var controlMap = FipTestUtils.loadControlMap();
		try (var app = new FipStart()) {
			ApplicationTestUtils.setControlMap(app, controlMap);

			var coe = Utils.utilizationVector();
			coe.setCoe(FipStart.UTIL_ALL, 31.6622887f);

			var bec = BecDefinitionParser.getBecs(controlMap).get("CWH").get();

			var spec1 = VdypSpecies.build(builder -> {
				builder.polygonIdentifier("Test");
				builder.layerType(LayerType.PRIMARY);
				builder.genus("B");
				builder.percentGenus(100f);
				builder.volumeGroup(-1);
				builder.decayGroup(-1);
				builder.breakageGroup(-1);
			});

			app.estimateQuadMeanDiameterByUtilization(bec, coe, spec1);

			assertThat(coe, utilization(0f, 31.6622887f, 10.0594692f, 14.966774f, 19.9454956f, 46.1699982f));
		} catch (IOException e) {
			// TODO Auto-generated catch block
			e.printStackTrace();
		}
	}

	@Test
	void testEstimateQuadMeanDiameterByUtilization2() throws ProcessingException {
		var controlMap = FipTestUtils.loadControlMap();
		try (var app = new FipStart()) {
			ApplicationTestUtils.setControlMap(app, controlMap);

			var coe = Utils.utilizationVector();
			coe.setCoe(FipStart.UTIL_ALL, 13.4943399f);

			var bec = BecDefinitionParser.getBecs(controlMap).get("MH").get();

			var spec1 = VdypSpecies.build(builder -> {
				builder.polygonIdentifier("Test");
				builder.layerType(LayerType.PRIMARY);
				builder.genus("L");
				builder.percentGenus(100f);
				builder.volumeGroup(-1);
				builder.decayGroup(-1);
				builder.breakageGroup(-1);
			});

			app.estimateQuadMeanDiameterByUtilization(bec, coe, spec1);

			assertThat(coe, utilization(0f, 13.4943399f, 10.2766619f, 14.67033f, 19.4037666f, 25.719244f));
		} catch (IOException e) {
			// TODO Auto-generated catch block
			e.printStackTrace();
		}
	}

	@Test
	void testEstimateBaseAreaByUtilization() throws ProcessingException {
		var controlMap = FipTestUtils.loadControlMap();
		try (var app = new FipStart()) {
			ApplicationTestUtils.setControlMap(app, controlMap);

			var dq = Utils.utilizationVector();
			var ba = Utils.utilizationVector();
			dq.setCoe(0, 31.6622887f);
			dq.setCoe(1, 10.0594692f);
			dq.setCoe(2, 14.966774f);
			dq.setCoe(3, 19.9454956f);
			dq.setCoe(4, 46.1699982f);

			ba.setCoe(0, 0.397305071f);

			var bec = BecDefinitionParser.getBecs(controlMap).get("CWH").get();

			var spec1 = VdypSpecies.build(builder -> {
				builder.polygonIdentifier("Test");
				builder.layerType(LayerType.PRIMARY);
				builder.genus("B");
				builder.percentGenus(100f);
				builder.volumeGroup(-1);
				builder.decayGroup(-1);
				builder.breakageGroup(-1);
			});

			app.estimateBaseAreaByUtilization(bec, dq, ba, spec1);

			assertThat(ba, utilization(0f, 0.397305071f, 0.00485289097f, 0.0131751001f, 0.0221586525f, 0.357118428f));
		} catch (IOException e) {
			// TODO Auto-generated catch block
			e.printStackTrace();
		}
	}

	@Test
	void testReconcileComponentsMode1() throws ProcessingException {
		var controlMap = FipTestUtils.loadControlMap();
		try (var app = new FipStart()) {
			ApplicationTestUtils.setControlMap(app, controlMap);

			var dq = Utils.utilizationVector();
			var ba = Utils.utilizationVector();
			var tph = Utils.utilizationVector();

			// '082E004 615 1988' with component BA re-ordered from smallest to largest to
			// force mode 1.

			dq.setCoe(0, 13.4943399f);
			dq.setCoe(1, 10.2766619f);
			dq.setCoe(2, 14.67033f);
			dq.setCoe(3, 19.4037666f);
			dq.setCoe(4, 25.719244f);

			ba.setCoe(0, 2.20898318f);
			ba.setCoe(1, 0.220842764f);
			ba.setCoe(2, 0.433804274f);
			ba.setCoe(3, 0.691931725f);
			ba.setCoe(4, 0.862404406f);

			tph.setCoe(0, 154.454025f);
			tph.setCoe(1, 83.4198151f);
			tph.setCoe(2, 51.0201035f);
			tph.setCoe(3, 14.6700592f);
			tph.setCoe(4, 4.25086117f);

			app.reconcileComponents(ba, tph, dq);

			assertThat(ba, utilization(0f, 2.20898318f, 0.220842764f, 0.546404183f, 1.44173622f, 0f));
			assertThat(tph, utilization(0f, 154.454025f, 49.988575f, 44.5250206f, 59.9404259f, 0f));
			assertThat(dq, utilization(0f, 13.4943399f, 7.5f, 12.5f, 17.5f, 22.5f));
		} catch (IOException e) {
			// TODO Auto-generated catch block
			e.printStackTrace();
		}
	}

	@Test
	void testReconcileComponentsMode2() throws ProcessingException {
		var controlMap = FipTestUtils.loadControlMap();
		try (var app = new FipStart()) {
			ApplicationTestUtils.setControlMap(app, controlMap);

			var dq = Utils.utilizationVector();
			var ba = Utils.utilizationVector();
			var tph = Utils.utilizationVector();
			dq.setCoe(0, 31.6622887f);
			dq.setCoe(1, 10.0594692f);
			dq.setCoe(2, 14.966774f);
			dq.setCoe(3, 19.9454956f);
			dq.setCoe(4, 46.1699982f);

			ba.setCoe(0, 0.397305071f);
			ba.setCoe(1, 0.00485289097f);
			ba.setCoe(2, 0.0131751001f);
			ba.setCoe(3, 0.0221586525f);
			ba.setCoe(4, 0.357118428f);

			tph.setCoe(0, 5.04602766f);
			tph.setCoe(1, 0.61060524f);
			tph.setCoe(2, 0.748872101f);
			tph.setCoe(3, 0.709191978f);
			tph.setCoe(4, 2.13305807f);

			app.reconcileComponents(ba, tph, dq);

			assertThat(ba, utilization(0f, 0.397305071f, 0.00485289097f, 0.0131751001f, 0.0221586525f, 0.357118428f));
			assertThat(tph, utilization(0f, 5.04602766f, 0.733301044f, 0.899351299f, 0.851697803f, 2.56167722f));
			assertThat(dq, utilization(0f, 31.6622887f, 9.17939758f, 13.6573782f, 18.2005272f, 42.1307297f));
		} catch (IOException e) {
			// TODO Auto-generated catch block
			e.printStackTrace();
		}
	}

	@Test
	void testReconcileComponentsMode3() throws ProcessingException {
		var controlMap = FipTestUtils.loadControlMap();
		try (var app = new FipStart()) {
			ApplicationTestUtils.setControlMap(app, controlMap);

			var dq = Utils.utilizationVector();
			var ba = Utils.utilizationVector();
			var tph = Utils.utilizationVector();

			// Set of inputs that cause mode 2 to fail over into mode 3

			dq.setCoe(0, 12.51f);
			dq.setCoe(1, 12.4f);
			dq.setCoe(2, 0f);
			dq.setCoe(3, 0f);
			dq.setCoe(4, 0f);

			ba.setCoe(0, 2.20898318f);
			ba.setCoe(1, 2.20898318f);
			ba.setCoe(2, 0f);
			ba.setCoe(3, 0f);
			ba.setCoe(4, 0f);

			tph.setCoe(0, 179.71648f);
			tph.setCoe(1, 182.91916f);
			tph.setCoe(2, 0f);
			tph.setCoe(3, 0f);
			tph.setCoe(4, 0f);

			app.reconcileComponents(ba, tph, dq);

			assertThat(ba, utilization(0f, 2.20898318f, 0f, 2.20898318f, 0f, 0f));
			assertThat(tph, utilization(0f, 179.71648f, 0f, 179.71648f, 0f, 0f));
			assertThat(dq, utilization(0f, 12.51f, 10, 12.51f, 20f, 25f));
		} catch (IOException e) {
			// TODO Auto-generated catch block
			e.printStackTrace();
		}
	}

	@Test
	void testEstimateWholeStemVolumeByUtilizationClass() throws ProcessingException {
		var controlMap = FipTestUtils.loadControlMap();
		try (var app = new FipStart()) {
			ApplicationTestUtils.setControlMap(app, controlMap);

			var dq = Utils.utilizationVector();
			var ba = Utils.utilizationVector();
			var wsv = Utils.utilizationVector();

			dq.setCoe(0, 13.4943399f);
			dq.setCoe(1, 10.2402296f);
			dq.setCoe(2, 14.6183214f);
			dq.setCoe(3, 19.3349762f);
			dq.setCoe(4, 25.6280651f);

			ba.setCoe(0, 2.20898318f);
			ba.setCoe(1, 0.691931725f);
			ba.setCoe(2, 0.862404406f);
			ba.setCoe(3, 0.433804274f);
			ba.setCoe(4, 0.220842764f);

			wsv.setCoe(FipStart.UTIL_ALL, 11.7993851f);

			// app.estimateWholeStemVolumeByUtilizationClass(46, 14.2597857f, dq, ba, wsv);
			app.estimateWholeStemVolume(UtilizationClass.ALL, 0f, 46, 14.2597857f, dq, ba, wsv);

			assertThat(wsv, utilization(0f, 11.7993851f, 3.13278913f, 4.76524019f, 2.63645673f, 1.26489878f));
		} catch (IOException e) {
			// TODO Auto-generated catch block
			e.printStackTrace();
		}
	}

	@Test
	void testComputeUtilizationComponentsPrimaryByUtilNoCV() throws ProcessingException {
		var controlMap = FipTestUtils.loadControlMap();
		try (var app = new FipStart()) {
			ApplicationTestUtils.setControlMap(app, controlMap);

			var bec = BecDefinitionParser.getBecs(controlMap).get("IDF").get();

			var layer = VdypLayer.build(builder -> {
				builder.polygonIdentifier("Test");
				builder.layerType(LayerType.PRIMARY);
				builder.addSite(siteBuilder -> {
					siteBuilder.ageTotal(55f);
					siteBuilder.yearsToBreastHeight(3.5f);
					siteBuilder.height(20f);
					siteBuilder.siteGenus("H");
				});

			});

			layer.getLoreyHeightByUtilization().setCoe(FipStart.UTIL_ALL, 13.0660105f);
			layer.getBaseAreaByUtilization().setCoe(FipStart.UTIL_ALL, 19.9786701f);
			layer.getTreesPerHectareByUtilization().setCoe(FipStart.UTIL_ALL, 1485.8208f);
			layer.getQuadraticMeanDiameterByUtilization().setCoe(FipStart.UTIL_ALL, 13.0844402f);
			layer.getWholeStemVolumeByUtilization().setCoe(FipStart.UTIL_ALL, 117.993797f);

			layer.getLoreyHeightByUtilization().setCoe(FipStart.UTIL_SMALL, 7.83768177f);
			layer.getBaseAreaByUtilization().setCoe(FipStart.UTIL_SMALL, 0.0286490358f);
			layer.getTreesPerHectareByUtilization().setCoe(FipStart.UTIL_SMALL, 9.29024601f);
			layer.getQuadraticMeanDiameterByUtilization().setCoe(FipStart.UTIL_SMALL, 6.26608753f);
			layer.getWholeStemVolumeByUtilization().setCoe(FipStart.UTIL_SMALL, 0.107688069f);

			var spec1 = VdypSpecies.build(layer, builder -> {
				builder.genus("L");
				builder.percentGenus(11.0567074f);
				builder.volumeGroup(46);
				builder.decayGroup(38);
				builder.breakageGroup(20);
			});

			spec1.getLoreyHeightByUtilization().setCoe(FipStart.UTIL_ALL, 14.2597857f);
			spec1.getBaseAreaByUtilization().setCoe(FipStart.UTIL_ALL, 2.20898318f);
			spec1.getTreesPerHectareByUtilization().setCoe(FipStart.UTIL_ALL, 154.454025f);
			spec1.getQuadraticMeanDiameterByUtilization().setCoe(FipStart.UTIL_ALL, 13.4943399f);
			spec1.getWholeStemVolumeByUtilization().setCoe(FipStart.UTIL_ALL, 11.7993851f);

			spec1.getLoreyHeightByUtilization().setCoe(FipStart.UTIL_SMALL, 7.86393309f);
			spec1.getBaseAreaByUtilization().setCoe(FipStart.UTIL_SMALL, 0.012636207f);
			spec1.getTreesPerHectareByUtilization().setCoe(FipStart.UTIL_SMALL, 3.68722916f);
			spec1.getQuadraticMeanDiameterByUtilization().setCoe(FipStart.UTIL_SMALL, 6.60561657f);
			spec1.getWholeStemVolumeByUtilization().setCoe(FipStart.UTIL_SMALL, 0.0411359742f);

			var spec2 = VdypSpecies.build(layer, builder -> {
				builder.genus("PL");
				builder.percentGenus(88.9432907f);
				builder.volumeGroup(54);
				builder.decayGroup(42);
				builder.breakageGroup(24);
			});

			spec2.getLoreyHeightByUtilization().setCoe(FipStart.UTIL_ALL, 12.9176102f);
			spec2.getBaseAreaByUtilization().setCoe(FipStart.UTIL_ALL, 17.7696857f);
			spec2.getTreesPerHectareByUtilization().setCoe(FipStart.UTIL_ALL, 1331.36682f);
			spec2.getQuadraticMeanDiameterByUtilization().setCoe(FipStart.UTIL_ALL, 13.0360518f);
			spec2.getWholeStemVolumeByUtilization().setCoe(FipStart.UTIL_ALL, 106.194412f);

			spec2.getLoreyHeightByUtilization().setCoe(FipStart.UTIL_SMALL, 7.81696558f);
			spec2.getBaseAreaByUtilization().setCoe(FipStart.UTIL_SMALL, 0.0160128288f);
			spec2.getTreesPerHectareByUtilization().setCoe(FipStart.UTIL_SMALL, 5.60301685f);
			spec2.getQuadraticMeanDiameterByUtilization().setCoe(FipStart.UTIL_SMALL, 6.03223324f);
			spec2.getWholeStemVolumeByUtilization().setCoe(FipStart.UTIL_SMALL, 0.0665520951f);

			layer.setSpecies(Arrays.asList(spec1, spec2));

			app.computeUtilizationComponentsPrimary(
					bec, layer, VolumeComputeMode.BY_UTIL, CompatibilityVariableMode.NONE
			);

			// TODO test percent for each species

			assertThat(
					layer.getLoreyHeightByUtilization(), coe(-1, contains(closeTo(7.83768177f), closeTo(13.0660114f)))
			);
			assertThat(
					spec1.getLoreyHeightByUtilization(), coe(-1, contains(closeTo(7.86393309f), closeTo(14.2597857f)))
			);
			assertThat(
					spec2.getLoreyHeightByUtilization(), coe(-1, contains(closeTo(7.81696558f), closeTo(12.9176102f)))
			);

			assertThat(
					spec1.getBaseAreaByUtilization(),
					utilization(0.012636207f, 2.20898318f, 0.691931725f, 0.862404406f, 0.433804274f, 0.220842764f)
			);
			assertThat(
					spec2.getBaseAreaByUtilization(),
					utilization(0.0160128288f, 17.7696857f, 6.10537529f, 7.68449211f, 3.20196891f, 0.777849257f)
			);
			assertThat(
					layer.getBaseAreaByUtilization(),
					utilization(0.0286490358f, 19.9786682f, 6.79730701f, 8.54689693f, 3.63577318f, 0.998692036f)
			);

			assertThat(
					spec1.getTreesPerHectareByUtilization(),
					utilization(3.68722916f, 154.454025f, 84.0144501f, 51.3837852f, 14.7746315f, 4.28116179f)
			);
			assertThat(
					spec2.getTreesPerHectareByUtilization(),
					utilization(5.60301685f, 1331.36682f, 750.238892f, 457.704498f, 108.785675f, 14.6378069f)
			);
			assertThat(
					layer.getTreesPerHectareByUtilization(),
					utilization(9.29024601f, 1485.8208f, 834.253357f, 509.088287f, 123.560303f, 18.9189682f)
			);

			assertThat(
					spec1.getQuadraticMeanDiameterByUtilization(),
					utilization(6.60561657f, 13.4943399f, 10.2402296f, 14.6183214f, 19.3349762f, 25.6280651f)
			);
			assertThat(
					spec2.getQuadraticMeanDiameterByUtilization(),
					utilization(6.03223324f, 13.0360518f, 10.1791487f, 14.6207638f, 19.3587704f, 26.0114632f)
			);
			assertThat(
					layer.getQuadraticMeanDiameterByUtilization(),
					utilization(6.26608753f, 13.0844393f, 10.1853161f, 14.6205177f, 19.3559265f, 25.9252014f)
			);

			assertThat(
					spec1.getWholeStemVolumeByUtilization(),
					utilization(0.0411359742f, 11.7993851f, 3.13278913f, 4.76524019f, 2.63645673f, 1.26489878f)
			);
			assertThat(
					spec2.getWholeStemVolumeByUtilization(),
					utilization(0.0665520951f, 106.194412f, 30.2351704f, 47.6655998f, 22.5931034f, 5.70053911f)
			);
			assertThat(
					layer.getWholeStemVolumeByUtilization(),
					utilization(0.107688069f, 117.993797f, 33.3679581f, 52.4308395f, 25.2295609f, 6.96543789f)
			);

			assertThat(
					spec1.getCloseUtilizationVolumeByUtilization(),
					utilization(0f, 6.41845179f, 0.0353721268f, 2.99654913f, 2.23212862f, 1.1544019f)
			);
			assertThat(
					spec2.getCloseUtilizationVolumeByUtilization(),
					utilization(0f, 61.335495f, 2.38199472f, 33.878521f, 19.783432f, 5.29154539f)
			);
			assertThat(
					layer.getCloseUtilizationVolumeByUtilization(),
					utilization(0f, 67.7539444f, 2.41736674f, 36.8750687f, 22.0155602f, 6.44594717f)
			);

			assertThat(
					spec1.getCloseUtilizationVolumeNetOfDecayByUtilization(),
					utilization(0f, 6.26433992f, 0.0349677317f, 2.95546484f, 2.18952441f, 1.08438313f)
			);
			assertThat(
					spec2.getCloseUtilizationVolumeNetOfDecayByUtilization(),
					utilization(0f, 60.8021164f, 2.36405492f, 33.6109734f, 19.6035042f, 5.2235837f)
			);
			assertThat(
					layer.getCloseUtilizationVolumeNetOfDecayByUtilization(),
					utilization(0f, 67.0664597f, 2.39902258f, 36.5664368f, 21.7930279f, 6.30796671f)
			);

			assertThat(
					spec1.getCloseUtilizationVolumeNetOfDecayAndWasteByUtilization(),
					utilization(0f, 6.18276405f, 0.0347718038f, 2.93580461f, 2.16927385f, 1.04291379f)
			);
			assertThat(
					spec2.getCloseUtilizationVolumeNetOfDecayAndWasteByUtilization(),
					utilization(0f, 60.6585732f, 2.36029577f, 33.544487f, 19.5525551f, 5.20123625f)
			);
			assertThat(
					layer.getCloseUtilizationVolumeNetOfDecayAndWasteByUtilization(),
					utilization(0f, 66.8413391f, 2.39506769f, 36.4802933f, 21.7218285f, 6.24415016f)
			);

			assertThat(
					spec1.getCloseUtilizationVolumeNetOfDecayWasteAndBreakageByUtilization(),
					utilization(0f, 5.989573f, 0.0337106399f, 2.84590816f, 2.10230994f, 1.00764418f)
			);
			assertThat(
					spec2.getCloseUtilizationVolumeNetOfDecayWasteAndBreakageByUtilization(),
					utilization(0f, 59.4318657f, 2.31265593f, 32.8669167f, 19.1568871f, 5.09540558f)
			);
			assertThat(
					layer.getCloseUtilizationVolumeNetOfDecayWasteAndBreakageByUtilization(),
					utilization(0f, 65.4214401f, 2.34636664f, 35.7128258f, 21.2591972f, 6.10304976f)
			);
		} catch (IOException e) {
			// TODO Auto-generated catch block
			e.printStackTrace();
		}
	}

	@Test
	void testCreateVdypPolygon() throws ProcessingException {
		var controlMap = FipTestUtils.loadControlMap();
		try (var app = new FipStart()) {
			ApplicationTestUtils.setControlMap(app, controlMap);

			var fipPolygon = FipPolygon.build(builder -> {
				builder.polygonIdentifier("Test");
				builder.forestInventoryZone("D");
				builder.biogeoclimaticZone("IDF");
<<<<<<< HEAD
				builder.modeFip(PolygonMode.START);
=======
				builder.mode(PolygonMode.START);
>>>>>>> 3c4bf6ba
				builder.yieldFactor(1f);
			});

			// var fipVeteranLayer = new FipLayer("Test", LayerType.VETERAN);
			var fipPrimaryLayer = FipLayerPrimary.buildPrimary(fipPolygon, builder -> {

				builder.crownClosure(60f);
				builder.addSite(siteBuilder -> {
					siteBuilder.ageTotal(60f);
					siteBuilder.yearsToBreastHeight(8.5f);
					siteBuilder.height(15f);
					siteBuilder.siteGenus("L");
					siteBuilder.siteSpecies("L");
					siteBuilder.siteIndex(5f);
				});

			});

			var processedLayers = new HashMap<LayerType, VdypLayer>();
			processedLayers.put(LayerType.PRIMARY, VdypLayer.build(builder -> {
				builder.polygonIdentifier("Test");
				builder.layerType(LayerType.PRIMARY);
				builder.addSite(siteBuilder -> {
					siteBuilder.ageTotal(60f);
					siteBuilder.yearsToBreastHeight(8.5f);
					siteBuilder.height(15f);
					siteBuilder.siteGenus("H");
				});
			}));

			FipSpecies.build(fipPrimaryLayer, builder -> {
				builder.genus("L");
				builder.percentGenus(10f);
			});
			FipSpecies.build(fipPrimaryLayer, builder -> {
				builder.genus("PL");
				builder.percentGenus(90f);
			});

			var vdypPolygon = app.createVdypPolygon(fipPolygon, processedLayers);

			assertThat(vdypPolygon, notNullValue());
			assertThat(vdypPolygon, hasProperty("layers", equalTo(processedLayers)));
			assertThat(vdypPolygon, hasProperty("percentAvailable", closeTo(90f)));
		} catch (IOException e) {
			// TODO Auto-generated catch block
			e.printStackTrace();
		}
	}

	@Test
	void testCreateVdypPolygonPercentForestLandGiven() throws ProcessingException {
		var controlMap = FipTestUtils.loadControlMap();
		try (var app = new FipStart()) {
			ApplicationTestUtils.setControlMap(app, controlMap);

			var fipPolygon = FipPolygon.build(builder -> {
				builder.polygonIdentifier("Test");
				builder.forestInventoryZone("D");
				builder.biogeoclimaticZone("IDF");
<<<<<<< HEAD
				builder.modeFip(PolygonMode.START);
=======
				builder.mode(PolygonMode.START);
>>>>>>> 3c4bf6ba
				builder.yieldFactor(1f);

				builder.percentAvailable(42f);
			});

			// var fipVeteranLayer = new FipLayer("Test", LayerType.VETERAN);
			var fipPrimaryLayer = FipLayerPrimary.buildPrimary(fipPolygon, builder -> {
				builder.crownClosure(60f);

				builder.addSite(siteBuilder -> {
					siteBuilder.ageTotal(60f);
					siteBuilder.yearsToBreastHeight(8.5f);
					siteBuilder.height(15f);

					siteBuilder.siteIndex(5f);
					siteBuilder.siteGenus("L");
					siteBuilder.siteSpecies("L");
				});
			});

			var processedLayers = new HashMap<LayerType, VdypLayer>();
			processedLayers.put(LayerType.PRIMARY, VdypLayer.build(builder -> {
				builder.polygonIdentifier("Test");
				builder.layerType(LayerType.PRIMARY);
				builder.addSite(siteBuilder -> {
					siteBuilder.ageTotal(60f);
					siteBuilder.yearsToBreastHeight(8.5f);
					siteBuilder.height(15f);
					siteBuilder.siteGenus("L");
				});
			}));

			FipSpecies.build(fipPrimaryLayer, builder -> {
				builder.polygonIdentifier("Test");
				builder.layerType(LayerType.PRIMARY);
				builder.genus("L");
				builder.percentGenus(10f);
			});
			FipSpecies.build(fipPrimaryLayer, builder -> {
				builder.polygonIdentifier("Test");
				builder.layerType(LayerType.PRIMARY);
				builder.genus("PL");
				builder.percentGenus(90f);
			});

			var vdypPolygon = app.createVdypPolygon(fipPolygon, processedLayers);

			assertThat(vdypPolygon, notNullValue());
			assertThat(vdypPolygon, hasProperty("layers", equalTo(processedLayers)));
			assertThat(vdypPolygon, hasProperty("percentAvailable", closeTo(42f)));
		} catch (IOException e) {
			// TODO Auto-generated catch block
			e.printStackTrace();
		}
	}

	@Test
	void testCreateVdypPolygonFipYoung() throws ProcessingException {
		var controlMap = FipTestUtils.loadControlMap();
		try (var app = new FipStart()) {
			ApplicationTestUtils.setControlMap(app, controlMap);

			var fipPolygon = FipPolygon.build(builder -> {
				builder.polygonIdentifier("Test");
				builder.forestInventoryZone("D");
				builder.biogeoclimaticZone("IDF");
<<<<<<< HEAD
				builder.modeFip(PolygonMode.YOUNG);
=======
				builder.mode(PolygonMode.YOUNG);
>>>>>>> 3c4bf6ba
				builder.yieldFactor(1f);
			});

			// var fipVeteranLayer = new FipLayer("Test", LayerType.VETERAN);
			var fipPrimaryLayer = FipLayerPrimary.buildPrimary(fipPolygon, builder -> {
				builder.crownClosure(60f);

				builder.addSite(siteBuilder -> {
					siteBuilder.ageTotal(60f);
					siteBuilder.yearsToBreastHeight(8.5f);
					siteBuilder.height(15f);

					siteBuilder.siteIndex(5f);
					siteBuilder.siteGenus("L");
					siteBuilder.siteSpecies("L");
				});
			});

			var processedLayers = new HashMap<LayerType, VdypLayer>();
			processedLayers.put(LayerType.PRIMARY, VdypLayer.build(builder -> {
				builder.polygonIdentifier("Test");
				builder.layerType(LayerType.PRIMARY);
				builder.addSite(siteBuilder -> {
					siteBuilder.ageTotal(60f);
					siteBuilder.yearsToBreastHeight(8.5f);
					siteBuilder.height(15f);
					siteBuilder.siteGenus("L");
				});
			}));

			FipSpecies.build(fipPrimaryLayer, builder -> {
				builder.genus("L");
				builder.percentGenus(10f);
			});
			FipSpecies.build(fipPrimaryLayer, builder -> {
				builder.genus("PL");
				builder.percentGenus(90f);
			});

			var vdypPolygon = app.createVdypPolygon(fipPolygon, processedLayers);

			assertThat(vdypPolygon, notNullValue());
			assertThat(vdypPolygon, hasProperty("layers", equalTo(processedLayers)));
			assertThat(vdypPolygon, hasProperty("percentAvailable", closeTo(100f)));
		} catch (IOException e) {
			// TODO Auto-generated catch block
			e.printStackTrace();
		}
	}

	@Test
	void testApplyStockingFactor() throws ProcessingException {
		var controlMap = FipTestUtils.loadControlMap();
		@SuppressWarnings("unchecked")
		var stockingClassMap = (MatrixMap2<Character, Region, Optional<StockingClassFactor>>) controlMap
				.get(ControlKey.STOCKING_CLASS_FACTORS.name());

		stockingClassMap
				.put('R', Region.INTERIOR, Optional.of(new StockingClassFactor('R', Region.INTERIOR, 0.42f, 100)));

		try (var app = new FipStart()) {
			ApplicationTestUtils.setControlMap(app, controlMap);

			// var fipVeteranLayer = new FipLayer("Test", LayerType.VETERAN);
			var fipPrimaryLayer = FipLayerPrimary.buildPrimary(builder -> {
				builder.polygonIdentifier("Test");
				builder.crownClosure(0.9f);

				builder.addSite(siteBuilder -> {
					siteBuilder.ageTotal(60f);
					siteBuilder.yearsToBreastHeight(8.5f);
					siteBuilder.height(20f);

					siteBuilder.siteIndex(5f);
					siteBuilder.siteGenus("L");
					siteBuilder.siteSpecies("L");
				});

				builder.stockingClass('R');
			});

			var processedLayers = new HashMap<LayerType, VdypLayer>();
			processedLayers.put(LayerType.PRIMARY, VdypLayer.build(builder -> {
				builder.polygonIdentifier("Test");
				builder.layerType(LayerType.PRIMARY);
				builder.addSite(siteBuilder -> {
					siteBuilder.ageTotal(60f);
					siteBuilder.yearsToBreastHeight(8.5f);
					siteBuilder.height(20f);

					siteBuilder.siteIndex(5f);
					siteBuilder.siteGenus("L");
				});
			}));

			var vdypLayer = VdypLayer.build(builder -> {
				builder.polygonIdentifier("Test");
				builder.layerType(LayerType.PRIMARY);
				builder.addSite(siteBuilder -> {
					siteBuilder.ageTotal(60f);
					siteBuilder.yearsToBreastHeight(8.5f);
					siteBuilder.height(20f);

					siteBuilder.siteIndex(5f);
					siteBuilder.siteGenus("L");
				});
			});

			vdypLayer.setLoreyHeightByUtilization(Utils.utilizationVector(1f, 1f, 1f, 1f, 1f, 1f));
			vdypLayer.setQuadraticMeanDiameterByUtilization(Utils.utilizationVector(1f, 1f, 1f, 1f, 1f, 1f));

			vdypLayer.setBaseAreaByUtilization(Utils.utilizationVector(1f, 1f, 1f, 1f, 1f));
			vdypLayer.setTreesPerHectareByUtilization(Utils.utilizationVector(1f, 1f, 1f, 1f, 1f));
			vdypLayer.setWholeStemVolumeByUtilization(Utils.utilizationVector(1f, 1f, 1f, 1f, 1f));
			vdypLayer.setCloseUtilizationVolumeByUtilization(Utils.utilizationVector(1f, 1f, 1f, 1f, 1f));
			vdypLayer.setCloseUtilizationVolumeNetOfDecayByUtilization(Utils.utilizationVector(1f, 1f, 1f, 1f, 1f));
			vdypLayer.setCloseUtilizationVolumeNetOfDecayAndWasteByUtilization(
					Utils.utilizationVector(1f, 1f, 1f, 1f, 1f)
			);
			vdypLayer.setCloseUtilizationVolumeNetOfDecayWasteAndBreakageByUtilization(
					Utils.utilizationVector(1f, 1f, 1f, 1f, 1f)
			);

			var spec1 = VdypSpecies.build(vdypLayer, builder -> {
				builder.genus("L");
				builder.percentGenus(50f);
				builder.volumeGroup(-1);
				builder.decayGroup(-1);
				builder.breakageGroup(-1);
			});

			spec1.setLoreyHeightByUtilization(Utils.utilizationVector(1f, 1f, 1f, 1f, 1f, 1f));
			spec1.setQuadraticMeanDiameterByUtilization(Utils.utilizationVector(1f, 1f, 1f, 1f, 1f, 1f));

			spec1.setBaseAreaByUtilization(Utils.utilizationVector(1f, 1f, 1f, 1f, 1f));
			spec1.setTreesPerHectareByUtilization(Utils.utilizationVector(1f, 1f, 1f, 1f, 1f));
			spec1.setWholeStemVolumeByUtilization(Utils.utilizationVector(1f, 1f, 1f, 1f, 1f));
			spec1.setCloseUtilizationVolumeNetOfDecayByUtilization(Utils.utilizationVector(1f, 1f, 1f, 1f, 1f));
			spec1.setCloseUtilizationVolumeNetOfDecayAndWasteByUtilization(Utils.utilizationVector(1f, 1f, 1f, 1f, 1f));
			spec1.setCloseUtilizationVolumeNetOfDecayWasteAndBreakageByUtilization(
					Utils.utilizationVector(1f, 1f, 1f, 1f, 1f)
			);

			var spec2 = VdypSpecies.build(vdypLayer, builder -> {
				builder.genus("PL");
				builder.percentGenus(50f);
				builder.volumeGroup(-1);
				builder.decayGroup(-1);
				builder.breakageGroup(-1);
			});

			spec2.setLoreyHeightByUtilization(Utils.utilizationVector(1f, 1f, 1f, 1f, 1f, 1f));
			spec2.setQuadraticMeanDiameterByUtilization(Utils.utilizationVector(1f, 1f, 1f, 1f, 1f, 1f));

			spec2.setBaseAreaByUtilization(Utils.utilizationVector(1f, 1f, 1f, 1f, 1f));
			spec2.setTreesPerHectareByUtilization(Utils.utilizationVector(1f, 1f, 1f, 1f, 1f));
			spec2.setWholeStemVolumeByUtilization(Utils.utilizationVector(1f, 1f, 1f, 1f, 1f));
			spec2.setCloseUtilizationVolumeNetOfDecayByUtilization(Utils.utilizationVector(1f, 1f, 1f, 1f, 1f));
			spec2.setCloseUtilizationVolumeNetOfDecayAndWasteByUtilization(Utils.utilizationVector(1f, 1f, 1f, 1f, 1f));
			spec2.setCloseUtilizationVolumeNetOfDecayWasteAndBreakageByUtilization(
					Utils.utilizationVector(1f, 1f, 1f, 1f, 1f)
			);

			app.adjustForStocking(vdypLayer, fipPrimaryLayer, BecDefinitionParser.getBecs(controlMap).get("IDF").get());

			final var MODIFIED = utilization(0.42f, 4 * 0.42f, 0.42f, 0.42f, 0.42f, 0.42f);
			final var NEVER_MODIFIED = utilization(1f, 1f, 1f, 1f, 1f, 1f);

			assertThat(vdypLayer, hasProperty("loreyHeightByUtilization", NEVER_MODIFIED));
			assertThat(vdypLayer, hasProperty("quadraticMeanDiameterByUtilization", NEVER_MODIFIED));

			assertThat(vdypLayer, hasProperty("baseAreaByUtilization", MODIFIED));
			assertThat(vdypLayer, hasProperty("treesPerHectareByUtilization", MODIFIED));
			assertThat(vdypLayer, hasProperty("closeUtilizationVolumeNetOfDecayByUtilization", MODIFIED));
			assertThat(vdypLayer, hasProperty("closeUtilizationVolumeNetOfDecayAndWasteByUtilization", MODIFIED));
			assertThat(
					vdypLayer, hasProperty("closeUtilizationVolumeNetOfDecayWasteAndBreakageByUtilization", MODIFIED)
			);

			assertThat(spec1, hasProperty("loreyHeightByUtilization", NEVER_MODIFIED));
			assertThat(spec1, hasProperty("quadraticMeanDiameterByUtilization", NEVER_MODIFIED));

			assertThat(spec1, hasProperty("baseAreaByUtilization", MODIFIED));
			assertThat(spec1, hasProperty("treesPerHectareByUtilization", MODIFIED));
			assertThat(spec1, hasProperty("closeUtilizationVolumeNetOfDecayByUtilization", MODIFIED));
			assertThat(spec1, hasProperty("closeUtilizationVolumeNetOfDecayAndWasteByUtilization", MODIFIED));
			assertThat(spec1, hasProperty("closeUtilizationVolumeNetOfDecayWasteAndBreakageByUtilization", MODIFIED));

			assertThat(spec2, hasProperty("loreyHeightByUtilization", NEVER_MODIFIED));
			assertThat(spec2, hasProperty("quadraticMeanDiameterByUtilization", NEVER_MODIFIED));

			assertThat(spec2, hasProperty("baseAreaByUtilization", MODIFIED));
			assertThat(spec2, hasProperty("treesPerHectareByUtilization", MODIFIED));
			assertThat(spec2, hasProperty("closeUtilizationVolumeNetOfDecayByUtilization", MODIFIED));
			assertThat(spec2, hasProperty("closeUtilizationVolumeNetOfDecayAndWasteByUtilization", MODIFIED));
			assertThat(spec2, hasProperty("closeUtilizationVolumeNetOfDecayWasteAndBreakageByUtilization", MODIFIED));
		} catch (IOException e) {
			// TODO Auto-generated catch block
			e.printStackTrace();
		}

	}

	@Test
	void testApplyStockingFactorNoFactorForLayer() throws ProcessingException {
		var controlMap = FipTestUtils.loadControlMap();
		@SuppressWarnings("unchecked")
		var stockingClassMap = (MatrixMap2<Character, Region, StockingClassFactor>) controlMap
				.get(ControlKey.STOCKING_CLASS_FACTORS.name());

		stockingClassMap.put('R', Region.INTERIOR, new StockingClassFactor('R', Region.INTERIOR, 0.42f, 100));

		try (var app = new FipStart()) {
			ApplicationTestUtils.setControlMap(app, controlMap);

			// var fipVeteranLayer = new FipLayer("Test", LayerType.VETERAN);
			var fipPrimaryLayer = FipLayerPrimary.buildPrimary(builder -> {
				builder.polygonIdentifier("Test");
				builder.crownClosure(60f);

				builder.addSite(siteBuilder -> {
					siteBuilder.ageTotal(60f);
					siteBuilder.yearsToBreastHeight(8.5f);
					siteBuilder.height(15f);

					siteBuilder.siteIndex(5f);
					siteBuilder.siteGenus("L");
					siteBuilder.siteSpecies("L");
				});
			});

			var processedLayers = new HashMap<LayerType, VdypLayer>();
			processedLayers.put(LayerType.PRIMARY, VdypLayer.build(builder -> {
				builder.polygonIdentifier("Test");
				builder.layerType(LayerType.PRIMARY);

				builder.addSite(siteBuilder -> {
					siteBuilder.ageTotal(60f);
					siteBuilder.yearsToBreastHeight(8.5f);
					siteBuilder.height(20f);

					siteBuilder.siteIndex(5f);
					siteBuilder.siteGenus("L");
				});
			}));

			fipPrimaryLayer.setStockingClass(Optional.empty());

			var vdypLayer = VdypLayer.build(builder -> {
				builder.polygonIdentifier("Test");
				builder.layerType(LayerType.PRIMARY);

				builder.addSite(siteBuilder -> {
					siteBuilder.ageTotal(60f);
					siteBuilder.yearsToBreastHeight(8.5f);
					siteBuilder.height(20f);

					siteBuilder.siteIndex(5f);
					siteBuilder.siteGenus("L");
				});
			});
			vdypLayer.setLoreyHeightByUtilization(Utils.utilizationVector(1f, 1f, 1f, 1f, 1f, 1f));
			vdypLayer.setQuadraticMeanDiameterByUtilization(Utils.utilizationVector(1f, 1f, 1f, 1f, 1f, 1f));

			vdypLayer.setBaseAreaByUtilization(Utils.utilizationVector(1f, 1f, 1f, 1f, 1f));
			vdypLayer.setTreesPerHectareByUtilization(Utils.utilizationVector(1f, 1f, 1f, 1f, 1f));
			vdypLayer.setWholeStemVolumeByUtilization(Utils.utilizationVector(1f, 1f, 1f, 1f, 1f));
			vdypLayer.setCloseUtilizationVolumeByUtilization(Utils.utilizationVector(1f, 1f, 1f, 1f, 1f));
			vdypLayer.setCloseUtilizationVolumeNetOfDecayByUtilization(Utils.utilizationVector(1f, 1f, 1f, 1f, 1f));
			vdypLayer.setCloseUtilizationVolumeNetOfDecayAndWasteByUtilization(
					Utils.utilizationVector(1f, 1f, 1f, 1f, 1f)
			);
			vdypLayer.setCloseUtilizationVolumeNetOfDecayWasteAndBreakageByUtilization(
					Utils.utilizationVector(1f, 1f, 1f, 1f, 1f)
			);

			var spec1 = VdypSpecies.build(vdypLayer, builder -> {
				builder.genus("L");
				builder.percentGenus(50f);
				builder.volumeGroup(-1);
				builder.decayGroup(-1);
				builder.breakageGroup(-1);
			});

			spec1.setLoreyHeightByUtilization(Utils.utilizationVector(1f, 1f, 1f, 1f, 1f, 1f));
			spec1.setQuadraticMeanDiameterByUtilization(Utils.utilizationVector(1f, 1f, 1f, 1f, 1f, 1f));

			spec1.setBaseAreaByUtilization(Utils.utilizationVector(1f, 1f, 1f, 1f, 1f));
			spec1.setTreesPerHectareByUtilization(Utils.utilizationVector(1f, 1f, 1f, 1f, 1f));
			spec1.setWholeStemVolumeByUtilization(Utils.utilizationVector(1f, 1f, 1f, 1f, 1f));
			spec1.setCloseUtilizationVolumeNetOfDecayByUtilization(Utils.utilizationVector(1f, 1f, 1f, 1f, 1f));
			spec1.setCloseUtilizationVolumeNetOfDecayAndWasteByUtilization(Utils.utilizationVector(1f, 1f, 1f, 1f, 1f));
			spec1.setCloseUtilizationVolumeNetOfDecayWasteAndBreakageByUtilization(
					Utils.utilizationVector(1f, 1f, 1f, 1f, 1f)
			);

			var spec2 = VdypSpecies.build(vdypLayer, builder -> {
				builder.genus("PL");
				builder.percentGenus(50f);
				builder.volumeGroup(-1);
				builder.decayGroup(-1);
				builder.breakageGroup(-1);
			});

			spec2.setLoreyHeightByUtilization(Utils.utilizationVector(1f, 1f, 1f, 1f, 1f, 1f));
			spec2.setQuadraticMeanDiameterByUtilization(Utils.utilizationVector(1f, 1f, 1f, 1f, 1f, 1f));

			spec2.setBaseAreaByUtilization(Utils.utilizationVector(1f, 1f, 1f, 1f, 1f));
			spec2.setTreesPerHectareByUtilization(Utils.utilizationVector(1f, 1f, 1f, 1f, 1f));
			spec2.setWholeStemVolumeByUtilization(Utils.utilizationVector(1f, 1f, 1f, 1f, 1f));
			spec2.setCloseUtilizationVolumeNetOfDecayByUtilization(Utils.utilizationVector(1f, 1f, 1f, 1f, 1f));
			spec2.setCloseUtilizationVolumeNetOfDecayAndWasteByUtilization(Utils.utilizationVector(1f, 1f, 1f, 1f, 1f));
			spec2.setCloseUtilizationVolumeNetOfDecayWasteAndBreakageByUtilization(
					Utils.utilizationVector(1f, 1f, 1f, 1f, 1f)
			);

			app.adjustForStocking(vdypLayer, fipPrimaryLayer, BecDefinitionParser.getBecs(controlMap).get("IDF").get());

			final var MOFIIABLE_NOT_MODIFIED = utilization(1f, 4f, 1f, 1f, 1f, 1f);
			final var NEVER_MODIFIED = utilization(1f, 1f, 1f, 1f, 1f, 1f);

			assertThat(vdypLayer, hasProperty("loreyHeightByUtilization", NEVER_MODIFIED));
			assertThat(vdypLayer, hasProperty("quadraticMeanDiameterByUtilization", NEVER_MODIFIED));

			assertThat(vdypLayer, hasProperty("baseAreaByUtilization", MOFIIABLE_NOT_MODIFIED));
			assertThat(vdypLayer, hasProperty("treesPerHectareByUtilization", MOFIIABLE_NOT_MODIFIED));
			assertThat(vdypLayer, hasProperty("closeUtilizationVolumeNetOfDecayByUtilization", MOFIIABLE_NOT_MODIFIED));
			assertThat(
					vdypLayer,
					hasProperty("closeUtilizationVolumeNetOfDecayAndWasteByUtilization", MOFIIABLE_NOT_MODIFIED)
			);
			assertThat(
					vdypLayer,
					hasProperty("closeUtilizationVolumeNetOfDecayWasteAndBreakageByUtilization", MOFIIABLE_NOT_MODIFIED)
			);

			assertThat(spec1, hasProperty("loreyHeightByUtilization", NEVER_MODIFIED));
			assertThat(spec1, hasProperty("quadraticMeanDiameterByUtilization", NEVER_MODIFIED));

			assertThat(spec1, hasProperty("baseAreaByUtilization", MOFIIABLE_NOT_MODIFIED));
			assertThat(spec1, hasProperty("treesPerHectareByUtilization", MOFIIABLE_NOT_MODIFIED));
			assertThat(spec1, hasProperty("closeUtilizationVolumeNetOfDecayByUtilization", MOFIIABLE_NOT_MODIFIED));
			assertThat(
					spec1, hasProperty("closeUtilizationVolumeNetOfDecayAndWasteByUtilization", MOFIIABLE_NOT_MODIFIED)
			);
			assertThat(
					spec1,
					hasProperty("closeUtilizationVolumeNetOfDecayWasteAndBreakageByUtilization", MOFIIABLE_NOT_MODIFIED)
			);

			assertThat(spec2, hasProperty("loreyHeightByUtilization", NEVER_MODIFIED));
			assertThat(spec2, hasProperty("quadraticMeanDiameterByUtilization", NEVER_MODIFIED));

			assertThat(spec2, hasProperty("baseAreaByUtilization", MOFIIABLE_NOT_MODIFIED));
			assertThat(spec2, hasProperty("treesPerHectareByUtilization", MOFIIABLE_NOT_MODIFIED));
			assertThat(spec2, hasProperty("closeUtilizationVolumeNetOfDecayByUtilization", MOFIIABLE_NOT_MODIFIED));
			assertThat(
					spec2, hasProperty("closeUtilizationVolumeNetOfDecayAndWasteByUtilization", MOFIIABLE_NOT_MODIFIED)
			);
			assertThat(
					spec2,
					hasProperty("closeUtilizationVolumeNetOfDecayWasteAndBreakageByUtilization", MOFIIABLE_NOT_MODIFIED)
			);
		} catch (IOException e) {
			// TODO Auto-generated catch block
			e.printStackTrace();
		}

	}

	@Test
	void testApplyStockingFactorNoFactorForClass() throws ProcessingException {
		var controlMap = FipTestUtils.loadControlMap();
		@SuppressWarnings("unchecked")
		var stockingClassMap = (MatrixMap2<Character, Region, StockingClassFactor>) controlMap
				.get(ControlKey.STOCKING_CLASS_FACTORS.name());

		stockingClassMap.remove('R', Region.INTERIOR);

		try (var app = new FipStart()) {
			ApplicationTestUtils.setControlMap(app, controlMap);

			// var fipVeteranLayer = new FipLayer("Test", LayerType.VETERAN);
			var fipPrimaryLayer = FipLayerPrimary.buildPrimary(builder -> {
				builder.polygonIdentifier("Test");
				builder.crownClosure(60f);

				builder.addSite(siteBuilder -> {
					siteBuilder.ageTotal(60f);
					siteBuilder.yearsToBreastHeight(8.5f);
					siteBuilder.height(15f);

					siteBuilder.siteIndex(5f);
					siteBuilder.siteGenus("L");
					siteBuilder.siteSpecies("L");
				});
			});

			var processedLayers = new HashMap<LayerType, VdypLayer>();
			processedLayers.put(LayerType.PRIMARY, VdypLayer.build(builder -> {
				builder.polygonIdentifier("Test");
				builder.layerType(LayerType.PRIMARY);

				builder.addSite(siteBuilder -> {
					siteBuilder.ageTotal(60f);
					siteBuilder.yearsToBreastHeight(3.5f);
					siteBuilder.height(20f);

					siteBuilder.siteIndex(5f);
					siteBuilder.siteGenus("L");
				});
			}));

			fipPrimaryLayer.setStockingClass(Optional.of('R'));

			var vdypLayer = VdypLayer.build(builder -> {
				builder.polygonIdentifier("Test");
				builder.layerType(LayerType.PRIMARY);

				builder.addSite(siteBuilder -> {
					siteBuilder.ageTotal(60f);
					siteBuilder.yearsToBreastHeight(3.5f);
					siteBuilder.height(20f);

					siteBuilder.siteIndex(5f);
					siteBuilder.siteGenus("L");
				});
			});

			vdypLayer.setLoreyHeightByUtilization(Utils.utilizationVector(1f, 1f, 1f, 1f, 1f, 1f));
			vdypLayer.setQuadraticMeanDiameterByUtilization(Utils.utilizationVector(1f, 1f, 1f, 1f, 1f, 1f));

			vdypLayer.setBaseAreaByUtilization(Utils.utilizationVector(1f, 1f, 1f, 1f, 1f));
			vdypLayer.setTreesPerHectareByUtilization(Utils.utilizationVector(1f, 1f, 1f, 1f, 1f));
			vdypLayer.setWholeStemVolumeByUtilization(Utils.utilizationVector(1f, 1f, 1f, 1f, 1f));
			vdypLayer.setCloseUtilizationVolumeByUtilization(Utils.utilizationVector(1f, 1f, 1f, 1f, 1f));
			vdypLayer.setCloseUtilizationVolumeNetOfDecayByUtilization(Utils.utilizationVector(1f, 1f, 1f, 1f, 1f));
			vdypLayer.setCloseUtilizationVolumeNetOfDecayAndWasteByUtilization(
					Utils.utilizationVector(1f, 1f, 1f, 1f, 1f)
			);
			vdypLayer.setCloseUtilizationVolumeNetOfDecayWasteAndBreakageByUtilization(
					Utils.utilizationVector(1f, 1f, 1f, 1f, 1f)
			);

			var spec1 = VdypSpecies.build(vdypLayer, builder -> {
				builder.genus("L");
				builder.percentGenus(50f);
				builder.volumeGroup(-1);
				builder.decayGroup(-1);
				builder.breakageGroup(-1);
			});

			spec1.setLoreyHeightByUtilization(Utils.utilizationVector(1f, 1f, 1f, 1f, 1f, 1f));
			spec1.setQuadraticMeanDiameterByUtilization(Utils.utilizationVector(1f, 1f, 1f, 1f, 1f, 1f));

			spec1.setBaseAreaByUtilization(Utils.utilizationVector(1f, 1f, 1f, 1f, 1f));
			spec1.setTreesPerHectareByUtilization(Utils.utilizationVector(1f, 1f, 1f, 1f, 1f));
			spec1.setWholeStemVolumeByUtilization(Utils.utilizationVector(1f, 1f, 1f, 1f, 1f));
			spec1.setCloseUtilizationVolumeNetOfDecayByUtilization(Utils.utilizationVector(1f, 1f, 1f, 1f, 1f));
			spec1.setCloseUtilizationVolumeNetOfDecayAndWasteByUtilization(Utils.utilizationVector(1f, 1f, 1f, 1f, 1f));
			spec1.setCloseUtilizationVolumeNetOfDecayWasteAndBreakageByUtilization(
					Utils.utilizationVector(1f, 1f, 1f, 1f, 1f)
			);

			var spec2 = VdypSpecies.build(vdypLayer, builder -> {
				builder.genus("PL");
				builder.percentGenus(50f);
				builder.volumeGroup(-1);
				builder.decayGroup(-1);
				builder.breakageGroup(-1);
			});

			spec2.setLoreyHeightByUtilization(Utils.utilizationVector(1f, 1f, 1f, 1f, 1f, 1f));
			spec2.setQuadraticMeanDiameterByUtilization(Utils.utilizationVector(1f, 1f, 1f, 1f, 1f, 1f));

			spec2.setBaseAreaByUtilization(Utils.utilizationVector(1f, 1f, 1f, 1f, 1f));
			spec2.setTreesPerHectareByUtilization(Utils.utilizationVector(1f, 1f, 1f, 1f, 1f));
			spec2.setWholeStemVolumeByUtilization(Utils.utilizationVector(1f, 1f, 1f, 1f, 1f));
			spec2.setCloseUtilizationVolumeNetOfDecayByUtilization(Utils.utilizationVector(1f, 1f, 1f, 1f, 1f));
			spec2.setCloseUtilizationVolumeNetOfDecayAndWasteByUtilization(Utils.utilizationVector(1f, 1f, 1f, 1f, 1f));
			spec2.setCloseUtilizationVolumeNetOfDecayWasteAndBreakageByUtilization(
					Utils.utilizationVector(1f, 1f, 1f, 1f, 1f)
			);

			app.adjustForStocking(vdypLayer, fipPrimaryLayer, BecDefinitionParser.getBecs(controlMap).get("IDF").get());

			final var MODIFIABLE_NOT_MODIFIED = utilization(1f, 4f, 1f, 1f, 1f, 1f);
			final var NEVER_MODIFIED = utilization(1f, 1f, 1f, 1f, 1f, 1f);

			assertThat(vdypLayer, hasProperty("loreyHeightByUtilization", NEVER_MODIFIED));
			assertThat(vdypLayer, hasProperty("quadraticMeanDiameterByUtilization", NEVER_MODIFIED));

			assertThat(vdypLayer, hasProperty("baseAreaByUtilization", MODIFIABLE_NOT_MODIFIED));
			assertThat(vdypLayer, hasProperty("treesPerHectareByUtilization", MODIFIABLE_NOT_MODIFIED));
			assertThat(
					vdypLayer, hasProperty("closeUtilizationVolumeNetOfDecayByUtilization", MODIFIABLE_NOT_MODIFIED)
			);
			assertThat(
					vdypLayer,
					hasProperty("closeUtilizationVolumeNetOfDecayAndWasteByUtilization", MODIFIABLE_NOT_MODIFIED)
			);
			assertThat(
					vdypLayer,
					hasProperty(
							"closeUtilizationVolumeNetOfDecayWasteAndBreakageByUtilization", MODIFIABLE_NOT_MODIFIED
					)
			);

			assertThat(spec1, hasProperty("loreyHeightByUtilization", NEVER_MODIFIED));
			assertThat(spec1, hasProperty("quadraticMeanDiameterByUtilization", NEVER_MODIFIED));

			assertThat(spec1, hasProperty("baseAreaByUtilization", MODIFIABLE_NOT_MODIFIED));
			assertThat(spec1, hasProperty("treesPerHectareByUtilization", MODIFIABLE_NOT_MODIFIED));
			assertThat(spec1, hasProperty("closeUtilizationVolumeNetOfDecayByUtilization", MODIFIABLE_NOT_MODIFIED));
			assertThat(
					spec1, hasProperty("closeUtilizationVolumeNetOfDecayAndWasteByUtilization", MODIFIABLE_NOT_MODIFIED)
			);
			assertThat(
					spec1,
					hasProperty(
							"closeUtilizationVolumeNetOfDecayWasteAndBreakageByUtilization", MODIFIABLE_NOT_MODIFIED
					)
			);

			assertThat(spec2, hasProperty("loreyHeightByUtilization", NEVER_MODIFIED));
			assertThat(spec2, hasProperty("quadraticMeanDiameterByUtilization", NEVER_MODIFIED));

			assertThat(spec2, hasProperty("baseAreaByUtilization", MODIFIABLE_NOT_MODIFIED));
			assertThat(spec2, hasProperty("treesPerHectareByUtilization", MODIFIABLE_NOT_MODIFIED));
			assertThat(spec2, hasProperty("closeUtilizationVolumeNetOfDecayByUtilization", MODIFIABLE_NOT_MODIFIED));
			assertThat(
					spec2, hasProperty("closeUtilizationVolumeNetOfDecayAndWasteByUtilization", MODIFIABLE_NOT_MODIFIED)
			);
			assertThat(
					spec2,
					hasProperty(
							"closeUtilizationVolumeNetOfDecayWasteAndBreakageByUtilization", MODIFIABLE_NOT_MODIFIED
					)
			);
		} catch (IOException e) {
			// TODO Auto-generated catch block
			e.printStackTrace();
		}

	}

	@Test
	void testProcessPolygon() throws ProcessingException, IOException {
		var controlMap = FipTestUtils.loadControlMap();

		var poly = FipPolygon.build(builder -> {
			builder.polygonIdentifier("Test");
			builder.biogeoclimaticZone("CWH");
			builder.yieldFactor(1f);
			builder.forestInventoryZone("0");
<<<<<<< HEAD
			builder.modeFip(PolygonMode.START);
=======
			builder.mode(PolygonMode.START);
>>>>>>> 3c4bf6ba
		});

		var layer = FipLayerPrimary.buildPrimary(poly, builder -> {
			builder.crownClosure(0.9f);

			builder.addSite(siteBuilder -> {
				siteBuilder.ageTotal(50f);
				siteBuilder.yearsToBreastHeight(2f);
				siteBuilder.height(20f);

				siteBuilder.siteIndex(1f);
				siteBuilder.siteGenus("B");
				siteBuilder.siteSpecies("B");
			});

		});

		@SuppressWarnings("unused")
		var spec = FipSpecies.build(layer, builder -> {
			builder.genus("B");
			builder.percentGenus(100f);
		});

		var app = new FipStart();
		ApplicationTestUtils.setControlMap(app, controlMap);

		var result = app.processPolygon(0, poly);

		assertThat(result, present(any(VdypPolygon.class)));

		app.close();
	}

	private static <T> MockStreamingParser<T>
			mockStream(IMocksControl control, Map<String, Object> controlMap, String key, String name)
					throws IOException {
		StreamingParserFactory<T> streamFactory = control.mock(name + "Factory", StreamingParserFactory.class);
		MockStreamingParser<T> stream = new MockStreamingParser<>();

		EasyMock.expect(streamFactory.get()).andReturn(stream);

		controlMap.put(key, streamFactory);
		return stream;
	}

	private static void expectAllClosed(MockStreamingParser<?>... toClose) throws Exception {
		for (var x : toClose) {
			x.expectClosed();
		}
	}

	private static <T> void mockWith(MockStreamingParser<T> stream, List<T> results)
			throws IOException, ResourceParseException {
		stream.addValues(results);
	}

	@SuppressWarnings("unused")
	@SafeVarargs
	private static <T> void mockWith(MockStreamingParser<T> stream, T... results)
			throws IOException, ResourceParseException {
		stream.addValues(results);
	}

	private String polygonId(String prefix, int year) {
		return String.format("%-23s%4d", prefix, year);
	}

	private static final void testWith(
			List<FipPolygon> polygons, List<Map<LayerType, FipLayer>> layers, List<Collection<FipSpecies>> species,
			TestConsumer<FipStart> test
	) throws Exception {
		testWith(new HashMap<>(), polygons, layers, species, test);
	}

	private static final void testWith(
			Map<String, Object> myControlMap, List<FipPolygon> polygons, List<Map<LayerType, FipLayer>> layers,
			List<Collection<FipSpecies>> species, TestConsumer<FipStart> test
	) throws Exception {

		VdypStartApplication<FipPolygon, FipLayer, FipSpecies, FipSite> app = new FipStart();

		Map<String, Object> controlMap = new HashMap<>();

		Map<String, Float> minima = new HashMap<>();

		minima.put(BaseControlParser.MINIMUM_HEIGHT, 5f);
		minima.put(BaseControlParser.MINIMUM_BASE_AREA, 0f);
		minima.put(BaseControlParser.MINIMUM_PREDICTED_BASE_AREA, 2f);
		minima.put(BaseControlParser.MINIMUM_VETERAN_HEIGHT, 10f);

		controlMap.put(ControlKey.MINIMA.name(), minima);

		controlMap.putAll(myControlMap);

		var control = EasyMock.createControl();

		MockStreamingParser<FipPolygon> polygonStream = mockStream(
				control, controlMap, ControlKey.FIP_INPUT_YIELD_POLY.name(), "polygonStream"
		);
		MockStreamingParser<Map<LayerType, FipLayer>> layerStream = mockStream(
				control, controlMap, ControlKey.FIP_INPUT_YIELD_LAYER.name(), "layerStream"
		);
		MockStreamingParser<Collection<FipSpecies>> speciesStream = mockStream(
				control, controlMap, ControlKey.FIP_INPUT_YIELD_LX_SP0.name(), "speciesStream"
		);

		mockWith(polygonStream, polygons);
		mockWith(layerStream, layers);
		mockWith(speciesStream, species);

		ApplicationTestUtils.setControlMap(app, controlMap);

		control.replay();

		test.accept(app, controlMap);

		control.verify();

		expectAllClosed(polygonStream, layerStream, speciesStream);

	}

	/**
	 * Do nothing to mutate valid test data
	 */
	static final <T> Consumer<T> valid() {
		return x -> {
		};
	};

	static Map<LayerType, FipLayer> layerMap(FipLayer... layers) {
		Map<LayerType, FipLayer> result = new HashMap<>();
		for (var layer : layers) {
			result.put(layer.getLayerType(), layer);
		}
		return result;
	}

	FipPolygon getTestPolygon(String polygonId, Consumer<FipPolygon> mutator) {
		var result = FipPolygon.build(builder -> {
			builder.polygonIdentifier(polygonId);
			builder.forestInventoryZone("0");
			builder.biogeoclimaticZone("BG");
<<<<<<< HEAD
			builder.modeFip(PolygonMode.START);
=======
			builder.mode(PolygonMode.START);
>>>>>>> 3c4bf6ba
			builder.yieldFactor(1.0f);
		});
		mutator.accept(result);
		return result;
	};

	FipLayerPrimary getTestPrimaryLayer(
			String polygonId, Consumer<FipLayerPrimary.Builder> mutator, Consumer<FipSite.Builder> siteMutator
	) {
		var result = FipLayerPrimary.buildPrimary(builder -> {
			builder.polygonIdentifier(polygonId);
			builder.addSite(siteBuilder -> {
				siteBuilder.ageTotal(8f);
				siteBuilder.yearsToBreastHeight(7f);
				siteBuilder.height(6f);
				siteBuilder.siteIndex(5f);
				siteBuilder.siteGenus("B");
				siteBuilder.siteSpecies("B");
				siteMutator.accept(siteBuilder);
			});

			builder.crownClosure(0.9f);
			mutator.accept(builder);
		});

		return result;
	};

	FipLayer getTestVeteranLayer(
			String polygonId, Consumer<FipLayer.Builder> mutator, Consumer<FipSite.Builder> siteMutator
	) {
		var result = FipLayer.build(builder -> {
			builder.polygonIdentifier(polygonId);
			builder.layerType(LayerType.VETERAN);

			builder.addSite(siteBuilder -> {
				siteBuilder.ageTotal(8f);
				siteBuilder.yearsToBreastHeight(7f);
				siteBuilder.height(6f);
				siteBuilder.siteIndex(5f);
				siteBuilder.siteGenus("B");
				siteBuilder.siteSpecies("B");
				siteMutator.accept(siteBuilder);
			});

			builder.crownClosure(0.9f);
			mutator.accept(builder);
		});

		return result;
	};

	FipSpecies getTestSpecies(String polygonId, LayerType layer, Consumer<FipSpecies> mutator) {
		return getTestSpecies(polygonId, layer, "B", mutator);
	};

	FipSpecies getTestSpecies(String polygonId, LayerType layer, String genusId, Consumer<FipSpecies> mutator) {
		var result = FipSpecies.build(builder -> {
			builder.polygonIdentifier(polygonId);
			builder.layerType(layer);
			builder.genus(genusId);
			builder.percentGenus(100.0f);
			builder.addSpecies(genusId, 100f);
		});
		mutator.accept(result);
		return result;
	};

	@FunctionalInterface
	private static interface TestConsumer<T> {
		public void accept(
				VdypStartApplication<FipPolygon, FipLayer, FipSpecies, FipSite> unit, Map<String, Object> controlMap
		) throws Exception;
	}

	Matcher<Coefficients> utilizationAllAndBiggest(float all) {
		return utilization(0f, all, 0f, 0f, 0f, all);
	}

	Matcher<Coefficients> utilization(float small, float all, float util1, float util2, float util3, float util4) {
		return new TypeSafeDiagnosingMatcher<Coefficients>() {

			boolean matchesComponent(Description description, float expected, float result) {
				boolean matches = closeTo(expected).matches(result);
				description.appendText(String.format(matches ? "%f" : "[[%f]]", result));
				return matches;
			}

			@Override
			public void describeTo(Description description) {
				String utilizationRep = String.format(
						"[Small: %f, All: %f, 7.5cm: %f, 12.5cm: %f, 17.5cm: %f, 22.5cm: %f]", small, all, util1, util2,
						util3, util4
				);
				description.appendText("A utilization vector ").appendValue(utilizationRep);
			}

			@Override
			protected boolean matchesSafely(Coefficients item, Description mismatchDescription) {
				if (item.size() != 6 || item.getIndexFrom() != -1) {
					mismatchDescription.appendText("Was not a utilization vector");
					return false;
				}
				boolean matches = true;
				mismatchDescription.appendText("Was [Small: ");
				matches &= matchesComponent(mismatchDescription, small, item.getCoe(UtilizationClass.SMALL.index));
				mismatchDescription.appendText(", All: ");
				matches &= matchesComponent(mismatchDescription, all, item.getCoe(UtilizationClass.ALL.index));
				mismatchDescription.appendText(", 7.5cm: ");
				matches &= matchesComponent(mismatchDescription, util1, item.getCoe(UtilizationClass.U75TO125.index));
				mismatchDescription.appendText(", 12.5cm: ");
				matches &= matchesComponent(mismatchDescription, util2, item.getCoe(UtilizationClass.U125TO175.index));
				mismatchDescription.appendText(", 17.5cm: ");
				matches &= matchesComponent(mismatchDescription, util3, item.getCoe(UtilizationClass.U175TO225.index));
				mismatchDescription.appendText(", 22.5cm: ");
				matches &= matchesComponent(mismatchDescription, util4, item.getCoe(UtilizationClass.OVER225.index));
				mismatchDescription.appendText("]");
				return matches;
			}

		};
	}
}<|MERGE_RESOLUTION|>--- conflicted
+++ resolved
@@ -41,15 +41,10 @@
 import org.hamcrest.TypeSafeDiagnosingMatcher;
 import org.junit.jupiter.api.Test;
 
-<<<<<<< HEAD
+import ca.bc.gov.nrs.vdyp.application.ApplicationTestUtils;
 import ca.bc.gov.nrs.vdyp.application.ProcessingException;
 import ca.bc.gov.nrs.vdyp.application.StandProcessingException;
 import ca.bc.gov.nrs.vdyp.application.VdypStartApplication;
-=======
-import ca.bc.gov.nrs.vdyp.application.ApplicationTestUtils;
-import ca.bc.gov.nrs.vdyp.application.ProcessingException;
-import ca.bc.gov.nrs.vdyp.application.StandProcessingException;
->>>>>>> 3c4bf6ba
 import ca.bc.gov.nrs.vdyp.common.ControlKey;
 import ca.bc.gov.nrs.vdyp.common.Utils;
 import ca.bc.gov.nrs.vdyp.fip.FipStart.CompatibilityVariableMode;
@@ -337,11 +332,7 @@
 			var polygonId = polygonId("Test Polygon", 2023);
 
 			var polygon = getTestPolygon(polygonId, x -> {
-<<<<<<< HEAD
-				x.setModeFip(Optional.of(PolygonMode.YOUNG));
-=======
 				x.setMode(Optional.of(PolygonMode.YOUNG));
->>>>>>> 3c4bf6ba
 			});
 			var layer = this.getTestPrimaryLayer("Test Polygon", valid(), valid());
 			polygon.setLayers(List.of(layer));
@@ -2220,356 +2211,6 @@
 	}
 
 	@Test
-<<<<<<< HEAD
-=======
-	void testFindPrimarySpeciesNoSpecies() throws Exception {
-		var controlMap = FipTestUtils.loadControlMap();
-		try (var app = new FipStart()) {
-			ApplicationTestUtils.setControlMap(app, controlMap);
-
-			Map<String, FipSpecies> allSpecies = Collections.emptyMap();
-			assertThrows(IllegalArgumentException.class, () -> app.findPrimarySpecies(allSpecies));
-		}
-	}
-
-	@Test
-	void testFindPrimarySpeciesOneSpecies() throws Exception {
-		var controlMap = FipTestUtils.loadControlMap();
-		try (var app = new FipStart()) {
-			ApplicationTestUtils.setControlMap(app, controlMap);
-
-			var spec = this.getTestSpecies("test polygon", LayerType.PRIMARY, "B", valid());
-
-			Map<String, FipSpecies> allSpecies = Collections.singletonMap("B", spec);
-			var result = app.findPrimarySpecies(allSpecies);
-
-			assertThat(result, hasSize(1));
-			assertThat(
-					result, contains(allOf(hasProperty("genus", is("B")), hasProperty("percentGenus", closeTo(100f))))
-			);
-		}
-	}
-
-	@Test
-	void testFindPrimaryCombinePAIntoPL() throws Exception {
-		var controlMap = FipTestUtils.loadControlMap();
-		try (var app = new FipStart()) {
-			ApplicationTestUtils.setControlMap(app, controlMap);
-
-			var spec1 = this.getTestSpecies("test polygon", LayerType.PRIMARY, "PA", spec -> {
-				spec.setPercentGenus(25);
-			});
-			var spec2 = this.getTestSpecies("test polygon", LayerType.PRIMARY, "PL", spec -> {
-				spec.setPercentGenus(75);
-			});
-
-			Map<String, FipSpecies> allSpecies = new HashMap<>();
-			allSpecies.put(spec1.getGenus(), spec1);
-			allSpecies.put(spec2.getGenus(), spec2);
-
-			var result = app.findPrimarySpecies(allSpecies);
-
-			assertThat(result, hasSize(1));
-			assertThat(
-					result, contains(allOf(hasProperty("genus", is("PL")), hasProperty("percentGenus", closeTo(100f))))
-			);
-		}
-	}
-
-	@Test
-	void testFindPrimaryCombinePLIntoPA() throws Exception {
-		var controlMap = FipTestUtils.loadControlMap();
-		try (var app = new FipStart()) {
-			ApplicationTestUtils.setControlMap(app, controlMap);
-
-			var spec1 = this.getTestSpecies("test polygon", LayerType.PRIMARY, "PA", spec -> {
-				spec.setPercentGenus(75);
-			});
-			var spec2 = this.getTestSpecies("test polygon", LayerType.PRIMARY, "PL", spec -> {
-				spec.setPercentGenus(25);
-			});
-
-			Map<String, FipSpecies> allSpecies = new HashMap<>();
-			allSpecies.put(spec1.getGenus(), spec1);
-			allSpecies.put(spec2.getGenus(), spec2);
-
-			var result = app.findPrimarySpecies(allSpecies);
-
-			assertThat(result, hasSize(1));
-			assertThat(
-					result, contains(allOf(hasProperty("genus", is("PA")), hasProperty("percentGenus", closeTo(100f))))
-			);
-		}
-	}
-
-	@Test
-	void testFindPrimaryCombineCIntoY() throws Exception {
-		var controlMap = FipTestUtils.loadControlMap();
-		try (var app = new FipStart()) {
-			ApplicationTestUtils.setControlMap(app, controlMap);
-
-			var spec1 = this.getTestSpecies("test polygon", LayerType.PRIMARY, "C", spec -> {
-				spec.setPercentGenus(25);
-			});
-			var spec2 = this.getTestSpecies("test polygon", LayerType.PRIMARY, "Y", spec -> {
-				spec.setPercentGenus(75);
-			});
-
-			Map<String, FipSpecies> allSpecies = new HashMap<>();
-			allSpecies.put(spec1.getGenus(), spec1);
-			allSpecies.put(spec2.getGenus(), spec2);
-
-			var result = app.findPrimarySpecies(allSpecies);
-
-			assertThat(result, hasSize(1));
-			assertThat(
-					result, contains(allOf(hasProperty("genus", is("Y")), hasProperty("percentGenus", closeTo(100f))))
-			);
-		}
-	}
-
-	@Test
-	void testFindPrimaryCombineYIntoC() throws Exception {
-		var controlMap = FipTestUtils.loadControlMap();
-		try (var app = new FipStart()) {
-			ApplicationTestUtils.setControlMap(app, controlMap);
-
-			var spec1 = this.getTestSpecies("test polygon", LayerType.PRIMARY, "C", spec -> {
-				spec.setPercentGenus(75);
-			});
-			var spec2 = this.getTestSpecies("test polygon", LayerType.PRIMARY, "Y", spec -> {
-				spec.setPercentGenus(25);
-			});
-
-			Map<String, FipSpecies> allSpecies = new HashMap<>();
-			allSpecies.put(spec1.getGenus(), spec1);
-			allSpecies.put(spec2.getGenus(), spec2);
-
-			var result = app.findPrimarySpecies(allSpecies);
-
-			assertThat(result, hasSize(1));
-			assertThat(
-					result, contains(allOf(hasProperty("genus", is("C")), hasProperty("percentGenus", closeTo(100f))))
-			);
-		}
-	}
-
-	@Test
-	void testFindPrimarySort() throws Exception {
-		var controlMap = FipTestUtils.loadControlMap();
-		try (var app = new FipStart()) {
-			ApplicationTestUtils.setControlMap(app, controlMap);
-
-			var spec1 = this.getTestSpecies("test polygon", LayerType.PRIMARY, "B", spec -> {
-				spec.setPercentGenus(20);
-			});
-			var spec2 = this.getTestSpecies("test polygon", LayerType.PRIMARY, "H", spec -> {
-				spec.setPercentGenus(70);
-			});
-			var spec3 = this.getTestSpecies("test polygon", LayerType.PRIMARY, "MB", spec -> {
-				spec.setPercentGenus(10);
-			});
-
-			Map<String, FipSpecies> allSpecies = new HashMap<>();
-			allSpecies.put(spec1.getGenus(), spec1);
-			allSpecies.put(spec2.getGenus(), spec2);
-			allSpecies.put(spec3.getGenus(), spec3);
-
-			var result = app.findPrimarySpecies(allSpecies);
-
-			assertThat(
-					result,
-					contains(
-							allOf(hasProperty("genus", is("H")), hasProperty("percentGenus", closeTo(70f))),
-							allOf(hasProperty("genus", is("B")), hasProperty("percentGenus", closeTo(20f)))
-					)
-			);
-		}
-	}
-
-	@Test
-	void testFindItg80PercentPure() throws Exception {
-		var controlMap = FipTestUtils.loadControlMap();
-		try (var app = new FipStart()) {
-			ApplicationTestUtils.setControlMap(app, controlMap);
-
-			var spec1 = this.getTestSpecies("test polygon", LayerType.PRIMARY, "F", spec -> {
-				spec.setPercentGenus(80);
-			});
-			var spec2 = this.getTestSpecies("test polygon", LayerType.PRIMARY, "C", spec -> {
-				spec.setPercentGenus(20);
-			});
-
-			List<FipSpecies> primarySpecies = List.of(spec1, spec2);
-
-			var result = app.findItg(primarySpecies);
-
-			assertEquals(1, result);
-		}
-	}
-
-	@Test
-	void testFindItgNoSecondary() throws Exception {
-		var controlMap = FipTestUtils.loadControlMap();
-		try (var app = new FipStart()) {
-			ApplicationTestUtils.setControlMap(app, controlMap);
-
-			var spec1 = this.getTestSpecies("test polygon", LayerType.PRIMARY, "F", spec -> {
-				spec.setPercentGenus(100);
-			});
-
-			List<FipSpecies> primarySpecies = List.of(spec1);
-
-			var result = app.findItg(primarySpecies);
-
-			assertEquals(1, result);
-		}
-	}
-
-	List<FipSpecies> primarySecondarySpecies(String primary, String secondary) {
-		var spec1 = this.getTestSpecies("test polygon", LayerType.PRIMARY, primary, spec -> {
-			spec.setPercentGenus(70);
-		});
-		var spec2 = this.getTestSpecies("test polygon", LayerType.PRIMARY, secondary, spec -> {
-			spec.setPercentGenus(20);
-		});
-
-		return List.of(spec1, spec2);
-	}
-
-	void assertItgMixed(FipStart app, int expected, String primary, String... secondary) throws ProcessingException {
-		for (var sec : secondary) {
-			var result = app.findItg(primarySecondarySpecies(primary, sec));
-			assertThat(
-					result, describedAs("ITG for " + primary + " and " + sec + " should be " + expected, is(expected))
-			);
-		}
-	}
-
-	void assertItgMixed(FipStart app, int expected, String primary, Collection<String> secondary)
-			throws ProcessingException {
-		for (var sec : secondary) {
-			var result = app.findItg(primarySecondarySpecies(primary, sec));
-			assertThat(
-					result, describedAs("ITG for " + primary + " and " + sec + " should be " + expected, is(expected))
-			);
-		}
-	}
-
-	@Test
-	void testFindItgMixed() throws Exception {
-		var controlMap = FipTestUtils.loadControlMap();
-		var app = new FipStart();
-		ApplicationTestUtils.setControlMap(app, controlMap);
-
-		assertItgMixed(app, 2, "F", /*  */ "Y", "C");
-		assertItgMixed(app, 3, "F", /*  */ "B", "H");
-		assertItgMixed(app, 3, "F", /*  */ "H");
-		assertItgMixed(app, 4, "F", /*  */ "S");
-		assertItgMixed(app, 5, "F", /*  */ "PL", "PA");
-		assertItgMixed(app, 6, "F", /*  */ "PY");
-		assertItgMixed(app, 7, "F", /*  */ "L", "PW");
-		assertItgMixed(app, 8, "F", /*  */ FipStart.HARDWOODS);
-
-		assertItgMixed(app, 10, "C", /* */ "Y");
-		assertItgMixed(app, 11, "C", /* */ "B", "H", "S");
-		assertItgMixed(app, 10, "C", /* */ "PL", "PA", "PY", "L", "PW");
-		assertItgMixed(app, 10, "C", /* */ FipStart.HARDWOODS);
-
-		assertItgMixed(app, 10, "Y", /* */ "C");
-		assertItgMixed(app, 11, "Y", /* */ "B", "H", "S");
-		assertItgMixed(app, 10, "Y", /* */ "PL", "PA", "PY", "L", "PW");
-		assertItgMixed(app, 10, "Y", /* */ FipStart.HARDWOODS);
-
-		assertItgMixed(app, 14, "H", /* */ "C", "Y");
-		assertItgMixed(app, 15, "H", /* */ "B");
-		assertItgMixed(app, 16, "H", /* */ "S");
-		assertItgMixed(app, 17, "H", /* */ FipStart.HARDWOODS);
-		assertItgMixed(app, 13, "H", /* */ "F", "L", "PA", "PL", "PY");
-
-		assertItgMixed(app, 19, "B", /* */ "C", "Y", "H");
-		assertItgMixed(app, 20, "B", /* */ "S", "PL", "PA", "PY", "L", "PW");
-		assertItgMixed(app, 20, "B", /* */ FipStart.HARDWOODS);
-
-		assertItgMixed(app, 22, "S", /* */ "F", "L", "PA", "PW", "PY");
-		assertItgMixed(app, 23, "S", /* */ "C", "Y", "H");
-		assertItgMixed(app, 24, "S", /* */ "B");
-		assertItgMixed(app, 25, "S", /* */ "PL");
-		assertItgMixed(app, 26, "S", /* */ FipStart.HARDWOODS);
-
-		assertItgMixed(app, 27, "PW", /**/ "B", "C", "F", "H", "L", "PA", "PL", "PY", "S", "Y");
-		assertItgMixed(app, 27, "PW", /**/ FipStart.HARDWOODS);
-
-		assertItgMixed(app, 28, "PL", /**/ "PA");
-		assertItgMixed(app, 30, "PL", /**/ "B", "C", "H", "S", "Y");
-		assertItgMixed(app, 29, "PL", /**/ "F", "PW", "L", "PY");
-		assertItgMixed(app, 31, "PL", /**/ FipStart.HARDWOODS);
-
-		assertItgMixed(app, 28, "PA", /**/ "PL");
-		assertItgMixed(app, 30, "PA", /**/ "B", "C", "H", "S", "Y");
-		assertItgMixed(app, 29, "PA", /**/ "F", "PW", "L", "PY");
-		assertItgMixed(app, 31, "PA", /**/ FipStart.HARDWOODS);
-
-		assertItgMixed(app, 32, "PY", /**/ "B", "C", "F", "H", "L", "PA", "PL", "PW", "S", "Y");
-		assertItgMixed(app, 32, "PY", /**/ FipStart.HARDWOODS);
-
-		assertItgMixed(app, 33, "L", /* */ "F");
-		assertItgMixed(app, 34, "L", /* */ "B", "C", "H", "PA", "PL", "PW", "PY", "S", "Y");
-		assertItgMixed(app, 34, "L", /* */ FipStart.HARDWOODS);
-
-		assertItgMixed(app, 35, "AC", /**/ "B", "C", "F", "H", "L", "PA", "PL", "PW", "PY", "S", "Y");
-		assertItgMixed(app, 36, "AC", /**/ "AT", "D", "E", "MB");
-
-		assertItgMixed(app, 37, "D", /* */ "B", "C", "F", "H", "L", "PA", "PL", "PW", "PY", "S", "Y");
-		assertItgMixed(app, 38, "D", /* */ "AC", "AT", "E", "MB");
-
-		assertItgMixed(app, 39, "MB", /**/ "B", "C", "F", "H", "L", "PA", "PL", "PW", "PY", "S", "Y");
-		assertItgMixed(app, 39, "MB", /**/ "AC", "AT", "D", "E");
-
-		assertItgMixed(app, 40, "E", /* */ "B", "C", "F", "H", "L", "PA", "PL", "PW", "PY", "S", "Y");
-		assertItgMixed(app, 40, "E", /* */ "AC", "AT", "D", "MB");
-
-		assertItgMixed(app, 41, "AT", /**/ "B", "C", "F", "H", "L", "PA", "PL", "PW", "PY", "S", "Y");
-		assertItgMixed(app, 42, "AT", /**/ "AC", "D", "E", "MB");
-
-	}
-
-	@Test
-	void testFindEquationGroupDefault() throws Exception {
-		var controlMap = FipTestUtils.loadControlMap();
-		try (var app = new FipStart()) {
-			ApplicationTestUtils.setControlMap(app, controlMap);
-
-			var becLookup = BecDefinitionParser.getBecs(controlMap);
-			var bec = becLookup.get("ESSF").get();
-
-			var spec1 = this.getTestSpecies("test polygon", LayerType.PRIMARY, "F", valid());
-
-			var result = app.findBaseAreaGroup(spec1, bec, 3);
-
-			assertThat(result, is(55));
-		}
-	}
-
-	@Test
-	void testFindEquationGroupModified() throws Exception {
-		var controlMap = FipTestUtils.loadControlMap();
-		try (var app = new FipStart()) {
-			ApplicationTestUtils.setControlMap(app, controlMap);
-
-			var becLookup = BecDefinitionParser.getBecs(controlMap);
-			var bec = becLookup.get("PP").get();
-
-			var spec1 = this.getTestSpecies("test polygon", LayerType.PRIMARY, "F", valid());
-
-			var result = app.findBaseAreaGroup(spec1, bec, 2);
-
-			assertThat(result, is(61)); // Modified from 57
-		}
-	}
-
-	@Test
->>>>>>> 3c4bf6ba
 	void testEstimatePrimaryBaseArea() throws Exception {
 		var controlMap = FipTestUtils.loadControlMap();
 		try (var app = new FipStart()) {
@@ -3563,23 +3204,6 @@
 	}
 
 	@Test
-<<<<<<< HEAD
-=======
-	void testFindEmpericalRelationshipParameterIndex() throws Exception {
-		var controlMap = FipTestUtils.loadControlMap();
-		try (var app = new FipStart();) {
-			ApplicationTestUtils.setControlMap(app, controlMap);
-
-			var bec = BecDefinitionParser.getBecs(controlMap).get("CWH").get();
-
-			int result = app.findEmpiricalRelationshipParameterIndex("D", bec, 37);
-
-			assertThat(result, is(1));
-		}
-	}
-
-	@Test
->>>>>>> 3c4bf6ba
 	void testEstimateQuadMeanDiameterForSpecies() throws Exception {
 		var controlMap = FipTestUtils.loadControlMap();
 		try (var app = new FipStart()) {
@@ -4258,11 +3882,7 @@
 				builder.polygonIdentifier("Test");
 				builder.forestInventoryZone("D");
 				builder.biogeoclimaticZone("IDF");
-<<<<<<< HEAD
-				builder.modeFip(PolygonMode.START);
-=======
 				builder.mode(PolygonMode.START);
->>>>>>> 3c4bf6ba
 				builder.yieldFactor(1f);
 			});
 
@@ -4323,11 +3943,7 @@
 				builder.polygonIdentifier("Test");
 				builder.forestInventoryZone("D");
 				builder.biogeoclimaticZone("IDF");
-<<<<<<< HEAD
-				builder.modeFip(PolygonMode.START);
-=======
 				builder.mode(PolygonMode.START);
->>>>>>> 3c4bf6ba
 				builder.yieldFactor(1f);
 
 				builder.percentAvailable(42f);
@@ -4394,11 +4010,7 @@
 				builder.polygonIdentifier("Test");
 				builder.forestInventoryZone("D");
 				builder.biogeoclimaticZone("IDF");
-<<<<<<< HEAD
-				builder.modeFip(PolygonMode.YOUNG);
-=======
 				builder.mode(PolygonMode.YOUNG);
->>>>>>> 3c4bf6ba
 				builder.yieldFactor(1f);
 			});
 
@@ -4954,11 +4566,7 @@
 			builder.biogeoclimaticZone("CWH");
 			builder.yieldFactor(1f);
 			builder.forestInventoryZone("0");
-<<<<<<< HEAD
-			builder.modeFip(PolygonMode.START);
-=======
 			builder.mode(PolygonMode.START);
->>>>>>> 3c4bf6ba
 		});
 
 		var layer = FipLayerPrimary.buildPrimary(poly, builder -> {
@@ -5038,7 +4646,7 @@
 			List<Collection<FipSpecies>> species, TestConsumer<FipStart> test
 	) throws Exception {
 
-		VdypStartApplication<FipPolygon, FipLayer, FipSpecies, FipSite> app = new FipStart();
+		var app = new FipStart();
 
 		Map<String, Object> controlMap = new HashMap<>();
 
@@ -5102,11 +4710,7 @@
 			builder.polygonIdentifier(polygonId);
 			builder.forestInventoryZone("0");
 			builder.biogeoclimaticZone("BG");
-<<<<<<< HEAD
-			builder.modeFip(PolygonMode.START);
-=======
 			builder.mode(PolygonMode.START);
->>>>>>> 3c4bf6ba
 			builder.yieldFactor(1.0f);
 		});
 		mutator.accept(result);
