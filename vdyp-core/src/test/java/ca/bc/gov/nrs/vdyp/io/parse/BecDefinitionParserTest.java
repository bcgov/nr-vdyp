package ca.bc.gov.nrs.vdyp.io.parse;

import static ca.bc.gov.nrs.vdyp.test.VdypMatchers.hasBec;
import static ca.bc.gov.nrs.vdyp.test.VdypMatchers.present;
import static org.hamcrest.MatcherAssert.assertThat;
import static org.hamcrest.Matchers.allOf;
import static org.hamcrest.Matchers.hasProperty;
import static org.hamcrest.Matchers.sameInstance;

import java.util.Collections;
<<<<<<< HEAD

=======
import java.util.List;
import java.util.Map;
>>>>>>> 8a4ddf63
import static org.hamcrest.Matchers.equalTo;

import org.junit.jupiter.api.Test;

import ca.bc.gov.nrs.vdyp.model.Region;

class BecDefinitionParserTest {

	@Test
	void testParse() throws Exception {
		var parser = new BecDefinitionParser();

		var result = parser.parse(ControlFileParserTest.class, "coe/Becdef.dat", Collections.emptyMap());

		assertThat(
				result,
				hasBec(
						"AT",
						present(
								allOf(
										hasProperty("alias", equalTo("AT")),
										hasProperty("region", equalTo(Region.INTERIOR)),
										hasProperty("name", equalTo("Alpine Tundra"))
								)
						)
				)
		);
		assertThat(result.get("AT").get().getGrowthBec(), sameInstance(result.get("ESSF").get()));
		assertThat(result.get("AT").get().getDecayBec(), sameInstance(result.get("AT").get()));
		assertThat(result.get("AT").get().getVolumeBec(), sameInstance(result.get("AT").get()));
		assertThat(
				result,
				hasBec(
						"BG",
						present(
								allOf(
										hasProperty("alias", equalTo("BG")),
										hasProperty("region", equalTo(Region.INTERIOR)),
										hasProperty("name", equalTo("Bunchgrass"))
								)
						)
				)
		);
		assertThat(result.get("BG").get().getGrowthBec(), sameInstance(result.get("ESSF").get()));
		assertThat(result.get("BG").get().getDecayBec(), sameInstance(result.get("BG").get()));
		assertThat(result.get("BG").get().getVolumeBec(), sameInstance(result.get("ESSF").get()));
		assertThat(
				result,
				hasBec(
						"BWBS",
						present(
								allOf(
										hasProperty("alias", equalTo("BWBS")),
										hasProperty("region", equalTo(Region.INTERIOR)),
										hasProperty("name", equalTo("Boreal White and Black Spruce"))
								)
						)
				)
		);
		assertThat(result.get("BWBS").get().getGrowthBec(), sameInstance(result.get("BWBS").get()));
		assertThat(result.get("BWBS").get().getDecayBec(), sameInstance(result.get("BWBS").get()));
		assertThat(result.get("BWBS").get().getVolumeBec(), sameInstance(result.get("BWBS").get()));
		assertThat(
				result,
				hasBec(
						"CDF",
						present(
								allOf(
										hasProperty("alias", equalTo("CDF")),
										hasProperty("region", equalTo(Region.COASTAL)),
										hasProperty("name", equalTo("Coastal Dougfir"))
								)
						)
				)
		);
		assertThat(result.get("CDF").get().getGrowthBec(), sameInstance(result.get("CDF").get()));
		assertThat(result.get("CDF").get().getDecayBec(), sameInstance(result.get("CDF").get()));
		assertThat(result.get("CDF").get().getVolumeBec(), sameInstance(result.get("CDF").get()));
		assertThat(
				result,
				hasBec(
						"CWH",
						present(
								allOf(
										hasProperty("alias", equalTo("CWH")),
										hasProperty("region", equalTo(Region.COASTAL)),
										hasProperty("name", equalTo("Coastal Western Hemlock"))
								)
						)
				)
		);
		assertThat(result.get("CWH").get().getGrowthBec(), sameInstance(result.get("CWH").get()));
		assertThat(result.get("CWH").get().getDecayBec(), sameInstance(result.get("CWH").get()));
		assertThat(result.get("CWH").get().getVolumeBec(), sameInstance(result.get("CWH").get()));
		assertThat(
				result,
				hasBec(
						"ESSF",
						present(
								allOf(
										hasProperty("alias", equalTo("ESSF")),
										hasProperty("region", equalTo(Region.INTERIOR)),
										hasProperty("name", equalTo("Englemann Sruce -SubAlpine Fir"))
								)
						)
				)
		);
		assertThat(result.get("ESSF").get().getGrowthBec(), sameInstance(result.get("ESSF").get()));
		assertThat(result.get("ESSF").get().getDecayBec(), sameInstance(result.get("ESSF").get()));
		assertThat(result.get("ESSF").get().getVolumeBec(), sameInstance(result.get("ESSF").get()));
		assertThat(
				result,
				hasBec(
						"ICH",
						present(
								allOf(
										hasProperty("alias", equalTo("ICH")),
										hasProperty("region", equalTo(Region.INTERIOR)),
										hasProperty("name", equalTo("Interior Cedar-Hemlock"))
								)
						)
				)
		);
		assertThat(result.get("ICH").get().getGrowthBec(), sameInstance(result.get("ICH").get()));
		assertThat(result.get("ICH").get().getDecayBec(), sameInstance(result.get("ICH").get()));
		assertThat(result.get("ICH").get().getVolumeBec(), sameInstance(result.get("ICH").get()));
		assertThat(
				result,
				hasBec(
						"IDF",
						present(
								allOf(
										hasProperty("alias", equalTo("IDF")),
										hasProperty("region", equalTo(Region.INTERIOR)),
										hasProperty("name", equalTo("Interior DougFir"))
								)
						)
				)
		);
		assertThat(result.get("IDF").get().getGrowthBec(), sameInstance(result.get("IDF").get()));
		assertThat(result.get("IDF").get().getDecayBec(), sameInstance(result.get("IDF").get()));
		assertThat(result.get("IDF").get().getVolumeBec(), sameInstance(result.get("IDF").get()));
		assertThat(
				result,
				hasBec(
						"MH",
						present(
								allOf(
										hasProperty("alias", equalTo("MH")),
										hasProperty("region", equalTo(Region.COASTAL)),
										hasProperty("name", equalTo("Mountain Hemlock"))
								)
						)
				)
		);
		assertThat(result.get("MH").get().getGrowthBec(), sameInstance(result.get("MH").get()));
		assertThat(result.get("MH").get().getDecayBec(), sameInstance(result.get("MH").get()));
		assertThat(result.get("MH").get().getVolumeBec(), sameInstance(result.get("MH").get()));
		assertThat(
				result,
				hasBec(
						"MS",
						present(
								allOf(
										hasProperty("alias", equalTo("MS")),
										hasProperty("region", equalTo(Region.INTERIOR)),
										hasProperty("name", equalTo("Montane Spruce"))
								)
						)
				)
		);
		assertThat(result.get("MS").get().getGrowthBec(), sameInstance(result.get("MS").get()));
		assertThat(result.get("MS").get().getDecayBec(), sameInstance(result.get("MS").get()));
		assertThat(result.get("MS").get().getVolumeBec(), sameInstance(result.get("MS").get()));
		assertThat(
				result,
				hasBec(
						"PP",
						present(
								allOf(
										hasProperty("alias", equalTo("PP")),
										hasProperty("region", equalTo(Region.INTERIOR)),
										hasProperty("name", equalTo("Ponderosa Pine"))
								)
						)
				)
		);
		assertThat(result.get("PP").get().getGrowthBec(), sameInstance(result.get("PP").get()));
		assertThat(result.get("PP").get().getDecayBec(), sameInstance(result.get("PP").get()));
		assertThat(result.get("PP").get().getVolumeBec(), sameInstance(result.get("PP").get()));
		assertThat(
				result,
				hasBec(
						"SBPS",
						present(
								allOf(
										hasProperty("alias", equalTo("SBPS")),
										hasProperty("region", equalTo(Region.INTERIOR)),
										hasProperty("name", equalTo("SubBoreal Pine-Spruce"))
								)
						)
				)
		);
		assertThat(result.get("SBPS").get().getGrowthBec(), sameInstance(result.get("SBPS").get()));
		assertThat(result.get("SBPS").get().getDecayBec(), sameInstance(result.get("SBPS").get()));
		assertThat(result.get("SBPS").get().getVolumeBec(), sameInstance(result.get("SBPS").get()));
		assertThat(
				result,
				hasBec(
						"SBS",
						present(
								allOf(
										hasProperty("alias", equalTo("SBS")),
										hasProperty("region", equalTo(Region.INTERIOR)),
										hasProperty("name", equalTo("SubBoreal Spruce"))
								)
						)
				)
		);
		assertThat(result.get("SBS").get().getGrowthBec(), sameInstance(result.get("SBS").get()));
		assertThat(result.get("SBS").get().getDecayBec(), sameInstance(result.get("SBS").get()));
		assertThat(result.get("SBS").get().getVolumeBec(), sameInstance(result.get("SBS").get()));
		assertThat(
				result,
				hasBec(
						"SWB",
						present(
								allOf(
										hasProperty("alias", equalTo("SWB")),
										hasProperty("region", equalTo(Region.INTERIOR)),
										hasProperty("name", equalTo("Spruce-Willow-Birch"))
								)
						)
				)
		);
<<<<<<< HEAD
		assertThat(result.get("SWB").get().getGrowthBec(), sameInstance(result.get("SWB").get()));
		assertThat(result.get("SWB").get().getDecayBec(), sameInstance(result.get("SWB").get()));
		assertThat(result.get("SWB").get().getVolumeBec(), sameInstance(result.get("SWB").get()));
=======
	}

	/**
	 * Add a mock control map entry for BEC parse results with species "B1" and "B2"
	 * for Coastal and Interior Regions respectively
	 */
	public static void populateControlMap(Map<String, Object> controlMap) {
		populateControlMap(controlMap, "B1", "B2");
	}

	static BecDefinition makeBec(String id, Region region, String name) {
		return new BecDefinition(
				id, region, name, BecDefinitionParser.GROWTH_INDEX.get("BG"),
				BecDefinitionParser.VOLUME_INDEX.get("BG"), BecDefinitionParser.DECAY_INDEX.get("BG")
		);
	}

	/**
	 * Add a mock control map entry for BEC parse results with species "B1" and "B2"
	 * for Coastal and Interior Regions respectively
	 */
	public static void populateControlMapReal(Map<String, Object> controlMap) {
		List<BecDefinition> becs = new ArrayList<>();

		becs.add(makeBec("BG", Region.INTERIOR, "Bunchgrass"));
		becs.add(makeBec("BWBS", Region.INTERIOR, "Boreal White and Black Spruce"));
		becs.add(makeBec("CDF", Region.INTERIOR, "Coastal Dougfir"));
		becs.add(makeBec("CWH", Region.INTERIOR, "Coastal Western Hemlock"));
		becs.add(makeBec("ESSF", Region.INTERIOR, "Englemann Sruce -SubAlpine Fir"));
		becs.add(makeBec("ICH", Region.INTERIOR, "Interior Cedar-Hemlock"));
		becs.add(makeBec("IDF", Region.INTERIOR, "Interior DougFir"));
		becs.add(makeBec("MH", Region.INTERIOR, "Mountain Hemlock"));
		becs.add(makeBec("MS", Region.INTERIOR, "Montane Spruce"));
		becs.add(makeBec("PP", Region.INTERIOR, "Ponderosa Pine"));
		becs.add(makeBec("SBPS", Region.INTERIOR, "SubBoreal Pine-Spruce"));
		becs.add(makeBec("SBS", Region.INTERIOR, "SubBoreal Spruce"));
		becs.add(makeBec("SWB", Region.INTERIOR, "Spruce-Willow-Birch"));

		controlMap.put(BecDefinitionParser.CONTROL_KEY, new BecLookup(becs));
	}

	/**
	 * Add a mock control map entry for SP0 parse results. Alternates assigning to
	 * Coastal and Interior regions, starting with Coastal.
	 */
	public static void populateControlMap(Map<String, Object> controlMap, String... aliases) {

		List<BecDefinition> becs = new ArrayList<>();

		int i = 0;
		for (var alias : aliases) {
			becs.add(new BecDefinition(alias, Region.values()[i % 2], "Test " + alias, 2, 2, 2));
			i++;
		}

		controlMap.put(BecDefinitionParser.CONTROL_KEY, new BecLookup(becs));
>>>>>>> 8a4ddf63
	}

}<|MERGE_RESOLUTION|>--- conflicted
+++ resolved
@@ -7,17 +7,17 @@
 import static org.hamcrest.Matchers.hasProperty;
 import static org.hamcrest.Matchers.sameInstance;
 
+import java.util.ArrayList;
 import java.util.Collections;
-<<<<<<< HEAD
-
-=======
 import java.util.List;
 import java.util.Map;
->>>>>>> 8a4ddf63
+
 import static org.hamcrest.Matchers.equalTo;
 
 import org.junit.jupiter.api.Test;
 
+import ca.bc.gov.nrs.vdyp.model.BecDefinition;
+import ca.bc.gov.nrs.vdyp.model.BecLookup;
 import ca.bc.gov.nrs.vdyp.model.Region;
 
 class BecDefinitionParserTest {
@@ -249,68 +249,9 @@
 						)
 				)
 		);
-<<<<<<< HEAD
 		assertThat(result.get("SWB").get().getGrowthBec(), sameInstance(result.get("SWB").get()));
 		assertThat(result.get("SWB").get().getDecayBec(), sameInstance(result.get("SWB").get()));
 		assertThat(result.get("SWB").get().getVolumeBec(), sameInstance(result.get("SWB").get()));
-=======
 	}
 
-	/**
-	 * Add a mock control map entry for BEC parse results with species "B1" and "B2"
-	 * for Coastal and Interior Regions respectively
-	 */
-	public static void populateControlMap(Map<String, Object> controlMap) {
-		populateControlMap(controlMap, "B1", "B2");
-	}
-
-	static BecDefinition makeBec(String id, Region region, String name) {
-		return new BecDefinition(
-				id, region, name, BecDefinitionParser.GROWTH_INDEX.get("BG"),
-				BecDefinitionParser.VOLUME_INDEX.get("BG"), BecDefinitionParser.DECAY_INDEX.get("BG")
-		);
-	}
-
-	/**
-	 * Add a mock control map entry for BEC parse results with species "B1" and "B2"
-	 * for Coastal and Interior Regions respectively
-	 */
-	public static void populateControlMapReal(Map<String, Object> controlMap) {
-		List<BecDefinition> becs = new ArrayList<>();
-
-		becs.add(makeBec("BG", Region.INTERIOR, "Bunchgrass"));
-		becs.add(makeBec("BWBS", Region.INTERIOR, "Boreal White and Black Spruce"));
-		becs.add(makeBec("CDF", Region.INTERIOR, "Coastal Dougfir"));
-		becs.add(makeBec("CWH", Region.INTERIOR, "Coastal Western Hemlock"));
-		becs.add(makeBec("ESSF", Region.INTERIOR, "Englemann Sruce -SubAlpine Fir"));
-		becs.add(makeBec("ICH", Region.INTERIOR, "Interior Cedar-Hemlock"));
-		becs.add(makeBec("IDF", Region.INTERIOR, "Interior DougFir"));
-		becs.add(makeBec("MH", Region.INTERIOR, "Mountain Hemlock"));
-		becs.add(makeBec("MS", Region.INTERIOR, "Montane Spruce"));
-		becs.add(makeBec("PP", Region.INTERIOR, "Ponderosa Pine"));
-		becs.add(makeBec("SBPS", Region.INTERIOR, "SubBoreal Pine-Spruce"));
-		becs.add(makeBec("SBS", Region.INTERIOR, "SubBoreal Spruce"));
-		becs.add(makeBec("SWB", Region.INTERIOR, "Spruce-Willow-Birch"));
-
-		controlMap.put(BecDefinitionParser.CONTROL_KEY, new BecLookup(becs));
-	}
-
-	/**
-	 * Add a mock control map entry for SP0 parse results. Alternates assigning to
-	 * Coastal and Interior regions, starting with Coastal.
-	 */
-	public static void populateControlMap(Map<String, Object> controlMap, String... aliases) {
-
-		List<BecDefinition> becs = new ArrayList<>();
-
-		int i = 0;
-		for (var alias : aliases) {
-			becs.add(new BecDefinition(alias, Region.values()[i % 2], "Test " + alias, 2, 2, 2));
-			i++;
-		}
-
-		controlMap.put(BecDefinitionParser.CONTROL_KEY, new BecLookup(becs));
->>>>>>> 8a4ddf63
-	}
-
 }