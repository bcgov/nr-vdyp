package ca.bc.gov.nrs.vdyp.io.parse;

import java.io.IOException;
import java.io.InputStream;
import java.util.HashMap;
import java.util.List;
import java.util.Map;
import java.util.NoSuchElementException;
import ca.bc.gov.nrs.vdyp.common.HoldFirst;
import ca.bc.gov.nrs.vdyp.model.Coefficients;

/**
 * Parses an mapping from a species to a set of coefficients.
 *
 * @author Kevin Smith, Vivid Solutions
 *
 */
public class BySpeciesDqCoefficientParser implements ControlMapSubResourceParser<Map<String, Coefficients>> {

	public static final String CONTROL_KEY = "BY_SPECIES_DQ";

	public static final String COEFFICIENT_INDEX_KEY = "coefficientIndex";
	public static final String COEFFICIENTS_KEY = "coefficients";
	public static final String INDICATOR_KEY = "indicator";

	private int NUM_COEFFICIENTS = 3;
	private int NUM_SPECIES = 16;

	public BySpeciesDqCoefficientParser() {
		super();
		this.lineParser = new LineParser() {

			@Override
			public boolean isStopLine(String line) {
				return line.startsWith("   ");
			}

		}.space(1).value(1, COEFFICIENT_INDEX_KEY, ValueParser.INTEGER).value(2, INDICATOR_KEY, ValueParser.INTEGER)
				.multiValue(NUM_SPECIES, 9, COEFFICIENTS_KEY, ValueParser.FLOAT);
	}

	LineParser lineParser;

	@Override
	public Map<String, Coefficients> parse(InputStream is, Map<String, Object> control)
			throws IOException, ResourceParseException {

		Map<String, Coefficients> result = new HashMap<>();

		var sp0Aliases = GenusDefinitionParser.getSpeciesAliases(control);

		lineParser.parse(is, result, (v, r) -> {
			var index = (int) v.get(COEFFICIENT_INDEX_KEY);
			@SuppressWarnings("unchecked")
<<<<<<< HEAD
			var specCoefficients = (List<Float>) v.get(COEFFICIENTS_KEY);

			var specIt = sp0Aliases.iterator();
			var coeIt = specCoefficients.iterator();
			HoldFirst<Float> firstSpecCoe = new HoldFirst<>();
			while (specIt.hasNext()) {
				var specAlias = specIt.next();
				float coe;
				if (! (index == 0 || index == 1)) {
					coe = firstSpecCoe.get(() -> coeIt.next());
				} else {
					try {
						coe = coeIt.next();
					} catch (NoSuchElementException ex) {
						throw new ValueParseException(null, "Expected " + NUM_SPECIES + " coefficients", ex);
					}
				}
				result.computeIfAbsent(specAlias, (x) -> Coefficients.empty(NUM_COEFFICIENTS, 0)).setCoe(index, coe);
=======
			var coefficients = (List<Float>) v.get(COEFFICIENTS_KEY);

			if (! (index == 0 || index == 1)) {
				final var first = coefficients.get(0);
				coefficients = Stream.generate(() -> first).limit(NUM_SPECIES).toList();
>>>>>>> 8a4ddf63
			}

			return r;
		}, control);
		return result;

	}

	@Override
	public String getControlKey() {
		return CONTROL_KEY;
	}

}<|MERGE_RESOLUTION|>--- conflicted
+++ resolved
@@ -52,7 +52,6 @@
 		lineParser.parse(is, result, (v, r) -> {
 			var index = (int) v.get(COEFFICIENT_INDEX_KEY);
 			@SuppressWarnings("unchecked")
-<<<<<<< HEAD
 			var specCoefficients = (List<Float>) v.get(COEFFICIENTS_KEY);
 
 			var specIt = sp0Aliases.iterator();
@@ -71,13 +70,6 @@
 					}
 				}
 				result.computeIfAbsent(specAlias, (x) -> Coefficients.empty(NUM_COEFFICIENTS, 0)).setCoe(index, coe);
-=======
-			var coefficients = (List<Float>) v.get(COEFFICIENTS_KEY);
-
-			if (! (index == 0 || index == 1)) {
-				final var first = coefficients.get(0);
-				coefficients = Stream.generate(() -> first).limit(NUM_SPECIES).toList();
->>>>>>> 8a4ddf63
 			}
 
 			return r;
