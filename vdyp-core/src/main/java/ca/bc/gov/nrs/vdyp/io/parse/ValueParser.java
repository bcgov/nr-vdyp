package ca.bc.gov.nrs.vdyp.io.parse;

import java.util.ArrayList;
import java.util.Arrays;
import java.util.Collections;
import java.util.LinkedHashMap;
import java.util.List;
import java.util.Map;
import java.util.Optional;
import java.util.function.Function;
import java.util.function.Predicate;

import ca.bc.gov.nrs.vdyp.common.ValueOrMarker;
<<<<<<< HEAD
import ca.bc.gov.nrs.vdyp.model.Layer;
=======
import ca.bc.gov.nrs.vdyp.model.LayerType;
>>>>>>> 8a4ddf63
import ca.bc.gov.nrs.vdyp.model.Region;

/**
 * Parses a string to a value
 *
 * @author Kevin Smith, Vivid Solutions
 *
 * @param <T>
 */
@FunctionalInterface
public interface ValueParser<T> extends ControlledValueParser<T> {
	/**
	 * Parse a string to a value
	 *
	 * @param string
	 * @return The parsed value
	 * @throws ValueParseException if the string could not be parsed
	 */
	T parse(String string) throws ValueParseException;

	@Override
	default T parse(String string, Map<String, Object> control) throws ValueParseException {
		// Ignore the control map
		return this.parse(string);
	}

	public static interface JavaNumberParser<U extends Number> {
		U parse(String s) throws NumberFormatException;
	}

	/**
	 * Adapts a parse method that throws NumerFormatException
	 *
	 * @param parser method that parses a string into the required type and throws
	 *               NumerFormatException
	 * @param klazz  the type to parse into
	 */
	public static <U extends Number> ValueParser<U> numberParser(JavaNumberParser<U> parser, Class<U> klazz) {
		return s -> {
			String stripped = s.strip();
			try {
				return parser.parse(stripped);
			} catch (NumberFormatException ex) {
				throw new ValueParseException(
						stripped, String.format("\"%s\" is not a valid %s", stripped, klazz.getSimpleName()), ex
				);
			}
		};
	}

	/**
	 * Adapts an parsing an Enum
	 *
	 * @param klazz the type to parse into
	 */
	public static <U extends Enum<U>> ValueParser<U> enumParser(Class<U> klazz) {
		return s -> {
			String stripped = s.strip();
			try {
				return Enum.valueOf(klazz, s);
			} catch (IllegalArgumentException ex) {
				throw new ValueParseException(
						stripped, String.format("\"%s\" is not a valid %s", stripped, klazz.getSimpleName()), ex
				);
			}
		};
	}

	/**
	 * Parse as index into a sequence of values
	 */
	// If an Enum is overkill
	public static ValueParser<Integer> indexParser(String sequenceName, int indexFrom, String... values) {
		return s -> {
			String stripped = s.strip();
			int index = Arrays.asList(values).indexOf(stripped);
			if (index < 0) {
				throw new ValueParseException(
						stripped, String.format("\"%s\" is not a valid %s", stripped, sequenceName)
				);
			}
			return indexFrom + index;
		};
	}

	/**
	 * Parser for long integers
	 */
	public static final ValueParser<Long> LONG = numberParser(Long::parseLong, Long.class);

	/**
	 * Parser for integers
	 */
	public static final ValueParser<Integer> INTEGER = numberParser(Integer::parseInt, Integer.class);

	/**
	 * Parser for short integers
	 */
	public static final ValueParser<Short> SHORT = numberParser(Short::parseShort, Short.class);

	/**
	 * Parser for double precision floats
	 */
	public static final ValueParser<Double> DOUBLE = numberParser(Double::parseDouble, Double.class);

	/**
	 * Parser for single precision floats
	 */
	public static final ValueParser<Float> FLOAT = numberParser(Float::parseFloat, Float.class);

	/**
	 * Parser for percentages
	 */
	public static final ValueParser<Float> PERCENTAGE = ValueParser
			.range(FLOAT, 0.0f, true, 100.0f, true, "Percentage");

	/**
	 * Validate that a parsed value is within a range
	 *
	 * @param parser     underlying parser
	 * @param min        the lower bound
	 * @param includeMin is the lower bound inclusive
	 * @param max        the upper bound
	 * @param includeMax is the upper bound inclusive
	 * @param name       Name for the value to use in the parse error if it is out
	 *                   of the range.
	 */
	public static <T extends Comparable<T>> ValueParser<T>
			range(ValueParser<T> parser, T min, boolean includeMin, T max, boolean includeMax, String name) {
		return validate(parser, x -> {
			if (x.compareTo(min) < (includeMin ? 0 : 1)) {
				return Optional.of(
						String.format(
								"%s must be %s %s.", name, includeMin ? "greater than or equal to" : "greater than", min
						)
				);
			}
			if (x.compareTo(max) > (includeMax ? 0 : -1)) {
				return Optional.of(
						String.format(
								"%s must be %s %s.", name, includeMax ? "less than or equal to" : "less than", max
						)
				);
			}
			return Optional.empty();
		});
	}

	/**
	 * Parser for integers as booleans
	 */
	public static final ValueParser<Boolean> LOGICAL = s -> INTEGER.parse(s) != 0;

	/**
	 * Parser for Characters
	 */
	public static final ValueParser<Character> CHARACTER = s -> {
		if (s.isBlank()) {
			throw new ValueParseException("Character is blank");
		}
		return s.charAt(0);
	};

	/**
	 * Parser for strings that does not strip whitespace
	 */
	public static final ValueParser<String> STRING_UNSTRIPPED = s -> s;

	/**
	 * Parser for strings
	 */
	public static final ValueParser<String> STRING = String::strip;

	/**
	 * Parser for a region identifier
	 */
	public static final ValueParser<Region> REGION = (s) -> Region.fromAlias(Character.toUpperCase(s.charAt(0)))
			.orElseThrow(() -> new ValueParseException(s, s + " is not a valid region identifier"));

	public static <U> ValueParser<List<U>> list(ValueParser<U> delegate) {
		return s -> {
			var elementStrings = s.strip().split("\s+");
			List<U> result = new ArrayList<>();
			for (String elementString : elementStrings) {
				result.add(delegate.parse(elementString));
			}
			return Collections.unmodifiableList(result);
		};
	}

	/**
	 * Wrap a parser with an additional validation step
	 *
	 * @param <U>
	 * @param delegate
	 * @param validator Function that returns an error string if the parsed value is
	 *                  invalid
	 * @return
	 */
	public static <U> ValueParser<U> validate(ValueParser<U> delegate, Function<U, Optional<String>> validator) {
		return uncontrolled(ControlledValueParser.validate(delegate, (v, c) -> validator.apply(v)));
	}

	/**
	 * Creates a validator function for an inclusive range. See {@link validate}.
	 *
	 * @param <U>  A comparable type
	 * @param min  Minimum value allowed
	 * @param max  Maximum value allowed
	 * @param name Name of the field being validated to use in errors
	 */
	public static <U extends Comparable<U>> Function<U, Optional<String>>
			validateRangeInclusive(U min, U max, String name) {
		if (min.compareTo(max) > 0) {
			throw new IllegalArgumentException("min " + min + " is greater than max " + max);
		}
		return value -> {
			if (min.compareTo(value) > 0 || max.compareTo(value) < 0) {
				return Optional.of(name + " is expected to be between " + min + " and " + max + " but was " + value);
			}
			return Optional.empty();
		};
	}

	/**
	 * Makes a parser that parses if the string is not blank, and returns an empty
	 * Optional otherwise.
	 *
	 * @param delegate Parser to use if the string is not blank
	 */
	public static <U> ValueParser<Optional<U>> optional(ValueParser<U> delegate) {
		return uncontrolled(ControlledValueParser.optional(delegate));
	}

	/**
	 * Makes a parser that parses if the string passes the test, and returns an
	 * empty Optional otherwise.
	 *
	 * @param delegate Parser to use if the string is not blank
	 * @param test     Test to apply to the string
	 */
	public static <U> ValueParser<Optional<U>> pretestOptional(ValueParser<U> delegate, Predicate<String> test) {
		return uncontrolled(ControlledValueParser.pretestOptional(delegate, test));
	}

	/**
	 * Makes a parser that parses the string, then tests it, and returns empty if it
	 * fails.
	 *
	 * @param delegate Parser to use
	 * @param test     Test to apply to the parsed result
	 */
	public static <U> ValueParser<Optional<U>> posttestOptional(ValueParser<U> delegate, Predicate<U> test) {
		return uncontrolled(ControlledValueParser.posttestOptional(delegate, test));
	}

	/**
	 * Parse a string as a set of fixed length chucks.
	 *
	 * @param <U>
	 * @param length   length of a chunk
	 * @param delegate parser for the individual chunks
	 * @return
	 */
	public static <U> ValueParser<List<U>> segmentList(int length, ValueParser<U> delegate) {
		return s -> {
			var result = new ArrayList<U>( (s.length() + length - 1) / length);
			for (int i = 0; i < s.length(); i += length) {
				var j = Math.min(i + length, s.length());
				result.add(delegate.parse(s.substring(i, j)));
			}
			return Collections.unmodifiableList(result);
		};
	}

	static <U> ValueParser<U> uncontrolled(ControlledValueParser<U> delegate) {
		return s -> delegate.parse(s, Collections.emptyMap());
	}

	/**
	 * Attempt to parse as a marker using markerParser. If it returns empty, parse
	 * as a value with valueParser.
	 *
	 * @param valueParser  Parser from String to Value.
	 * @param markerParser Parser from String to Optional<Marker>. This should
	 *                     return empty if the string is not a marker.
	 * @return a ValueOrMarker
	 */
<<<<<<< HEAD
	public static <V, M> ValueParser<ValueOrMarker<V, M>>
			valueOrMarker(ValueParser<V> valueParser, ValueParser<Optional<M>> markerParser) {
		return s -> {
			var builder = new ValueOrMarker.Builder<V, M>();
=======
	public static <Value, Marker> ValueParser<ValueOrMarker<Value, Marker>>
			valueOrMarker(ValueParser<Value> valueParser, ValueParser<Optional<Marker>> markerParser) {
		return s -> {
			var builder = new ValueOrMarker.Builder<Value, Marker>();
>>>>>>> 8a4ddf63
			var marker = markerParser.parse(s).map(builder::marker);
			if (marker.isPresent()) {
				return marker.get();
			}

<<<<<<< HEAD
			return builder.value(valueParser.parse(s));
=======
			var value = builder.value(valueParser.parse(s));
			return value;
>>>>>>> 8a4ddf63
		};
	}

	/**
	 * Return the given value if the test passes, otherwise empty.
	 *
	 * @param <T>
	 * @param test
	 * @param value
	 * @return
	 */
	public static <T> ValueParser<Optional<T>> optionalSingleton(Predicate<String> test, T value) {
		return s -> test.test(s) ? Optional.of(value) : Optional.empty();
	}

	/**
	 * Parser for a layer identifier
	 */
<<<<<<< HEAD
	public static ValueParser<Optional<Layer>> LAYER = s -> {
		switch (s.toUpperCase()) {
		case "1", "P":
			return Optional.of(Layer.PRIMARY);
		case "2", "S":
			return Optional.of(Layer.SECONDARY);
		case "V":
			return Optional.of(Layer.VETERAN);
=======
	public static ValueParser<Optional<LayerType>> LAYER = s -> {
		switch (s.toUpperCase()) {
		case "1":
		case "P":
			return Optional.of(LayerType.PRIMARY);
		case "2":
		case "S":
			return Optional.of(LayerType.SECONDARY);
		case "V":
			return Optional.of(LayerType.VETERAN);
>>>>>>> 8a4ddf63
		default:
			return Optional.empty(); // Unknown
		}
	};

	/**
	 * Make a list parser return a map
	 *
	 * @param parser Parser for a list of values
	 * @param keys   Keys for each position in the list.
	 */
	@SafeVarargs
	public static <K, V> ValueParser<Map<K, V>> toMap(ValueParser<List<V>> parser, K... keys) {
		return toMap(parser, Collections.emptyMap(), keys);
	}

	/**
	 * Make a list parser return a map
	 *
	 * @param parser        Parser for a list of values
	 * @param defaultValues Map of default values. Keys with defaults must follow
	 *                      those without.
	 * @param keys          Keys for each position in the list.
	 */
	@SafeVarargs
	public static <K, V> ValueParser<Map<K, V>> toMap(ValueParser<List<V>> parser, Map<K, V> defaultValues, K... keys) {

		boolean defaultSeen = false;
		int required = 0;

		for (var key : keys) {
			var isDefault = defaultValues.containsKey(key);
			defaultSeen |= isDefault;
			required += isDefault ? 0 : 1;
			if (defaultSeen != isDefault) {
				throw new IllegalArgumentException("Keys with defaults must follow those without");
			}
		}
		final int requiredFinal = required;
		return s -> {
			var list = parser.parse(s);

			Map<K, V> result = new LinkedHashMap<>();
<<<<<<< HEAD
=======
			if (defaultValues.isEmpty() && list.size() != keys.length) {
				throw new ValueParseException(
						s, "Expected exactly " + requiredFinal + " values but there were " + list.size()
				);
			}
			if (list.size() < requiredFinal || list.size() > keys.length) {
				throw new ValueParseException(
						s,
						"Expected between " + requiredFinal + " and " + keys.length + " values but there were "
								+ list.size()
				);
			}
>>>>>>> 8a4ddf63
			var it = list.iterator();
			for (int i = 0; i < keys.length; i++) {
				K key = keys[i];
				if (it.hasNext()) {
					result.put(key, it.next());
				} else {
<<<<<<< HEAD
					if (!defaultValues.containsKey(key)) {
						throw new ValueParseException(
								s, "Expected at least " + requiredFinal + " values but there were only " + list.size()
						);
					}
=======
					assert defaultValues.containsKey(key);
>>>>>>> 8a4ddf63
					result.put(key, defaultValues.get(key)); // should never be null due to preceding checks
				}
			}
			return result;
		};
	}

}<|MERGE_RESOLUTION|>--- conflicted
+++ resolved
@@ -11,11 +11,7 @@
 import java.util.function.Predicate;
 
 import ca.bc.gov.nrs.vdyp.common.ValueOrMarker;
-<<<<<<< HEAD
-import ca.bc.gov.nrs.vdyp.model.Layer;
-=======
 import ca.bc.gov.nrs.vdyp.model.LayerType;
->>>>>>> 8a4ddf63
 import ca.bc.gov.nrs.vdyp.model.Region;
 
 /**
@@ -304,28 +300,16 @@
 	 *                     return empty if the string is not a marker.
 	 * @return a ValueOrMarker
 	 */
-<<<<<<< HEAD
 	public static <V, M> ValueParser<ValueOrMarker<V, M>>
 			valueOrMarker(ValueParser<V> valueParser, ValueParser<Optional<M>> markerParser) {
 		return s -> {
 			var builder = new ValueOrMarker.Builder<V, M>();
-=======
-	public static <Value, Marker> ValueParser<ValueOrMarker<Value, Marker>>
-			valueOrMarker(ValueParser<Value> valueParser, ValueParser<Optional<Marker>> markerParser) {
-		return s -> {
-			var builder = new ValueOrMarker.Builder<Value, Marker>();
->>>>>>> 8a4ddf63
 			var marker = markerParser.parse(s).map(builder::marker);
 			if (marker.isPresent()) {
 				return marker.get();
 			}
 
-<<<<<<< HEAD
 			return builder.value(valueParser.parse(s));
-=======
-			var value = builder.value(valueParser.parse(s));
-			return value;
->>>>>>> 8a4ddf63
 		};
 	}
 
@@ -344,27 +328,14 @@
 	/**
 	 * Parser for a layer identifier
 	 */
-<<<<<<< HEAD
-	public static ValueParser<Optional<Layer>> LAYER = s -> {
+	public static ValueParser<Optional<LayerType>> LAYER = s -> {
 		switch (s.toUpperCase()) {
 		case "1", "P":
-			return Optional.of(Layer.PRIMARY);
+			return Optional.of(LayerType.PRIMARY);
 		case "2", "S":
-			return Optional.of(Layer.SECONDARY);
-		case "V":
-			return Optional.of(Layer.VETERAN);
-=======
-	public static ValueParser<Optional<LayerType>> LAYER = s -> {
-		switch (s.toUpperCase()) {
-		case "1":
-		case "P":
-			return Optional.of(LayerType.PRIMARY);
-		case "2":
-		case "S":
 			return Optional.of(LayerType.SECONDARY);
 		case "V":
 			return Optional.of(LayerType.VETERAN);
->>>>>>> 8a4ddf63
 		default:
 			return Optional.empty(); // Unknown
 		}
@@ -408,8 +379,6 @@
 			var list = parser.parse(s);
 
 			Map<K, V> result = new LinkedHashMap<>();
-<<<<<<< HEAD
-=======
 			if (defaultValues.isEmpty() && list.size() != keys.length) {
 				throw new ValueParseException(
 						s, "Expected exactly " + requiredFinal + " values but there were " + list.size()
@@ -422,22 +391,13 @@
 								+ list.size()
 				);
 			}
->>>>>>> 8a4ddf63
 			var it = list.iterator();
 			for (int i = 0; i < keys.length; i++) {
 				K key = keys[i];
 				if (it.hasNext()) {
 					result.put(key, it.next());
 				} else {
-<<<<<<< HEAD
-					if (!defaultValues.containsKey(key)) {
-						throw new ValueParseException(
-								s, "Expected at least " + requiredFinal + " values but there were only " + list.size()
-						);
-					}
-=======
 					assert defaultValues.containsKey(key);
->>>>>>> 8a4ddf63
 					result.put(key, defaultValues.get(key)); // should never be null due to preceding checks
 				}
 			}
