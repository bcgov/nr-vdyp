package ca.bc.gov.nrs.vdyp.vri.model;

import java.util.Collection;
import java.util.Optional;
import java.util.function.Consumer;

import ca.bc.gov.nrs.vdyp.model.BaseVdypPolygon;
import ca.bc.gov.nrs.vdyp.model.BecDefinition;
import ca.bc.gov.nrs.vdyp.model.PolygonIdentifier;
import ca.bc.gov.nrs.vdyp.model.PolygonMode;

public class VriPolygon extends BaseVdypPolygon<VriLayer, Optional<Float>, VriSpecies, VriSite> {

	private Optional<String> nonproductiveDescription; // FIP_P3/NPDESC
	private float yieldFactor; // FIP_P4/YLDFACT
	public static final String FIZ = " ";

	public VriPolygon(
			PolygonIdentifier polygonIdentifier, String fiz, BecDefinition bec,
			Optional<Float> percentAvailable, Optional<PolygonMode> modeFip, Optional<String> nonproductiveDescription,
			float yieldFactor
	) {
<<<<<<< HEAD
		super(polygonIdentifier, percentAvailable, fiz, becIdentifier, modeFip, Optional.empty());
=======
		super(polygonIdentifier, percentAvailable, fiz, bec, modeFip);
>>>>>>> 60006f6a
		this.nonproductiveDescription = nonproductiveDescription;
		this.yieldFactor = yieldFactor;
	}

	public Optional<String> getNonproductiveDescription() {
		return nonproductiveDescription;
	}

	public float getYieldFactor() {
		return yieldFactor;
	}

	/**
	 * Accepts a configuration function that accepts a builder to configure.
	 *
	 * <pre>
	 * VdypPolygon myPolygon = VdypPolygon.build(builder-&gt; {
			builder.polygonIdentifier(polygonId);
			builder.percentAvailable(percentAvailable);
			builder.forestInventoryZone
			builder.biogeoclimaticZone
			builder.
	 * })
	 * </pre>
	 *
	 * @param config The configuration function
	 * @return The object built by the configured builder.
	 * @throws IllegalStateException if any required properties have not been set by the configuration function.
	 */
	public static VriPolygon build(Consumer<Builder> config) {
		var builder = new Builder();
		config.accept(builder);
		return builder.build();
	}

	public static class Builder extends
			BaseVdypPolygon.Builder<VriPolygon, VriLayer, Optional<Float>, VriSpecies, VriSite, VriLayer.Builder, VriSpecies.Builder, VriSite.Builder> {
		protected Optional<String> nonproductiveDescription = Optional.empty();
		protected Optional<Float> yieldFactor = Optional.empty();

		public Builder() {
			this.forestInventoryZone(FIZ); // VRI FIZ is always " "
			this.percentAvailable = Optional.of(Optional.empty());
		}

		public Builder percentAvailable(float percentAvailable) {
			return (Builder) percentAvailable(Optional.of(percentAvailable));
		}

		public Builder nonproductiveDescription(Optional<String> nonproductiveDescription) {
			this.nonproductiveDescription = nonproductiveDescription;
			return this;
		}

		public Builder nonproductiveDescription(String nonproductiveDescription) {
			nonproductiveDescription(Optional.of(nonproductiveDescription));
			return this;
		}

		public Builder yieldFactor(Float yieldFactor) {
			this.yieldFactor = Optional.of(yieldFactor);
			return this;
		}

		@Override
		protected void check(Collection<String> errors) {
			super.check(errors);
			requirePresent(biogeoclimaticZone, "biogeoclimaticZone", errors);
			requirePresent(yieldFactor, "yieldFactor", errors);
		}

		@Override
		public Builder copy(VriPolygon toCopy) {
			super.copy(toCopy);
			yieldFactor(toCopy.getYieldFactor());
			nonproductiveDescription(toCopy.getNonproductiveDescription());
			return this;
		}

		@Override
		protected VriPolygon doBuild() {
			return (new VriPolygon(
					polygonIdentifier.get(), //
					FIZ, // FIZ is always " "
					biogeoclimaticZone.get(), //
					percentAvailable.get(), //
					mode, //
					nonproductiveDescription, //
					yieldFactor.get() //
			));
		}

		@Override
		protected VriLayer.Builder getLayerBuilder() {
			return new VriLayer.Builder();
		}

	}

}<|MERGE_RESOLUTION|>--- conflicted
+++ resolved
@@ -20,11 +20,7 @@
 			Optional<Float> percentAvailable, Optional<PolygonMode> modeFip, Optional<String> nonproductiveDescription,
 			float yieldFactor
 	) {
-<<<<<<< HEAD
 		super(polygonIdentifier, percentAvailable, fiz, becIdentifier, modeFip, Optional.empty());
-=======
-		super(polygonIdentifier, percentAvailable, fiz, bec, modeFip);
->>>>>>> 60006f6a
 		this.nonproductiveDescription = nonproductiveDescription;
 		this.yieldFactor = yieldFactor;
 	}
