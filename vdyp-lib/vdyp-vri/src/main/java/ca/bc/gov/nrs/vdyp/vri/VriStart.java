--- conflicted
+++ resolved
@@ -491,28 +491,6 @@
 				sBuilder.loreyHeight(primaryHeight);
 				sBuilder.adaptSite(vriSite.get(), (iBuilder, vriSite2) -> {
 					vriSite2.getHeight().ifPresent(iBuilder::height);
-<<<<<<< HEAD
-				});
-			} else {
-				var loreyHeight = vriSite.flatMap(site -> {
-					return site.getHeight().filter((x) -> getDebugMode(2) != 1).map(height -> {
-						float speciesQuadMeanDiameter = Math.max(7.5f, height / leadHeight * layerQuadMeanDiameter);
-						float speciesDensity = treesPerHectare(specBaseArea, speciesQuadMeanDiameter);
-						return (float) estimationMethods.primaryHeightFromLeadHeight(
-								site.getHeight().get(), site.getSiteGenus(), bec.getRegion(), speciesDensity
-						);
-					});
-				}).orElseGet(() -> {
-					try {
-						// EMP053
-						return estimationMethods.estimateNonPrimaryLoreyHeight(
-								vriSpec.getGenus(), primarySiteIn.getSiteGenus(), bec, leadHeight, primaryHeight
-						);
-					} catch (ProcessingException e) {
-						throw new RuntimeProcessingException(e);
-					}
-=======
->>>>>>> 0d57ac6b
 				});
 			} else {
 				var loreyHeight = vriSite
@@ -735,6 +713,7 @@
 					MessageFormat.format("Veteran layer trees per hectare ({0}) was not positive", baseArea)
 			);
 		}
+		var quadMeanDiameter = BaseAreaTreeDensityDiameter.quadMeanDiameter(baseArea, treesPerHectare); // DQ(0,0)
 
 		lBuilder.adaptSpecies(veteranLayer, (sBuilder, spec) -> {
 			applyGroups(bec, spec.getGenus(), sBuilder);
@@ -915,11 +894,7 @@
 					return findDefaultPolygonMode(
 							ageTotal, yearsToBreastHeight, height, baseArea, treesPerHectare, percentForest,
 							primaryLayer.getSpecies().values(), bec,
-<<<<<<< HEAD
-							primaryLayer.getEmpericalRelationshipParameterIndex()
-=======
 							primaryLayer.getEmpiricalRelationshipParameterIndex()
->>>>>>> 0d57ac6b
 					);
 				} catch (StandProcessingException e) {
 					throw new RuntimeStandProcessingException(e);
@@ -1346,11 +1321,7 @@
 				float predictedBaseArea = estimateBaseAreaYield(
 						dominantHeight, primaryBreastHeightAge, Optional.empty(), false,
 						primaryLayer.getSpecies().values(), bec,
-<<<<<<< HEAD
-						primaryLayer.getEmpericalRelationshipParameterIndex().orElseThrow()
-=======
 						primaryLayer.getEmpiricalRelationshipParameterIndex().orElseThrow()
->>>>>>> 0d57ac6b
 				); // BAP
 
 				// Calculate the full occupancy BA Hence the BA we will test is the Full
@@ -1460,21 +1431,13 @@
 
 		float primaryBaseAreaEstimated = estimateBaseAreaYield(
 				primaryHeight, primaryBreastHeightAge, veteranBaseArea, false, primaryLayer.getSpecies().values(), bec,
-<<<<<<< HEAD
-				primaryEmpericalRelationshipParameterIndex
-=======
 				primaryEmpiricalRelationshipParameterIndex
->>>>>>> 0d57ac6b
 		);
 
 		// EMP107
 		float normativeQuadMeanDiameter = estimateQuadMeanDiameterYield(
 				primaryHeight, primaryBreastHeightAge, veteranBaseArea, primaryLayer.getSpecies().values(), bec,
-<<<<<<< HEAD
-				primaryEmpericalRelationshipParameterIndex
-=======
 				primaryEmpiricalRelationshipParameterIndex
->>>>>>> 0d57ac6b
 		);
 
 		final float normativePercentAvailable = 85f;
