package ca.bc.gov.nrs.vdyp.vri;

import static ca.bc.gov.nrs.vdyp.common_calculators.BaseAreaTreeDensityDiameter.quadMeanDiameter;
import static ca.bc.gov.nrs.vdyp.common_calculators.BaseAreaTreeDensityDiameter.treesPerHectare;

import java.io.Closeable;
import java.io.IOException;
import java.util.Collection;
import java.util.EnumSet;
import java.util.HashMap;
import java.util.LinkedHashMap;
import java.util.LinkedList;
import java.util.List;
import java.util.Map;
import java.util.NoSuchElementException;
import java.util.Objects;
import java.util.Optional;
import java.util.function.BiConsumer;
import java.util.function.Consumer;
import java.util.stream.Collectors;

import org.apache.commons.math3.analysis.UnivariateFunction;
import org.apache.commons.math3.analysis.solvers.BrentSolver;
import org.apache.commons.math3.exception.NoBracketingException;
import org.apache.commons.math3.exception.TooManyEvaluationsException;
import org.slf4j.Logger;
import org.slf4j.LoggerFactory;

import ca.bc.gov.nrs.vdyp.application.ProcessingException;
import ca.bc.gov.nrs.vdyp.application.RuntimeProcessingException;
import ca.bc.gov.nrs.vdyp.application.RuntimeStandProcessingException;
import ca.bc.gov.nrs.vdyp.application.StandProcessingException;
import ca.bc.gov.nrs.vdyp.application.VdypApplicationIdentifier;
import ca.bc.gov.nrs.vdyp.application.VdypStartApplication;
import ca.bc.gov.nrs.vdyp.common.ControlKey;
import ca.bc.gov.nrs.vdyp.common.EstimationMethods.Limits;
import ca.bc.gov.nrs.vdyp.common.Utils;
import ca.bc.gov.nrs.vdyp.common.ValueOrMarker;
import ca.bc.gov.nrs.vdyp.common_calculators.SiteIndex2Height;
import ca.bc.gov.nrs.vdyp.common_calculators.custom_exceptions.CommonCalculatorException;
import ca.bc.gov.nrs.vdyp.common_calculators.enumerations.SiteIndexAgeType;
import ca.bc.gov.nrs.vdyp.common_calculators.enumerations.SiteIndexEquation;
import ca.bc.gov.nrs.vdyp.io.parse.common.ResourceParseException;
import ca.bc.gov.nrs.vdyp.io.parse.control.BaseControlParser;
import ca.bc.gov.nrs.vdyp.io.parse.streaming.StreamingParser;
import ca.bc.gov.nrs.vdyp.math.FloatMath;
import ca.bc.gov.nrs.vdyp.model.BaseVdypSite;
import ca.bc.gov.nrs.vdyp.model.BaseVdypSpecies;
import ca.bc.gov.nrs.vdyp.model.BaseVdypSpecies.Builder;
import ca.bc.gov.nrs.vdyp.model.BecDefinition;
import ca.bc.gov.nrs.vdyp.model.Coefficients;
import ca.bc.gov.nrs.vdyp.model.CompatibilityVariableMode;
import ca.bc.gov.nrs.vdyp.model.InputLayer;
import ca.bc.gov.nrs.vdyp.model.LayerType;
import ca.bc.gov.nrs.vdyp.model.MatrixMap2;
import ca.bc.gov.nrs.vdyp.model.ModelClassBuilder;
import ca.bc.gov.nrs.vdyp.model.PolygonIdentifier;
import ca.bc.gov.nrs.vdyp.model.PolygonMode;
import ca.bc.gov.nrs.vdyp.model.Region;
import ca.bc.gov.nrs.vdyp.model.VdypLayer;
import ca.bc.gov.nrs.vdyp.model.VdypPolygon;
import ca.bc.gov.nrs.vdyp.model.VdypSpecies;
import ca.bc.gov.nrs.vdyp.model.VolumeComputeMode;
import ca.bc.gov.nrs.vdyp.vri.model.VriLayer;
import ca.bc.gov.nrs.vdyp.vri.model.VriPolygon;
import ca.bc.gov.nrs.vdyp.vri.model.VriSite;
import ca.bc.gov.nrs.vdyp.vri.model.VriSpecies;

public class VriStart extends VdypStartApplication<VriPolygon, VriLayer, VriSpecies, VriSite> implements Closeable {

	private static final String SPECIAL_PROCESSING_LOG_TEMPLATE = "Doing special processing for mode {}";
	static final float FRACTION_AVAILABLE_N = 0.85f; // PCTFLAND_N;

	static final Logger log = LoggerFactory.getLogger(VriStart.class);

	static final float EMPOC = 0.85f;

	public static void main(final String... args) throws IOException {

		try (var app = new VriStart();) {

			doMain(app, args);
		}
	}

	protected static <T extends Number> T requirePositive(Optional<T> opt, String name)
			throws StandProcessingException {
		T value = require(opt, name);

		if (value.doubleValue() <= 0) {
			throw new StandProcessingException(name + " " + value + " is not positive");
		}

		return value;
	}

	protected static <T> T require(Optional<T> opt, String name) throws StandProcessingException {
		return opt.orElseThrow(() -> new StandProcessingException(name + " is not present"));
	}

	// VRI_SUB
	// TODO Fortran takes a vector of flags (FIPPASS) controlling which stages are
	// implemented. FIPSTART always uses the same vector so far now that's not
	// implemented.
	@Override
	public void process() throws ProcessingException {
		int polygonsRead = 0;
		int polygonsWritten = 0;
		try (
				var polyStream = this.<VriPolygon>getStreamingParser(ControlKey.VRI_INPUT_YIELD_POLY);
				var layerStream = this.<Map<LayerType, VriLayer.Builder>>getStreamingParser(
						ControlKey.VRI_INPUT_YIELD_LAYER
				);
				var speciesStream = this
						.<Collection<VriSpecies>>getStreamingParser(ControlKey.VRI_INPUT_YIELD_SPEC_DIST);
				var siteStream = this.<Collection<VriSite>>getStreamingParser(ControlKey.VRI_INPUT_YIELD_HEIGHT_AGE_SI);
		) {
			log.atDebug().setMessage("Start Stand processing").log();

			while (polyStream.hasNext()) {

				// FIP_GET
				log.atInfo().setMessage("Getting polygon {}").addArgument(polygonsRead + 1).log();
				var polygon = getPolygon(polyStream, layerStream, speciesStream, siteStream);
				try {

					var resultPoly = processPolygon(polygonsRead, polygon);
					if (resultPoly.isPresent()) {
						polygonsRead++;

						// Output
						getVriWriter().writePolygonWithSpeciesAndUtilization(resultPoly.get());

						polygonsWritten++;
					}

					log.atInfo().setMessage("Read {} polygons and wrote {}").addArgument(polygonsRead)
							.addArgument(polygonsWritten).log();

				} catch (StandProcessingException ex) {
					// TODO include some sort of hook for different forms of user output
					// TODO Implement single stand mode that propagates the exception

					log.atWarn().setMessage("Polygon {} bypassed").addArgument(polygon.getPolygonIdentifier())
							.setCause(ex).log();
				}

			}
		} catch (IOException | ResourceParseException ex) {
			throw new ProcessingException("Error while reading or writing data.", ex);
		}
	}

	VriPolygon getPolygon(
			StreamingParser<VriPolygon> polyStream, StreamingParser<Map<LayerType, VriLayer.Builder>> layerStream,
			StreamingParser<Collection<VriSpecies>> speciesStream, StreamingParser<Collection<VriSite>> siteStream
	) throws StandProcessingException, IOException, ResourceParseException {

		log.trace("Getting polygon");
		var polygon = polyStream.next();

		BecDefinition bec = polygon.getBiogeoclimaticZone();

		log.trace("Getting species for polygon {}", polygon.getPolygonIdentifier());

		log.trace("Getting sites for polygon {}", polygon.getPolygonIdentifier());
		Collection<VriSite> sites;
		try {
			sites = new LinkedList<>(siteStream.next());
		} catch (NoSuchElementException ex) {
			throw validationError("Sites file has fewer records than polygon file.", ex);
		}

		Collection<VriSpecies> species;
		try {
			species = speciesStream.next();
		} catch (NoSuchElementException ex) {
			throw validationError("Species file has fewer records than polygon file.", ex);
		}

		Map<LayerType, VriLayer.Builder> layersBuilders = layerStream.next();

		for (final var spec : species) {
			var layerBuilder = layersBuilders.get(spec.getLayerType());

			var foundSite = sites.stream().filter(site -> site.getSiteGenus().equals(spec.getGenus())).findFirst();
			final var specWithSite = VriSpecies.build(builder -> {
				builder.copy(spec);
				builder.addSite(foundSite);
			});
			foundSite.ifPresent(sites::remove);

			// Validate that species belong to the correct polygon
			if (!specWithSite.getPolygonIdentifier().equals(polygon.getPolygonIdentifier())) {
				throw validationError(
						"Record in species file contains species for polygon %s when expecting one for %s.",
						specWithSite.getPolygonIdentifier(), polygon.getPolygonIdentifier()
				);
			}
			if (Objects.isNull(layerBuilder)) {
				throw validationError(
						"Species entry references layer %s of polygon %s but it is not present.",
						specWithSite.getLayerType(), polygon.getPolygonIdentifier()
				);
			}
			layerBuilder.addSpecies(specWithSite);
		}
		if (!sites.isEmpty()) {
			var specNames = sites.stream().map(site -> site.getSiteGenus()).collect(Collectors.joining(", "));
			var layerType = sites.iterator().next().getLayerType();
			throw validationError(
					"Site entries reference species %s of layer %s of polygon %s but they are not present.", specNames,
					layerType, polygon.getPolygonIdentifier()
			);
		}

		Map<LayerType, VriLayer> layers = getLayersForPolygon(polygon, bec, layersBuilders);

		// Validate that layers belong to the correct polygon
		for (var layer : layers.values()) {
			if (!layer.getPolygonIdentifier().equals(polygon.getPolygonIdentifier())) {
				throw validationError(
						"Record in layer file contains layer for polygon %s when expecting one for %s.",
						layer.getPolygonIdentifier(), polygon.getPolygonIdentifier()
				);
			}
			layer.setSpecies(new HashMap<>());
		}

		polygon.setLayers(layers);

		return polygon;

	}

	private Map<LayerType, VriLayer>
			getLayersForPolygon(VriPolygon polygon, BecDefinition bec, Map<LayerType, VriLayer.Builder> layersBuilders)
					throws StandProcessingException {
		log.trace("Getting layers for polygon {}", polygon.getPolygonIdentifier());
		Map<LayerType, VriLayer> layers;
		try {

			// Do some additional processing then build the layers.
			layers = layersBuilders.values().stream().map(builder -> {

				var layerType = builder.getLayerType().get();

				builder.buildChildren(); // Make sure all children are built before getting them.
				var layerSpecies = builder.getSpecies();

				if (layerType == LayerType.PRIMARY) {
					builder.percentAvailable(polygon.getPercentAvailable().orElse(1f));
				}
				if (!layerSpecies.isEmpty()) {
					var primarySpecs = this.findPrimarySpecies(layerSpecies);
					int itg;
					try {
						itg = findItg(primarySpecs);

						builder.inventoryTypeGroup(itg);
					} catch (StandProcessingException ex) {
						throw new RuntimeStandProcessingException(ex);
					}
					builder.primaryGenus(primarySpecs.get(0).getGenus());

					if (layerType == LayerType.PRIMARY) {
						modifyPrimaryLayerBuild(bec, builder, primarySpecs, itg);
					}
				}
				if (layerType == LayerType.VETERAN) {
					modifyVeteranLayerBuild(layersBuilders, builder);
				}
				return builder;
			}).map(VriLayer.Builder::build).collect(Collectors.toUnmodifiableMap(VriLayer::getLayerType, x -> x));

		} catch (NoSuchElementException ex) {
			throw validationError("Layers file has fewer records than polygon file.", ex);
		} catch (RuntimeStandProcessingException ex) {
			throw ex.getCause();
		}
		return layers;
	}

	private void modifyVeteranLayerBuild(
			Map<LayerType, VriLayer.Builder> layersBuilders, ca.bc.gov.nrs.vdyp.vri.model.VriLayer.Builder builder
	) {
		if (builder.getBaseArea().map(x -> x <= 0f).orElse(true)
				|| builder.getTreesPerHectare().map(x -> x <= 0f).orElse(true)) {
			// BA or TPH missing from Veteran layer.

			builder.treesPerHectare(0f);

			float crownClosure = builder.getCrownClosure().filter(x -> x > 0f).orElseThrow(
					() -> new RuntimeStandProcessingException(
							validationError(
									"Expected a positive crown closure for veteran layer but was %s",
									Utils.optNa(builder.getCrownClosure())
							)
					)
			);
			// If the primary layer base area is positive, multiply that by veteran crown
			// closure, otherwise just use half the veteran crown closure.
			builder.baseArea(
					layersBuilders.get(LayerType.PRIMARY).getBaseArea().filter(x -> x > 0f)
							.map(pba -> crownClosure / 100f * pba).orElse(crownClosure / 2f)
			);
		}
	}

	private void modifyPrimaryLayerBuild(
			BecDefinition bec, ca.bc.gov.nrs.vdyp.vri.model.VriLayer.Builder builder, List<VriSpecies> primarySpecs,
			int itg
	) {
		// This was being done in VRI_CHK but I moved it here to when the object is
		// being built instead.
		if (builder.getBaseArea()
				.flatMap(ba -> builder.getTreesPerHectare().map(tph -> quadMeanDiameter(ba, tph) < 7.5f))
				.orElse(false)) {
			builder.baseArea(Optional.empty());
			builder.treesPerHectare(Optional.empty());
		}

		if (primarySpecs.size() > 1) {
			builder.secondaryGenus(primarySpecs.get(1).getGenus());
		}

		builder.empiricalRelationshipParameterIndex(
				findEmpiricalRelationshipParameterIndex(primarySpecs.get(0).getGenus(), bec, itg)
		);
	}

	static final EnumSet<PolygonMode> ACCEPTABLE_MODES = EnumSet.of(PolygonMode.START, PolygonMode.YOUNG);

	Optional<VdypPolygon> processPolygon(int polygonsRead, VriPolygon polygon) throws ProcessingException {
		log.atInfo().setMessage("Read polygon {}, preparing to process").addArgument(polygon.getPolygonIdentifier())
				.log();
		var bec = polygon.getBiogeoclimaticZone();

		var mode = polygon.getMode().orElse(PolygonMode.START);

		if (mode == PolygonMode.DONT_PROCESS) {
			log.atInfo().setMessage("Skipping polygon with mode {}").addArgument(mode).log();
			return Optional.empty();
		}

		log.atInfo().setMessage("Checking validity of polygon {}:{}").addArgument(polygonsRead)
				.addArgument(polygon.getPolygonIdentifier()).log();

		mode = checkPolygon(polygon);

		final VriPolygon preProcessedPolygon;
		switch (mode) {
		case YOUNG:
			log.atTrace().setMessage(SPECIAL_PROCESSING_LOG_TEMPLATE).addArgument(mode).log();
			preProcessedPolygon = processYoung(polygon);
			break;
		case BATC:
			log.atTrace().setMessage(SPECIAL_PROCESSING_LOG_TEMPLATE).addArgument(mode).log();
			preProcessedPolygon = processBatc(polygon);
			break;
		case BATN:
			log.atTrace().setMessage(SPECIAL_PROCESSING_LOG_TEMPLATE).addArgument(mode).log();
			preProcessedPolygon = processBatn(polygon);
			break;
		default:
			log.atTrace().setMessage("No special processing for mode {}").addArgument(mode).log();
			preProcessedPolygon = polygon;
			break;
		}

		try {
			var result = Optional.of(VdypPolygon.build(pBuilder -> {
				pBuilder.adapt(preProcessedPolygon, x -> x.orElse(0f));

				pBuilder.addLayer(lBuilder -> {
					try {
						lBuilder.adapt(preProcessedPolygon.getLayers().get(LayerType.PRIMARY));
						processPrimaryLayer(preProcessedPolygon, lBuilder);
					} catch (ProcessingException e) {
						throw new RuntimeProcessingException(e);
					}
				});
				if (preProcessedPolygon.getLayers().containsKey(LayerType.VETERAN)) {
					pBuilder.addLayer(lBuilder -> {
						try {
							processVeteranLayer(preProcessedPolygon, lBuilder);
						} catch (StandProcessingException e) {
							throw new RuntimeStandProcessingException(e);
						}
					});
				}

			}));
			result.ifPresent(resultPoly -> {
				var resultPrimaryLayer = resultPoly.getLayers().get(LayerType.PRIMARY);

				try {
					getDqBySpecies(resultPrimaryLayer, bec.getRegion());

					estimateSmallComponents(polygon, resultPrimaryLayer);

					computeUtilizationComponentsPrimary(
							bec, resultPrimaryLayer, VolumeComputeMode.BY_UTIL_WITH_WHOLE_STEM_BY_SPEC,
							CompatibilityVariableMode.NONE
					);

				} catch (ProcessingException e) {
					throw new RuntimeProcessingException(e);
				}
			});
			return result;
		} catch (RuntimeProcessingException e) {
			throw e.getCause();
		}
	}

	void processPrimaryLayer(VriPolygon polygon, VdypLayer.Builder lBuilder) throws ProcessingException {
		var primaryLayer = polygon.getLayers().get(LayerType.PRIMARY);
		var bec = polygon.getBiogeoclimaticZone();

		// BA_L1
		float primaryBaseArea = requirePositive(primaryLayer.getBaseArea(), "Primary layer base area");

		// TPH_L1
		var primaryLayerDensity = requirePositive(primaryLayer.getTreesPerHectare(), "Primary layer trees per hectare");

		var primarySiteIn = require(primaryLayer.getPrimarySite(), "Primary site for primary layer");

		var primarySpeciesPercent = require(primaryLayer.getPrimarySpeciesRecord(), "Primary species for primary layer")
				.getFractionGenus();

		// TPH_L1

		// TPHsp
		var primarySpeciesDensity = primarySpeciesPercent * primaryLayerDensity;

		// HDL1 or HT_L1
		var leadHeight = requirePositive(primarySiteIn.getHeight(), "Primary layer lead species height");

		// HLPL1
		// EMP050 Method 1
		var primaryHeight = estimationMethods.primaryHeightFromLeadHeight(
				leadHeight, primarySiteIn.getSiteGenus(), bec.getRegion(), primarySpeciesDensity
		);

		float layerQuadMeanDiameter = quadMeanDiameter(primaryBaseArea, primaryLayerDensity);
		lBuilder.quadMeanDiameter(layerQuadMeanDiameter);
		lBuilder.baseArea(primaryBaseArea);
		lBuilder.treesPerHectare(primaryLayerDensity);
		lBuilder.empiricalRelationshipParameterIndex(primaryLayer.getEmpericalRelationshipParameterIndex());

		lBuilder.adaptSpecies(primaryLayer, (sBuilder, vriSpec) -> {
			var vriSite = primaryLayer.getSites().get(vriSpec.getGenus());

			applyGroups(bec, vriSpec.getGenus(), sBuilder);

			if (vriSite == primarySiteIn) {
				sBuilder.loreyHeight(primaryHeight);

				// Only use the primary site
				sBuilder.adaptSite(vriSite, (iBuilder, vriSite2) -> iBuilder.height(vriSite2.getHeight().get()));
			} else {

				float loreyHeight = vriSite.getHeight().filter((x) -> getDebugMode(2) == 1).map(height -> {
					float speciesQuadMeanDiameter = Math.max(7.5f, height / leadHeight * layerQuadMeanDiameter);
					float speciesDensity = treesPerHectare(primaryBaseArea, speciesQuadMeanDiameter);
					// EMP050 Method 1
					return estimationMethods.primaryHeightFromLeadHeight(
							vriSite.getHeight().get(), vriSite.getSiteGenus(), bec.getRegion(), speciesDensity
					);
				}).orElseGet(() -> {
					try {
						// EMP053
						return estimationMethods.estimateNonPrimaryLoreyHeight(
								vriSite.getSiteGenus(), primarySiteIn.getSiteGenus(), bec, leadHeight, primaryHeight
						);
					} catch (ProcessingException e) {
						throw new RuntimeProcessingException(e);
					}
				});

				float maxHeight = estimationMethods.getLimitsForHeightAndDiameter(vriSpec.getGenus(), bec.getRegion())
						.maxLoreyHeight();
				loreyHeight = Math.min(loreyHeight, maxHeight);
				sBuilder.loreyHeight(loreyHeight);
			}
			this.applyGroups(bec, vriSpec.getGenus(), sBuilder);
		});

		lBuilder.buildChildren();

		var species = lBuilder.getSpecies();

		float sumBaseAreaLoreyHeight = 0;
		// Assign BA by species
		if (species.size() == 1) {
			species.get(0).getBaseAreaByUtilization().setAll(primaryBaseArea);
			sumBaseAreaLoreyHeight = primaryBaseArea;
		} else {
			for (var spec : species) {
				float specBaseArea = primaryBaseArea * spec.getFractionGenus();
				float specHeight = spec.getLoreyHeightByUtilization().getAll();
				spec.getBaseAreaByUtilization().setAll(specBaseArea);
				sumBaseAreaLoreyHeight += specBaseArea * specHeight;
			}
		}

		lBuilder.loreyHeight(sumBaseAreaLoreyHeight / primaryBaseArea);

	}

	// ROOTV01
	void getDqBySpecies(VdypLayer layer, Region region) throws ProcessingException {

		// DQ_TOT
		float quadMeanDiameterTotal = layer.getQuadraticMeanDiameterByUtilization().getAll();
		// BA_TOT
		float baseAreaTotal = layer.getBaseAreaByUtilization().getAll();
		// TPH_TOT
		float treeDensityTotal = treesPerHectare(baseAreaTotal, quadMeanDiameterTotal);

		float loreyHeightTotal = layer.getLoreyHeightByUtilization().getAll();

		// DQV
		Map<String, Float> initialDqEstimate = new LinkedHashMap<>(layer.getSpecies().size());
		// BAV
		Map<String, Float> baseAreaPerSpecies = new LinkedHashMap<>(layer.getSpecies().size());
		// DQMIN
		Map<String, Float> minPerSpecies = new LinkedHashMap<>(layer.getSpecies().size());
		// DQMAX
		Map<String, Float> maxPerSpecies = new LinkedHashMap<>(layer.getSpecies().size());
		// DQFINAL
		Map<String, Float> resultsPerSpecies = new LinkedHashMap<>(layer.getSpecies().size());

		getDqBySpeciesInitial(
				// In
				layer, region, quadMeanDiameterTotal, baseAreaTotal, treeDensityTotal, loreyHeightTotal,
				// Out
				initialDqEstimate, baseAreaPerSpecies, minPerSpecies, maxPerSpecies
		);

		resultsPerSpecies.putAll(initialDqEstimate);

		if (this.getDebugMode(9) > 0) {
			// TODO
		}

		findRootForQuadMeanDiameterFractionalError(
				-0.6f, 0.5f, resultsPerSpecies, initialDqEstimate, baseAreaPerSpecies, minPerSpecies, maxPerSpecies,
				treeDensityTotal
		);

		applyDqBySpecies(layer, baseAreaTotal, baseAreaPerSpecies, resultsPerSpecies);
	}

	void applyDqBySpecies(
			VdypLayer layer, float baseAreaTotal, Map<String, Float> baseAreaPerSpecies,
			Map<String, Float> resultsPerSpecies
	) {
		float quadMeanDiameterTotal;
		float treeDensityTotal;
		treeDensityTotal = 0;
		for (var spec : layer.getSpecies().values()) {
			float specDq = resultsPerSpecies.get(spec.getGenus());
			float specBa = baseAreaPerSpecies.get(spec.getGenus());
			float specTph = treesPerHectare(specBa, specDq);
			treeDensityTotal += specTph;
			spec.getQuadraticMeanDiameterByUtilization().setAll(specDq);
			spec.getTreesPerHectareByUtilization().setAll(specTph);
		}
		quadMeanDiameterTotal = quadMeanDiameter(baseAreaTotal, treeDensityTotal);
		layer.getTreesPerHectareByUtilization().setAll(treeDensityTotal);
		layer.getQuadraticMeanDiameterByUtilization().setAll(quadMeanDiameterTotal);
	}

	void getDqBySpeciesInitial(
			VdypLayer layer, Region region, float quadMeanDiameterTotal, float baseAreaTotal, float treeDensityTotal,
			float loreyHeightTotal, Map<String, Float> initialDqEstimate, Map<String, Float> baseAreaPerSpecies,
			Map<String, Float> minPerSpecies, Map<String, Float> maxPerSpecies
	) throws ProcessingException {
		for (var spec : layer.getSpecies().values()) {
			// EMP060
			float specDq = estimationMethods.estimateQuadMeanDiameterForSpecies(
					spec, layer.getSpecies(), region, quadMeanDiameterTotal, baseAreaTotal, treeDensityTotal,
					loreyHeightTotal
			);

			var limits = getLimitsForSpecies(spec, region);

			float min = Math.max(7.6f, limits.minDiameterHeight() * spec.getLoreyHeightByUtilization().getAll());
			float loreyHeightToUse = Math.max(spec.getLoreyHeightByUtilization().getAll(), 7.0f);
			float max = Math.min(limits.maxQuadMeanDiameter(), limits.maxDiameterHeight() * loreyHeightToUse);
			max = Math.max(7.75f, max);

			minPerSpecies.put(spec.getGenus(), min);
			maxPerSpecies.put(spec.getGenus(), max);

			specDq = FloatMath.clamp(specDq, Math.max(min, 7.75f), max);

			initialDqEstimate.put(spec.getGenus(), specDq);

			baseAreaPerSpecies.put(spec.getGenus(), spec.getBaseAreaByUtilization().getAll());
		}
	}

	protected Limits getLimitsForSpecies(VdypSpecies spec, Region region) {
		// TODO for JPROGRAM = 7 implement this differently, see ROOTV01 L91-L99

		// EMP061
		return estimationMethods.getLimitsForHeightAndDiameter(spec.getGenus(), region);
	}

	float quadMeanDiameterFractionalError(
			double x, Map<String, Float> finalDiameters, Map<String, Float> initial, Map<String, Float> baseArea,
			Map<String, Float> min, Map<String, Float> max, float totalTreeDensity
	) {
		finalDiameters.clear();

		float xToUse = FloatMath.clamp((float) x, -10, 10);

		double tphSum = initial.entrySet().stream().mapToDouble(spec -> {
			float speciesFinal = quadMeanDiameterSpeciesAdjust(
					xToUse, spec.getValue(), min.get(spec.getKey()), max.get(spec.getKey())
			);
			finalDiameters.put(spec.getKey(), speciesFinal);
			return treesPerHectare(baseArea.get(spec.getKey()), speciesFinal);
		}).sum();

		return (float) ( (tphSum - totalTreeDensity) / totalTreeDensity);
	}

	float quadMeanDiameterSpeciesAdjust(float x, float initialDq, float min, float max) {
		return FloatMath.clamp(7.5f + (initialDq - 7.5f) * FloatMath.exp(x), min, max);
	}

	private void processVeteranLayer(VriPolygon polygon, VdypLayer.Builder lBuilder) throws StandProcessingException {
		var veteranLayer = polygon.getLayers().get(LayerType.VETERAN);

		// TODO
	}

	// VRI_CHK
	PolygonMode checkPolygon(VriPolygon polygon) throws ProcessingException {

		BecDefinition bec = polygon.getBiogeoclimaticZone();

		// At this point the Fortran implementation nulled the BA and TPH of Primary
		// layers if the BA and TPH were present and resulted in a DQ <7.5
		// I did that in getPolygon instead of here.

		for (var layer : polygon.getLayers().values()) {
			checkLayer(polygon, layer);
		}

		PolygonMode mode = checkPolygonForMode(polygon, bec);

		Map<String, Float> minMap = Utils.expectParsedControl(controlMap, ControlKey.MINIMA, Map.class);

		float veteranMinHeight = minMap.get(VriControlParser.MINIMUM_VETERAN_HEIGHT);

		VriLayer veteranLayer = polygon.getLayers().get(LayerType.VETERAN);
		if (veteranLayer != null) {
			Optional<Float> veteranHeight = veteranLayer.getPrimarySite().flatMap(VriSite::getHeight);
			validateMinimum("Veteran layer primary species height", veteranHeight, veteranMinHeight, true);
		}

		return mode;
	}

	private void checkLayer(VriPolygon polygon, VriLayer layer) throws StandProcessingException {
		if (layer.getSpecies().isEmpty())
			return;
		if (layer.getLayerType() == LayerType.PRIMARY)
			this.getPercentTotal(layer); // Validate that percent total is close to 100%
		Optional<VriSite> primarySite = layer.getPrimaryGenus().flatMap(id -> Utils.optSafe(layer.getSites().get(id)));
		var ageTotal = primarySite.flatMap(VriSite::getAgeTotal);
		var treesPerHectare = layer.getTreesPerHectare();
		var height = primarySite.flatMap(VriSite::getHeight);
		if (polygon.getMode().map(x -> x == PolygonMode.YOUNG).orElse(false)
				&& layer.getLayerType() == LayerType.PRIMARY) {
			if (ageTotal.map(x -> x <= 0f).orElse(true) || treesPerHectare.map(x -> x <= 0f).orElse(true)) {
				throw validationError(
						"Age Total and Trees Per Hectare must be positive for a PRIMARY layer in mode YOUNG"
				);
			}
		} else {
			if (height.map(x -> x <= 0f).orElse(true)) {
				throw validationError(
						"Height must be positive for a VETERAN layer or a PRIMARY layer not in mode YOUNG"
				);
			}
		}
	}

	static final String SITE_INDEX_PROPERTY_NAME = "Site index";
	static final String AGE_TOTAL_PROPERTY_NAME = "Age total";
	static final String BREAST_HEIGHT_AGE_PROPERTY_NAME = "Breast height age";
	static final String YEARS_TO_BREAST_HEIGHT_PROPERTY_NAME = "Years to breast height";
	static final String HEIGHT_PROPERTY_NAME = "Height";
	static final String BASE_AREA_PROPERTY_NAME = "Base area";
	static final String TREES_PER_HECTARE_PROPERTY_NAME = "Trees per hectare";
	static final String CROWN_CLOSURE_PROPERTY_NAME = "Crown closure";

	protected PolygonMode checkPolygonForMode(VriPolygon polygon, BecDefinition bec) throws StandProcessingException {
		VriLayer primaryLayer = polygon.getLayers().get(LayerType.PRIMARY);
		Optional<VriSite> primarySite = primaryLayer.getPrimaryGenus()
				.flatMap(id -> Utils.optSafe(primaryLayer.getSites().get(id)));
		var ageTotal = primarySite.flatMap(VriSite::getAgeTotal);
		var height = primarySite.flatMap(VriSite::getHeight);
		var siteIndex = primarySite.flatMap(VriSite::getSiteIndex);
		var yearsToBreastHeight = primarySite.flatMap(VriSite::getYearsToBreastHeight);
		var baseArea = primaryLayer.getBaseArea();
		var treesPerHectare = primaryLayer.getTreesPerHectare();
		var crownClosure = primaryLayer.getCrownClosure();
		var percentForest = polygon.getPercentAvailable();

		try {
			PolygonMode mode = polygon.getMode().orElseGet(() -> {
				try {
					return findDefaultPolygonMode(
							ageTotal, yearsToBreastHeight, height, baseArea, treesPerHectare, percentForest,
							primaryLayer.getSpecies().values(), bec,
							primaryLayer.getEmpericalRelationshipParameterIndex()
					);
				} catch (StandProcessingException e) {
					throw new RuntimeStandProcessingException(e);
				}
			});
			polygon.setMode(Optional.of(mode));
			Optional<Float> primaryBreastHeightAge = Utils.mapBoth(
					primaryLayer.getPrimarySite().flatMap(VriSite::getAgeTotal),
					primaryLayer.getPrimarySite().flatMap(VriSite::getYearsToBreastHeight), (at, ytbh) -> at - ytbh
			);
			log.atDebug().setMessage("Polygon mode {} checks").addArgument(mode).log();
			switch (mode) {

			case START:
				validateMinimum(SITE_INDEX_PROPERTY_NAME, siteIndex, 0f, false);
				validateMinimum(AGE_TOTAL_PROPERTY_NAME, ageTotal, 0f, false);
				validateMinimum(BREAST_HEIGHT_AGE_PROPERTY_NAME, primaryBreastHeightAge, 0f, false);
				validateMinimum(HEIGHT_PROPERTY_NAME, height, 4.5f, false);
				validateMinimum(BASE_AREA_PROPERTY_NAME, baseArea, 0f, false);
				validateMinimum(TREES_PER_HECTARE_PROPERTY_NAME, treesPerHectare, 0f, false);
				break;

			case YOUNG:
				validateMinimum(SITE_INDEX_PROPERTY_NAME, siteIndex, 0f, false);
				validateMinimum(AGE_TOTAL_PROPERTY_NAME, ageTotal, 0f, false);
				validateMinimum(YEARS_TO_BREAST_HEIGHT_PROPERTY_NAME, yearsToBreastHeight, 0f, false);
				break;

			case BATN:
				validateMinimum(SITE_INDEX_PROPERTY_NAME, siteIndex, 0f, false);
				validateMinimum(AGE_TOTAL_PROPERTY_NAME, ageTotal, 0f, false);
				validateMinimum(BREAST_HEIGHT_AGE_PROPERTY_NAME, primaryBreastHeightAge, 0f, false);
				validateMinimum(HEIGHT_PROPERTY_NAME, height, 1.3f, false);
				break;

			case BATC:
				validateMinimum(SITE_INDEX_PROPERTY_NAME, siteIndex, 0f, false);
				validateMinimum(AGE_TOTAL_PROPERTY_NAME, ageTotal, 0f, false);
				validateMinimum(BREAST_HEIGHT_AGE_PROPERTY_NAME, primaryBreastHeightAge, 0f, false);
				validateMinimum(HEIGHT_PROPERTY_NAME, height, 1.3f, false);
				validateMinimum(CROWN_CLOSURE_PROPERTY_NAME, crownClosure, 0f, false);
				break;

			case DONT_PROCESS:
				log.atDebug().setMessage("Skipping validation for ignored polygon");
				// Do Nothing
				break;
			}
			return mode;
		} catch (RuntimeStandProcessingException e) {
			throw e.getCause();
		}
	}

	void validateMinimum(String fieldName, float value, float minimum, boolean inclusive)
			throws StandProcessingException {
		if (value < minimum || (value == minimum && !inclusive))
			throw validationError(
					"%s %s should be %s %s", fieldName, value, inclusive ? "greater than or equal to" : "greater than",
					minimum
			);
	}

	void validateMinimum(String fieldName, Optional<Float> value, float minimum, boolean inclusive)
			throws StandProcessingException {
		validateMinimum(
				fieldName, value.orElseThrow(() -> validationError("%s is not present", fieldName)), minimum, inclusive
		);
	}

	// UPPERGEN Method 1
	Coefficients upperBounds(int baseAreaGroup) {
		var upperBoundsMap = Utils
				.<Map<Integer, Coefficients>>expectParsedControl(controlMap, ControlKey.BA_DQ_UPPER_BOUNDS, Map.class);
		return Utils.<Coefficients>optSafe(upperBoundsMap.get(baseAreaGroup)).orElseThrow(
				() -> new IllegalStateException("Could not find limits for base area group " + baseAreaGroup)
		);
	}

	float upperBoundsBaseArea(int baseAreaGroup) {
		return upperBounds(baseAreaGroup).getCoe(1);
	}

	float upperBoundsQuadMeanDiameter(int baseAreaGroup) {
		return upperBounds(baseAreaGroup).getCoe(2);
	}

	// EMP106
	float estimateBaseAreaYield(
			float dominantHeight, float breastHeightAge, Optional<Float> baseAreaOverstory, boolean fullOccupancy,
<<<<<<< HEAD
			Collection<? extends BaseVdypSpecies<? extends BaseVdypSite>> species, BecDefinition bec, int baseAreaGroup
=======
			Collection<? extends BaseVdypSpecies<?>> species, BecDefinition bec, int baseAreaGroup
>>>>>>> 72a0ec80
	) throws StandProcessingException {
		var coe = estimateBaseAreaYieldCoefficients(species, bec);

		float upperBoundBaseArea = upperBoundsBaseArea(baseAreaGroup);

		/*
		 * The original Fortran had the following comment and a commented out modification to upperBoundsBaseArea
		 * (BATOP98). I have included them here.
		 */

		/*
		 * And one POSSIBLY one last vestage of grouping by ITG That limit applies to full occupancy and Empirical
		 * occupancy. They were derived as the 98th percentile of Empirical stocking, though adjusted PSP's were
		 * included. If the ouput of this routine is bumped up from empirical to full, MIGHT adjust this limit DOWN
		 * here, so that at end, it is correct. Tentatively decide NOT to do this.
		 */

		// if (fullOccupancy)
		// upperBoundsBaseArea *= EMPOC;

		float ageToUse = breastHeightAge;

		// TODO getDebugMode(2)==1

		if (ageToUse <= 0f) {
			throw new StandProcessingException("Age was not positive");
		}

		float trAge = FloatMath.log(ageToUse);

		float a00 = Math.max(coe.getCoe(0) + coe.getCoe(1) * trAge, 0f);
		float ap = Math.max(coe.getCoe(3) + coe.getCoe(4) * trAge, 0f);

		float bap;
		if (dominantHeight <= coe.getCoe(2)) {
			bap = 0f;
		} else {
			bap = a00 * FloatMath.pow(dominantHeight - coe.getCoe(2), ap)
					* FloatMath.exp(coe.getCoe(5) * dominantHeight + coe.getCoe(6) * baseAreaOverstory.orElse(0f));
			bap = Math.min(bap, upperBoundBaseArea);
		}

		if (fullOccupancy)
			bap /= EMPOC;

		return bap;
	}

<<<<<<< HEAD
	Coefficients estimateBaseAreaYieldCoefficients(Collection<? extends BaseVdypSpecies<? extends BaseVdypSite>> species, BecDefinition bec) {
=======
	Coefficients
			estimateBaseAreaYieldCoefficients(Collection<? extends BaseVdypSpecies<?>> species, BecDefinition bec) {
>>>>>>> 72a0ec80
		var coe = sumCoefficientsWeightedBySpeciesAndDecayBec(species, bec, ControlKey.BA_YIELD, 7);

		// TODO confirm going over 0.5 should drop to 0 as this seems odd.
		coe.scalarInPlace(5, x -> x > 0.0f ? 0f : x);
		return coe;
	}

	Coefficients sumCoefficientsWeightedBySpeciesAndDecayBec(
<<<<<<< HEAD
			Collection<? extends BaseVdypSpecies<? extends BaseVdypSite>> species, BecDefinition bec, ControlKey key, int size
=======
			Collection<? extends BaseVdypSpecies<?>> species, BecDefinition bec, ControlKey key, int size
>>>>>>> 72a0ec80
	) {
		var coeMap = Utils
				.<MatrixMap2<String, String, Coefficients>>expectParsedControl(controlMap, key, MatrixMap2.class);

		final String decayBecAlias = bec.getDecayBec().getAlias();

		return weightedCoefficientSum(
				size, 0, //
				species, //
				BaseVdypSpecies::getFractionGenus, // Weight by fraction
				spec -> coeMap.get(decayBecAlias, spec.getGenus())
		);
	}

	// EMP107
	/**
	 *
	 * @param dominantHeight  Dominant height (m)
	 * @param breastHeightAge breast height age
	 * @param veteranBaseArea Basal area of overstory (>= 0)
	 * @param species         Species for the layer
	 * @param bec             BEC of the polygon
	 * @param baseAreaGroup   Index of the base area group
	 * @return DQ of primary layer (w DBH >= 7.5)
	 * @throws StandProcessingException
	 */
	float estimateQuadMeanDiameterYield(
			float dominantHeight, float breastHeightAge, Optional<Float> veteranBaseArea,
<<<<<<< HEAD
			Collection<? extends BaseVdypSpecies<? extends BaseVdypSite>> species, BecDefinition bec, int baseAreaGroup
=======
			Collection<? extends BaseVdypSpecies<?>> species, BecDefinition bec, int baseAreaGroup
>>>>>>> 72a0ec80
	) throws StandProcessingException {
		final var coe = sumCoefficientsWeightedBySpeciesAndDecayBec(species, bec, ControlKey.DQ_YIELD, 6);

		// TODO handle getDebugMode(2) case
		final float ageUse = breastHeightAge;

		final float upperBoundsQuadMeanDiameter = upperBoundsQuadMeanDiameter(baseAreaGroup);

		if (ageUse <= 0f) {
			throw new StandProcessingException("Primary breast height age must be positive but was " + ageUse);
		}

		final float trAge = FloatMath.log(ageUse);

		final float c0 = coe.getCoe(0);
		final float c1 = Math.max(coe.getCoe(1) + coe.getCoe(2) * trAge, 0f);
		final float c2 = Math.max(coe.getCoe(3) + coe.getCoe(4) * trAge, 0f);

		return FloatMath.clamp(c0 + c1 * FloatMath.pow(dominantHeight - 5f, c2), 7.6f, upperBoundsQuadMeanDiameter);

	}

	PolygonMode findDefaultPolygonMode(
			Optional<Float> ageTotal, Optional<Float> yearsToBreastHeight, Optional<Float> height,
			Optional<Float> baseArea, Optional<Float> treesPerHectare, Optional<Float> percentForest,
			Collection<VriSpecies> species, BecDefinition bec, Optional<Integer> baseAreaGroup
	) throws StandProcessingException {
		Optional<Float> ageBH = ageTotal.map(at -> at - yearsToBreastHeight.orElse(3f));

		float bap;
		if (ageBH.map(abh -> abh >= 1).orElse(false)) {
			bap = this.estimateBaseAreaYield(
					height.get(), ageBH.get(), Optional.empty(), false, species, bec, baseAreaGroup.get()
			);
		} else {
			bap = 0;
		}

		var mode = PolygonMode.START;

		Map<String, Float> minMap = Utils.expectParsedControl(controlMap, ControlKey.MINIMA, Map.class);

		float minHeight = minMap.get(BaseControlParser.MINIMUM_HEIGHT);
		float minBA = minMap.get(BaseControlParser.MINIMUM_BASE_AREA);
		float minPredictedBA = minMap.get(BaseControlParser.MINIMUM_PREDICTED_BASE_AREA);

		if (height.map(h -> h < minHeight).orElse(true)) {
			mode = PolygonMode.YOUNG;

			log.atDebug().setMessage("Mode {} because Height {} is below minimum {}.").addArgument(mode)
					.addArgument(height).addArgument(minHeight).log();
		} else if (bap < minPredictedBA) {
			mode = PolygonMode.YOUNG;

			log.atDebug().setMessage("Mode {} because predicted Base Area {} is below minimum {}.").addArgument(mode)
					.addArgument(bap).addArgument(minBA).log();
		} else if (baseArea.map(x -> x == 0).orElse(true) || treesPerHectare.map(x -> x == 0).orElse(true)) {
			mode = PolygonMode.YOUNG;

			log.atDebug().setMessage("Mode {} because given Base Area and Trees Per Hectare were not specified or zero")
					.addArgument(mode).log();
		} else {
			var ration = Utils.mapBoth(baseArea, percentForest, (ba, pf) -> ba * (100f / pf));

			if (ration.map(r -> r < minBA).orElse(false)) {
				mode = PolygonMode.YOUNG;
				log.atDebug().setMessage(
						"Mode {} because ration ({}) of given Base Area ({}) to Percent Forest Land ({}) was below minimum {}"
				).addArgument(mode).addArgument(ration).addArgument(baseArea).addArgument(percentForest)
						.addArgument(minBA).log();

			}
		}
		log.atDebug().setMessage("Defaulting to mode {}.").addArgument(mode).log();

		return mode;
	}

	VdypPolygon createVdypPolygon(VriPolygon sourcePolygon, Map<LayerType, VdypLayer> processedLayers)
			throws ProcessingException {

		// TODO expand this

		var vdypPolygon = VdypPolygon.build(builder -> builder.adapt(sourcePolygon, x -> x.get()));
		vdypPolygon.setLayers(processedLayers);
		return vdypPolygon;
	}

	@Override
	public VdypApplicationIdentifier getId() {
		return VdypApplicationIdentifier.VRI_START;
	}

	@Override
	protected BaseControlParser getControlFileParser() {
		// TODO Auto-generated method stub
		return null;
	}

	@Override
	protected VriSpecies copySpecies(VriSpecies toCopy, Consumer<Builder<VriSpecies, VriSite, ?>> config) {
		return VriSpecies.build(builder -> builder.copy(toCopy));
	}

	static record Increase(float dominantHeight, float ageIncrease) {
	}

	VriPolygon processYoung(VriPolygon poly) throws ProcessingException {

		PolygonIdentifier polygonIdentifier = poly.getPolygonIdentifier();
		int year = polygonIdentifier.getYear();

		if (year < 1900) {
			throw new StandProcessingException("Year for YOUNG stand should be at least 1900 but was " + year);
		}

		var bec = poly.getBiogeoclimaticZone();

		var primaryLayer = poly.getLayers().get(LayerType.PRIMARY);
		var primarySite = primaryLayer.getPrimarySite().orElseThrow();
		try {
			SiteIndexEquation siteCurve = primaryLayer.getPrimarySite() //
					.flatMap(BaseVdypSite::getSiteCurveNumber) //
					.map(SiteIndexEquation::getByIndex)//
					.orElseGet(() -> {
						try {
							return this.findSiteCurveNumber(
									bec.getRegion(), primarySite.getSiteSpecies(), primarySite.getSiteGenus()
							);
						} catch (StandProcessingException e) {
							throw new RuntimeStandProcessingException(e);
						}
					});

			float primaryAgeTotal = primarySite.getAgeTotal().orElseThrow(); // AGETOT_L1
			float primaryYearsToBreastHeight = primarySite.getYearsToBreastHeight().orElseThrow(); // YTBH_L1

			float primaryBreastHeightAge0 = primaryAgeTotal - primaryYearsToBreastHeight; // AGEBH0

			float siteIndex = primarySite.getSiteIndex().orElseThrow(); // SID
			float yeastToBreastHeight = primaryYearsToBreastHeight; // YTBHD

			Map<String, Float> minimaMap = Utils.expectParsedControl(controlMap, ControlKey.MINIMA, Map.class);

			float minimumPredictedBaseArea = minimaMap.get(BaseControlParser.MINIMUM_PREDICTED_BASE_AREA); // VMINBAeqn
			float minimumHeight = minimaMap.get(BaseControlParser.MINIMUM_HEIGHT); // VMINH

			// Find an increase that puts stand into suitable condition with EMP106
			// predicting reasonable BA

			float baseAreaTarget = minimumPredictedBaseArea; // BATARGET
			float heightTarget = minimumHeight; // HTARGET
			float ageTarget = 5f; // AGETARGET

			// If PCTFLAND is very low, INCREASE the target BA, so as to avoid rounding
			// problems on output. But Target never increased by more than a factor of 4.
			// Before Jan 2008, this all started at PCTFLAND < 50.

			float percentAvailable = poly.getPercentAvailable().filter(x -> x >= 0f).orElse(85.0f); // PCT

			if (percentAvailable < 10f) {
				float factor = Math.min(10f / percentAvailable, 4f);
				baseAreaTarget *= factor;
			}

			float dominantHeight0 = 0f; // HD0

			int moreYears = Math.max(80, (int) (130 - primaryAgeTotal));

			float primaryHeight = primarySite.getHeight().orElseThrow(); // HT_L1

			final Increase inc = findIncreaseForYoungMode(
					bec, primaryLayer, siteCurve, primaryBreastHeightAge0, siteIndex, yeastToBreastHeight,
					baseAreaTarget, heightTarget, ageTarget, dominantHeight0, moreYears, primaryHeight
			);

			return VriPolygon.build(pBuilder -> {
				pBuilder.copy(poly);
				pBuilder.polygonIdentifier(polygonIdentifier.forYear(year + (int) inc.ageIncrease));
				pBuilder.mode(PolygonMode.BATN);
				pBuilder.copyLayers(poly, (lBuilder, layer) -> {

					lBuilder.copySpecies(layer, (sBuilder, species) -> {
						sBuilder.copySiteFrom(species, (iBuilder, site) -> {
							if (layer.getLayerType() == LayerType.PRIMARY
									&& primaryLayer.getPrimaryGenus().map(site.getSiteGenus()::equals).orElse(false)) {
								iBuilder.height(inc.dominantHeight);
							} else {
								iBuilder.height(Optional.empty());
							}

							site.getAgeTotal().map(x -> x + inc.ageIncrease).ifPresentOrElse(ageTotal -> {
								iBuilder.ageTotal(ageTotal);
								iBuilder.breastHeightAge(
										site.getYearsToBreastHeight()//
												.map(ytbh -> ageTotal - ytbh)
												.or(() -> site.getBreastHeightAge().map(bha -> bha + inc.ageIncrease))
								);
							}, () -> iBuilder
									.breastHeightAge(site.getBreastHeightAge().map(bha -> bha + inc.ageIncrease))
							);

						});
					});
				});
			});

		} catch (RuntimeStandProcessingException e) {
			throw e.getCause();
		} catch (CommonCalculatorException e) {
			throw new StandProcessingException(e);
		}
	}

	private Increase findIncreaseForYoungMode(
			BecDefinition bec, VriLayer primaryLayer, SiteIndexEquation siteCurve, float primaryBreastHeightAge0,
			float siteIndex, float yeastToBreastHeight, float baseAreaTarget, float heightTarget, float ageTarget,
			float dominantHeight0, int moreYears, float primaryHeight
	) throws CommonCalculatorException, StandProcessingException {
		float dominantHeight;
		float ageIncrease;
		for (int increase = 0; increase <= moreYears; increase++) {
			float primaryBreastHeightAge = primaryBreastHeightAge0 + increase; // AGEBH

			if (primaryBreastHeightAge > 1f) {

				float ageD = primaryBreastHeightAge; // AGED

				float dominantHeightD = (float) SiteIndex2Height.indexToHeight(
						siteCurve, ageD, SiteIndexAgeType.SI_AT_BREAST, siteIndex, ageD, yeastToBreastHeight
				); // HDD

				if (increase == 0) {
					dominantHeight0 = dominantHeightD;
				}
				dominantHeight = dominantHeightD; // HD
				if (primaryHeight > 0f && dominantHeight0 > 0f) {
					dominantHeight = primaryHeight + (dominantHeight - dominantHeight0);
				}

				// check empirical BA assuming BAV = 0

				float predictedBaseArea = estimateBaseAreaYield(
						dominantHeight, primaryBreastHeightAge, Optional.empty(), false,
						primaryLayer.getSpecies().values(), bec,
						primaryLayer.getEmpericalRelationshipParameterIndex().orElseThrow()
				); // BAP

				// Calculate the full occupancy BA Hence the BA we will test is the Full
				// occupanct BA

				predictedBaseArea /= FRACTION_AVAILABLE_N;

				if (dominantHeight >= heightTarget && primaryBreastHeightAge >= ageTarget
						&& predictedBaseArea >= baseAreaTarget) {
					ageIncrease = increase;
					return new Increase(dominantHeight, ageIncrease);
				}
			}
		}
		throw new StandProcessingException("Unable to increase to target height.");

	}

	static final <T, B extends ModelClassBuilder<T>> BiConsumer<B, T> noChange() {
		return (builder, toCopy) -> {
			/* Do Nothing */
		};
	}

	static final BiConsumer<VriSpecies.Builder, VriSpecies> noChangeSpecies() {
		return (builder, toCopy) -> {
			toCopy.getSite().ifPresent(site -> builder.copySite(site, noChange()));
		};
	}

	VriPolygon processBatc(VriPolygon poly) throws ProcessingException {

		VriLayer primaryLayer = getPrimaryLayer(poly);
		Optional<VriLayer> veteranLayer = getVeteranLayer(poly);
		var bec = poly.getBiogeoclimaticZone();

		try {
			//
			final float percentForestLand = poly.getPercentAvailable().orElseGet(() -> {
				try {
					return this.estimatePercentForestLand(poly, veteranLayer, primaryLayer);
				} catch (ProcessingException ex) {
					throw new RuntimeProcessingException(ex);
				}
			}); // PCTFLAND

			final float primaryBreastHeightAge = getLayerBreastHeightAge(primaryLayer).orElseThrow();

			// EMP040
			final float initialPrimaryBaseArea = this
					.estimatePrimaryBaseArea(primaryLayer, bec, poly.getYieldFactor(), primaryBreastHeightAge, 0.0f);

			final Optional<Float> veteranBaseArea = veteranLayer.map(InputLayer::getCrownClosure) // BAV
					.map(ccV -> ccV * initialPrimaryBaseArea / primaryLayer.getCrownClosure());

			final float primaryBaseArea = this.estimatePrimaryBaseArea(
					primaryLayer, bec, poly.getYieldFactor(), primaryBreastHeightAge, veteranBaseArea.orElse(0.0f) // BAP
			);

			final float primaryQuadMeanDiameter = this.estimatePrimaryQuadMeanDiameter(
					primaryLayer, bec, primaryBreastHeightAge, veteranBaseArea.orElse(0f)
			);

			return VriPolygon.build(pBuilder -> {
				pBuilder.copy(poly);

				pBuilder.addLayer(lBuilder -> {
					lBuilder.copy(primaryLayer);
					lBuilder.baseArea(primaryBaseArea * (percentForestLand / 100));
					lBuilder.treesPerHectare(treesPerHectare(primaryBaseArea, primaryQuadMeanDiameter));
					lBuilder.copySpecies(primaryLayer, noChangeSpecies());
				});
				veteranLayer.ifPresent(vLayer -> pBuilder.addLayer(lBuilder -> {
					lBuilder.copy(vLayer);
					lBuilder.baseArea(veteranBaseArea);

					lBuilder.copySpecies(primaryLayer, noChangeSpecies());
				}));

			});

		} catch (RuntimeProcessingException ex) {
			throw ex.getCause();
		}
	}

	VriPolygon processBatn(VriPolygon poly) throws ProcessingException {

		final VriLayer primaryLayer = poly.getLayers().get(LayerType.PRIMARY);
		final VriSite primarySite = primaryLayer.getPrimarySite()
				.orElseThrow(() -> new StandProcessingException("Primary layer does not have a primary site"));
		final Optional<VriLayer> veteranLayer = Utils.optSafe(poly.getLayers().get(LayerType.VETERAN));
		BecDefinition bec = poly.getBiogeoclimaticZone();

		final float primaryHeight = primarySite.getHeight()
				.orElseThrow(() -> new StandProcessingException("Primary site does not have a height"));
		final float primaryBreastHeightAge = primarySite.getBreastHeightAge()
				.orElseThrow(() -> new StandProcessingException("Primary site does not have a breast height age"));
		final Optional<Float> veteranBaseArea = veteranLayer.flatMap(VriLayer::getBaseArea);

		final int primaryEmpericalRelationshipParameterIndex = primaryLayer.getEmpericalRelationshipParameterIndex()
				.orElseThrow(
						() -> new StandProcessingException(
								"Primary layer does not have an emperical relationship parameter index"
						)
				);

		float primaryBaseAreaEstimated = estimateBaseAreaYield(
				primaryHeight, primaryBreastHeightAge, veteranBaseArea, false, primaryLayer.getSpecies().values(), bec,
				primaryEmpericalRelationshipParameterIndex
		);

		// EMP107
		float normativeQuadMeanDiameter = estimateQuadMeanDiameterYield(
				primaryHeight, primaryBreastHeightAge, veteranBaseArea, primaryLayer.getSpecies().values(), bec,
				primaryEmpericalRelationshipParameterIndex
		);

		final float normativePercentAvailable = 85f;

		final float primaryBaseAreaFinal = primaryBaseAreaEstimated * (100 / normativePercentAvailable);

		final float primaryTreesPerHectare = treesPerHectare(primaryBaseAreaFinal, normativeQuadMeanDiameter);

		if (primaryBaseAreaFinal < 0.5f) {
			throw new StandProcessingException(
					"Normative esitimate " + primaryBaseAreaFinal + " of base area was less than 0.5."
			);
		}

		return VriPolygon.build(pBuilder -> {
			pBuilder.copy(poly);

			pBuilder.addLayer(lBuilder -> {
				lBuilder.copy(primaryLayer);
				lBuilder.baseArea(primaryBaseAreaFinal);
				lBuilder.treesPerHectare(primaryTreesPerHectare);
				lBuilder.copySpecies(primaryLayer, noChangeSpecies());
			});
			veteranLayer.ifPresent(vLayer -> pBuilder.addLayer(lBuilder -> {
				lBuilder.copy(vLayer);
				lBuilder.baseArea(veteranBaseArea);

				lBuilder.copySpecies(primaryLayer, noChangeSpecies());
			}));

		});

	}

	@Override
	protected ValueOrMarker<Float, Boolean>
			isVeteranForEstimatePercentForestLand(VriPolygon polygon, Optional<VriLayer> vetLayer) {
		return FLOAT_OR_BOOL.marker(vetLayer.isPresent());
	}

	/**
	 * Returns the siteCurveNumber for the first of the given ids that has one.
	 *
	 * @param region
	 * @param ids
	 * @return
	 * @throws StandProcessingException if no entry for any of the given species IDs is present.
	 */
	SiteIndexEquation findSiteCurveNumber(Region region, String... ids) throws StandProcessingException {
		var scnMap = Utils.<MatrixMap2<String, Region, SiteIndexEquation>>expectParsedControl(
				controlMap, ControlKey.SITE_CURVE_NUMBERS, MatrixMap2.class
		);

		for (String id : ids) {
			if (scnMap.hasM(id, region))
				return scnMap.get(id, region);
		}
		throw new StandProcessingException(
				"Could not find Site Curve Number for inst of the following species: " + String.join(", ", ids)
		);
	}

	@Override
	protected Optional<VriSite> getPrimarySite(VriLayer layer) {
		return layer.getPrimarySite();
	}

	@Override
	protected float getYieldFactor(VriPolygon polygon) {
		return polygon.getYieldFactor();
	}

	float findRootForQuadMeanDiameterFractionalError(
			float min, float max, Map<String, Float> resultPerSpecies, Map<String, Float> initialDqs,
			Map<String, Float> baseAreas, Map<String, Float> minDq, Map<String, Float> maxDq, float tph
	) throws StandProcessingException {

		// Note, this function has side effects in that it modifies resultPerSpecies. This is intentional, the goal is
		// to apply adjustment factor x to the values in initialDqs until the combination of their values has minimal
		// error then use those adjusted values.

		// Keeping track of the recent X values tied can be used to make some sort of guess if it doesn't converge.
		double[] lastXes = new double[2];
		double[] lastFs = new double[2];

		final double tol = 0.00001;

		UnivariateFunction errorFunc = x -> {
			lastXes[1] = lastXes[0];
			lastXes[0] = x;
			lastFs[1] = lastFs[0];
			lastFs[0] = this
					.quadMeanDiameterFractionalError(x, resultPerSpecies, initialDqs, baseAreas, minDq, maxDq, tph);
			return lastFs[0];
		};
		try {
			double x = doSolve(min, max, errorFunc);

			return (float) x;
		} catch (NoBracketingException ex) {

			// Decide if we want to propagate the exception or try to come up with something anyway.
			handleRootForQuadMeanDiameterFractionalErrorException(ex);

			// Try three values and take the least bad option.

			double x = bestOf(errorFunc, 0, -0.1, 0.1);

			// Invoke the function again to set the species map via
			errorFunc.value(x);

			return (float) x;

		} catch (TooManyEvaluationsException ex) {

			if (tol > 0.0 && Math.abs(lastFs[0]) < tol / 2) {

				if (Math.abs(lastFs[0]) < tol) {

					// Decide if we want to propagate the exception or try to use the last result.
					handleRootForQuadMeanDiameterFractionalErrorException(ex);

					return (float) lastXes[0];
				}
			}

			throw new StandProcessingException(
					"Could not find solution for quadratic mean diameter.  There appears to be a discontinuity.", ex
			);

		}
	}

	double doSolve(float min, float max, UnivariateFunction errorFunc) {
		var interval = new Interval(min, max);

		// I couldn't identify the method the original Fortran was using, so I just picked one and it worked
		// We could swap this for another like NewtonRaphsonSolver
		var solver = new BrentSolver();

		// The Fortran solver library, $ZERO, included an ability to search for a better interval if given one where
		// the function values at the end points have the same sign. This replicates that.
		interval = findInterval(new Interval(min, max), errorFunc);

		double x = solver.solve(100, errorFunc, interval.start(), interval.end(), interval.mid());
		return x;
	}

	/**
	 * Returns the x value for which func(x) is closest to 0.
	 *
	 * @param func
	 * @param values
	 * @return
	 */
	static double bestOf(UnivariateFunction func, double... values) {
		if (values.length <= 0) {
			throw new IllegalArgumentException("bestOf requires at least one point to compare");
		}
		double bestX = values[0];
		double bestY = func.value(bestX);
		for (int i = 1; i < values.length; i++) {
			double newX = values[i];
			double newY = func.value(newX);
			if (Math.abs(newY) < Math.abs(bestY)) {
				bestX = newX;
				bestY = newY;
			}
		}
		return bestX;
	}

	private void handleRootForQuadMeanDiameterFractionalErrorException(RuntimeException ex)
			throws StandProcessingException {
		// Only do this in VRIStart

		if (getDebugMode(1) == 2) {
			throw new StandProcessingException("Could not find solution for quadratic mean diameter", ex);
		}

		log.atWarn().setMessage("Could not find exact solution for quadratic mean diameter.  Using inexact estimate.")
				.setCause(ex);

	}

	public static record Interval(double start, double end) {
		double mid() {
			return (start() + end()) / 2;
		}

		double size() {
			return end() - start();
		}

		Interval evaluate(UnivariateFunction func) {
			return new Interval(func.value(start()), func.value(end()));
		}

	}

	/**
	 * This replicates the behavior of the SZERO root finding library used by VDYP7
	 *
	 * @param interval Initial interval of parameters to func
	 * @param func
	 * @return an interval for parameters to func
	 */
	public Interval findInterval(Interval intervalInit, UnivariateFunction func) {

		var interval = intervalInit;
		// Try 40 times before giving up.

		double currentX = interval.start();
		double lastX = interval.end();
		double lastF = func.value(lastX);
		double currentF = func.value(currentX);
		int i;
		for (i = 0; i < 40; i++) {

			if (currentF * lastF <= 0) {
				var newInterval = new Interval(Math.min(currentX, lastX), Math.max(currentX, lastX));
				log.atInfo().setMessage("Looking for root in range {}").addArgument(interval);
				return newInterval;
			}

			double tp = currentF / lastF;

			if (tp >= 1) {
				double temp = currentX;
				currentX = lastX;
				lastX = temp;
				temp = currentF;
				currentF = lastF;
				lastF = temp;
			}

			if (Math.abs(currentF) >= 8 * Math.abs(lastF - currentF)) {
				tp = 8;
			} else {
				tp = Math.max(0.25 * i, currentF / (lastF - currentF));
			}

			lastF = currentF;
			double oppositeX = lastX;
			lastX = currentX;
			if (currentX == oppositeX) {
				oppositeX = 1.03125 * currentX + (0.001 * Math.signum(currentX));
			}
			currentX += tp * (currentX - oppositeX);
			currentF = func.value(currentX);
		}

		throw new NoBracketingException(currentX, lastX, currentF, lastF);
	}
}<|MERGE_RESOLUTION|>--- conflicted
+++ resolved
@@ -811,11 +811,7 @@
 	// EMP106
 	float estimateBaseAreaYield(
 			float dominantHeight, float breastHeightAge, Optional<Float> baseAreaOverstory, boolean fullOccupancy,
-<<<<<<< HEAD
 			Collection<? extends BaseVdypSpecies<? extends BaseVdypSite>> species, BecDefinition bec, int baseAreaGroup
-=======
-			Collection<? extends BaseVdypSpecies<?>> species, BecDefinition bec, int baseAreaGroup
->>>>>>> 72a0ec80
 	) throws StandProcessingException {
 		var coe = estimateBaseAreaYieldCoefficients(species, bec);
 
@@ -864,12 +860,7 @@
 		return bap;
 	}
 
-<<<<<<< HEAD
 	Coefficients estimateBaseAreaYieldCoefficients(Collection<? extends BaseVdypSpecies<? extends BaseVdypSite>> species, BecDefinition bec) {
-=======
-	Coefficients
-			estimateBaseAreaYieldCoefficients(Collection<? extends BaseVdypSpecies<?>> species, BecDefinition bec) {
->>>>>>> 72a0ec80
 		var coe = sumCoefficientsWeightedBySpeciesAndDecayBec(species, bec, ControlKey.BA_YIELD, 7);
 
 		// TODO confirm going over 0.5 should drop to 0 as this seems odd.
@@ -878,11 +869,7 @@
 	}
 
 	Coefficients sumCoefficientsWeightedBySpeciesAndDecayBec(
-<<<<<<< HEAD
 			Collection<? extends BaseVdypSpecies<? extends BaseVdypSite>> species, BecDefinition bec, ControlKey key, int size
-=======
-			Collection<? extends BaseVdypSpecies<?>> species, BecDefinition bec, ControlKey key, int size
->>>>>>> 72a0ec80
 	) {
 		var coeMap = Utils
 				.<MatrixMap2<String, String, Coefficients>>expectParsedControl(controlMap, key, MatrixMap2.class);
@@ -911,11 +898,7 @@
 	 */
 	float estimateQuadMeanDiameterYield(
 			float dominantHeight, float breastHeightAge, Optional<Float> veteranBaseArea,
-<<<<<<< HEAD
 			Collection<? extends BaseVdypSpecies<? extends BaseVdypSite>> species, BecDefinition bec, int baseAreaGroup
-=======
-			Collection<? extends BaseVdypSpecies<?>> species, BecDefinition bec, int baseAreaGroup
->>>>>>> 72a0ec80
 	) throws StandProcessingException {
 		final var coe = sumCoefficientsWeightedBySpeciesAndDecayBec(species, bec, ControlKey.DQ_YIELD, 6);
 
