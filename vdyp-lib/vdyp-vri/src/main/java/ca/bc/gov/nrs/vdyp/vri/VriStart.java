package ca.bc.gov.nrs.vdyp.vri;

import static ca.bc.gov.nrs.vdyp.common_calculators.BaseAreaTreeDensityDiameter.quadMeanDiameter;
import static ca.bc.gov.nrs.vdyp.common_calculators.BaseAreaTreeDensityDiameter.treesPerHectare;

import java.io.Closeable;
import java.io.IOException;
import java.text.MessageFormat;
import java.util.Collection;
import java.util.EnumSet;
import java.util.HashMap;
import java.util.LinkedHashMap;
import java.util.LinkedList;
import java.util.List;
import java.util.Map;
import java.util.NoSuchElementException;
import java.util.Objects;
import java.util.Optional;
import java.util.function.BiConsumer;
import java.util.function.Consumer;
import java.util.stream.Collectors;

import org.apache.commons.math3.analysis.UnivariateFunction;
import org.apache.commons.math3.analysis.solvers.BrentSolver;
import org.apache.commons.math3.exception.NoBracketingException;
import org.apache.commons.math3.exception.TooManyEvaluationsException;
import org.slf4j.Logger;
import org.slf4j.LoggerFactory;

import ca.bc.gov.nrs.vdyp.application.ProcessingException;
import ca.bc.gov.nrs.vdyp.application.RuntimeProcessingException;
import ca.bc.gov.nrs.vdyp.application.RuntimeStandProcessingException;
import ca.bc.gov.nrs.vdyp.application.StandProcessingException;
import ca.bc.gov.nrs.vdyp.application.VdypApplicationIdentifier;
import ca.bc.gov.nrs.vdyp.application.VdypStartApplication;
import ca.bc.gov.nrs.vdyp.common.ControlKey;
import ca.bc.gov.nrs.vdyp.common.EstimationMethods.Limits;
import ca.bc.gov.nrs.vdyp.common.Utils;
import ca.bc.gov.nrs.vdyp.common.ValueOrMarker;
import ca.bc.gov.nrs.vdyp.common_calculators.BaseAreaTreeDensityDiameter;
import ca.bc.gov.nrs.vdyp.common_calculators.SiteIndex2Height;
import ca.bc.gov.nrs.vdyp.common_calculators.custom_exceptions.CommonCalculatorException;
import ca.bc.gov.nrs.vdyp.common_calculators.enumerations.SiteIndexAgeType;
import ca.bc.gov.nrs.vdyp.common_calculators.enumerations.SiteIndexEquation;
import ca.bc.gov.nrs.vdyp.io.parse.common.ResourceParseException;
import ca.bc.gov.nrs.vdyp.io.parse.control.BaseControlParser;
import ca.bc.gov.nrs.vdyp.io.parse.streaming.StreamingParser;
import ca.bc.gov.nrs.vdyp.math.FloatMath;
<<<<<<< HEAD
import ca.bc.gov.nrs.vdyp.model.PolygonMode;
import ca.bc.gov.nrs.vdyp.model.Region;
import ca.bc.gov.nrs.vdyp.model.UtilizationClass;
=======
>>>>>>> 60006f6a
import ca.bc.gov.nrs.vdyp.model.BaseVdypSite;
import ca.bc.gov.nrs.vdyp.model.BaseVdypSpecies;
import ca.bc.gov.nrs.vdyp.model.BaseVdypSpecies.Builder;
import ca.bc.gov.nrs.vdyp.model.BecDefinition;
import ca.bc.gov.nrs.vdyp.model.Coefficients;
import ca.bc.gov.nrs.vdyp.model.CompatibilityVariableMode;
import ca.bc.gov.nrs.vdyp.model.InputLayer;
import ca.bc.gov.nrs.vdyp.model.LayerType;
import ca.bc.gov.nrs.vdyp.model.MatrixMap2;
import ca.bc.gov.nrs.vdyp.model.ModelClassBuilder;
import ca.bc.gov.nrs.vdyp.model.PolygonIdentifier;
import ca.bc.gov.nrs.vdyp.model.PolygonMode;
import ca.bc.gov.nrs.vdyp.model.Region;
import ca.bc.gov.nrs.vdyp.model.VdypLayer;
import ca.bc.gov.nrs.vdyp.model.VdypPolygon;
import ca.bc.gov.nrs.vdyp.model.VdypSpecies;
import ca.bc.gov.nrs.vdyp.model.VolumeComputeMode;
import ca.bc.gov.nrs.vdyp.vri.model.VriLayer;
import ca.bc.gov.nrs.vdyp.vri.model.VriPolygon;
import ca.bc.gov.nrs.vdyp.vri.model.VriSite;
import ca.bc.gov.nrs.vdyp.vri.model.VriSpecies;

public class VriStart extends VdypStartApplication<VriPolygon, VriLayer, VriSpecies, VriSite> implements Closeable {

	private static final String SPECIAL_PROCESSING_LOG_TEMPLATE = "Doing special processing for mode {}";
	static final float FRACTION_AVAILABLE_N = 0.85f; // PCTFLAND_N;

	static final Logger log = LoggerFactory.getLogger(VriStart.class);

	static final float EMPOC = 0.85f;

	static final float VETERAN_MIN_DQ = UtilizationClass.OVER225.lowBound;

	public static void main(final String... args) throws IOException {

		try (var app = new VriStart();) {

			doMain(app, args);
		}
	}

	protected static <T extends Number> T requirePositive(Optional<T> opt, String name)
			throws StandProcessingException {
		T value = require(opt, name);

		if (value.doubleValue() <= 0) {
			throw new StandProcessingException(name + " " + value + " is not positive");
		}

		return value;
	}

	protected static <T> T require(Optional<T> opt, String name) throws StandProcessingException {
		return opt.orElseThrow(() -> new StandProcessingException(name + " is not present"));
	}

	// VRI_SUB
	// TODO Fortran takes a vector of flags (FIPPASS) controlling which stages are
	// implemented. FIPSTART always uses the same vector so far now that's not
	// implemented.
	@Override
	public void process() throws ProcessingException {
		int polygonsRead = 0;
		int polygonsWritten = 0;
		try (
				var polyStream = this.<VriPolygon>getStreamingParser(ControlKey.VRI_INPUT_YIELD_POLY);
				var layerStream = this.<Map<LayerType, VriLayer.Builder>>getStreamingParser(
						ControlKey.VRI_INPUT_YIELD_LAYER
				);
				var speciesStream = this
						.<Collection<VriSpecies>>getStreamingParser(ControlKey.VRI_INPUT_YIELD_SPEC_DIST);
				var siteStream = this.<Collection<VriSite>>getStreamingParser(ControlKey.VRI_INPUT_YIELD_HEIGHT_AGE_SI);
		) {
			log.atDebug().setMessage("Start Stand processing").log();

			while (polyStream.hasNext()) {

				// FIP_GET
				log.atInfo().setMessage("Getting polygon {}").addArgument(polygonsRead + 1).log();
				var polygon = getPolygon(polyStream, layerStream, speciesStream, siteStream);
				try {

					var resultPoly = processPolygon(polygonsRead, polygon);
					if (resultPoly.isPresent()) {
						polygonsRead++;

						// Output
						getVriWriter().writePolygonWithSpeciesAndUtilization(resultPoly.get());

						polygonsWritten++;
					}

					log.atInfo().setMessage("Read {} polygons and wrote {}").addArgument(polygonsRead)
							.addArgument(polygonsWritten).log();

				} catch (StandProcessingException ex) {
					// TODO include some sort of hook for different forms of user output
					// TODO Implement single stand mode that propagates the exception

					log.atWarn().setMessage("Polygon {} bypassed").addArgument(polygon.getPolygonIdentifier())
							.setCause(ex).log();
				}

			}
		} catch (IOException | ResourceParseException ex) {
			throw new ProcessingException("Error while reading or writing data.", ex);
		}
	}

	VriPolygon getPolygon(
			StreamingParser<VriPolygon> polyStream, StreamingParser<Map<LayerType, VriLayer.Builder>> layerStream,
			StreamingParser<Collection<VriSpecies>> speciesStream, StreamingParser<Collection<VriSite>> siteStream
	) throws StandProcessingException, IOException, ResourceParseException {

		log.trace("Getting polygon");
		var polygon = polyStream.next();

		BecDefinition bec = polygon.getBiogeoclimaticZone();

		log.trace("Getting species for polygon {}", polygon.getPolygonIdentifier());

		log.trace("Getting sites for polygon {}", polygon.getPolygonIdentifier());
		Collection<VriSite> sites;
		try {
			sites = new LinkedList<>(siteStream.next());
		} catch (NoSuchElementException ex) {
			throw validationError("Sites file has fewer records than polygon file.", ex);
		}

		Collection<VriSpecies> species;
		try {
			species = speciesStream.next();
		} catch (NoSuchElementException ex) {
			throw validationError("Species file has fewer records than polygon file.", ex);
		}

		Map<LayerType, VriLayer.Builder> layersBuilders = layerStream.next();

		for (final var spec : species) {
			var layerBuilder = layersBuilders.get(spec.getLayerType());

			var foundSite = sites.stream().filter(site -> site.getSiteGenus().equals(spec.getGenus())).findFirst();
			final var specWithSite = VriSpecies.build(builder -> {
				builder.copy(spec);
				builder.addSite(foundSite);
			});
			foundSite.ifPresent(sites::remove);

			// Validate that species belong to the correct polygon
			if (!specWithSite.getPolygonIdentifier().equals(polygon.getPolygonIdentifier())) {
				throw validationError(
						"Record in species file contains species for polygon %s when expecting one for %s.", specWithSite
								.getPolygonIdentifier(), polygon.getPolygonIdentifier()
				);
			}
			if (Objects.isNull(layerBuilder)) {
				throw validationError(
						"Species entry references layer %s of polygon %s but it is not present.", specWithSite
								.getLayerType(), polygon.getPolygonIdentifier()
				);
			}
			layerBuilder.addSpecies(specWithSite);
		}
		if (!sites.isEmpty()) {
			var specNames = sites.stream().map(site -> site.getSiteGenus()).collect(Collectors.joining(", "));
			var layerType = sites.iterator().next().getLayerType();
			throw validationError(
					"Site entries reference species %s of layer %s of polygon %s but they are not present.", specNames, layerType, polygon
							.getPolygonIdentifier()
			);
		}

		Map<LayerType, VriLayer> layers = getLayersForPolygon(polygon, bec, layersBuilders);

		// Validate that layers belong to the correct polygon
		for (var layer : layers.values()) {
			if (!layer.getPolygonIdentifier().equals(polygon.getPolygonIdentifier())) {
				throw validationError(
						"Record in layer file contains layer for polygon %s when expecting one for %s.", layer
								.getPolygonIdentifier(), polygon.getPolygonIdentifier()
				);
			}
			layer.setSpecies(new HashMap<>());
		}

		polygon.setLayers(layers);

		return polygon;

	}

	private Map<LayerType, VriLayer>
			getLayersForPolygon(VriPolygon polygon, BecDefinition bec, Map<LayerType, VriLayer.Builder> layersBuilders)
					throws StandProcessingException {
		log.trace("Getting layers for polygon {}", polygon.getPolygonIdentifier());
		Map<LayerType, VriLayer> layers;
		try {

			// Do some additional processing then build the layers.
			layers = layersBuilders.values().stream().map(builder -> {

				var layerType = builder.getLayerType().get();

				builder.buildChildren(); // Make sure all children are built before getting them.
				var layerSpecies = builder.getSpecies();

				if (layerType == LayerType.PRIMARY) {
					builder.percentAvailable(polygon.getPercentAvailable().orElse(1f));
				}
				if (!layerSpecies.isEmpty()) {
					var primarySpecs = this.findPrimarySpecies(layerSpecies);
					int itg;
					try {
						itg = findItg(primarySpecs);

						builder.inventoryTypeGroup(itg);
					} catch (StandProcessingException ex) {
						throw new RuntimeStandProcessingException(ex);
					}
					builder.primaryGenus(primarySpecs.get(0).getGenus());

					if (layerType == LayerType.PRIMARY) {
						modifyPrimaryLayerBuild(bec, builder, primarySpecs, itg);
					}
				}
				if (layerType == LayerType.VETERAN) {
					modifyVeteranLayerBuild(layersBuilders, builder);
				}
				return builder;
			}).map(VriLayer.Builder::build).collect(Collectors.toUnmodifiableMap(VriLayer::getLayerType, x -> x));

		} catch (NoSuchElementException ex) {
			throw validationError("Layers file has fewer records than polygon file.", ex);
		} catch (RuntimeStandProcessingException ex) {
			throw ex.getCause();
		}
		return layers;
	}

	private void modifyVeteranLayerBuild(
			Map<LayerType, VriLayer.Builder> layersBuilders, ca.bc.gov.nrs.vdyp.vri.model.VriLayer.Builder builder
	) {
		if (builder.getBaseArea().map(x -> x <= 0f).orElse(true)
				|| builder.getTreesPerHectare().map(x -> x <= 0f).orElse(true)) {
			// BA or TPH missing from Veteran layer.

			builder.treesPerHectare(0f);

			float crownClosure = builder.getCrownClosure().filter(x -> x > 0f).orElseThrow(
					() -> new RuntimeStandProcessingException(
							validationError(
									"Expected a positive crown closure for veteran layer but was %s", Utils
											.optNa(builder.getCrownClosure())
							)
					)
			);
			// If the primary layer base area is positive, multiply that by veteran crown
			// closure, otherwise just use half the veteran crown closure.
			builder.baseArea(
					layersBuilders.get(LayerType.PRIMARY).getBaseArea().filter(x -> x > 0f)
							.map(pba -> crownClosure / 100f * pba).orElse(crownClosure / 2f)
			);
		}
	}

	private void modifyPrimaryLayerBuild(
			BecDefinition bec, ca.bc.gov.nrs.vdyp.vri.model.VriLayer.Builder builder, List<VriSpecies> primarySpecs,
			int itg
	) {
		// This was being done in VRI_CHK but I moved it here to when the object is
		// being built instead.
		if (builder.getBaseArea()
				.flatMap(ba -> builder.getTreesPerHectare().map(tph -> quadMeanDiameter(ba, tph) < 7.5f))
				.orElse(false)) {
			builder.baseArea(Optional.empty());
			builder.treesPerHectare(Optional.empty());
		}

		if (primarySpecs.size() > 1) {
			builder.secondaryGenus(primarySpecs.get(1).getGenus());
		}

		builder.empiricalRelationshipParameterIndex(
				findEmpiricalRelationshipParameterIndex(primarySpecs.get(0).getGenus(), bec, itg)
		);
	}

	static final EnumSet<PolygonMode> ACCEPTABLE_MODES = EnumSet.of(PolygonMode.START, PolygonMode.YOUNG);

	Optional<VdypPolygon> processPolygon(int polygonsRead, VriPolygon polygon) throws ProcessingException {
		log.atInfo().setMessage("Read polygon {}, preparing to process").addArgument(polygon.getPolygonIdentifier())
				.log();
		var bec = polygon.getBiogeoclimaticZone();

		var mode = polygon.getMode().orElse(PolygonMode.START);

		if (mode == PolygonMode.DONT_PROCESS) {
			log.atInfo().setMessage("Skipping polygon with mode {}").addArgument(mode).log();
			return Optional.empty();
		}

		log.atInfo().setMessage("Checking validity of polygon {}:{}").addArgument(polygonsRead)
				.addArgument(polygon.getPolygonIdentifier()).log();

		mode = checkPolygon(polygon);

		final VriPolygon preProcessedPolygon;
		switch (mode) {
		case YOUNG:
			log.atTrace().setMessage(SPECIAL_PROCESSING_LOG_TEMPLATE).addArgument(mode).log();
			preProcessedPolygon = processYoung(polygon);
			break;
		case BATC:
			log.atTrace().setMessage(SPECIAL_PROCESSING_LOG_TEMPLATE).addArgument(mode).log();
			preProcessedPolygon = processBatc(polygon);
			break;
		case BATN:
			log.atTrace().setMessage(SPECIAL_PROCESSING_LOG_TEMPLATE).addArgument(mode).log();
			preProcessedPolygon = processBatn(polygon);
			break;
		default:
			log.atTrace().setMessage("No special processing for mode {}").addArgument(mode).log();
			preProcessedPolygon = polygon;
			break;
		}

		try {
			var result = Optional.of(VdypPolygon.build(pBuilder -> {
				pBuilder.adapt(preProcessedPolygon, x -> x.orElse(0f));

				pBuilder.addLayer(lBuilder -> {
					try {
						lBuilder.adapt(preProcessedPolygon.getLayers().get(LayerType.PRIMARY));
						processPrimaryLayer(preProcessedPolygon, lBuilder);
					} catch (ProcessingException e) {
						throw new RuntimeProcessingException(e);
					}
				});
				if (preProcessedPolygon.getLayers().containsKey(LayerType.VETERAN)) {
					pBuilder.addLayer(lBuilder -> {
						try {
							processVeteranLayer(preProcessedPolygon, lBuilder);
						} catch (StandProcessingException e) {
							throw new RuntimeStandProcessingException(e);
						}
					});
				}

			}));
			result.ifPresent(resultPoly -> {
				var resultPrimaryLayer = resultPoly.getLayers().get(LayerType.PRIMARY);

				try {
					getDqBySpecies(resultPrimaryLayer, bec.getRegion());

					estimateSmallComponents(polygon, resultPrimaryLayer);

					computeUtilizationComponentsPrimary(
							bec, resultPrimaryLayer, VolumeComputeMode.BY_UTIL_WITH_WHOLE_STEM_BY_SPEC, CompatibilityVariableMode.NONE
					);

				} catch (ProcessingException e) {
					throw new RuntimeProcessingException(e);
				}
			});
			return result;
		} catch (RuntimeProcessingException e) {
			throw e.getCause();
		}
	}

	void processPrimaryLayer(VriPolygon polygon, VdypLayer.Builder lBuilder) throws ProcessingException {
		var primaryLayer = polygon.getLayers().get(LayerType.PRIMARY);
		var bec = polygon.getBiogeoclimaticZone();

		// BA_L1
		float primaryBaseArea = requirePositive(primaryLayer.getBaseArea(), "Primary layer base area");

		// TPH_L1
		var primaryLayerDensity = requirePositive(primaryLayer.getTreesPerHectare(), "Primary layer trees per hectare");

		var primarySiteIn = require(primaryLayer.getPrimarySite(), "Primary site for primary layer");

		var primarySpeciesPercent = require(primaryLayer.getPrimarySpeciesRecord(), "Primary species for primary layer")
				.getFractionGenus();

		// TPH_L1

		// TPHsp
		var primarySpeciesDensity = primarySpeciesPercent * primaryLayerDensity;

		// HDL1 or HT_L1
		var leadHeight = requirePositive(primarySiteIn.getHeight(), "Primary layer lead species height");

		// HLPL1
		// EMP050 Method 1
		var primaryHeight = estimationMethods.primaryHeightFromLeadHeight(
				leadHeight, primarySiteIn.getSiteGenus(), bec.getRegion(), primarySpeciesDensity
		);

		float layerQuadMeanDiameter = quadMeanDiameter(primaryBaseArea, primaryLayerDensity);
		lBuilder.quadMeanDiameter(layerQuadMeanDiameter);
		lBuilder.baseArea(primaryBaseArea);
		lBuilder.treesPerHectare(primaryLayerDensity);
		lBuilder.empiricalRelationshipParameterIndex(primaryLayer.getEmpericalRelationshipParameterIndex());

		lBuilder.adaptSpecies(primaryLayer, (sBuilder, vriSpec) -> {
			var vriSite = primaryLayer.getSites().get(vriSpec.getGenus());

			applyGroups(bec, vriSpec.getGenus(), sBuilder);

			float fraction = primaryLayer.getSpecies().size() == 1 ? 1 : vriSpec.getFractionGenus();

			float specBaseArea = primaryBaseArea * fraction;
			sBuilder.baseArea(specBaseArea);

			if (vriSite == primarySiteIn) {
				sBuilder.loreyHeight(primaryHeight);

				// Only use the primary site
				sBuilder.adaptSite(vriSite, (iBuilder, vriSite2) -> iBuilder.height(vriSite2.getHeight().get()));
			} else {

				float loreyHeight = vriSite.getHeight().filter((x) -> getDebugMode(2) != 1).map(height -> {
					float speciesQuadMeanDiameter = Math.max(7.5f, height / leadHeight * layerQuadMeanDiameter);
					float speciesDensity = treesPerHectare(specBaseArea, speciesQuadMeanDiameter);
					// EMP050 Method 1
					return estimationMethods.primaryHeightFromLeadHeight(
							vriSite.getHeight().get(), vriSite.getSiteGenus(), bec.getRegion(), speciesDensity
					);
				}).orElseGet(() -> {
					try {
						// EMP053
						return estimationMethods.estimateNonPrimaryLoreyHeight(
								vriSite.getSiteGenus(), primarySiteIn.getSiteGenus(), bec, leadHeight, primaryHeight
						);
					} catch (ProcessingException e) {
						throw new RuntimeProcessingException(e);
					}
				});

				float maxHeight = estimationMethods.getLimitsForHeightAndDiameter(vriSpec.getGenus(), bec.getRegion())
						.maxLoreyHeight();
				loreyHeight = Math.min(loreyHeight, maxHeight);
				sBuilder.loreyHeight(loreyHeight);
			}
			this.applyGroups(bec, vriSpec.getGenus(), sBuilder);
		});

		lBuilder.buildChildren();

		var species = lBuilder.getSpecies();

		float sumBaseAreaLoreyHeight = 0;
		// find aggregate lorey height
		if (species.size() == 1) {
			sumBaseAreaLoreyHeight = primaryBaseArea;
		} else {
			for (var spec : species) {
				float specBaseArea = spec.getBaseAreaByUtilization().getAll();
				float specHeight = spec.getLoreyHeightByUtilization().getAll();
				spec.getBaseAreaByUtilization().setAll(specBaseArea);
				sumBaseAreaLoreyHeight += specBaseArea * specHeight;
			}
		}

		lBuilder.loreyHeight(sumBaseAreaLoreyHeight / primaryBaseArea);

	}

	// ROOTV01
	void getDqBySpecies(VdypLayer layer, Region region) throws ProcessingException {

		// DQ_TOT
		float quadMeanDiameterTotal = layer.getQuadraticMeanDiameterByUtilization().getAll();
		// BA_TOT
		float baseAreaTotal = layer.getBaseAreaByUtilization().getAll();
		// TPH_TOT
		float treeDensityTotal = treesPerHectare(baseAreaTotal, quadMeanDiameterTotal);

		float loreyHeightTotal = layer.getLoreyHeightByUtilization().getAll();

		// DQV
		Map<String, Float> initialDqEstimate = new LinkedHashMap<>(layer.getSpecies().size());
		// BAV
		Map<String, Float> baseAreaPerSpecies = new LinkedHashMap<>(layer.getSpecies().size());
		// DQMIN
		Map<String, Float> minPerSpecies = new LinkedHashMap<>(layer.getSpecies().size());
		// DQMAX
		Map<String, Float> maxPerSpecies = new LinkedHashMap<>(layer.getSpecies().size());
		// DQFINAL
		Map<String, Float> resultsPerSpecies = new LinkedHashMap<>(layer.getSpecies().size());

		getDqBySpeciesInitial(
				// In
				layer, region, quadMeanDiameterTotal, baseAreaTotal, treeDensityTotal, loreyHeightTotal,
				// Out
				initialDqEstimate, baseAreaPerSpecies, minPerSpecies, maxPerSpecies
		);

		resultsPerSpecies.putAll(initialDqEstimate);

		if (this.getDebugMode(9) > 0) {
			// TODO
		}

		findRootForQuadMeanDiameterFractionalError(
				-0.6f, 0.5f, resultsPerSpecies, initialDqEstimate, baseAreaPerSpecies, minPerSpecies, maxPerSpecies, treeDensityTotal
		);

		applyDqBySpecies(layer, baseAreaTotal, baseAreaPerSpecies, resultsPerSpecies);
	}

	void applyDqBySpecies(
			VdypLayer layer, float baseAreaTotal, Map<String, Float> baseAreaPerSpecies,
			Map<String, Float> resultsPerSpecies
	) {
		float quadMeanDiameterTotal;
		float treeDensityTotal;
		treeDensityTotal = 0;
		for (var spec : layer.getSpecies().values()) {
			float specDq = resultsPerSpecies.get(spec.getGenus());
			float specBa = baseAreaPerSpecies.get(spec.getGenus());
			float specTph = treesPerHectare(specBa, specDq);
			treeDensityTotal += specTph;
			spec.getQuadraticMeanDiameterByUtilization().setAll(specDq);
			spec.getTreesPerHectareByUtilization().setAll(specTph);
		}
		quadMeanDiameterTotal = quadMeanDiameter(baseAreaTotal, treeDensityTotal);
		layer.getTreesPerHectareByUtilization().setAll(treeDensityTotal);
		layer.getQuadraticMeanDiameterByUtilization().setAll(quadMeanDiameterTotal);
	}

	void getDqBySpeciesInitial(
			VdypLayer layer, Region region, float quadMeanDiameterTotal, float baseAreaTotal, float treeDensityTotal,
			float loreyHeightTotal, Map<String, Float> initialDqEstimate, Map<String, Float> baseAreaPerSpecies,
			Map<String, Float> minPerSpecies, Map<String, Float> maxPerSpecies
	) throws ProcessingException {
		for (var spec : layer.getSpecies().values()) {
			// EMP060
			float specDq = estimationMethods.estimateQuadMeanDiameterForSpecies(
					spec, layer
							.getSpecies(), region, quadMeanDiameterTotal, baseAreaTotal, treeDensityTotal, loreyHeightTotal
			);

			var limits = getLimitsForSpecies(spec, region);

			float min = Math.max(7.6f, limits.minDiameterHeight() * spec.getLoreyHeightByUtilization().getAll());
			float loreyHeightToUse = Math.max(spec.getLoreyHeightByUtilization().getAll(), 7.0f);
			float max = Math.min(limits.maxQuadMeanDiameter(), limits.maxDiameterHeight() * loreyHeightToUse);
			max = Math.max(7.75f, max);

			minPerSpecies.put(spec.getGenus(), min);
			maxPerSpecies.put(spec.getGenus(), max);

			specDq = FloatMath.clamp(specDq, Math.max(min, 7.75f), max);

			initialDqEstimate.put(spec.getGenus(), specDq);

			baseAreaPerSpecies.put(spec.getGenus(), spec.getBaseAreaByUtilization().getAll());
		}
	}

	protected Limits getLimitsForSpecies(VdypSpecies spec, Region region) {
		// TODO for JPROGRAM = 7 implement this differently, see ROOTV01 L91-L99

		// EMP061
		return estimationMethods.getLimitsForHeightAndDiameter(spec.getGenus(), region);
	}

	float quadMeanDiameterFractionalError(
			double x, Map<String, Float> finalDiameters, Map<String, Float> initial, Map<String, Float> baseArea,
			Map<String, Float> min, Map<String, Float> max, float totalTreeDensity
	) {
		finalDiameters.clear();

		float xToUse = FloatMath.clamp((float) x, -10, 10);

		double tphSum = initial.entrySet().stream().mapToDouble(spec -> {
			float speciesFinal = quadMeanDiameterSpeciesAdjust(
					xToUse, spec.getValue(), min.get(spec.getKey()), max.get(spec.getKey())
			);
			finalDiameters.put(spec.getKey(), speciesFinal);
			return treesPerHectare(baseArea.get(spec.getKey()), speciesFinal);
		}).sum();

		return (float) ( (tphSum - totalTreeDensity) / totalTreeDensity);
	}

	float quadMeanDiameterSpeciesAdjust(float x, float initialDq, float min, float max) {
		return FloatMath.clamp(7.5f + (initialDq - 7.5f) * FloatMath.exp(x), min, max);
	}

	private void processVeteranLayer(VriPolygon polygon, VdypLayer.Builder lBuilder) throws StandProcessingException {
		@SuppressWarnings("unused")
		var veteranLayer = polygon.getLayers().get(LayerType.VETERAN);
		lBuilder.layerType(LayerType.VETERAN);

		lBuilder.adapt(veteranLayer);
		
		try {
			var bec = Utils.getBec(polygon.getBiogeoclimaticZone(), controlMap);
		} catch (ProcessingException e) {
			throw new StandProcessingException(e);
		}

		var lowDq = false;

		var primarySite = veteranLayer.getPrimarySite();
		var primarySpecies = veteranLayer.getPrimarySpeciesRecord();

		float ageTotal = primarySite.flatMap(VriSite::getAgeTotal).map(at -> at + veteranLayer.getAgeIncrease())
				.orElse(0f); // AGETOTLV
		float yearsToBreastHeight = primarySite.flatMap(VriSite::getYearsToBreastHeight).orElse(0f); // YTBHLV
		float breastHeightAge = ageTotal - yearsToBreastHeight; // AGEBHLV
		float dominantHeight = primarySite.flatMap(VriSite::getHeight).orElse(0f); // HDLV

		var baseArea = veteranLayer.getBaseArea().orElseThrow(()->new StandProcessingException("Expected veteran layer to have a base area")); // BA_V1
		var treesPerHectare = veteranLayer.getTreesPerHectare().orElseThrow(()->new StandProcessingException("Expected veteran layer to have a trees per hectare")); // BA_V1

		if (BaseAreaTreeDensityDiameter.quadMeanDiameter(baseArea, treesPerHectare) < VETERAN_MIN_DQ) {
			lowDq = true;
			treesPerHectare = BaseAreaTreeDensityDiameter.treesPerHectare(breastHeightAge, VETERAN_MIN_DQ);
		}
		float inputTreesPerHectare = treesPerHectare; // TPHInput
		
		if(baseArea<=0) {
			throw new StandProcessingException(MessageFormat.format("Veteran layer base area ({0}) was not positive", baseArea));
		}
		if(treesPerHectare<=0) {
			throw new StandProcessingException(MessageFormat.format("Veteran layer trees per hectare ({0}) was not positive", baseArea));
		}
		var quadMeanDiameter = BaseAreaTreeDensityDiameter.quadMeanDiameter(baseArea, treesPerHectare); // DQ(0,0)
		
		lBuilder.adaptSpecies(veteranLayer, (sBuilder,spec)->{
			applyGroups(null, AVERSION, sBuilder);
			sBuilder.volumeGroup(CONFIG_LOAD_ERROR);
		});

		// TODO
	}

	// VRI_CHK
	PolygonMode checkPolygon(VriPolygon polygon) throws ProcessingException {

		BecDefinition bec = polygon.getBiogeoclimaticZone();

		// At this point the Fortran implementation nulled the BA and TPH of Primary
		// layers if the BA and TPH were present and resulted in a DQ <7.5
		// I did that in getPolygon instead of here.

		for (var layer : polygon.getLayers().values()) {
			checkLayer(polygon, layer);
		}

		PolygonMode mode = checkPolygonForMode(polygon, bec);

		Map<String, Float> minMap = Utils.expectParsedControl(controlMap, ControlKey.MINIMA, Map.class);

		float veteranMinHeight = minMap.get(VriControlParser.MINIMUM_VETERAN_HEIGHT);

		VriLayer veteranLayer = polygon.getLayers().get(LayerType.VETERAN);
		if (veteranLayer != null) {
			Optional<Float> veteranHeight = veteranLayer.getPrimarySite().flatMap(VriSite::getHeight);
			validateMinimum("Veteran layer primary species height", veteranHeight, veteranMinHeight, true);
		}

		return mode;
	}

	private void checkLayer(VriPolygon polygon, VriLayer layer) throws StandProcessingException {
		if (layer.getSpecies().isEmpty())
			return;
		if (layer.getLayerType() == LayerType.PRIMARY)
			this.getPercentTotal(layer); // Validate that percent total is close to 100%
		Optional<VriSite> primarySite = layer.getPrimaryGenus().flatMap(id -> Utils.optSafe(layer.getSites().get(id)));
		var ageTotal = primarySite.flatMap(VriSite::getAgeTotal);
		var treesPerHectare = layer.getTreesPerHectare();
		var height = primarySite.flatMap(VriSite::getHeight);
		if (polygon.getMode().map(x -> x == PolygonMode.YOUNG).orElse(false)
				&& layer.getLayerType() == LayerType.PRIMARY) {
			if (ageTotal.map(x -> x <= 0f).orElse(true) || treesPerHectare.map(x -> x <= 0f).orElse(true)) {
				throw validationError(
						"Age Total and Trees Per Hectare must be positive for a PRIMARY layer in mode YOUNG"
				);
			}
		} else {
			if (height.map(x -> x <= 0f).orElse(true)) {
				throw validationError(
						"Height must be positive for a VETERAN layer or a PRIMARY layer not in mode YOUNG"
				);
			}
		}
	}

	static final String SITE_INDEX_PROPERTY_NAME = "Site index";
	static final String AGE_TOTAL_PROPERTY_NAME = "Age total";
	static final String BREAST_HEIGHT_AGE_PROPERTY_NAME = "Breast height age";
	static final String YEARS_TO_BREAST_HEIGHT_PROPERTY_NAME = "Years to breast height";
	static final String HEIGHT_PROPERTY_NAME = "Height";
	static final String BASE_AREA_PROPERTY_NAME = "Base area";
	static final String TREES_PER_HECTARE_PROPERTY_NAME = "Trees per hectare";
	static final String CROWN_CLOSURE_PROPERTY_NAME = "Crown closure";

	protected PolygonMode checkPolygonForMode(VriPolygon polygon, BecDefinition bec) throws StandProcessingException {
		VriLayer primaryLayer = polygon.getLayers().get(LayerType.PRIMARY);
		Optional<VriSite> primarySite = primaryLayer.getPrimaryGenus()
				.flatMap(id -> Utils.optSafe(primaryLayer.getSites().get(id)));
		var ageTotal = primarySite.flatMap(VriSite::getAgeTotal);
		var height = primarySite.flatMap(VriSite::getHeight);
		var siteIndex = primarySite.flatMap(VriSite::getSiteIndex);
		var yearsToBreastHeight = primarySite.flatMap(VriSite::getYearsToBreastHeight);
		var baseArea = primaryLayer.getBaseArea();
		var treesPerHectare = primaryLayer.getTreesPerHectare();
		var crownClosure = primaryLayer.getCrownClosure();
		var percentForest = polygon.getPercentAvailable();

		try {
			PolygonMode mode = polygon.getMode().orElseGet(() -> {
				try {
					return findDefaultPolygonMode(
							ageTotal, yearsToBreastHeight, height, baseArea, treesPerHectare, percentForest, primaryLayer
									.getSpecies().values(), bec, primaryLayer.getEmpericalRelationshipParameterIndex()
					);
				} catch (StandProcessingException e) {
					throw new RuntimeStandProcessingException(e);
				}
			});
			polygon.setMode(Optional.of(mode));
			Optional<Float> primaryBreastHeightAge = Utils.mapBoth(
					primaryLayer.getPrimarySite().flatMap(VriSite::getAgeTotal), primaryLayer.getPrimarySite()
							.flatMap(VriSite::getYearsToBreastHeight), (at, ytbh) -> at - ytbh
			);
			log.atDebug().setMessage("Polygon mode {} checks").addArgument(mode).log();
			switch (mode) {

			case START:
				validateMinimum(SITE_INDEX_PROPERTY_NAME, siteIndex, 0f, false);
				validateMinimum(AGE_TOTAL_PROPERTY_NAME, ageTotal, 0f, false);
				validateMinimum(BREAST_HEIGHT_AGE_PROPERTY_NAME, primaryBreastHeightAge, 0f, false);
				validateMinimum(HEIGHT_PROPERTY_NAME, height, 4.5f, false);
				validateMinimum(BASE_AREA_PROPERTY_NAME, baseArea, 0f, false);
				validateMinimum(TREES_PER_HECTARE_PROPERTY_NAME, treesPerHectare, 0f, false);
				break;

			case YOUNG:
				validateMinimum(SITE_INDEX_PROPERTY_NAME, siteIndex, 0f, false);
				validateMinimum(AGE_TOTAL_PROPERTY_NAME, ageTotal, 0f, false);
				validateMinimum(YEARS_TO_BREAST_HEIGHT_PROPERTY_NAME, yearsToBreastHeight, 0f, false);
				break;

			case BATN:
				validateMinimum(SITE_INDEX_PROPERTY_NAME, siteIndex, 0f, false);
				validateMinimum(AGE_TOTAL_PROPERTY_NAME, ageTotal, 0f, false);
				validateMinimum(BREAST_HEIGHT_AGE_PROPERTY_NAME, primaryBreastHeightAge, 0f, false);
				validateMinimum(HEIGHT_PROPERTY_NAME, height, 1.3f, false);
				break;

			case BATC:
				validateMinimum(SITE_INDEX_PROPERTY_NAME, siteIndex, 0f, false);
				validateMinimum(AGE_TOTAL_PROPERTY_NAME, ageTotal, 0f, false);
				validateMinimum(BREAST_HEIGHT_AGE_PROPERTY_NAME, primaryBreastHeightAge, 0f, false);
				validateMinimum(HEIGHT_PROPERTY_NAME, height, 1.3f, false);
				validateMinimum(CROWN_CLOSURE_PROPERTY_NAME, crownClosure, 0f, false);
				break;

			case DONT_PROCESS:
				log.atDebug().setMessage("Skipping validation for ignored polygon");
				// Do Nothing
				break;
			}
			return mode;
		} catch (RuntimeStandProcessingException e) {
			throw e.getCause();
		}
	}

	void validateMinimum(String fieldName, float value, float minimum, boolean inclusive)
			throws StandProcessingException {
		if (value < minimum || (value == minimum && !inclusive))
			throw validationError(
					"%s %s should be %s %s", fieldName, value, inclusive ? "greater than or equal to"
							: "greater than", minimum
			);
	}

	void validateMinimum(String fieldName, Optional<Float> value, float minimum, boolean inclusive)
			throws StandProcessingException {
		validateMinimum(
				fieldName, value.orElseThrow(() -> validationError("%s is not present", fieldName)), minimum, inclusive
		);
	}

	// UPPERGEN Method 1
	Coefficients upperBounds(int baseAreaGroup) {
		var upperBoundsMap = Utils
				.<Map<Integer, Coefficients>>expectParsedControl(controlMap, ControlKey.BA_DQ_UPPER_BOUNDS, Map.class);
		return Utils.<Coefficients>optSafe(upperBoundsMap.get(baseAreaGroup)).orElseThrow(
				() -> new IllegalStateException("Could not find limits for base area group " + baseAreaGroup)
		);
	}

	float upperBoundsBaseArea(int baseAreaGroup) {
		return upperBounds(baseAreaGroup).getCoe(1);
	}

	float upperBoundsQuadMeanDiameter(int baseAreaGroup) {
		return upperBounds(baseAreaGroup).getCoe(2);
	}

	// EMP106
	float estimateBaseAreaYield(
			float dominantHeight, float breastHeightAge, Optional<Float> baseAreaOverstory, boolean fullOccupancy,
			Collection<? extends BaseVdypSpecies<? extends BaseVdypSite>> species, BecDefinition bec, int baseAreaGroup
	) throws StandProcessingException {
		var coe = estimateBaseAreaYieldCoefficients(species, bec);

		float upperBoundBaseArea = upperBoundsBaseArea(baseAreaGroup);

		/*
		 * The original Fortran had the following comment and a commented out modification to upperBoundsBaseArea
		 * (BATOP98). I have included them here.
		 */

		/*
		 * And one POSSIBLY one last vestage of grouping by ITG That limit applies to full occupancy and Empirical
		 * occupancy. They were derived as the 98th percentile of Empirical stocking, though adjusted PSP's were
		 * included. If the ouput of this routine is bumped up from empirical to full, MIGHT adjust this limit DOWN
		 * here, so that at end, it is correct. Tentatively decide NOT to do this.
		 */

		// if (fullOccupancy)
		// upperBoundsBaseArea *= EMPOC;

		float ageToUse = breastHeightAge;

		// TODO getDebugMode(2)==1

		if (ageToUse <= 0f) {
			throw new StandProcessingException("Age was not positive");
		}

		float trAge = FloatMath.log(ageToUse);

		float a00 = Math.max(coe.getCoe(0) + coe.getCoe(1) * trAge, 0f);
		float ap = Math.max(coe.getCoe(3) + coe.getCoe(4) * trAge, 0f);

		float bap;
		if (dominantHeight <= coe.getCoe(2)) {
			bap = 0f;
		} else {
			bap = a00 * FloatMath.pow(dominantHeight - coe.getCoe(2), ap)
					* FloatMath.exp(coe.getCoe(5) * dominantHeight + coe.getCoe(6) * baseAreaOverstory.orElse(0f));
			bap = Math.min(bap, upperBoundBaseArea);
		}

		if (fullOccupancy)
			bap /= EMPOC;

		return bap;
	}

	Coefficients estimateBaseAreaYieldCoefficients(
			Collection<? extends BaseVdypSpecies<? extends BaseVdypSite>> species, BecDefinition bec
	) {
		var coe = sumCoefficientsWeightedBySpeciesAndDecayBec(species, bec, ControlKey.BA_YIELD, 7);

		// TODO confirm going over 0.5 should drop to 0 as this seems odd.
		coe.scalarInPlace(5, x -> x > 0.0f ? 0f : x);
		return coe;
	}

	Coefficients sumCoefficientsWeightedBySpeciesAndDecayBec(
			Collection<? extends BaseVdypSpecies<? extends BaseVdypSite>> species, BecDefinition bec, ControlKey key,
			int size
	) {
		var coeMap = Utils
				.<MatrixMap2<String, String, Coefficients>>expectParsedControl(controlMap, key, MatrixMap2.class);

		final String decayBecAlias = bec.getDecayBec().getAlias();

		return weightedCoefficientSum(
				size, 0, //
				species, //
				BaseVdypSpecies::getFractionGenus, // Weight by fraction
				spec -> coeMap.get(decayBecAlias, spec.getGenus())
		);
	}

	// EMP107
	/**
	 *
	 * @param dominantHeight  Dominant height (m)
	 * @param breastHeightAge breast height age
	 * @param veteranBaseArea Basal area of overstory (>= 0)
	 * @param species         Species for the layer
	 * @param bec             BEC of the polygon
	 * @param baseAreaGroup   Index of the base area group
	 * @return DQ of primary layer (w DBH >= 7.5)
	 * @throws StandProcessingException
	 */
	float estimateQuadMeanDiameterYield(
			float dominantHeight, float breastHeightAge, Optional<Float> veteranBaseArea,
			Collection<? extends BaseVdypSpecies<? extends BaseVdypSite>> species, BecDefinition bec, int baseAreaGroup
	) throws StandProcessingException {
		final var coe = sumCoefficientsWeightedBySpeciesAndDecayBec(species, bec, ControlKey.DQ_YIELD, 6);

		// TODO handle getDebugMode(2) case
		final float ageUse = breastHeightAge;

		final float upperBoundsQuadMeanDiameter = upperBoundsQuadMeanDiameter(baseAreaGroup);

		if (ageUse <= 0f) {
			throw new StandProcessingException("Primary breast height age must be positive but was " + ageUse);
		}

		final float trAge = FloatMath.log(ageUse);

		final float c0 = coe.getCoe(0);
		final float c1 = Math.max(coe.getCoe(1) + coe.getCoe(2) * trAge, 0f);
		final float c2 = Math.max(coe.getCoe(3) + coe.getCoe(4) * trAge, 0f);

		return FloatMath.clamp(c0 + c1 * FloatMath.pow(dominantHeight - 5f, c2), 7.6f, upperBoundsQuadMeanDiameter);

	}

	PolygonMode findDefaultPolygonMode(
			Optional<Float> ageTotal, Optional<Float> yearsToBreastHeight, Optional<Float> height,
			Optional<Float> baseArea, Optional<Float> treesPerHectare, Optional<Float> percentForest,
			Collection<VriSpecies> species, BecDefinition bec, Optional<Integer> baseAreaGroup
	) throws StandProcessingException {
		Optional<Float> ageBH = ageTotal.map(at -> at - yearsToBreastHeight.orElse(3f));

		float bap;
		if (ageBH.map(abh -> abh >= 1).orElse(false)) {
			bap = this.estimateBaseAreaYield(
					height.get(), ageBH.get(), Optional.empty(), false, species, bec, baseAreaGroup.get()
			);
		} else {
			bap = 0;
		}

		var mode = PolygonMode.START;

		Map<String, Float> minMap = Utils.expectParsedControl(controlMap, ControlKey.MINIMA, Map.class);

		float minHeight = minMap.get(BaseControlParser.MINIMUM_HEIGHT);
		float minBA = minMap.get(BaseControlParser.MINIMUM_BASE_AREA);
		float minPredictedBA = minMap.get(BaseControlParser.MINIMUM_PREDICTED_BASE_AREA);

		if (height.map(h -> h < minHeight).orElse(true)) {
			mode = PolygonMode.YOUNG;

			log.atDebug().setMessage("Mode {} because Height {} is below minimum {}.").addArgument(mode)
					.addArgument(height).addArgument(minHeight).log();
		} else if (bap < minPredictedBA) {
			mode = PolygonMode.YOUNG;

			log.atDebug().setMessage("Mode {} because predicted Base Area {} is below minimum {}.").addArgument(mode)
					.addArgument(bap).addArgument(minBA).log();
		} else if (baseArea.map(x -> x == 0).orElse(true) || treesPerHectare.map(x -> x == 0).orElse(true)) {
			mode = PolygonMode.YOUNG;

			log.atDebug().setMessage("Mode {} because given Base Area and Trees Per Hectare were not specified or zero")
					.addArgument(mode).log();
		} else {
			var ration = Utils.mapBoth(baseArea, percentForest, (ba, pf) -> ba * (100f / pf));

			if (ration.map(r -> r < minBA).orElse(false)) {
				mode = PolygonMode.YOUNG;
				log.atDebug().setMessage(
						"Mode {} because ration ({}) of given Base Area ({}) to Percent Forest Land ({}) was below minimum {}"
				).addArgument(mode).addArgument(ration).addArgument(baseArea).addArgument(percentForest)
						.addArgument(minBA).log();

			}
		}
		log.atDebug().setMessage("Defaulting to mode {}.").addArgument(mode).log();

		return mode;
	}

	VdypPolygon createVdypPolygon(VriPolygon sourcePolygon, Map<LayerType, VdypLayer> processedLayers)
			throws ProcessingException {

		// TODO expand this

		var vdypPolygon = VdypPolygon.build(builder -> builder.adapt(sourcePolygon, x -> x.get()));
		vdypPolygon.setLayers(processedLayers);
		return vdypPolygon;
	}

	@Override
	public VdypApplicationIdentifier getId() {
		return VdypApplicationIdentifier.VRI_START;
	}

	@Override
	protected BaseControlParser getControlFileParser() {
		// TODO Auto-generated method stub
		return null;
	}

	@Override
	protected VriSpecies copySpecies(VriSpecies toCopy, Consumer<Builder<VriSpecies, VriSite, ?>> config) {
		return VriSpecies.build(builder -> builder.copy(toCopy));
	}

	static record Increase(float dominantHeight, float ageIncrease) {
	}

	VriPolygon processYoung(VriPolygon poly) throws ProcessingException {

		PolygonIdentifier polygonIdentifier = poly.getPolygonIdentifier();
		int year = polygonIdentifier.getYear();

		if (year < 1900) {
			throw new StandProcessingException("Year for YOUNG stand should be at least 1900 but was " + year);
		}

		var bec = poly.getBiogeoclimaticZone();

		var primaryLayer = poly.getLayers().get(LayerType.PRIMARY);
		var primarySite = primaryLayer.getPrimarySite().orElseThrow();
		try {
			SiteIndexEquation siteCurve = primaryLayer.getPrimarySite() //
					.flatMap(BaseVdypSite::getSiteCurveNumber) //
					.map(SiteIndexEquation::getByIndex)//
					.orElseGet(() -> {
						try {
							return this.findSiteCurveNumber(
									bec.getRegion(), primarySite.getSiteSpecies(), primarySite.getSiteGenus()
							);
						} catch (StandProcessingException e) {
							throw new RuntimeStandProcessingException(e);
						}
					});

			float primaryAgeTotal = primarySite.getAgeTotal().orElseThrow(); // AGETOT_L1
			float primaryYearsToBreastHeight = primarySite.getYearsToBreastHeight().orElseThrow(); // YTBH_L1

			float primaryBreastHeightAge0 = primaryAgeTotal - primaryYearsToBreastHeight; // AGEBH0

			float siteIndex = primarySite.getSiteIndex().orElseThrow(); // SID
			float yeastToBreastHeight = primaryYearsToBreastHeight; // YTBHD

			Map<String, Float> minimaMap = Utils.expectParsedControl(controlMap, ControlKey.MINIMA, Map.class);

			float minimumPredictedBaseArea = minimaMap.get(BaseControlParser.MINIMUM_PREDICTED_BASE_AREA); // VMINBAeqn
			float minimumHeight = minimaMap.get(BaseControlParser.MINIMUM_HEIGHT); // VMINH

			// Find an increase that puts stand into suitable condition with EMP106
			// predicting reasonable BA

			float baseAreaTarget = minimumPredictedBaseArea; // BATARGET
			float heightTarget = minimumHeight; // HTARGET
			float ageTarget = 5f; // AGETARGET

			// If PCTFLAND is very low, INCREASE the target BA, so as to avoid rounding
			// problems on output. But Target never increased by more than a factor of 4.
			// Before Jan 2008, this all started at PCTFLAND < 50.

			float percentAvailable = poly.getPercentAvailable().filter(x -> x >= 0f).orElse(85.0f); // PCT

			if (percentAvailable < 10f) {
				float factor = Math.min(10f / percentAvailable, 4f);
				baseAreaTarget *= factor;
			}

			float dominantHeight0 = 0f; // HD0

			int moreYears = Math.max(80, (int) (130 - primaryAgeTotal));

			float primaryHeight = primarySite.getHeight().orElseThrow(); // HT_L1

			final Increase inc = findIncreaseForYoungMode(
					bec, primaryLayer, siteCurve, primaryBreastHeightAge0, siteIndex, yeastToBreastHeight, baseAreaTarget, heightTarget, ageTarget, dominantHeight0, moreYears, primaryHeight
			);

			return VriPolygon.build(pBuilder -> {
				pBuilder.copy(poly);
				pBuilder.polygonIdentifier(polygonIdentifier.forYear(year + (int) inc.ageIncrease));
				pBuilder.mode(PolygonMode.BATN);
				pBuilder.copyLayers(poly, (lBuilder, layer) -> {

					lBuilder.copySpecies(layer, (sBuilder, species) -> {
						sBuilder.copySiteFrom(species, (iBuilder, site) -> {
							if (layer.getLayerType() == LayerType.PRIMARY
									&& primaryLayer.getPrimaryGenus().map(site.getSiteGenus()::equals).orElse(false)) {
								iBuilder.height(inc.dominantHeight);
							} else {
								iBuilder.height(Optional.empty());
							}

							site.getAgeTotal().map(x -> x + inc.ageIncrease).ifPresentOrElse(ageTotal -> {
								iBuilder.ageTotal(ageTotal);
								iBuilder.breastHeightAge(
										site.getYearsToBreastHeight()//
												.map(ytbh -> ageTotal - ytbh)
												.or(() -> site.getBreastHeightAge().map(bha -> bha + inc.ageIncrease))
								);
							}, () -> iBuilder
									.breastHeightAge(site.getBreastHeightAge().map(bha -> bha + inc.ageIncrease))
							);

						});
						lBuilder.ageIncrease(inc.ageIncrease());
					});
				});
			});

		} catch (RuntimeStandProcessingException e) {
			throw e.getCause();
		} catch (CommonCalculatorException e) {
			throw new StandProcessingException(e);
		}
	}

	private Increase findIncreaseForYoungMode(
			BecDefinition bec, VriLayer primaryLayer, SiteIndexEquation siteCurve, float primaryBreastHeightAge0,
			float siteIndex, float yeastToBreastHeight, float baseAreaTarget, float heightTarget, float ageTarget,
			float dominantHeight0, int moreYears, float primaryHeight
	) throws CommonCalculatorException, StandProcessingException {
		float dominantHeight;
		float ageIncrease;
		for (int increase = 0; increase <= moreYears; increase++) {
			float primaryBreastHeightAge = primaryBreastHeightAge0 + increase; // AGEBH

			if (primaryBreastHeightAge > 1f) {

				float ageD = primaryBreastHeightAge; // AGED

				float dominantHeightD = (float) SiteIndex2Height.indexToHeight(
						siteCurve, ageD, SiteIndexAgeType.SI_AT_BREAST, siteIndex, ageD, yeastToBreastHeight
				); // HDD

				if (increase == 0) {
					dominantHeight0 = dominantHeightD;
				}
				dominantHeight = dominantHeightD; // HD
				if (primaryHeight > 0f && dominantHeight0 > 0f) {
					dominantHeight = primaryHeight + (dominantHeight - dominantHeight0);
				}

				// check empirical BA assuming BAV = 0

				float predictedBaseArea = estimateBaseAreaYield(
						dominantHeight, primaryBreastHeightAge, Optional.empty(), false, primaryLayer.getSpecies()
								.values(), bec, primaryLayer.getEmpericalRelationshipParameterIndex().orElseThrow()
				); // BAP

				// Calculate the full occupancy BA Hence the BA we will test is the Full
				// occupanct BA

				predictedBaseArea /= FRACTION_AVAILABLE_N;

				if (dominantHeight >= heightTarget && primaryBreastHeightAge >= ageTarget
						&& predictedBaseArea >= baseAreaTarget) {
					ageIncrease = increase;
					return new Increase(dominantHeight, ageIncrease);
				}
			}
		}
		throw new StandProcessingException("Unable to increase to target height.");

	}

	static final <T, B extends ModelClassBuilder<T>> BiConsumer<B, T> noChange() {
		return (builder, toCopy) -> {
			/* Do Nothing */
		};
	}

	static final BiConsumer<VriSpecies.Builder, VriSpecies> noChangeSpecies() {
		return (builder, toCopy) -> {
			toCopy.getSite().ifPresent(site -> builder.copySite(site, noChange()));
		};
	}

	VriPolygon processBatc(VriPolygon poly) throws ProcessingException {

		VriLayer primaryLayer = getPrimaryLayer(poly);
		Optional<VriLayer> veteranLayer = getVeteranLayer(poly);
		var bec = poly.getBiogeoclimaticZone();

		try {
			//
			final float percentForestLand = poly.getPercentAvailable().orElseGet(() -> {
				try {
					return this.estimatePercentForestLand(poly, veteranLayer, primaryLayer);
				} catch (ProcessingException ex) {
					throw new RuntimeProcessingException(ex);
				}
			}); // PCTFLAND

			final float primaryBreastHeightAge = getLayerBreastHeightAge(primaryLayer).orElseThrow();

			// EMP040
			final float initialPrimaryBaseArea = this
					.estimatePrimaryBaseArea(primaryLayer, bec, poly.getYieldFactor(), primaryBreastHeightAge, 0.0f);

			final Optional<Float> veteranBaseArea = veteranLayer.map(InputLayer::getCrownClosure) // BAV
					.map(ccV -> ccV * initialPrimaryBaseArea / primaryLayer.getCrownClosure());

			final float primaryBaseArea = this.estimatePrimaryBaseArea(
					primaryLayer, bec, poly.getYieldFactor(), primaryBreastHeightAge, veteranBaseArea.orElse(0.0f) // BAP
			);

			final float primaryQuadMeanDiameter = this.estimatePrimaryQuadMeanDiameter(
					primaryLayer, bec, primaryBreastHeightAge, veteranBaseArea.orElse(0f)
			);

			return VriPolygon.build(pBuilder -> {
				pBuilder.copy(poly);

				pBuilder.addLayer(lBuilder -> {
					lBuilder.copy(primaryLayer);
					lBuilder.baseArea(primaryBaseArea * (percentForestLand / 100));
					lBuilder.treesPerHectare(treesPerHectare(primaryBaseArea, primaryQuadMeanDiameter));
					lBuilder.copySpecies(primaryLayer, noChangeSpecies());
				});
				veteranLayer.ifPresent(vLayer -> pBuilder.addLayer(lBuilder -> {
					lBuilder.copy(vLayer);
					lBuilder.baseArea(veteranBaseArea);

					lBuilder.copySpecies(primaryLayer, noChangeSpecies());
				}));

			});

		} catch (RuntimeProcessingException ex) {
			throw ex.getCause();
		}
	}

	VriPolygon processBatn(VriPolygon poly) throws ProcessingException {

		final VriLayer primaryLayer = poly.getLayers().get(LayerType.PRIMARY);
		final VriSite primarySite = primaryLayer.getPrimarySite()
				.orElseThrow(() -> new StandProcessingException("Primary layer does not have a primary site"));
		final Optional<VriLayer> veteranLayer = Utils.optSafe(poly.getLayers().get(LayerType.VETERAN));
		BecDefinition bec = poly.getBiogeoclimaticZone();

		final float primaryHeight = primarySite.getHeight()
				.orElseThrow(() -> new StandProcessingException("Primary site does not have a height"));
		final float primaryBreastHeightAge = primarySite.getBreastHeightAge()
				.orElseThrow(() -> new StandProcessingException("Primary site does not have a breast height age"));
		final Optional<Float> veteranBaseArea = veteranLayer.flatMap(VriLayer::getBaseArea);

		final int primaryEmpericalRelationshipParameterIndex = primaryLayer.getEmpericalRelationshipParameterIndex()
				.orElseThrow(
						() -> new StandProcessingException(
								"Primary layer does not have an emperical relationship parameter index"
						)
				);

		float primaryBaseAreaEstimated = estimateBaseAreaYield(
				primaryHeight, primaryBreastHeightAge, veteranBaseArea, false, primaryLayer.getSpecies()
						.values(), bec, primaryEmpericalRelationshipParameterIndex
		);

		// EMP107
		float normativeQuadMeanDiameter = estimateQuadMeanDiameterYield(
				primaryHeight, primaryBreastHeightAge, veteranBaseArea, primaryLayer.getSpecies()
						.values(), bec, primaryEmpericalRelationshipParameterIndex
		);

		final float normativePercentAvailable = 85f;

		final float primaryBaseAreaFinal = primaryBaseAreaEstimated * (100 / normativePercentAvailable);

		final float primaryTreesPerHectare = treesPerHectare(primaryBaseAreaFinal, normativeQuadMeanDiameter);

		if (primaryBaseAreaFinal < 0.5f) {
			throw new StandProcessingException(
					"Normative esitimate " + primaryBaseAreaFinal + " of base area was less than 0.5."
			);
		}

		return VriPolygon.build(pBuilder -> {
			pBuilder.copy(poly);

			pBuilder.addLayer(lBuilder -> {
				lBuilder.copy(primaryLayer);
				lBuilder.baseArea(primaryBaseAreaFinal);
				lBuilder.treesPerHectare(primaryTreesPerHectare);
				lBuilder.copySpecies(primaryLayer, noChangeSpecies());
			});
			veteranLayer.ifPresent(vLayer -> pBuilder.addLayer(lBuilder -> {
				lBuilder.copy(vLayer);
				lBuilder.baseArea(veteranBaseArea);

				lBuilder.copySpecies(primaryLayer, noChangeSpecies());
			}));

		});

	}

	@Override
	protected ValueOrMarker<Float, Boolean>
			isVeteranForEstimatePercentForestLand(VriPolygon polygon, Optional<VriLayer> vetLayer) {
		return FLOAT_OR_BOOL.marker(vetLayer.isPresent());
	}

	/**
	 * Returns the siteCurveNumber for the first of the given ids that has one.
	 *
	 * @param region
	 * @param ids
	 * @return
	 * @throws StandProcessingException if no entry for any of the given species IDs is present.
	 */
	SiteIndexEquation findSiteCurveNumber(Region region, String... ids) throws StandProcessingException {
		var scnMap = Utils.<MatrixMap2<String, Region, SiteIndexEquation>>expectParsedControl(
				controlMap, ControlKey.SITE_CURVE_NUMBERS, MatrixMap2.class
		);

		for (String id : ids) {
			if (scnMap.hasM(id, region))
				return scnMap.get(id, region);
		}
		throw new StandProcessingException(
				"Could not find Site Curve Number for inst of the following species: " + String.join(", ", ids)
		);
	}

	@Override
	protected Optional<VriSite> getPrimarySite(VriLayer layer) {
		return layer.getPrimarySite();
	}

	@Override
	protected float getYieldFactor(VriPolygon polygon) {
		return polygon.getYieldFactor();
	}

	float findRootForQuadMeanDiameterFractionalError(
			float min, float max, Map<String, Float> resultPerSpecies, Map<String, Float> initialDqs,
			Map<String, Float> baseAreas, Map<String, Float> minDq, Map<String, Float> maxDq, float tph
	) throws StandProcessingException {

		// Note, this function has side effects in that it modifies resultPerSpecies. This is intentional, the goal is
		// to apply adjustment factor x to the values in initialDqs until the combination of their values has minimal
		// error then use those adjusted values.

		// Keeping track of the recent X values tied can be used to make some sort of guess if it doesn't converge.
		double[] lastXes = new double[2];
		double[] lastFs = new double[2];

		final double tol = 0.00001;

		UnivariateFunction errorFunc = x -> {
			lastXes[1] = lastXes[0];
			lastXes[0] = x;
			lastFs[1] = lastFs[0];
			lastFs[0] = this
					.quadMeanDiameterFractionalError(x, resultPerSpecies, initialDqs, baseAreas, minDq, maxDq, tph);
			return lastFs[0];
		};
		try {
			double x = doSolve(min, max, errorFunc);

			return (float) x;
		} catch (NoBracketingException ex) {

			// Decide if we want to propagate the exception or try to come up with something anyway.
			handleRootForQuadMeanDiameterFractionalErrorException(ex);

			// Try three values and take the least bad option.

			double x = bestOf(errorFunc, 0, -0.1, 0.1);

			// Invoke the function again to set the species map via
			errorFunc.value(x);

			return (float) x;

		} catch (TooManyEvaluationsException ex) {

			if (tol > 0.0 && Math.abs(lastFs[0]) < tol / 2) {

				if (Math.abs(lastFs[0]) < tol) {

					// Decide if we want to propagate the exception or try to use the last result.
					handleRootForQuadMeanDiameterFractionalErrorException(ex);

					return (float) lastXes[0];
				}
			}

			throw new StandProcessingException(
					"Could not find solution for quadratic mean diameter.  There appears to be a discontinuity.", ex
			);

		}
	}

	double doSolve(float min, float max, UnivariateFunction errorFunc) {
		var interval = new Interval(min, max);

		// I couldn't identify the method the original Fortran was using, so I just picked one and it worked
		// We could swap this for another like NewtonRaphsonSolver
		var solver = new BrentSolver();

		// The Fortran solver library, $ZERO, included an ability to search for a better interval if given one where
		// the function values at the end points have the same sign. This replicates that.
		interval = findInterval(new Interval(min, max), errorFunc);

		double x = solver.solve(100, errorFunc, interval.start(), interval.end(), interval.mid());
		return x;
	}

	/**
	 * Returns the x value for which func(x) is closest to 0.
	 *
	 * @param func
	 * @param values
	 * @return
	 */
	static double bestOf(UnivariateFunction func, double... values) {
		if (values.length <= 0) {
			throw new IllegalArgumentException("bestOf requires at least one point to compare");
		}
		double bestX = values[0];
		double bestY = func.value(bestX);
		for (int i = 1; i < values.length; i++) {
			double newX = values[i];
			double newY = func.value(newX);
			if (Math.abs(newY) < Math.abs(bestY)) {
				bestX = newX;
				bestY = newY;
			}
		}
		return bestX;
	}

	private void handleRootForQuadMeanDiameterFractionalErrorException(RuntimeException ex)
			throws StandProcessingException {
		// Only do this in VRIStart

		if (getDebugMode(1) == 2) {
			throw new StandProcessingException("Could not find solution for quadratic mean diameter", ex);
		}

		log.atWarn().setMessage("Could not find exact solution for quadratic mean diameter.  Using inexact estimate.")
				.setCause(ex);

	}

	public static record Interval(double start, double end) {
		double mid() {
			return (start() + end()) / 2;
		}

		double size() {
			return end() - start();
		}

		Interval evaluate(UnivariateFunction func) {
			return new Interval(func.value(start()), func.value(end()));
		}

	}

	/**
	 * This replicates the behavior of the SZERO root finding library used by VDYP7
	 *
	 * @param interval Initial interval of parameters to func
	 * @param func
	 * @return an interval for parameters to func
	 */
	public Interval findInterval(Interval intervalInit, UnivariateFunction func) {

		var interval = intervalInit;
		// Try 40 times before giving up.

		double currentX = interval.start();
		double lastX = interval.end();
		double lastF = func.value(lastX);
		double currentF = func.value(currentX);
		int i;
		for (i = 0; i < 40; i++) {

			if (currentF * lastF <= 0) {
				var newInterval = new Interval(Math.min(currentX, lastX), Math.max(currentX, lastX));
				log.atInfo().setMessage("Looking for root in range {}").addArgument(interval);
				return newInterval;
			}

			double tp = currentF / lastF;

			if (tp >= 1) {
				double temp = currentX;
				currentX = lastX;
				lastX = temp;
				temp = currentF;
				currentF = lastF;
				lastF = temp;
			}

			if (Math.abs(currentF) >= 8 * Math.abs(lastF - currentF)) {
				tp = 8;
			} else {
				tp = Math.max(0.25 * i, currentF / (lastF - currentF));
			}

			lastF = currentF;
			double oppositeX = lastX;
			lastX = currentX;
			if (currentX == oppositeX) {
				oppositeX = 1.03125 * currentX + (0.001 * Math.signum(currentX));
			}
			currentX += tp * (currentX - oppositeX);
			currentF = func.value(currentX);
		}

		throw new NoBracketingException(currentX, lastX, currentF, lastF);
	}
}<|MERGE_RESOLUTION|>--- conflicted
+++ resolved
@@ -1,7 +1,6 @@
 package ca.bc.gov.nrs.vdyp.vri;
 
-import static ca.bc.gov.nrs.vdyp.common_calculators.BaseAreaTreeDensityDiameter.quadMeanDiameter;
-import static ca.bc.gov.nrs.vdyp.common_calculators.BaseAreaTreeDensityDiameter.treesPerHectare;
+import static ca.bc.gov.nrs.vdyp.common_calculators.BaseAreaTreeDensityDiameter.*;
 
 import java.io.Closeable;
 import java.io.IOException;
@@ -46,12 +45,7 @@
 import ca.bc.gov.nrs.vdyp.io.parse.control.BaseControlParser;
 import ca.bc.gov.nrs.vdyp.io.parse.streaming.StreamingParser;
 import ca.bc.gov.nrs.vdyp.math.FloatMath;
-<<<<<<< HEAD
-import ca.bc.gov.nrs.vdyp.model.PolygonMode;
-import ca.bc.gov.nrs.vdyp.model.Region;
 import ca.bc.gov.nrs.vdyp.model.UtilizationClass;
-=======
->>>>>>> 60006f6a
 import ca.bc.gov.nrs.vdyp.model.BaseVdypSite;
 import ca.bc.gov.nrs.vdyp.model.BaseVdypSpecies;
 import ca.bc.gov.nrs.vdyp.model.BaseVdypSpecies.Builder;
@@ -203,14 +197,14 @@
 			// Validate that species belong to the correct polygon
 			if (!specWithSite.getPolygonIdentifier().equals(polygon.getPolygonIdentifier())) {
 				throw validationError(
-						"Record in species file contains species for polygon %s when expecting one for %s.", specWithSite
-								.getPolygonIdentifier(), polygon.getPolygonIdentifier()
+						"Record in species file contains species for polygon %s when expecting one for %s.",
+						specWithSite.getPolygonIdentifier(), polygon.getPolygonIdentifier()
 				);
 			}
 			if (Objects.isNull(layerBuilder)) {
 				throw validationError(
-						"Species entry references layer %s of polygon %s but it is not present.", specWithSite
-								.getLayerType(), polygon.getPolygonIdentifier()
+						"Species entry references layer %s of polygon %s but it is not present.",
+						specWithSite.getLayerType(), polygon.getPolygonIdentifier()
 				);
 			}
 			layerBuilder.addSpecies(specWithSite);
@@ -219,8 +213,8 @@
 			var specNames = sites.stream().map(site -> site.getSiteGenus()).collect(Collectors.joining(", "));
 			var layerType = sites.iterator().next().getLayerType();
 			throw validationError(
-					"Site entries reference species %s of layer %s of polygon %s but they are not present.", specNames, layerType, polygon
-							.getPolygonIdentifier()
+					"Site entries reference species %s of layer %s of polygon %s but they are not present.", specNames,
+					layerType, polygon.getPolygonIdentifier()
 			);
 		}
 
@@ -230,8 +224,8 @@
 		for (var layer : layers.values()) {
 			if (!layer.getPolygonIdentifier().equals(polygon.getPolygonIdentifier())) {
 				throw validationError(
-						"Record in layer file contains layer for polygon %s when expecting one for %s.", layer
-								.getPolygonIdentifier(), polygon.getPolygonIdentifier()
+						"Record in layer file contains layer for polygon %s when expecting one for %s.",
+						layer.getPolygonIdentifier(), polygon.getPolygonIdentifier()
 				);
 			}
 			layer.setSpecies(new HashMap<>());
@@ -303,8 +297,8 @@
 			float crownClosure = builder.getCrownClosure().filter(x -> x > 0f).orElseThrow(
 					() -> new RuntimeStandProcessingException(
 							validationError(
-									"Expected a positive crown closure for veteran layer but was %s", Utils
-											.optNa(builder.getCrownClosure())
+									"Expected a positive crown closure for veteran layer but was %s",
+									Utils.optNa(builder.getCrownClosure())
 							)
 					)
 			);
@@ -410,7 +404,8 @@
 					estimateSmallComponents(polygon, resultPrimaryLayer);
 
 					computeUtilizationComponentsPrimary(
-							bec, resultPrimaryLayer, VolumeComputeMode.BY_UTIL_WITH_WHOLE_STEM_BY_SPEC, CompatibilityVariableMode.NONE
+							bec, resultPrimaryLayer, VolumeComputeMode.BY_UTIL_WITH_WHOLE_STEM_BY_SPEC,
+							CompatibilityVariableMode.NONE
 					);
 
 				} catch (ProcessingException e) {
@@ -559,7 +554,8 @@
 		}
 
 		findRootForQuadMeanDiameterFractionalError(
-				-0.6f, 0.5f, resultsPerSpecies, initialDqEstimate, baseAreaPerSpecies, minPerSpecies, maxPerSpecies, treeDensityTotal
+				-0.6f, 0.5f, resultsPerSpecies, initialDqEstimate, baseAreaPerSpecies, minPerSpecies, maxPerSpecies,
+				treeDensityTotal
 		);
 
 		applyDqBySpecies(layer, baseAreaTotal, baseAreaPerSpecies, resultsPerSpecies);
@@ -593,8 +589,8 @@
 		for (var spec : layer.getSpecies().values()) {
 			// EMP060
 			float specDq = estimationMethods.estimateQuadMeanDiameterForSpecies(
-					spec, layer
-							.getSpecies(), region, quadMeanDiameterTotal, baseAreaTotal, treeDensityTotal, loreyHeightTotal
+					spec, layer.getSpecies(), region, quadMeanDiameterTotal, baseAreaTotal, treeDensityTotal,
+					loreyHeightTotal
 			);
 
 			var limits = getLimitsForSpecies(spec, region);
@@ -652,11 +648,7 @@
 
 		lBuilder.adapt(veteranLayer);
 		
-		try {
-			var bec = Utils.getBec(polygon.getBiogeoclimaticZone(), controlMap);
-		} catch (ProcessingException e) {
-			throw new StandProcessingException(e);
-		}
+		var bec = polygon.getBiogeoclimaticZone();
 
 		var lowDq = false;
 
@@ -669,24 +661,30 @@
 		float breastHeightAge = ageTotal - yearsToBreastHeight; // AGEBHLV
 		float dominantHeight = primarySite.flatMap(VriSite::getHeight).orElse(0f); // HDLV
 
-		var baseArea = veteranLayer.getBaseArea().orElseThrow(()->new StandProcessingException("Expected veteran layer to have a base area")); // BA_V1
-		var treesPerHectare = veteranLayer.getTreesPerHectare().orElseThrow(()->new StandProcessingException("Expected veteran layer to have a trees per hectare")); // BA_V1
+		var baseArea = veteranLayer.getBaseArea()
+				.orElseThrow(() -> new StandProcessingException("Expected veteran layer to have a base area")); // BA_V1
+		var treesPerHectare = veteranLayer.getTreesPerHectare()
+				.orElseThrow(() -> new StandProcessingException("Expected veteran layer to have a trees per hectare")); // BA_V1
 
 		if (BaseAreaTreeDensityDiameter.quadMeanDiameter(baseArea, treesPerHectare) < VETERAN_MIN_DQ) {
 			lowDq = true;
 			treesPerHectare = BaseAreaTreeDensityDiameter.treesPerHectare(breastHeightAge, VETERAN_MIN_DQ);
 		}
 		float inputTreesPerHectare = treesPerHectare; // TPHInput
-		
-		if(baseArea<=0) {
-			throw new StandProcessingException(MessageFormat.format("Veteran layer base area ({0}) was not positive", baseArea));
-		}
-		if(treesPerHectare<=0) {
-			throw new StandProcessingException(MessageFormat.format("Veteran layer trees per hectare ({0}) was not positive", baseArea));
+
+		if (baseArea <= 0) {
+			throw new StandProcessingException(
+					MessageFormat.format("Veteran layer base area ({0}) was not positive", baseArea)
+			);
+		}
+		if (treesPerHectare <= 0) {
+			throw new StandProcessingException(
+					MessageFormat.format("Veteran layer trees per hectare ({0}) was not positive", baseArea)
+			);
 		}
 		var quadMeanDiameter = BaseAreaTreeDensityDiameter.quadMeanDiameter(baseArea, treesPerHectare); // DQ(0,0)
-		
-		lBuilder.adaptSpecies(veteranLayer, (sBuilder,spec)->{
+
+		lBuilder.adaptSpecies(veteranLayer, (sBuilder, spec) -> {
 			applyGroups(null, AVERSION, sBuilder);
 			sBuilder.volumeGroup(CONFIG_LOAD_ERROR);
 		});
@@ -773,8 +771,9 @@
 			PolygonMode mode = polygon.getMode().orElseGet(() -> {
 				try {
 					return findDefaultPolygonMode(
-							ageTotal, yearsToBreastHeight, height, baseArea, treesPerHectare, percentForest, primaryLayer
-									.getSpecies().values(), bec, primaryLayer.getEmpericalRelationshipParameterIndex()
+							ageTotal, yearsToBreastHeight, height, baseArea, treesPerHectare, percentForest,
+							primaryLayer.getSpecies().values(), bec,
+							primaryLayer.getEmpericalRelationshipParameterIndex()
 					);
 				} catch (StandProcessingException e) {
 					throw new RuntimeStandProcessingException(e);
@@ -782,8 +781,8 @@
 			});
 			polygon.setMode(Optional.of(mode));
 			Optional<Float> primaryBreastHeightAge = Utils.mapBoth(
-					primaryLayer.getPrimarySite().flatMap(VriSite::getAgeTotal), primaryLayer.getPrimarySite()
-							.flatMap(VriSite::getYearsToBreastHeight), (at, ytbh) -> at - ytbh
+					primaryLayer.getPrimarySite().flatMap(VriSite::getAgeTotal),
+					primaryLayer.getPrimarySite().flatMap(VriSite::getYearsToBreastHeight), (at, ytbh) -> at - ytbh
 			);
 			log.atDebug().setMessage("Polygon mode {} checks").addArgument(mode).log();
 			switch (mode) {
@@ -833,8 +832,8 @@
 			throws StandProcessingException {
 		if (value < minimum || (value == minimum && !inclusive))
 			throw validationError(
-					"%s %s should be %s %s", fieldName, value, inclusive ? "greater than or equal to"
-							: "greater than", minimum
+					"%s %s should be %s %s", fieldName, value, inclusive ? "greater than or equal to" : "greater than",
+					minimum
 			);
 	}
 
@@ -1128,7 +1127,8 @@
 			float primaryHeight = primarySite.getHeight().orElseThrow(); // HT_L1
 
 			final Increase inc = findIncreaseForYoungMode(
-					bec, primaryLayer, siteCurve, primaryBreastHeightAge0, siteIndex, yeastToBreastHeight, baseAreaTarget, heightTarget, ageTarget, dominantHeight0, moreYears, primaryHeight
+					bec, primaryLayer, siteCurve, primaryBreastHeightAge0, siteIndex, yeastToBreastHeight,
+					baseAreaTarget, heightTarget, ageTarget, dominantHeight0, moreYears, primaryHeight
 			);
 
 			return VriPolygon.build(pBuilder -> {
@@ -1199,8 +1199,9 @@
 				// check empirical BA assuming BAV = 0
 
 				float predictedBaseArea = estimateBaseAreaYield(
-						dominantHeight, primaryBreastHeightAge, Optional.empty(), false, primaryLayer.getSpecies()
-								.values(), bec, primaryLayer.getEmpericalRelationshipParameterIndex().orElseThrow()
+						dominantHeight, primaryBreastHeightAge, Optional.empty(), false,
+						primaryLayer.getSpecies().values(), bec,
+						primaryLayer.getEmpericalRelationshipParameterIndex().orElseThrow()
 				); // BAP
 
 				// Calculate the full occupancy BA Hence the BA we will test is the Full
@@ -1309,14 +1310,14 @@
 				);
 
 		float primaryBaseAreaEstimated = estimateBaseAreaYield(
-				primaryHeight, primaryBreastHeightAge, veteranBaseArea, false, primaryLayer.getSpecies()
-						.values(), bec, primaryEmpericalRelationshipParameterIndex
+				primaryHeight, primaryBreastHeightAge, veteranBaseArea, false, primaryLayer.getSpecies().values(), bec,
+				primaryEmpericalRelationshipParameterIndex
 		);
 
 		// EMP107
 		float normativeQuadMeanDiameter = estimateQuadMeanDiameterYield(
-				primaryHeight, primaryBreastHeightAge, veteranBaseArea, primaryLayer.getSpecies()
-						.values(), bec, primaryEmpericalRelationshipParameterIndex
+				primaryHeight, primaryBreastHeightAge, veteranBaseArea, primaryLayer.getSpecies().values(), bec,
+				primaryEmpericalRelationshipParameterIndex
 		);
 
 		final float normativePercentAvailable = 85f;
