package ca.bc.gov.nrs.vdyp.vri;

import static ca.bc.gov.nrs.vdyp.common_calculators.BaseAreaTreeDensityDiameter.quadMeanDiameter;
import static ca.bc.gov.nrs.vdyp.common_calculators.BaseAreaTreeDensityDiameter.treesPerHectare;

import java.io.Closeable;
import java.io.IOException;
import java.util.Collection;
import java.util.EnumSet;
import java.util.HashMap;
import java.util.LinkedHashMap;
import java.util.LinkedList;
import java.util.List;
import java.util.Map;
import java.util.NoSuchElementException;
import java.util.Objects;
import java.util.Optional;
import java.util.function.BiConsumer;
import java.util.function.Consumer;
import java.util.stream.Collectors;

import org.apache.commons.math3.analysis.UnivariateFunction;
import org.apache.commons.math3.analysis.solvers.BrentSolver;
import org.apache.commons.math3.exception.NoBracketingException;
import org.apache.commons.math3.exception.TooManyEvaluationsException;
import org.slf4j.Logger;
import org.slf4j.LoggerFactory;

import ca.bc.gov.nrs.vdyp.application.ProcessingException;
import ca.bc.gov.nrs.vdyp.application.RuntimeProcessingException;
import ca.bc.gov.nrs.vdyp.application.RuntimeStandProcessingException;
import ca.bc.gov.nrs.vdyp.application.StandProcessingException;
import ca.bc.gov.nrs.vdyp.application.VdypApplicationIdentifier;
import ca.bc.gov.nrs.vdyp.application.VdypStartApplication;
import ca.bc.gov.nrs.vdyp.common.ControlKey;
import ca.bc.gov.nrs.vdyp.common.Utils;
import ca.bc.gov.nrs.vdyp.common.ValueOrMarker;
import ca.bc.gov.nrs.vdyp.common_calculators.SiteIndex2Height;
import ca.bc.gov.nrs.vdyp.common_calculators.custom_exceptions.CommonCalculatorException;
import ca.bc.gov.nrs.vdyp.common_calculators.enumerations.SiteIndexAgeType;
import ca.bc.gov.nrs.vdyp.common_calculators.enumerations.SiteIndexEquation;
import ca.bc.gov.nrs.vdyp.io.parse.common.ResourceParseException;
import ca.bc.gov.nrs.vdyp.io.parse.control.BaseControlParser;
import ca.bc.gov.nrs.vdyp.io.parse.streaming.StreamingParser;
import ca.bc.gov.nrs.vdyp.math.FloatMath;
import ca.bc.gov.nrs.vdyp.model.BaseVdypSite;
import ca.bc.gov.nrs.vdyp.model.BaseVdypSpecies;
import ca.bc.gov.nrs.vdyp.model.BaseVdypSpecies.Builder;
import ca.bc.gov.nrs.vdyp.model.BecDefinition;
import ca.bc.gov.nrs.vdyp.model.BecLookup;
import ca.bc.gov.nrs.vdyp.model.Coefficients;
import ca.bc.gov.nrs.vdyp.model.CompatibilityVariableMode;
import ca.bc.gov.nrs.vdyp.model.ComponentSizeLimits;
import ca.bc.gov.nrs.vdyp.model.InputLayer;
import ca.bc.gov.nrs.vdyp.model.LayerType;
import ca.bc.gov.nrs.vdyp.model.MatrixMap2;
import ca.bc.gov.nrs.vdyp.model.ModelClassBuilder;
import ca.bc.gov.nrs.vdyp.model.PolygonIdentifier;
import ca.bc.gov.nrs.vdyp.model.PolygonMode;
import ca.bc.gov.nrs.vdyp.model.Region;
import ca.bc.gov.nrs.vdyp.model.VdypLayer;
import ca.bc.gov.nrs.vdyp.model.VdypPolygon;
import ca.bc.gov.nrs.vdyp.model.VdypSpecies;
import ca.bc.gov.nrs.vdyp.model.VolumeComputeMode;
import ca.bc.gov.nrs.vdyp.vri.model.VriLayer;
import ca.bc.gov.nrs.vdyp.vri.model.VriPolygon;
import ca.bc.gov.nrs.vdyp.vri.model.VriSite;
import ca.bc.gov.nrs.vdyp.vri.model.VriSpecies;

public class VriStart extends VdypStartApplication<VriPolygon, VriLayer, VriSpecies, VriSite> implements Closeable {

	private static final String SPECIAL_PROCESSING_LOG_TEMPLATE = "Doing special processing for mode {}";
	static final float FRACTION_AVAILABLE_N = 0.85f; // PCTFLAND_N;

	static final Logger log = LoggerFactory.getLogger(VriStart.class);

	static final float EMPOC = 0.85f;

	public static void main(final String... args) throws IOException {

		try (var app = new VriStart();) {

			doMain(app, args);
		}
	}

	protected static <T extends Number> T requirePositive(Optional<T> opt, String name)
			throws StandProcessingException {
		T value = require(opt, name);

		if (value.doubleValue() <= 0) {
			throw new StandProcessingException(name + " " + value + " is not positive");
		}

		return value;
	}

	protected static <T> T require(Optional<T> opt, String name) throws StandProcessingException {
		return opt.orElseThrow(() -> new StandProcessingException(name + " is not present"));
	}

	// VRI_SUB
	// TODO Fortran takes a vector of flags (FIPPASS) controlling which stages are
	// implemented. FIPSTART always uses the same vector so far now that's not
	// implemented.
	@Override
	public void process() throws ProcessingException {
		int polygonsRead = 0;
		int polygonsWritten = 0;
		try (
				var polyStream = this.<VriPolygon>getStreamingParser(ControlKey.VRI_INPUT_YIELD_POLY);
				var layerStream = this.<Map<LayerType, VriLayer.Builder>>getStreamingParser(
						ControlKey.VRI_INPUT_YIELD_LAYER
				);
				var speciesStream = this
						.<Collection<VriSpecies>>getStreamingParser(ControlKey.VRI_INPUT_YIELD_SPEC_DIST);
				var siteStream = this.<Collection<VriSite>>getStreamingParser(ControlKey.VRI_INPUT_YIELD_HEIGHT_AGE_SI);
		) {
			log.atDebug().setMessage("Start Stand processing").log();

			while (polyStream.hasNext()) {

				// FIP_GET
				log.atInfo().setMessage("Getting polygon {}").addArgument(polygonsRead + 1).log();
				var polygon = getPolygon(polyStream, layerStream, speciesStream, siteStream);
				try {

					var resultPoly = processPolygon(polygonsRead, polygon);
					if (resultPoly.isPresent()) {
						polygonsRead++;

						// Output
						getVriWriter().writePolygonWithSpeciesAndUtilization(resultPoly.get());

						polygonsWritten++;
					}

					log.atInfo().setMessage("Read {} polygons and wrote {}").addArgument(polygonsRead)
							.addArgument(polygonsWritten).log();

				} catch (StandProcessingException ex) {
					// TODO include some sort of hook for different forms of user output
					// TODO Implement single stand mode that propagates the exception

					log.atWarn().setMessage("Polygon {} bypassed").addArgument(polygon.getPolygonIdentifier())
							.setCause(ex).log();
				}

			}
		} catch (IOException | ResourceParseException ex) {
			throw new ProcessingException("Error while reading or writing data.", ex);
		}
	}

	VriPolygon getPolygon(
			StreamingParser<VriPolygon> polyStream, StreamingParser<Map<LayerType, VriLayer.Builder>> layerStream,
			StreamingParser<Collection<VriSpecies>> speciesStream, StreamingParser<Collection<VriSite>> siteStream
	) throws StandProcessingException, IOException, ResourceParseException {

		var becLookup = Utils.expectParsedControl(controlMap, ControlKey.BEC_DEF, BecLookup.class);

		log.trace("Getting polygon");
		var polygon = polyStream.next();

		BecDefinition bec = becLookup.get(polygon.getBiogeoclimaticZone())
				.orElseThrow(() -> new StandProcessingException("Unknown BEC " + polygon.getBiogeoclimaticZone()));

		log.trace("Getting species for polygon {}", polygon.getPolygonIdentifier());

		log.trace("Getting sites for polygon {}", polygon.getPolygonIdentifier());
		Collection<VriSite> sites;
		try {
			sites = new LinkedList<>(siteStream.next());
		} catch (NoSuchElementException ex) {
			throw validationError("Sites file has fewer records than polygon file.", ex);
		}

		Collection<VriSpecies> species;
		try {
			species = speciesStream.next();
		} catch (NoSuchElementException ex) {
			throw validationError("Species file has fewer records than polygon file.", ex);
		}

		Map<LayerType, VriLayer.Builder> layersBuilders = layerStream.next();

		for (final var spec : species) {
			var layerBuilder = layersBuilders.get(spec.getLayerType());

			var foundSite = sites.stream().filter(site -> site.getSiteGenus().equals(spec.getGenus())).findFirst();
			final var specWithSite = VriSpecies.build(builder -> {
				builder.copy(spec);
				builder.addSite(foundSite);
			});
			foundSite.ifPresent(sites::remove);

			// Validate that species belong to the correct polygon
			if (!specWithSite.getPolygonIdentifier().equals(polygon.getPolygonIdentifier())) {
				throw validationError(
						"Record in species file contains species for polygon %s when expecting one for %s.",
						specWithSite.getPolygonIdentifier(), polygon.getPolygonIdentifier()
				);
			}
			if (Objects.isNull(layerBuilder)) {
				throw validationError(
						"Species entry references layer %s of polygon %s but it is not present.",
						specWithSite.getLayerType(), polygon.getPolygonIdentifier()
				);
			}
			layerBuilder.addSpecies(specWithSite);
		}
		if (!sites.isEmpty()) {
			var specNames = sites.stream().map(site -> site.getSiteGenus()).collect(Collectors.joining(", "));
			var layerType = sites.iterator().next().getLayerType();
			throw validationError(
					"Site entries reference species %s of layer %s of polygon %s but they are not present.", specNames,
					layerType, polygon.getPolygonIdentifier()
			);
		}

		Map<LayerType, VriLayer> layers = getLayersForPolygon(polygon, bec, layersBuilders);

		// Validate that layers belong to the correct polygon
		for (var layer : layers.values()) {
			if (!layer.getPolygonIdentifier().equals(polygon.getPolygonIdentifier())) {
				throw validationError(
						"Record in layer file contains layer for polygon %s when expecting one for %s.",
						layer.getPolygonIdentifier(), polygon.getPolygonIdentifier()
				);
			}
			layer.setSpecies(new HashMap<>());
		}

		polygon.setLayers(layers);

		return polygon;

	}

	private Map<LayerType, VriLayer>
			getLayersForPolygon(VriPolygon polygon, BecDefinition bec, Map<LayerType, VriLayer.Builder> layersBuilders)
					throws StandProcessingException {
		log.trace("Getting layers for polygon {}", polygon.getPolygonIdentifier());
		Map<LayerType, VriLayer> layers;
		try {

			// Do some additional processing then build the layers.
			layers = layersBuilders.values().stream().map(builder -> {

				var layerType = builder.getLayerType().get();

				builder.buildChildren(); // Make sure all children are built before getting them.
				var layerSpecies = builder.getSpecies();

				if (layerType == LayerType.PRIMARY) {
					builder.percentAvailable(polygon.getPercentAvailable().orElse(1f));
				}
				if (!layerSpecies.isEmpty()) {
					var primarySpecs = this.findPrimarySpecies(layerSpecies);
					int itg;
					try {
						itg = findItg(primarySpecs);

						builder.inventoryTypeGroup(itg);
					} catch (StandProcessingException ex) {
						throw new RuntimeStandProcessingException(ex);
					}
					builder.primaryGenus(primarySpecs.get(0).getGenus());

					if (layerType == LayerType.PRIMARY) {
						modifyPrimaryLayerBuild(bec, builder, primarySpecs, itg);
					}
				}
				if (layerType == LayerType.VETERAN) {
					modifyVeteranLayerBuild(layersBuilders, builder);
				}
				return builder;
			}).map(VriLayer.Builder::build).collect(Collectors.toUnmodifiableMap(VriLayer::getLayerType, x -> x));

		} catch (NoSuchElementException ex) {
			throw validationError("Layers file has fewer records than polygon file.", ex);
		} catch (RuntimeStandProcessingException ex) {
			throw ex.getCause();
		}
		return layers;
	}

	private void modifyVeteranLayerBuild(
			Map<LayerType, VriLayer.Builder> layersBuilders, ca.bc.gov.nrs.vdyp.vri.model.VriLayer.Builder builder
	) {
		if (builder.getBaseArea().map(x -> x <= 0f).orElse(true)
				|| builder.getTreesPerHectare().map(x -> x <= 0f).orElse(true)) {
			// BA or TPH missing from Veteran layer.

			builder.treesPerHectare(0f);

			float crownClosure = builder.getCrownClosure().filter(x -> x > 0f).orElseThrow(
					() -> new RuntimeStandProcessingException(
							validationError(
									"Expected a positive crown closure for veteran layer but was %s",
									Utils.optNa(builder.getCrownClosure())
							)
					)
			);
			// If the primary layer base area is positive, multiply that by veteran crown
			// closure, otherwise just use half the veteran crown closure.
			builder.baseArea(
					layersBuilders.get(LayerType.PRIMARY).getBaseArea().filter(x -> x > 0f)
							.map(pba -> crownClosure / 100f * pba).orElse(crownClosure / 2f)
			);
		}
	}

	private void modifyPrimaryLayerBuild(
			BecDefinition bec, ca.bc.gov.nrs.vdyp.vri.model.VriLayer.Builder builder, List<VriSpecies> primarySpecs,
			int itg
	) {
		// This was being done in VRI_CHK but I moved it here to when the object is
		// being built instead.
		if (builder.getBaseArea()
				.flatMap(ba -> builder.getTreesPerHectare().map(tph -> quadMeanDiameter(ba, tph) < 7.5f))
				.orElse(false)) {
			builder.baseArea(Optional.empty());
			builder.treesPerHectare(Optional.empty());
		}

		if (primarySpecs.size() > 1) {
			builder.secondaryGenus(primarySpecs.get(1).getGenus());
		}

		builder.empiricalRelationshipParameterIndex(
				findEmpiricalRelationshipParameterIndex(primarySpecs.get(0).getGenus(), bec, itg)
		);
	}

	static final EnumSet<PolygonMode> ACCEPTABLE_MODES = EnumSet.of(PolygonMode.START, PolygonMode.YOUNG);

	Optional<VdypPolygon> processPolygon(int polygonsRead, VriPolygon polygon) throws ProcessingException {
		log.atInfo().setMessage("Read polygon {}, preparing to process").addArgument(polygon.getPolygonIdentifier())
				.log();
		var bec = Utils.getBec(polygon.getBiogeoclimaticZone(), controlMap);

		var mode = polygon.getMode().orElse(PolygonMode.START);

		if (mode == PolygonMode.DONT_PROCESS) {
			log.atInfo().setMessage("Skipping polygon with mode {}").addArgument(mode).log();
			return Optional.empty();
		}

		log.atInfo().setMessage("Checking validity of polygon {}:{}").addArgument(polygonsRead)
				.addArgument(polygon.getPolygonIdentifier()).log();

		mode = checkPolygon(polygon);

		final VriPolygon preProcessedPolygon;
		switch (mode) {
		case YOUNG:
			log.atTrace().setMessage(SPECIAL_PROCESSING_LOG_TEMPLATE).addArgument(mode).log();
			preProcessedPolygon = processYoung(polygon);
			break;
		case BATC:
			log.atTrace().setMessage(SPECIAL_PROCESSING_LOG_TEMPLATE).addArgument(mode).log();
			preProcessedPolygon = processBatc(polygon);
			break;
		case BATN:
			log.atTrace().setMessage(SPECIAL_PROCESSING_LOG_TEMPLATE).addArgument(mode).log();
			preProcessedPolygon = processBatn(polygon);
			break;
		default:
			log.atTrace().setMessage("No special processing for mode {}").addArgument(mode).log();
			preProcessedPolygon = polygon;
			break;
		}

		try {
			var result = Optional.of(VdypPolygon.build(pBuilder -> {
				pBuilder.adapt(preProcessedPolygon, x -> x.orElse(0f));

				pBuilder.addLayer(lBuilder -> {
					try {
						lBuilder.adapt(preProcessedPolygon.getLayers().get(LayerType.PRIMARY));
						processPrimaryLayer(preProcessedPolygon, lBuilder);
					} catch (ProcessingException e) {
						throw new RuntimeProcessingException(e);
					}
				});
				if (preProcessedPolygon.getLayers().containsKey(LayerType.VETERAN)) {
					pBuilder.addLayer(lBuilder -> {
						try {
							processVeteranLayer(preProcessedPolygon, lBuilder);
						} catch (StandProcessingException e) {
							throw new RuntimeStandProcessingException(e);
						}
					});
				}

			}));
			result.ifPresent(resultPoly -> {
				var resultPrimaryLayer = resultPoly.getLayers().get(LayerType.PRIMARY);

				try {
					getDqBySpecies(resultPrimaryLayer, bec.getRegion());

					estimateSmallComponents(polygon, resultPrimaryLayer);

					computeUtilizationComponentsPrimary(
							bec, resultPrimaryLayer, VolumeComputeMode.BY_UTIL_WITH_WHOLE_STEM_BY_SPEC,
							CompatibilityVariableMode.NONE
					);

				} catch (ProcessingException e) {
					throw new RuntimeProcessingException(e);
				}
			});
			return result;
		} catch (RuntimeProcessingException e) {
			throw e.getCause();
		}
	}

	void processPrimaryLayer(VriPolygon polygon, VdypLayer.Builder lBuilder) throws ProcessingException {
		var primaryLayer = polygon.getLayers().get(LayerType.PRIMARY);
		var bec = Utils.getBec(polygon.getBiogeoclimaticZone(), controlMap);

		// BA_L1
		float primaryBaseArea = requirePositive(primaryLayer.getBaseArea(), "Primary layer base area");

		// TPH_L1
		var primaryLayerDensity = requirePositive(primaryLayer.getTreesPerHectare(), "Primary layer trees per hectare");

		var primarySiteIn = require(primaryLayer.getPrimarySite(), "Primary site for primary layer");

		var primarySpeciesPercent = require(primaryLayer.getPrimarySpeciesRecord(), "Primary species for primary layer")
				.getFractionGenus();

		// TPH_L1

		// TPHsp
		var primarySpeciesDensity = primarySpeciesPercent * primaryLayerDensity;

		// HDL1 or HT_L1
		var leadHeight = requirePositive(primarySiteIn.getHeight(), "Primary layer lead species height");

		// HLPL1
		// EMP050 Method 1
		var primaryHeight = estimators.primaryHeightFromLeadHeight(
				leadHeight, primarySiteIn.getSiteGenus(), bec.getRegion(), primarySpeciesDensity
		);

		float layerQuadMeanDiameter = quadMeanDiameter(primaryBaseArea, primaryLayerDensity);
		lBuilder.quadMeanDiameter(layerQuadMeanDiameter);
		lBuilder.baseArea(primaryBaseArea);
		lBuilder.treesPerHectare(primaryLayerDensity);
		lBuilder.empiricalRelationshipParameterIndex(primaryLayer.getEmpericalRelationshipParameterIndex());

		lBuilder.adaptSpecies(primaryLayer, (sBuilder, vriSpec) -> {
			var vriSite = primaryLayer.getSites().get(vriSpec.getGenus());

			applyGroups(bec, vriSpec.getGenus(), sBuilder);

			if (vriSite == primarySiteIn) {
				sBuilder.loreyHeight(primaryHeight);

				// Only use the primary site
				sBuilder.adaptSite(vriSite, (iBuilder, vriSite2) -> iBuilder.height(vriSite2.getHeight().get()));
			} else {

				float loreyHeight = vriSite.getHeight().filter((x) -> getDebugMode(2) == 1).map(height -> {
					float speciesQuadMeanDiameter = Math.max(7.5f, height / leadHeight * layerQuadMeanDiameter);
					float speciesDensity = treesPerHectare(primaryBaseArea, speciesQuadMeanDiameter);
					// EMP050 Method 1
<<<<<<< HEAD
					float speciesLoreyHeight = estimators.primaryHeightFromLeadHeight(
=======
					return estimationMethods.primaryHeightFromLeadHeight(
>>>>>>> 2015855b
							vriSite.getHeight().get(), vriSite.getSiteGenus(), bec.getRegion(), speciesDensity
					);
				}).orElseGet(() -> {
					try {
						// EMP053
<<<<<<< HEAD
						float speciesLoreyHeight = estimators.estimateNonPrimaryLoreyHeight(
=======
						return estimationMethods.estimateNonPrimaryLoreyHeight(
>>>>>>> 2015855b
								vriSite.getSiteGenus(), primarySiteIn.getSiteGenus(), bec, leadHeight, primaryHeight
						);
					} catch (ProcessingException e) {
						throw new RuntimeProcessingException(e);
					}
				});

				float maxHeight = estimators.getLimitsForHeightAndDiameter(vriSpec.getGenus(), bec.getRegion())
						.loreyHeightMaximum();
				loreyHeight = Math.min(loreyHeight, maxHeight);
				sBuilder.loreyHeight(loreyHeight);
			}
			this.applyGroups(bec, vriSpec.getGenus(), sBuilder);
		});

		lBuilder.buildChildren();

		var species = lBuilder.getSpecies();

		float sumBaseAreaLoreyHeight = 0;
		// Assign BA by species
		if (species.size() == 1) {
			species.get(0).getBaseAreaByUtilization().setAll(primaryBaseArea);
			sumBaseAreaLoreyHeight = primaryBaseArea;
		} else {
			for (var spec : species) {
				float specBaseArea = primaryBaseArea * spec.getFractionGenus();
				float specHeight = spec.getLoreyHeightByUtilization().getAll();
				spec.getBaseAreaByUtilization().setAll(specBaseArea);
				sumBaseAreaLoreyHeight += specBaseArea * specHeight;
			}
		}

		lBuilder.loreyHeight(sumBaseAreaLoreyHeight / primaryBaseArea);

	}

	// ROOTV01
	void getDqBySpecies(VdypLayer layer, Region region) throws ProcessingException {

		// DQ_TOT
		float quadMeanDiameterTotal = layer.getQuadraticMeanDiameterByUtilization().getAll();
		// BA_TOT
		float baseAreaTotal = layer.getBaseAreaByUtilization().getAll();
		// TPH_TOT
		float treeDensityTotal = treesPerHectare(baseAreaTotal, quadMeanDiameterTotal);

		float loreyHeightTotal = layer.getLoreyHeightByUtilization().getAll();

		// DQV
		Map<String, Float> initialDqEstimate = new LinkedHashMap<>(layer.getSpecies().size());
		// BAV
		Map<String, Float> baseAreaPerSpecies = new LinkedHashMap<>(layer.getSpecies().size());
		// DQMIN
		Map<String, Float> minPerSpecies = new LinkedHashMap<>(layer.getSpecies().size());
		// DQMAX
		Map<String, Float> maxPerSpecies = new LinkedHashMap<>(layer.getSpecies().size());
		// DQFINAL
		Map<String, Float> resultsPerSpecies = new LinkedHashMap<>(layer.getSpecies().size());

		getDqBySpeciesInitial(
				// In
				layer, region, quadMeanDiameterTotal, baseAreaTotal, treeDensityTotal, loreyHeightTotal,
				// Out
				initialDqEstimate, baseAreaPerSpecies, minPerSpecies, maxPerSpecies
		);

		resultsPerSpecies.putAll(initialDqEstimate);

		if (this.getDebugMode(9) > 0) {
			// TODO
		}

		findRootForQuadMeanDiameterFractionalError(
				-0.6f, 0.5f, resultsPerSpecies, initialDqEstimate, baseAreaPerSpecies, minPerSpecies, maxPerSpecies,
				treeDensityTotal
		);

		applyDqBySpecies(layer, baseAreaTotal, baseAreaPerSpecies, resultsPerSpecies);
	}

	void applyDqBySpecies(
			VdypLayer layer, float baseAreaTotal, Map<String, Float> baseAreaPerSpecies,
			Map<String, Float> resultsPerSpecies
	) {
		float quadMeanDiameterTotal;
		float treeDensityTotal;
		treeDensityTotal = 0;
		for (var spec : layer.getSpecies().values()) {
			float specDq = resultsPerSpecies.get(spec.getGenus());
			float specBa = baseAreaPerSpecies.get(spec.getGenus());
			float specTph = treesPerHectare(specBa, specDq);
			treeDensityTotal += specTph;
			spec.getQuadraticMeanDiameterByUtilization().setAll(specDq);
			spec.getTreesPerHectareByUtilization().setAll(specTph);
		}
		quadMeanDiameterTotal = quadMeanDiameter(baseAreaTotal, treeDensityTotal);
		layer.getTreesPerHectareByUtilization().setAll(treeDensityTotal);
		layer.getQuadraticMeanDiameterByUtilization().setAll(quadMeanDiameterTotal);
	}

	void getDqBySpeciesInitial(
			VdypLayer layer, Region region, float quadMeanDiameterTotal, float baseAreaTotal, float treeDensityTotal,
			float loreyHeightTotal, Map<String, Float> initialDqEstimate, Map<String, Float> baseAreaPerSpecies,
			Map<String, Float> minPerSpecies, Map<String, Float> maxPerSpecies
	) throws ProcessingException {
		for (var spec : layer.getSpecies().values()) {
			// EMP060
			float specDq = estimators.estimateQuadMeanDiameterForSpecies(
					spec, layer.getSpecies(), region, quadMeanDiameterTotal, baseAreaTotal, treeDensityTotal,
					loreyHeightTotal
			);

			var limits = getLimitsForSpecies(spec, region);

			float min = Math.max(7.6f, limits.minQuadMeanDiameterLoreyHeightRatio() * spec.getLoreyHeightByUtilization().getAll());
			float loreyHeightToUse = Math.max(spec.getLoreyHeightByUtilization().getAll(), 7.0f);
			float max = Math.min(limits.quadMeanDiameterMaximum(), limits.maxQuadMeanDiameterLoreyHeightRatio() * loreyHeightToUse);
			max = Math.max(7.75f, max);

			minPerSpecies.put(spec.getGenus(), min);
			maxPerSpecies.put(spec.getGenus(), max);

			specDq = FloatMath.clamp(specDq, Math.max(min, 7.75f), max);

			initialDqEstimate.put(spec.getGenus(), specDq);

			baseAreaPerSpecies.put(spec.getGenus(), spec.getBaseAreaByUtilization().getAll());
		}
	}

	protected ComponentSizeLimits getLimitsForSpecies(VdypSpecies spec, Region region) {
		// TODO for JPROGRAM = 7 implement this differently, see ROOTV01 L91-L99

		// EMP061
		return estimators.getLimitsForHeightAndDiameter(spec.getGenus(), region);
	}

	float quadMeanDiameterFractionalError(
			double x, Map<String, Float> finalDiameters, Map<String, Float> initial, Map<String, Float> baseArea,
			Map<String, Float> min, Map<String, Float> max, float totalTreeDensity
	) {
		finalDiameters.clear();

		float xToUse = FloatMath.clamp((float) x, -10, 10);

		double tphSum = initial.entrySet().stream().mapToDouble(spec -> {
			float speciesFinal = quadMeanDiameterSpeciesAdjust(
					xToUse, spec.getValue(), min.get(spec.getKey()), max.get(spec.getKey())
			);
			finalDiameters.put(spec.getKey(), speciesFinal);
			return treesPerHectare(baseArea.get(spec.getKey()), speciesFinal);
		}).sum();

		return (float) ( (tphSum - totalTreeDensity) / totalTreeDensity);
	}

	float quadMeanDiameterSpeciesAdjust(float x, float initialDq, float min, float max) {
		return FloatMath.clamp(7.5f + (initialDq - 7.5f) * FloatMath.exp(x), min, max);
	}

	private void processVeteranLayer(VriPolygon polygon, VdypLayer.Builder lBuilder) throws StandProcessingException {
		var veteranLayer = polygon.getLayers().get(LayerType.VETERAN);

		// TODO
	}

	// VRI_CHK
	PolygonMode checkPolygon(VriPolygon polygon) throws ProcessingException {

		BecDefinition bec = Utils.getBec(polygon.getBiogeoclimaticZone(), controlMap);

		// At this point the Fortran implementation nulled the BA and TPH of Primary
		// layers if the BA and TPH were present and resulted in a DQ <7.5
		// I did that in getPolygon instead of here.

		for (var layer : polygon.getLayers().values()) {
			checkLayer(polygon, layer);
		}

		PolygonMode mode = checkPolygonForMode(polygon, bec);

		Map<String, Float> minMap = Utils.expectParsedControl(controlMap, ControlKey.MINIMA, Map.class);

		float veteranMinHeight = minMap.get(VriControlParser.MINIMUM_VETERAN_HEIGHT);

		VriLayer veteranLayer = polygon.getLayers().get(LayerType.VETERAN);
		if (veteranLayer != null) {
			Optional<Float> veteranHeight = veteranLayer.getPrimarySite().flatMap(VriSite::getHeight);
			validateMinimum("Veteran layer primary species height", veteranHeight, veteranMinHeight, true);
		}

		return mode;
	}

	private void checkLayer(VriPolygon polygon, VriLayer layer) throws StandProcessingException {
		if (layer.getSpecies().isEmpty())
			return;
		if (layer.getLayerType() == LayerType.PRIMARY)
			this.getPercentTotal(layer); // Validate that percent total is close to 100%
		Optional<VriSite> primarySite = layer.getPrimaryGenus().flatMap(id -> Utils.optSafe(layer.getSites().get(id)));
		var ageTotal = primarySite.flatMap(VriSite::getAgeTotal);
		var treesPerHectare = layer.getTreesPerHectare();
		var height = primarySite.flatMap(VriSite::getHeight);
		if (polygon.getMode().map(x -> x == PolygonMode.YOUNG).orElse(false)
				&& layer.getLayerType() == LayerType.PRIMARY) {
			if (ageTotal.map(x -> x <= 0f).orElse(true) || treesPerHectare.map(x -> x <= 0f).orElse(true)) {
				throw validationError(
						"Age Total and Trees Per Hectare must be positive for a PRIMARY layer in mode YOUNG"
				);
			}
		} else {
			if (height.map(x -> x <= 0f).orElse(true)) {
				throw validationError(
						"Height must be positive for a VETERAN layer or a PRIMARY layer not in mode YOUNG"
				);
			}
		}
	}

	static final String SITE_INDEX_PROPERTY_NAME = "Site index";
	static final String AGE_TOTAL_PROPERTY_NAME = "Age total";
	static final String BREAST_HEIGHT_AGE_PROPERTY_NAME = "Breast height age";
	static final String YEARS_TO_BREAST_HEIGHT_PROPERTY_NAME = "Years to breast height";
	static final String HEIGHT_PROPERTY_NAME = "Height";
	static final String BASE_AREA_PROPERTY_NAME = "Base area";
	static final String TREES_PER_HECTARE_PROPERTY_NAME = "Trees per hectare";
	static final String CROWN_CLOSURE_PROPERTY_NAME = "Crown closure";

	protected PolygonMode checkPolygonForMode(VriPolygon polygon, BecDefinition bec) throws StandProcessingException {
		VriLayer primaryLayer = polygon.getLayers().get(LayerType.PRIMARY);
		Optional<VriSite> primarySite = primaryLayer.getPrimaryGenus()
				.flatMap(id -> Utils.optSafe(primaryLayer.getSites().get(id)));
		var ageTotal = primarySite.flatMap(VriSite::getAgeTotal);
		var height = primarySite.flatMap(VriSite::getHeight);
		var siteIndex = primarySite.flatMap(VriSite::getSiteIndex);
		var yearsToBreastHeight = primarySite.flatMap(VriSite::getYearsToBreastHeight);
		var baseArea = primaryLayer.getBaseArea();
		var treesPerHectare = primaryLayer.getTreesPerHectare();
		var crownClosure = primaryLayer.getCrownClosure();
		var percentForest = polygon.getPercentAvailable();

		try {
			PolygonMode mode = polygon.getMode().orElseGet(() -> {
				try {
					return findDefaultPolygonMode(
							ageTotal, yearsToBreastHeight, height, baseArea, treesPerHectare, percentForest,
							primaryLayer.getSpecies().values(), bec,
							primaryLayer.getEmpericalRelationshipParameterIndex()
					);
				} catch (StandProcessingException e) {
					throw new RuntimeStandProcessingException(e);
				}
			});
			polygon.setMode(Optional.of(mode));
			Optional<Float> primaryBreastHeightAge = Utils.mapBoth(
					primaryLayer.getPrimarySite().flatMap(VriSite::getAgeTotal),
					primaryLayer.getPrimarySite().flatMap(VriSite::getYearsToBreastHeight), (at, ytbh) -> at - ytbh
			);
			log.atDebug().setMessage("Polygon mode {} checks").addArgument(mode).log();
			switch (mode) {

			case START:
				validateMinimum(SITE_INDEX_PROPERTY_NAME, siteIndex, 0f, false);
				validateMinimum(AGE_TOTAL_PROPERTY_NAME, ageTotal, 0f, false);
				validateMinimum(BREAST_HEIGHT_AGE_PROPERTY_NAME, primaryBreastHeightAge, 0f, false);
				validateMinimum(HEIGHT_PROPERTY_NAME, height, 4.5f, false);
				validateMinimum(BASE_AREA_PROPERTY_NAME, baseArea, 0f, false);
				validateMinimum(TREES_PER_HECTARE_PROPERTY_NAME, treesPerHectare, 0f, false);
				break;

			case YOUNG:
				validateMinimum(SITE_INDEX_PROPERTY_NAME, siteIndex, 0f, false);
				validateMinimum(AGE_TOTAL_PROPERTY_NAME, ageTotal, 0f, false);
				validateMinimum(YEARS_TO_BREAST_HEIGHT_PROPERTY_NAME, yearsToBreastHeight, 0f, false);
				break;

			case BATN:
				validateMinimum(SITE_INDEX_PROPERTY_NAME, siteIndex, 0f, false);
				validateMinimum(AGE_TOTAL_PROPERTY_NAME, ageTotal, 0f, false);
				validateMinimum(BREAST_HEIGHT_AGE_PROPERTY_NAME, primaryBreastHeightAge, 0f, false);
				validateMinimum(HEIGHT_PROPERTY_NAME, height, 1.3f, false);
				break;

			case BATC:
				validateMinimum(SITE_INDEX_PROPERTY_NAME, siteIndex, 0f, false);
				validateMinimum(AGE_TOTAL_PROPERTY_NAME, ageTotal, 0f, false);
				validateMinimum(BREAST_HEIGHT_AGE_PROPERTY_NAME, primaryBreastHeightAge, 0f, false);
				validateMinimum(HEIGHT_PROPERTY_NAME, height, 1.3f, false);
				validateMinimum(CROWN_CLOSURE_PROPERTY_NAME, crownClosure, 0f, false);
				break;

			case DONT_PROCESS:
				log.atDebug().setMessage("Skipping validation for ignored polygon");
				// Do Nothing
				break;
			}
			return mode;
		} catch (RuntimeStandProcessingException e) {
			throw e.getCause();
		}
	}

	void validateMinimum(String fieldName, float value, float minimum, boolean inclusive)
			throws StandProcessingException {
		if (value < minimum || (value == minimum && !inclusive))
			throw validationError(
					"%s %s should be %s %s", fieldName, value, inclusive ? "greater than or equal to" : "greater than",
					minimum
			);
	}

	void validateMinimum(String fieldName, Optional<Float> value, float minimum, boolean inclusive)
			throws StandProcessingException {
		validateMinimum(
				fieldName, value.orElseThrow(() -> validationError("%s is not present", fieldName)), minimum, inclusive
		);
	}

	// UPPERGEN Method 1
	Coefficients upperBounds(int baseAreaGroup) {
		var upperBoundsMap = Utils
				.<Map<Integer, Coefficients>>expectParsedControl(controlMap, ControlKey.BA_DQ_UPPER_BOUNDS, Map.class);
		return Utils.<Coefficients>optSafe(upperBoundsMap.get(baseAreaGroup)).orElseThrow(
				() -> new IllegalStateException("Could not find limits for base area group " + baseAreaGroup)
		);
	}

	float upperBoundsBaseArea(int baseAreaGroup) {
		return upperBounds(baseAreaGroup).getCoe(1);
	}

	float upperBoundsQuadMeanDiameter(int baseAreaGroup) {
		return upperBounds(baseAreaGroup).getCoe(2);
	}

	// EMP106
	float estimateBaseAreaYield(
			float dominantHeight, float breastHeightAge, Optional<Float> baseAreaOverstory, boolean fullOccupancy,
			Collection<? extends BaseVdypSpecies<?>> species, BecDefinition bec, int baseAreaGroup
	) throws StandProcessingException {
		var coe = estimateBaseAreaYieldCoefficients(species, bec);

		float upperBoundBaseArea = upperBoundsBaseArea(baseAreaGroup);

		/*
		 * The original Fortran had the following comment and a commented out modification to upperBoundsBaseArea
		 * (BATOP98). I have included them here.
		 */

		/*
		 * And one POSSIBLY one last vestage of grouping by ITG That limit applies to full occupancy and Empirical
		 * occupancy. They were derived as the 98th percentile of Empirical stocking, though adjusted PSP's were
		 * included. If the ouput of this routine is bumped up from empirical to full, MIGHT adjust this limit DOWN
		 * here, so that at end, it is correct. Tentatively decide NOT to do this.
		 */

		// if (fullOccupancy)
		// upperBoundsBaseArea *= EMPOC;

		float ageToUse = breastHeightAge;

		// TODO getDebugMode(2)==1

		if (ageToUse <= 0f) {
			throw new StandProcessingException("Age was not positive");
		}

		float trAge = FloatMath.log(ageToUse);

		float a00 = Math.max(coe.getCoe(0) + coe.getCoe(1) * trAge, 0f);
		float ap = Math.max(coe.getCoe(3) + coe.getCoe(4) * trAge, 0f);

		float bap;
		if (dominantHeight <= coe.getCoe(2)) {
			bap = 0f;
		} else {
			bap = a00 * FloatMath.pow(dominantHeight - coe.getCoe(2), ap)
					* FloatMath.exp(coe.getCoe(5) * dominantHeight + coe.getCoe(6) * baseAreaOverstory.orElse(0f));
			bap = Math.min(bap, upperBoundBaseArea);
		}

		if (fullOccupancy)
			bap /= EMPOC;

		return bap;
	}

	Coefficients
			estimateBaseAreaYieldCoefficients(Collection<? extends BaseVdypSpecies<?>> species, BecDefinition bec) {
		var coe = sumCoefficientsWeightedBySpeciesAndDecayBec(species, bec, ControlKey.BA_YIELD, 7);

		// TODO confirm going over 0.5 should drop to 0 as this seems odd.
		coe.scalarInPlace(5, x -> x > 0.0f ? 0f : x);
		return coe;
	}

	Coefficients sumCoefficientsWeightedBySpeciesAndDecayBec(
			Collection<? extends BaseVdypSpecies<?>> species, BecDefinition bec, ControlKey key, int size
	) {
		var coeMap = Utils
				.<MatrixMap2<String, String, Coefficients>>expectParsedControl(controlMap, key, MatrixMap2.class);

		final String decayBecAlias = bec.getDecayBec().getAlias();

		return weightedCoefficientSum(
				size, 0, //
				species, //
				BaseVdypSpecies::getFractionGenus, // Weight by fraction
				spec -> coeMap.get(decayBecAlias, spec.getGenus())

		);
	}

	// EMP107
	/**
	 *
	 * @param dominantHeight  Dominant height (m)
	 * @param breastHeightAge breast height age
	 * @param veteranBaseArea Basal area of overstory (>= 0)
	 * @param species         Species for the layer
	 * @param bec             BEC of the polygon
	 * @param baseAreaGroup   Index of the base area group
	 * @return DQ of primary layer (w DBH >= 7.5)
	 * @throws StandProcessingException
	 */
	float estimateQuadMeanDiameterYield(
			float dominantHeight, float breastHeightAge, Optional<Float> veteranBaseArea,
			Collection<? extends BaseVdypSpecies<?>> species, BecDefinition bec, int baseAreaGroup
	) throws StandProcessingException {
		final var coe = sumCoefficientsWeightedBySpeciesAndDecayBec(species, bec, ControlKey.DQ_YIELD, 6);

		// TODO handle getDebugMode(2) case
		final float ageUse = breastHeightAge;

		final float upperBoundsQuadMeanDiameter = upperBoundsQuadMeanDiameter(baseAreaGroup);

		if (ageUse <= 0f) {
			throw new StandProcessingException("Primary breast height age must be positive but was " + ageUse);
		}

		final float trAge = FloatMath.log(ageUse);

		final float c0 = coe.getCoe(0);
		final float c1 = Math.max(coe.getCoe(1) + coe.getCoe(2) * trAge, 0f);
		final float c2 = Math.max(coe.getCoe(3) + coe.getCoe(4) * trAge, 0f);

		return FloatMath.clamp(c0 + c1 * FloatMath.pow(dominantHeight - 5f, c2), 7.6f, upperBoundsQuadMeanDiameter);

	}

	PolygonMode findDefaultPolygonMode(
			Optional<Float> ageTotal, Optional<Float> yearsToBreastHeight, Optional<Float> height,
			Optional<Float> baseArea, Optional<Float> treesPerHectare, Optional<Float> percentForest,
			Collection<VriSpecies> species, BecDefinition bec, Optional<Integer> baseAreaGroup
	) throws StandProcessingException {
		Optional<Float> ageBH = ageTotal.map(at -> at - yearsToBreastHeight.orElse(3f));

		float bap;
		if (ageBH.map(abh -> abh >= 1).orElse(false)) {
			bap = this.estimateBaseAreaYield(
					height.get(), ageBH.get(), Optional.empty(), false, species, bec, baseAreaGroup.get()
			);
		} else {
			bap = 0;
		}

		var mode = PolygonMode.START;

		Map<String, Float> minMap = Utils.expectParsedControl(controlMap, ControlKey.MINIMA, Map.class);

		float minHeight = minMap.get(BaseControlParser.MINIMUM_HEIGHT);
		float minBA = minMap.get(BaseControlParser.MINIMUM_BASE_AREA);
		float minPredictedBA = minMap.get(BaseControlParser.MINIMUM_PREDICTED_BASE_AREA);

		if (height.map(h -> h < minHeight).orElse(true)) {
			mode = PolygonMode.YOUNG;

			log.atDebug().setMessage("Mode {} because Height {} is below minimum {}.").addArgument(mode)
					.addArgument(height).addArgument(minHeight).log();
		} else if (bap < minPredictedBA) {
			mode = PolygonMode.YOUNG;

			log.atDebug().setMessage("Mode {} because predicted Base Area {} is below minimum {}.").addArgument(mode)
					.addArgument(bap).addArgument(minBA).log();
		} else if (baseArea.map(x -> x == 0).orElse(true) || treesPerHectare.map(x -> x == 0).orElse(true)) {
			mode = PolygonMode.YOUNG;

			log.atDebug().setMessage("Mode {} because given Base Area and Trees Per Hectare were not specified or zero")
					.addArgument(mode).log();
		} else {
			var ration = Utils.mapBoth(baseArea, percentForest, (ba, pf) -> ba * (100f / pf));

			if (ration.map(r -> r < minBA).orElse(false)) {
				mode = PolygonMode.YOUNG;
				log.atDebug().setMessage(
						"Mode {} because ration ({}) of given Base Area ({}) to Percent Forest Land ({}) was below minimum {}"
				).addArgument(mode).addArgument(ration).addArgument(baseArea).addArgument(percentForest)
						.addArgument(minBA).log();

			}
		}
		log.atDebug().setMessage("Defaulting to mode {}.").addArgument(mode).log();

		return mode;
	}

	VdypPolygon createVdypPolygon(VriPolygon sourcePolygon, Map<LayerType, VdypLayer> processedLayers)
			throws ProcessingException {

		// TODO expand this

		var vdypPolygon = VdypPolygon.build(builder -> builder.adapt(sourcePolygon, x -> x.get()));
		vdypPolygon.setLayers(processedLayers);
		return vdypPolygon;
	}

	@Override
	public VdypApplicationIdentifier getId() {
		return VdypApplicationIdentifier.VRI_START;
	}

	@Override
	protected BaseControlParser getControlFileParser() {
		// TODO Auto-generated method stub
		return null;
	}

	@Override
	protected VriSpecies copySpecies(VriSpecies toCopy, Consumer<Builder<VriSpecies, VriSite, ?>> config) {
		return VriSpecies.build(builder -> builder.copy(toCopy));
	}

	static record Increase(float dominantHeight, float ageIncrease) {
	}

	VriPolygon processYoung(VriPolygon poly) throws ProcessingException {

		PolygonIdentifier polygonIdentifier = poly.getPolygonIdentifier();
		int year = polygonIdentifier.getYear();

		if (year < 1900) {
			throw new StandProcessingException("Year for YOUNG stand should be at least 1900 but was " + year);
		}

		var bec = Utils.getBec(poly.getBiogeoclimaticZone(), controlMap);

		var primaryLayer = poly.getLayers().get(LayerType.PRIMARY);
		var primarySite = primaryLayer.getPrimarySite().orElseThrow();
		try {
			SiteIndexEquation siteCurve = primaryLayer.getPrimarySite() //
					.flatMap(BaseVdypSite::getSiteCurveNumber) //
					.map(SiteIndexEquation::getByIndex)//
					.orElseGet(() -> {
						try {
							return this.findSiteCurveNumber(
									bec.getRegion(), primarySite.getSiteSpecies(), primarySite.getSiteGenus()
							);
						} catch (StandProcessingException e) {
							throw new RuntimeStandProcessingException(e);
						}
					});

			float primaryAgeTotal = primarySite.getAgeTotal().orElseThrow(); // AGETOT_L1
			float primaryYearsToBreastHeight = primarySite.getYearsToBreastHeight().orElseThrow(); // YTBH_L1

			float primaryBreastHeightAge0 = primaryAgeTotal - primaryYearsToBreastHeight; // AGEBH0

			float siteIndex = primarySite.getSiteIndex().orElseThrow(); // SID
			float yeastToBreastHeight = primaryYearsToBreastHeight; // YTBHD

			Map<String, Float> minimaMap = Utils.expectParsedControl(controlMap, ControlKey.MINIMA, Map.class);

			float minimumPredictedBaseArea = minimaMap.get(BaseControlParser.MINIMUM_PREDICTED_BASE_AREA); // VMINBAeqn
			float minimumHeight = minimaMap.get(BaseControlParser.MINIMUM_HEIGHT); // VMINH

			// Find an increase that puts stand into suitable condition with EMP106
			// predicting reasonable BA

			float baseAreaTarget = minimumPredictedBaseArea; // BATARGET
			float heightTarget = minimumHeight; // HTARGET
			float ageTarget = 5f; // AGETARGET

			// If PCTFLAND is very low, INCREASE the target BA, so as to avoid rounding
			// problems on output. But Target never increased by more than a factor of 4.
			// Before Jan 2008, this all started at PCTFLAND < 50.

			float percentAvailable = poly.getPercentAvailable().filter(x -> x >= 0f).orElse(85.0f); // PCT

			if (percentAvailable < 10f) {
				float factor = Math.min(10f / percentAvailable, 4f);
				baseAreaTarget *= factor;
			}

			float dominantHeight0 = 0f; // HD0

			int moreYears = Math.max(80, (int) (130 - primaryAgeTotal));

			float primaryHeight = primarySite.getHeight().orElseThrow(); // HT_L1

			final Increase inc = findIncreaseForYoungMode(
					bec, primaryLayer, siteCurve, primaryBreastHeightAge0, siteIndex, yeastToBreastHeight,
					baseAreaTarget, heightTarget, ageTarget, dominantHeight0, moreYears, primaryHeight
			);

			return VriPolygon.build(pBuilder -> {
				pBuilder.copy(poly);
				pBuilder.polygonIdentifier(polygonIdentifier.forYear(year + (int) inc.ageIncrease));
				pBuilder.mode(PolygonMode.BATN);
				pBuilder.copyLayers(poly, (lBuilder, layer) -> {

					lBuilder.copySpecies(layer, (sBuilder, species) -> {
						sBuilder.copySiteFrom(species, (iBuilder, site) -> {
							if (layer.getLayerType() == LayerType.PRIMARY
									&& primaryLayer.getPrimaryGenus().map(site.getSiteGenus()::equals).orElse(false)) {
								iBuilder.height(inc.dominantHeight);
							} else {
								iBuilder.height(Optional.empty());
							}

							site.getAgeTotal().map(x -> x + inc.ageIncrease).ifPresentOrElse(ageTotal -> {
								iBuilder.ageTotal(ageTotal);
								iBuilder.breastHeightAge(
										site.getYearsToBreastHeight()//
												.map(ytbh -> ageTotal - ytbh)
												.or(() -> site.getBreastHeightAge().map(bha -> bha + inc.ageIncrease))
								);
							}, () -> iBuilder
									.breastHeightAge(site.getBreastHeightAge().map(bha -> bha + inc.ageIncrease))
							);

						});
					});
				});
			});

		} catch (RuntimeStandProcessingException e) {
			throw e.getCause();
		} catch (CommonCalculatorException e) {
			throw new StandProcessingException(e);
		}
	}

	private Increase findIncreaseForYoungMode(
			BecDefinition bec, VriLayer primaryLayer, SiteIndexEquation siteCurve, float primaryBreastHeightAge0,
			float siteIndex, float yeastToBreastHeight, float baseAreaTarget, float heightTarget, float ageTarget,
			float dominantHeight0, int moreYears, float primaryHeight
	) throws CommonCalculatorException, StandProcessingException {
		float dominantHeight;
		float ageIncrease;
		for (int increase = 0; increase <= moreYears; increase++) {
			float primaryBreastHeightAge = primaryBreastHeightAge0 + increase; // AGEBH

			if (primaryBreastHeightAge > 1f) {

				float ageD = primaryBreastHeightAge; // AGED

				float dominantHeightD = (float) SiteIndex2Height.indexToHeight(
						siteCurve, ageD, SiteIndexAgeType.SI_AT_BREAST, siteIndex, ageD, yeastToBreastHeight
				); // HDD

				if (increase == 0) {
					dominantHeight0 = dominantHeightD;
				}
				dominantHeight = dominantHeightD; // HD
				if (primaryHeight > 0f && dominantHeight0 > 0f) {
					dominantHeight = primaryHeight + (dominantHeight - dominantHeight0);
				}

				// check empirical BA assuming BAV = 0

				float predictedBaseArea = estimateBaseAreaYield(
						dominantHeight, primaryBreastHeightAge, Optional.empty(), false,
						primaryLayer.getSpecies().values(), bec,
						primaryLayer.getEmpericalRelationshipParameterIndex().orElseThrow()
				); // BAP

				// Calculate the full occupancy BA Hence the BA we will test is the Full
				// occupanct BA

				predictedBaseArea /= FRACTION_AVAILABLE_N;

				if (dominantHeight >= heightTarget && primaryBreastHeightAge >= ageTarget
						&& predictedBaseArea >= baseAreaTarget) {
					ageIncrease = increase;
					return new Increase(dominantHeight, ageIncrease);
				}
			}
		}
		throw new StandProcessingException("Unable to increase to target height.");

	}

	static final <T, B extends ModelClassBuilder<T>> BiConsumer<B, T> noChange() {
		return (builder, toCopy) -> {
			/* Do Nothing */
		};
	}

	static final BiConsumer<VriSpecies.Builder, VriSpecies> noChangeSpecies() {
		return (builder, toCopy) -> {
			toCopy.getSite().ifPresent(site -> builder.copySite(site, noChange()));
		};
	}

	VriPolygon processBatc(VriPolygon poly) throws ProcessingException {

		VriLayer primaryLayer = getPrimaryLayer(poly);
		Optional<VriLayer> veteranLayer = getVeteranLayer(poly);
		BecDefinition bec = getBec(poly);

		try {
			//
			final float percentForestLand = poly.getPercentAvailable().orElseGet(() -> {
				try {
					return this.estimatePercentForestLand(poly, veteranLayer, primaryLayer);
				} catch (ProcessingException ex) {
					throw new RuntimeProcessingException(ex);
				}
			}); // PCTFLAND

			final float primaryBreastHeightAge = getLayerBreastHeightAge(primaryLayer).orElseThrow();

			// EMP040
			final float initialPrimaryBaseArea = this
					.estimatePrimaryBaseArea(primaryLayer, bec, poly.getYieldFactor(), primaryBreastHeightAge, 0.0f);

			final Optional<Float> veteranBaseArea = veteranLayer.map(InputLayer::getCrownClosure) // BAV
					.map(ccV -> ccV * initialPrimaryBaseArea / primaryLayer.getCrownClosure());

			final float primaryBaseArea = this.estimatePrimaryBaseArea(
					primaryLayer, bec, poly.getYieldFactor(), primaryBreastHeightAge, veteranBaseArea.orElse(0.0f) // BAP
			);

			final float primaryQuadMeanDiameter = this.estimatePrimaryQuadMeanDiameter(
					primaryLayer, bec, primaryBreastHeightAge, veteranBaseArea.orElse(0f)
			);

			return VriPolygon.build(pBuilder -> {
				pBuilder.copy(poly);

				pBuilder.addLayer(lBuilder -> {
					lBuilder.copy(primaryLayer);
					lBuilder.baseArea(primaryBaseArea * (percentForestLand / 100));
					lBuilder.treesPerHectare(treesPerHectare(primaryBaseArea, primaryQuadMeanDiameter));
					lBuilder.copySpecies(primaryLayer, noChangeSpecies());
				});
				veteranLayer.ifPresent(vLayer -> pBuilder.addLayer(lBuilder -> {
					lBuilder.copy(vLayer);
					lBuilder.baseArea(veteranBaseArea);

					lBuilder.copySpecies(primaryLayer, noChangeSpecies());
				}));

			});

		} catch (RuntimeProcessingException ex) {
			throw ex.getCause();
		}
	}

	VriPolygon processBatn(VriPolygon poly) throws ProcessingException {

		final VriLayer primaryLayer = poly.getLayers().get(LayerType.PRIMARY);
		final VriSite primarySite = primaryLayer.getPrimarySite()
				.orElseThrow(() -> new StandProcessingException("Primary layer does not have a primary site"));
		final Optional<VriLayer> veteranLayer = Utils.optSafe(poly.getLayers().get(LayerType.VETERAN));
		BecDefinition bec = getBec(poly);

		final float primaryHeight = primarySite.getHeight()
				.orElseThrow(() -> new StandProcessingException("Primary site does not have a height"));
		final float primaryBreastHeightAge = primarySite.getBreastHeightAge()
				.orElseThrow(() -> new StandProcessingException("Primary site does not have a breast height age"));
		final Optional<Float> veteranBaseArea = veteranLayer.flatMap(VriLayer::getBaseArea);

		final int primaryEmpericalRelationshipParameterIndex = primaryLayer.getEmpericalRelationshipParameterIndex()
				.orElseThrow(
						() -> new StandProcessingException(
								"Primary layer does not have an emperical relationship parameter index"
						)
				);

		float primaryBaseAreaEstimated = estimateBaseAreaYield(
				primaryHeight, primaryBreastHeightAge, veteranBaseArea, false, primaryLayer.getSpecies().values(), bec,
				primaryEmpericalRelationshipParameterIndex
		);

		// EMP107
		float normativeQuadMeanDiameter = estimateQuadMeanDiameterYield(
				primaryHeight, primaryBreastHeightAge, veteranBaseArea, primaryLayer.getSpecies().values(), bec,
				primaryEmpericalRelationshipParameterIndex
		);

		final float normativePercentAvailable = 85f;

		final float primaryBaseAreaFinal = primaryBaseAreaEstimated * (100 / normativePercentAvailable);

		final float primaryTreesPerHectare = treesPerHectare(primaryBaseAreaFinal, normativeQuadMeanDiameter);

		if (primaryBaseAreaFinal < 0.5f) {
			throw new StandProcessingException(
					"Normative esitimate " + primaryBaseAreaFinal + " of base area was less than 0.5."
			);
		}

		return VriPolygon.build(pBuilder -> {
			pBuilder.copy(poly);

			pBuilder.addLayer(lBuilder -> {
				lBuilder.copy(primaryLayer);
				lBuilder.baseArea(primaryBaseAreaFinal);
				lBuilder.treesPerHectare(primaryTreesPerHectare);
				lBuilder.copySpecies(primaryLayer, noChangeSpecies());
			});
			veteranLayer.ifPresent(vLayer -> pBuilder.addLayer(lBuilder -> {
				lBuilder.copy(vLayer);
				lBuilder.baseArea(veteranBaseArea);

				lBuilder.copySpecies(primaryLayer, noChangeSpecies());
			}));

		});

	}

	@Override
	protected ValueOrMarker<Float, Boolean>
			isVeteranForEstimatePercentForestLand(VriPolygon polygon, Optional<VriLayer> vetLayer) {
		return FLOAT_OR_BOOL.marker(vetLayer.isPresent());
	}

	/**
	 * Returns the siteCurveNumber for the first of the given ids that has one.
	 *
	 * @param region
	 * @param ids
	 * @return
	 * @throws StandProcessingException if no entry for any of the given species IDs is present.
	 */
	SiteIndexEquation findSiteCurveNumber(Region region, String... ids) throws StandProcessingException {
		var scnMap = Utils.<MatrixMap2<String, Region, SiteIndexEquation>>expectParsedControl(
				controlMap, ControlKey.SITE_CURVE_NUMBERS, MatrixMap2.class
		);

		for (String id : ids) {
			if (scnMap.hasM(id, region))
				return scnMap.get(id, region);
		}
		throw new StandProcessingException(
				"Could not find Site Curve Number for inst of the following species: " + String.join(", ", ids)
		);
	}

	@Override
	protected Optional<VriSite> getPrimarySite(VriLayer layer) {
		return layer.getPrimarySite();
	}

	@Override
	protected float getYieldFactor(VriPolygon polygon) {
		return polygon.getYieldFactor();
	}

	float findRootForQuadMeanDiameterFractionalError(
			float min, float max, Map<String, Float> resultPerSpecies, Map<String, Float> initialDqs,
			Map<String, Float> baseAreas, Map<String, Float> minDq, Map<String, Float> maxDq, float tph
	) throws StandProcessingException {

		// Note, this function has side effects in that it modifies resultPerSpecies. This is intentional, the goal is
		// to apply adjustment factor x to the values in initialDqs until the combination of their values has minimal
		// error then use those adjusted values.

		// Keeping track of the recent X values tied can be used to make some sort of guess if it doesn't converge.
		double[] lastXes = new double[2];
		double[] lastFs = new double[2];

		final double tol = 0.00001;

		UnivariateFunction errorFunc = x -> {
			lastXes[1] = lastXes[0];
			lastXes[0] = x;
			lastFs[1] = lastFs[0];
			lastFs[0] = this
					.quadMeanDiameterFractionalError(x, resultPerSpecies, initialDqs, baseAreas, minDq, maxDq, tph);
			return lastFs[0];
		};
		try {
			double x = doSolve(min, max, errorFunc);

			return (float) x;
		} catch (NoBracketingException ex) {

			// Decide if we want to propagate the exception or try to come up with something anyway.
			handleRootForQuadMeanDiameterFractionalErrorException(ex);

			// Try three values and take the least bad option.

			double x = bestOf(errorFunc, 0, -0.1, 0.1);

			// Invoke the function again to set the species map via
			errorFunc.value(x);

			return (float) x;

		} catch (TooManyEvaluationsException ex) {

			if (tol > 0.0 && Math.abs(lastFs[0]) < tol / 2) {

				if (Math.abs(lastFs[0]) < tol) {

					// Decide if we want to propagate the exception or try to use the last result.
					handleRootForQuadMeanDiameterFractionalErrorException(ex);

					return (float) lastXes[0];
				}
			}

			throw new StandProcessingException(
					"Could not find solution for quadratic mean diameter.  There appears to be a discontinuity.", ex
			);

		}
	}

	double doSolve(float min, float max, UnivariateFunction errorFunc) {
		var interval = new Interval(min, max);

		// I couldn't identify the method the original Fortran was using, so I just picked one and it worked
		// We could swap this for another like NewtonRaphsonSolver
		var solver = new BrentSolver();

		// The Fortran solver library, $ZERO, included an ability to search for a better interval if given one where
		// the function values at the end points have the same sign. This replicates that.
		interval = findInterval(new Interval(min, max), errorFunc);

		double x = solver.solve(100, errorFunc, interval.start(), interval.end(), interval.mid());
		return x;
	}

	/**
	 * Returns the x value for which func(x) is closest to 0.
	 *
	 * @param func
	 * @param values
	 * @return
	 */
	static double bestOf(UnivariateFunction func, double... values) {
		if (values.length <= 0) {
			throw new IllegalArgumentException("bestOf requires at least one point to compare");
		}
		double bestX = values[0];
		double bestY = func.value(bestX);
		for (int i = 1; i < values.length; i++) {
			double newX = values[i];
			double newY = func.value(newX);
			if (Math.abs(newY) < Math.abs(bestY)) {
				bestX = newX;
				bestY = newY;
			}
		}
		return bestX;
	}

	private void handleRootForQuadMeanDiameterFractionalErrorException(RuntimeException ex)
			throws StandProcessingException {
		// Only do this in VRIStart

		if (getDebugMode(1) == 2) {
			throw new StandProcessingException("Could not find solution for quadratic mean diameter", ex);
		}

		log.atWarn().setMessage("Could not find exact solution for quadratic mean diameter.  Using inexact estimate.")
				.setCause(ex);

	}

	public static record Interval(double start, double end) {
		double mid() {
			return (start() + end()) / 2;
		}

		double size() {
			return end() - start();
		}

		Interval evaluate(UnivariateFunction func) {
			return new Interval(func.value(start()), func.value(end()));
		}

	}

	/**
	 * This replicates the behavior of the SZERO root finding library used by VDYP7
	 *
	 * @param interval Initial interval of parameters to func
	 * @param func
	 * @return an interval for parameters to func
	 */
	public Interval findInterval(Interval intervalInit, UnivariateFunction func) {

		var interval = intervalInit;
		// Try 40 times before giving up.

		double currentX = interval.start();
		double lastX = interval.end();
		double lastF = func.value(lastX);
		double currentF = func.value(currentX);
		int i;
		for (i = 0; i < 40; i++) {

			if (currentF * lastF <= 0) {
				var newInterval = new Interval(Math.min(currentX, lastX), Math.max(currentX, lastX));
				log.atInfo().setMessage("Looking for root in range {}").addArgument(interval);
				return newInterval;
			}

			double tp = currentF / lastF;

			if (tp >= 1) {
				double temp = currentX;
				currentX = lastX;
				lastX = temp;
				temp = currentF;
				currentF = lastF;
				lastF = temp;
			}

			if (Math.abs(currentF) >= 8 * Math.abs(lastF - currentF)) {
				tp = 8;
			} else {
				tp = Math.max(0.25 * i, currentF / (lastF - currentF));
			}

			lastF = currentF;
			double oppositeX = lastX;
			lastX = currentX;
			if (currentX == oppositeX) {
				oppositeX = 1.03125 * currentX + (0.001 * Math.signum(currentX));
			}
			currentX += tp * (currentX - oppositeX);
			currentF = func.value(currentX);
		}

		throw new NoBracketingException(currentX, lastX, currentF, lastF);
	}
}<|MERGE_RESOLUTION|>--- conflicted
+++ resolved
@@ -1,7 +1,6 @@
 package ca.bc.gov.nrs.vdyp.vri;
 
-import static ca.bc.gov.nrs.vdyp.common_calculators.BaseAreaTreeDensityDiameter.quadMeanDiameter;
-import static ca.bc.gov.nrs.vdyp.common_calculators.BaseAreaTreeDensityDiameter.treesPerHectare;
+import static ca.bc.gov.nrs.vdyp.common_calculators.BaseAreaTreeDensityDiameter.*;
 
 import java.io.Closeable;
 import java.io.IOException;
@@ -25,7 +24,6 @@
 import org.apache.commons.math3.exception.TooManyEvaluationsException;
 import org.slf4j.Logger;
 import org.slf4j.LoggerFactory;
-
 import ca.bc.gov.nrs.vdyp.application.ProcessingException;
 import ca.bc.gov.nrs.vdyp.application.RuntimeProcessingException;
 import ca.bc.gov.nrs.vdyp.application.RuntimeStandProcessingException;
@@ -33,6 +31,7 @@
 import ca.bc.gov.nrs.vdyp.application.VdypApplicationIdentifier;
 import ca.bc.gov.nrs.vdyp.application.VdypStartApplication;
 import ca.bc.gov.nrs.vdyp.common.ControlKey;
+import ca.bc.gov.nrs.vdyp.common.EstimationMethods.Limits;
 import ca.bc.gov.nrs.vdyp.common.Utils;
 import ca.bc.gov.nrs.vdyp.common.ValueOrMarker;
 import ca.bc.gov.nrs.vdyp.common_calculators.SiteIndex2Height;
@@ -43,6 +42,8 @@
 import ca.bc.gov.nrs.vdyp.io.parse.control.BaseControlParser;
 import ca.bc.gov.nrs.vdyp.io.parse.streaming.StreamingParser;
 import ca.bc.gov.nrs.vdyp.math.FloatMath;
+import ca.bc.gov.nrs.vdyp.model.PolygonMode;
+import ca.bc.gov.nrs.vdyp.model.Region;
 import ca.bc.gov.nrs.vdyp.model.BaseVdypSite;
 import ca.bc.gov.nrs.vdyp.model.BaseVdypSpecies;
 import ca.bc.gov.nrs.vdyp.model.BaseVdypSpecies.Builder;
@@ -50,14 +51,11 @@
 import ca.bc.gov.nrs.vdyp.model.BecLookup;
 import ca.bc.gov.nrs.vdyp.model.Coefficients;
 import ca.bc.gov.nrs.vdyp.model.CompatibilityVariableMode;
-import ca.bc.gov.nrs.vdyp.model.ComponentSizeLimits;
 import ca.bc.gov.nrs.vdyp.model.InputLayer;
 import ca.bc.gov.nrs.vdyp.model.LayerType;
 import ca.bc.gov.nrs.vdyp.model.MatrixMap2;
 import ca.bc.gov.nrs.vdyp.model.ModelClassBuilder;
 import ca.bc.gov.nrs.vdyp.model.PolygonIdentifier;
-import ca.bc.gov.nrs.vdyp.model.PolygonMode;
-import ca.bc.gov.nrs.vdyp.model.Region;
 import ca.bc.gov.nrs.vdyp.model.VdypLayer;
 import ca.bc.gov.nrs.vdyp.model.VdypPolygon;
 import ca.bc.gov.nrs.vdyp.model.VdypSpecies;
@@ -443,7 +441,7 @@
 
 		// HLPL1
 		// EMP050 Method 1
-		var primaryHeight = estimators.primaryHeightFromLeadHeight(
+		var primaryHeight = estimationMethods.primaryHeightFromLeadHeight(
 				leadHeight, primarySiteIn.getSiteGenus(), bec.getRegion(), primarySpeciesDensity
 		);
 
@@ -469,21 +467,13 @@
 					float speciesQuadMeanDiameter = Math.max(7.5f, height / leadHeight * layerQuadMeanDiameter);
 					float speciesDensity = treesPerHectare(primaryBaseArea, speciesQuadMeanDiameter);
 					// EMP050 Method 1
-<<<<<<< HEAD
-					float speciesLoreyHeight = estimators.primaryHeightFromLeadHeight(
-=======
 					return estimationMethods.primaryHeightFromLeadHeight(
->>>>>>> 2015855b
 							vriSite.getHeight().get(), vriSite.getSiteGenus(), bec.getRegion(), speciesDensity
 					);
 				}).orElseGet(() -> {
 					try {
 						// EMP053
-<<<<<<< HEAD
-						float speciesLoreyHeight = estimators.estimateNonPrimaryLoreyHeight(
-=======
 						return estimationMethods.estimateNonPrimaryLoreyHeight(
->>>>>>> 2015855b
 								vriSite.getSiteGenus(), primarySiteIn.getSiteGenus(), bec, leadHeight, primaryHeight
 						);
 					} catch (ProcessingException e) {
@@ -491,8 +481,8 @@
 					}
 				});
 
-				float maxHeight = estimators.getLimitsForHeightAndDiameter(vriSpec.getGenus(), bec.getRegion())
-						.loreyHeightMaximum();
+				float maxHeight = estimationMethods.getLimitsForHeightAndDiameter(vriSpec.getGenus(), bec.getRegion())
+						.maxLoreyHeight();
 				loreyHeight = Math.min(loreyHeight, maxHeight);
 				sBuilder.loreyHeight(loreyHeight);
 			}
@@ -592,16 +582,16 @@
 	) throws ProcessingException {
 		for (var spec : layer.getSpecies().values()) {
 			// EMP060
-			float specDq = estimators.estimateQuadMeanDiameterForSpecies(
+			float specDq = estimationMethods.estimateQuadMeanDiameterForSpecies(
 					spec, layer.getSpecies(), region, quadMeanDiameterTotal, baseAreaTotal, treeDensityTotal,
 					loreyHeightTotal
 			);
 
 			var limits = getLimitsForSpecies(spec, region);
 
-			float min = Math.max(7.6f, limits.minQuadMeanDiameterLoreyHeightRatio() * spec.getLoreyHeightByUtilization().getAll());
+			float min = Math.max(7.6f, limits.minDiameterHeight() * spec.getLoreyHeightByUtilization().getAll());
 			float loreyHeightToUse = Math.max(spec.getLoreyHeightByUtilization().getAll(), 7.0f);
-			float max = Math.min(limits.quadMeanDiameterMaximum(), limits.maxQuadMeanDiameterLoreyHeightRatio() * loreyHeightToUse);
+			float max = Math.min(limits.maxQuadMeanDiameter(), limits.maxDiameterHeight() * loreyHeightToUse);
 			max = Math.max(7.75f, max);
 
 			minPerSpecies.put(spec.getGenus(), min);
@@ -615,11 +605,11 @@
 		}
 	}
 
-	protected ComponentSizeLimits getLimitsForSpecies(VdypSpecies spec, Region region) {
+	protected Limits getLimitsForSpecies(VdypSpecies spec, Region region) {
 		// TODO for JPROGRAM = 7 implement this differently, see ROOTV01 L91-L99
 
 		// EMP061
-		return estimators.getLimitsForHeightAndDiameter(spec.getGenus(), region);
+		return estimationMethods.getLimitsForHeightAndDiameter(spec.getGenus(), region);
 	}
 
 	float quadMeanDiameterFractionalError(
