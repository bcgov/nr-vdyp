--- conflicted
+++ resolved
@@ -500,17 +500,6 @@
 		fps.setPolygonLayer(polygon, LayerType.PRIMARY);
 
 		assertThat(
-<<<<<<< HEAD
-				fps.getLayerProcessingState().volumeEquationGroups,
-				Matchers.is(new int[] { VdypEntity.MISSING_INTEGER_VALUE, 12, 20, 25, 37, 66 })
-		);
-		assertThat(
-				fps.getLayerProcessingState().decayEquationGroups,
-				Matchers.is(new int[] { VdypEntity.MISSING_INTEGER_VALUE, 7, 14, 19, 31, 54 })
-		);
-		assertThat(
-				fps.getLayerProcessingState().breakageEquationGroups,
-=======
 				fps.getLayerProcessingState().getVolumeEquationGroups(),
 				Matchers.is(new int[] { VdypEntity.MISSING_INTEGER_VALUE, 12, 20, 25, 37, 66 })
 		);
@@ -520,7 +509,6 @@
 		);
 		assertThat(
 				fps.getLayerProcessingState().getBreakageEquationGroups(),
->>>>>>> ff1731d5
 				Matchers.is(new int[] { VdypEntity.MISSING_INTEGER_VALUE, 5, 6, 12, 17, 28 })
 		);
 	}
