package ca.bc.gov.nrs.vdyp.forward;

import static ca.bc.gov.nrs.vdyp.test.VdypMatchers.controlMapHasEntry;
import static org.hamcrest.MatcherAssert.assertThat;
import static org.hamcrest.Matchers.instanceOf;
import static org.hamcrest.Matchers.is;
import static org.hamcrest.Matchers.notNullValue;

import java.io.IOException;
import java.util.List;
import java.util.Map;

import org.hamcrest.Matcher;
import org.junit.jupiter.api.BeforeEach;
import org.junit.jupiter.api.Test;

import ca.bc.gov.nrs.vdyp.application.ProcessingException;
import ca.bc.gov.nrs.vdyp.common.ControlKey;
<<<<<<< HEAD
import ca.bc.gov.nrs.vdyp.common.Utils;
import ca.bc.gov.nrs.vdyp.forward.Bank.CopyMode;
import ca.bc.gov.nrs.vdyp.forward.test.VdypForwardTestUtils;
import ca.bc.gov.nrs.vdyp.io.parse.common.ResourceParseException;
import ca.bc.gov.nrs.vdyp.model.GenusDefinition;
import ca.bc.gov.nrs.vdyp.model.LayerType;
=======
import ca.bc.gov.nrs.vdyp.common.GenusDefinitionMap;
import ca.bc.gov.nrs.vdyp.forward.model.VdypLayerSpecies;
import ca.bc.gov.nrs.vdyp.forward.model.VdypPolygonDescription;
import ca.bc.gov.nrs.vdyp.forward.model.VdypPolygonLayer;
import ca.bc.gov.nrs.vdyp.forward.model.VdypSpeciesUtilization;
import ca.bc.gov.nrs.vdyp.forward.test.VdypForwardTestUtils;
import ca.bc.gov.nrs.vdyp.io.parse.common.ResourceParseException;
import ca.bc.gov.nrs.vdyp.io.parse.streaming.StreamingParser;
import ca.bc.gov.nrs.vdyp.io.parse.streaming.StreamingParserFactory;
>>>>>>> 167ebf97
import ca.bc.gov.nrs.vdyp.model.UtilizationClass;
import ca.bc.gov.nrs.vdyp.model.VdypEntity;
import ca.bc.gov.nrs.vdyp.model.VdypLayer;
import ca.bc.gov.nrs.vdyp.model.VdypSite;
import ca.bc.gov.nrs.vdyp.model.VdypSpecies;
import ca.bc.gov.nrs.vdyp.model.VdypUtilizationHolder;

class PolygonProcessingStateTest {

	private ForwardControlParser parser;
	private Map<String, Object> controlMap;

	@SuppressWarnings({ "unchecked", "rawtypes" })
	@BeforeEach
	void before() throws IOException, ResourceParseException {

		parser = new ForwardControlParser();
		controlMap = VdypForwardTestUtils.parse(parser, "VDYP.CTR");
<<<<<<< HEAD
		assertThat(
				controlMap,
				(Matcher) controlMapHasEntry(
						ControlKey.SP0_DEF, allOf(instanceOf(List.class), hasItem(instanceOf(GenusDefinition.class)))
				)
		);
=======
		assertThat(controlMap, (Matcher) controlMapHasEntry(ControlKey.SP0_DEF, instanceOf(GenusDefinitionMap.class)));

		var polygonDescriptionStreamFactory = controlMap.get(ControlKey.FORWARD_INPUT_GROWTO.name());
		polygonDescriptionStream = ((StreamingParserFactory<VdypPolygonDescription>) polygonDescriptionStreamFactory)
				.get();
>>>>>>> 167ebf97
	}

	@Test
	void testConstruction() throws IOException, ResourceParseException, ProcessingException {

		ForwardDataStreamReader reader = new ForwardDataStreamReader(controlMap);

		var polygon = reader.readNextPolygon().orElseThrow();

		VdypLayer pLayer = polygon.getLayers().get(LayerType.PRIMARY);
		assertThat(pLayer, notNullValue());

		Bank pps = new Bank(pLayer, Utils.getBec(polygon.getBiogeoclimaticZone(), controlMap), s -> true);

		int nSpecies = pLayer.getSpecies().size();

		assertThat(pps, notNullValue());
		assertThat(pps.yearsAtBreastHeight.length, is(nSpecies + 1));
		assertThat(pps.ageTotals.length, is(nSpecies + 1));
		assertThat(pps.dominantHeights.length, is(nSpecies + 1));
		assertThat(pps.percentagesOfForestedLand.length, is(nSpecies + 1));
		assertThat(pps.siteIndices.length, is(nSpecies + 1));
		assertThat(pps.sp64Distributions.length, is(nSpecies + 1));
		assertThat(pps.speciesIndices.length, is(nSpecies + 1));
		assertThat(pps.speciesNames.length, is(nSpecies + 1));
		assertThat(pps.yearsToBreastHeight.length, is(nSpecies + 1));
		assertThat(pps.getNSpecies(), is(nSpecies));

		assertThat(pps.basalAreas.length, is(nSpecies + 1));
		for (int i = 0; i < nSpecies + 1; i++) {
			assertThat(pps.basalAreas[i].length, is(UtilizationClass.values().length));
		}
		assertThat(pps.closeUtilizationVolumes.length, is(nSpecies + 1));
		for (int i = 0; i < nSpecies + 1; i++) {
			assertThat(pps.closeUtilizationVolumes[i].length, is(UtilizationClass.values().length));
		}
		assertThat(pps.cuVolumesMinusDecay.length, is(nSpecies + 1));
		for (int i = 0; i < nSpecies + 1; i++) {
			assertThat(pps.cuVolumesMinusDecay[i].length, is(UtilizationClass.values().length));
		}
		assertThat(pps.cuVolumesMinusDecayAndWastage.length, is(nSpecies + 1));
		for (int i = 0; i < nSpecies + 1; i++) {
			assertThat(pps.cuVolumesMinusDecayAndWastage[i].length, is(UtilizationClass.values().length));
		}

		assertThat(pps.loreyHeights.length, is(nSpecies + 1));
		for (int i = 0; i < nSpecies + 1; i++) {
			assertThat(pps.loreyHeights[i].length, is(2));
		}
		assertThat(pps.quadMeanDiameters.length, is(nSpecies + 1));
		for (int i = 0; i < nSpecies + 1; i++) {
			assertThat(pps.quadMeanDiameters[i].length, is(UtilizationClass.values().length));
		}
		assertThat(pps.treesPerHectare.length, is(nSpecies + 1));
		for (int i = 0; i < nSpecies + 1; i++) {
			assertThat(pps.treesPerHectare[i].length, is(UtilizationClass.values().length));
		}
		assertThat(pps.wholeStemVolumes.length, is(nSpecies + 1));
		for (int i = 0; i < nSpecies + 1; i++) {
			assertThat(pps.wholeStemVolumes[i].length, is(UtilizationClass.values().length));
		}
	}

	@Test
	void testSetCopy() throws IOException, ResourceParseException, ProcessingException {

		ForwardDataStreamReader reader = new ForwardDataStreamReader(controlMap);

		var polygon = reader.readNextPolygon().orElseThrow();

		VdypLayer pLayer = polygon.getLayers().get(LayerType.PRIMARY);
		assertThat(pLayer, notNullValue());

		Bank pps = new Bank(pLayer, Utils.getBec(polygon.getBiogeoclimaticZone(), controlMap), s -> true);

		verifyProcessingStateMatchesLayer(pps, pLayer);

		Bank ppsCopy = pps.copy();

		verifyProcessingStateMatchesLayer(ppsCopy, pLayer);
	}

	@Test
	void testRemoveSmallLayers() throws IOException, ResourceParseException, ProcessingException {

		ForwardDataStreamReader reader = new ForwardDataStreamReader(controlMap);

		var polygon = reader.readNextPolygon().orElseThrow();

		VdypLayer pLayer = polygon.getLayers().get(LayerType.PRIMARY);
		assertThat(pLayer, notNullValue());

		Bank bank1 = new Bank(
				pLayer, Utils.getBec(polygon.getBiogeoclimaticZone(), controlMap),
				s -> s.getBaseAreaByUtilization().get(UtilizationClass.ALL) >= 0.5
		);

		// the filter should have removed genus B (index 3) since it's ALL basal area is below 0.5
		assertThat(bank1.getNSpecies(), is(pLayer.getSpecies().size() - 1));
		assertThat(bank1.speciesIndices, is(new int[] { 0, 4, 5, 8, 15 }));

		Bank bank2 = new Bank(
				pLayer, Utils.getBec(polygon.getBiogeoclimaticZone(), controlMap),
				s -> s.getBaseAreaByUtilization().get(UtilizationClass.ALL) >= 100.0
		);

		// the filter should have removed all genera.
		assertThat(bank2.getNSpecies(), is(0));
		assertThat(bank2.speciesIndices, is(new int[] { 0 }));
	}

	@Test
	void testCopyConstructor() throws IOException, ResourceParseException, ProcessingException {

		ForwardDataStreamReader reader = new ForwardDataStreamReader(controlMap);

		var polygon = reader.readNextPolygon().orElseThrow();

		VdypLayer pLayer = polygon.getLayers().get(LayerType.PRIMARY);
		assertThat(pLayer, notNullValue());

		Bank pps = new Bank(pLayer, Utils.getBec(polygon.getBiogeoclimaticZone(), controlMap), s -> true);

		Bank ppsCopy = new Bank(pps, CopyMode.CopyAll);

		verifyProcessingStateMatchesLayer(ppsCopy, pLayer);
	}

	private void verifyProcessingStateMatchesLayer(Bank pps, VdypLayer layer) {

		List<String> sortedSpIndices = layer.getSpecies().keySet().stream().sorted().toList();

		for (int i = 0; i < sortedSpIndices.size(); i++) {

			int arrayIndex = i + 1;

			VdypSpecies species = layer.getSpecies().get(sortedSpIndices.get(i));
			verifyProcessingStateSpeciesMatchesSpecies(pps, arrayIndex, species);
		}

		verifyProcessingStateSpeciesUtilizationsMatchesUtilizations(pps, 0, layer);
	}

	private void verifyProcessingStateSpeciesUtilizationsMatchesUtilizations(
			Bank pps, int spIndex, VdypUtilizationHolder uh
	) {

		for (UtilizationClass uc : UtilizationClass.values()) {
			assertThat(pps.basalAreas[spIndex][uc.index + 1], is(uh.getBaseAreaByUtilization().get(uc)));
			assertThat(pps.closeUtilizationVolumes[spIndex][uc.index + 1], is(uh.getCloseUtilizationVolumeByUtilization().get(uc)));
			assertThat(pps.cuVolumesMinusDecay[spIndex][uc.index + 1], is(uh.getCloseUtilizationVolumeNetOfDecayByUtilization().get(uc)));
			assertThat(pps.cuVolumesMinusDecayAndWastage[spIndex][uc.index + 1], is(uh.getCloseUtilizationVolumeNetOfDecayByUtilization().get(uc)));
			if (uc.index <= 0) {
				assertThat(pps.loreyHeights[spIndex][uc.index + 1], is(uh.getLoreyHeightByUtilization().get(uc)));
			}
			assertThat(pps.quadMeanDiameters[spIndex][uc.index + 1], is(uh.getQuadraticMeanDiameterByUtilization().get(uc)));
			assertThat(pps.treesPerHectare[spIndex][uc.index + 1], is(uh.getTreesPerHectareByUtilization().get(uc)));
			assertThat(pps.wholeStemVolumes[spIndex][uc.index + 1], is(uh.getWholeStemVolumeByUtilization().get(uc)));
		}
	}

	private void verifyProcessingStateSpeciesMatchesSpecies(Bank pps, int index, VdypSpecies species) {
		VdypSite site = species.getSite().get();
		
		assertThat(pps.ageTotals[index], is(site.getAgeTotal().orElse(VdypEntity.MISSING_FLOAT_VALUE)));
		assertThat(pps.dominantHeights[index], is(site.getHeight().orElse(VdypEntity.MISSING_FLOAT_VALUE)));
		assertThat(pps.siteIndices[index], is(site.getSiteIndex().orElse(VdypEntity.MISSING_FLOAT_VALUE)));
		assertThat(pps.sp64Distributions[index], is(species.getSpeciesDistributions()));
		assertThat(pps.speciesIndices[index], is(species.getGenusIndex()));
		assertThat(pps.speciesNames[index], is(species.getGenus()));
		assertThat(pps.yearsToBreastHeight[index], is(site.getYearsToBreastHeight().orElse(VdypEntity.MISSING_FLOAT_VALUE)));
		
		verifyProcessingStateSpeciesUtilizationsMatchesUtilizations(
				pps, index, species
		);
	}
}<|MERGE_RESOLUTION|>--- conflicted
+++ resolved
@@ -16,14 +16,6 @@
 
 import ca.bc.gov.nrs.vdyp.application.ProcessingException;
 import ca.bc.gov.nrs.vdyp.common.ControlKey;
-<<<<<<< HEAD
-import ca.bc.gov.nrs.vdyp.common.Utils;
-import ca.bc.gov.nrs.vdyp.forward.Bank.CopyMode;
-import ca.bc.gov.nrs.vdyp.forward.test.VdypForwardTestUtils;
-import ca.bc.gov.nrs.vdyp.io.parse.common.ResourceParseException;
-import ca.bc.gov.nrs.vdyp.model.GenusDefinition;
-import ca.bc.gov.nrs.vdyp.model.LayerType;
-=======
 import ca.bc.gov.nrs.vdyp.common.GenusDefinitionMap;
 import ca.bc.gov.nrs.vdyp.forward.model.VdypLayerSpecies;
 import ca.bc.gov.nrs.vdyp.forward.model.VdypPolygonDescription;
@@ -33,18 +25,14 @@
 import ca.bc.gov.nrs.vdyp.io.parse.common.ResourceParseException;
 import ca.bc.gov.nrs.vdyp.io.parse.streaming.StreamingParser;
 import ca.bc.gov.nrs.vdyp.io.parse.streaming.StreamingParserFactory;
->>>>>>> 167ebf97
 import ca.bc.gov.nrs.vdyp.model.UtilizationClass;
-import ca.bc.gov.nrs.vdyp.model.VdypEntity;
-import ca.bc.gov.nrs.vdyp.model.VdypLayer;
-import ca.bc.gov.nrs.vdyp.model.VdypSite;
-import ca.bc.gov.nrs.vdyp.model.VdypSpecies;
-import ca.bc.gov.nrs.vdyp.model.VdypUtilizationHolder;
 
 class PolygonProcessingStateTest {
 
 	private ForwardControlParser parser;
 	private Map<String, Object> controlMap;
+
+	private StreamingParser<VdypPolygonDescription> polygonDescriptionStream;
 
 	@SuppressWarnings({ "unchecked", "rawtypes" })
 	@BeforeEach
@@ -52,35 +40,29 @@
 
 		parser = new ForwardControlParser();
 		controlMap = VdypForwardTestUtils.parse(parser, "VDYP.CTR");
-<<<<<<< HEAD
-		assertThat(
-				controlMap,
-				(Matcher) controlMapHasEntry(
-						ControlKey.SP0_DEF, allOf(instanceOf(List.class), hasItem(instanceOf(GenusDefinition.class)))
-				)
-		);
-=======
 		assertThat(controlMap, (Matcher) controlMapHasEntry(ControlKey.SP0_DEF, instanceOf(GenusDefinitionMap.class)));
 
 		var polygonDescriptionStreamFactory = controlMap.get(ControlKey.FORWARD_INPUT_GROWTO.name());
 		polygonDescriptionStream = ((StreamingParserFactory<VdypPolygonDescription>) polygonDescriptionStreamFactory)
 				.get();
->>>>>>> 167ebf97
 	}
 
 	@Test
 	void testConstruction() throws IOException, ResourceParseException, ProcessingException {
 
-		ForwardDataStreamReader reader = new ForwardDataStreamReader(controlMap);
-
-		var polygon = reader.readNextPolygon().orElseThrow();
-
-		VdypLayer pLayer = polygon.getLayers().get(LayerType.PRIMARY);
-		assertThat(pLayer, notNullValue());
-
-		Bank pps = new Bank(pLayer, Utils.getBec(polygon.getBiogeoclimaticZone(), controlMap), s -> true);
-
-		int nSpecies = pLayer.getSpecies().size();
+		assertThat(polygonDescriptionStream.hasNext(), is(true));
+		var polygonDescription = polygonDescriptionStream.next();
+
+		ForwardDataStreamReader reader = new ForwardDataStreamReader(controlMap);
+
+		var polygon = reader.readNextPolygon(polygonDescription);
+
+		VdypPolygonLayer pLayer = polygon.getPrimaryLayer();
+		assertThat(pLayer, notNullValue());
+
+		Bank pps = new Bank(pLayer, polygon.getBiogeoclimaticZone(), s -> true);
+
+		int nSpecies = pLayer.getGenera().size();
 
 		assertThat(pps, notNullValue());
 		assertThat(pps.yearsAtBreastHeight.length, is(nSpecies + 1));
@@ -132,14 +114,17 @@
 	@Test
 	void testSetCopy() throws IOException, ResourceParseException, ProcessingException {
 
-		ForwardDataStreamReader reader = new ForwardDataStreamReader(controlMap);
-
-		var polygon = reader.readNextPolygon().orElseThrow();
-
-		VdypLayer pLayer = polygon.getLayers().get(LayerType.PRIMARY);
-		assertThat(pLayer, notNullValue());
-
-		Bank pps = new Bank(pLayer, Utils.getBec(polygon.getBiogeoclimaticZone(), controlMap), s -> true);
+		assertThat(polygonDescriptionStream.hasNext(), is(true));
+		var polygonDescription = polygonDescriptionStream.next();
+
+		ForwardDataStreamReader reader = new ForwardDataStreamReader(controlMap);
+
+		var polygon = reader.readNextPolygon(polygonDescription);
+
+		VdypPolygonLayer pLayer = polygon.getPrimaryLayer();
+		assertThat(pLayer, notNullValue());
+
+		Bank pps = new Bank(pLayer, polygon.getBiogeoclimaticZone(), s -> true);
 
 		verifyProcessingStateMatchesLayer(pps, pLayer);
 
@@ -151,25 +136,29 @@
 	@Test
 	void testRemoveSmallLayers() throws IOException, ResourceParseException, ProcessingException {
 
-		ForwardDataStreamReader reader = new ForwardDataStreamReader(controlMap);
-
-		var polygon = reader.readNextPolygon().orElseThrow();
-
-		VdypLayer pLayer = polygon.getLayers().get(LayerType.PRIMARY);
+		assertThat(polygonDescriptionStream.hasNext(), is(true));
+		var polygonDescription = polygonDescriptionStream.next();
+		ForwardDataStreamReader reader = new ForwardDataStreamReader(controlMap);
+
+		var polygon = reader.readNextPolygon(polygonDescription);
+
+		VdypPolygonLayer pLayer = polygon.getPrimaryLayer();
 		assertThat(pLayer, notNullValue());
 
 		Bank bank1 = new Bank(
-				pLayer, Utils.getBec(polygon.getBiogeoclimaticZone(), controlMap),
-				s -> s.getBaseAreaByUtilization().get(UtilizationClass.ALL) >= 0.5
+				pLayer, polygon.getBiogeoclimaticZone(),
+				s -> s.getUtilizations().isPresent()
+						? s.getUtilizations().get().get(UtilizationClass.ALL).getBasalArea() >= 0.5 : true
 		);
 
 		// the filter should have removed genus B (index 3) since it's ALL basal area is below 0.5
-		assertThat(bank1.getNSpecies(), is(pLayer.getSpecies().size() - 1));
+		assertThat(bank1.getNSpecies(), is(pLayer.getGenera().size() - 1));
 		assertThat(bank1.speciesIndices, is(new int[] { 0, 4, 5, 8, 15 }));
 
 		Bank bank2 = new Bank(
-				pLayer, Utils.getBec(polygon.getBiogeoclimaticZone(), controlMap),
-				s -> s.getBaseAreaByUtilization().get(UtilizationClass.ALL) >= 100.0
+				pLayer, polygon.getBiogeoclimaticZone(),
+				s -> s.getUtilizations().isPresent()
+						? s.getUtilizations().get().get(UtilizationClass.ALL).getBasalArea() >= 100.0 : true
 		);
 
 		// the filter should have removed all genera.
@@ -180,66 +169,73 @@
 	@Test
 	void testCopyConstructor() throws IOException, ResourceParseException, ProcessingException {
 
-		ForwardDataStreamReader reader = new ForwardDataStreamReader(controlMap);
-
-		var polygon = reader.readNextPolygon().orElseThrow();
-
-		VdypLayer pLayer = polygon.getLayers().get(LayerType.PRIMARY);
-		assertThat(pLayer, notNullValue());
-
-		Bank pps = new Bank(pLayer, Utils.getBec(polygon.getBiogeoclimaticZone(), controlMap), s -> true);
-
-		Bank ppsCopy = new Bank(pps, CopyMode.CopyAll);
+		assertThat(polygonDescriptionStream.hasNext(), is(true));
+		var polygonDescription = polygonDescriptionStream.next();
+		ForwardDataStreamReader reader = new ForwardDataStreamReader(controlMap);
+
+		var polygon = reader.readNextPolygon(polygonDescription);
+
+		VdypPolygonLayer pLayer = polygon.getPrimaryLayer();
+		assertThat(pLayer, notNullValue());
+
+		Bank pps = new Bank(pLayer, polygon.getBiogeoclimaticZone(), s -> true);
+
+		Bank ppsCopy = new Bank(pps);
 
 		verifyProcessingStateMatchesLayer(ppsCopy, pLayer);
 	}
 
-	private void verifyProcessingStateMatchesLayer(Bank pps, VdypLayer layer) {
-
-		List<String> sortedSpIndices = layer.getSpecies().keySet().stream().sorted().toList();
+	private void verifyProcessingStateMatchesLayer(Bank pps, VdypPolygonLayer layer) {
+
+		List<Integer> sortedSpIndices = layer.getGenera().keySet().stream().sorted().toList();
 
 		for (int i = 0; i < sortedSpIndices.size(); i++) {
 
 			int arrayIndex = i + 1;
 
-			VdypSpecies species = layer.getSpecies().get(sortedSpIndices.get(i));
-			verifyProcessingStateSpeciesMatchesSpecies(pps, arrayIndex, species);
-		}
-
-		verifyProcessingStateSpeciesUtilizationsMatchesUtilizations(pps, 0, layer);
+			VdypLayerSpecies genus = layer.getGenera().get(sortedSpIndices.get(i));
+			verifyProcessingStateSpeciesMatchesSpecies(pps, arrayIndex, genus);
+
+			if (genus.getUtilizations().isPresent()) {
+				verifyProcessingStateSpeciesUtilizationsMatchesUtilizations(
+						pps, arrayIndex, genus.getUtilizations().get()
+				);
+			}
+		}
+
+		if (layer.getDefaultUtilizationMap().isPresent()) {
+			verifyProcessingStateSpeciesUtilizationsMatchesUtilizations(pps, 0, layer.getDefaultUtilizationMap().get());
+		}
 	}
 
 	private void verifyProcessingStateSpeciesUtilizationsMatchesUtilizations(
-			Bank pps, int spIndex, VdypUtilizationHolder uh
+			Bank pps, int spIndex, Map<UtilizationClass, VdypSpeciesUtilization> map
 	) {
 
 		for (UtilizationClass uc : UtilizationClass.values()) {
-			assertThat(pps.basalAreas[spIndex][uc.index + 1], is(uh.getBaseAreaByUtilization().get(uc)));
-			assertThat(pps.closeUtilizationVolumes[spIndex][uc.index + 1], is(uh.getCloseUtilizationVolumeByUtilization().get(uc)));
-			assertThat(pps.cuVolumesMinusDecay[spIndex][uc.index + 1], is(uh.getCloseUtilizationVolumeNetOfDecayByUtilization().get(uc)));
-			assertThat(pps.cuVolumesMinusDecayAndWastage[spIndex][uc.index + 1], is(uh.getCloseUtilizationVolumeNetOfDecayByUtilization().get(uc)));
+			VdypSpeciesUtilization u = map.get(uc);
+
+			assertThat(pps.basalAreas[spIndex][uc.index + 1], is(u.getBasalArea()));
+			assertThat(pps.closeUtilizationVolumes[spIndex][uc.index + 1], is(u.getCloseUtilizationVolume()));
+			assertThat(pps.cuVolumesMinusDecay[spIndex][uc.index + 1], is(u.getCuVolumeMinusDecay()));
+			assertThat(pps.cuVolumesMinusDecayAndWastage[spIndex][uc.index + 1], is(u.getCuVolumeMinusDecayWastage()));
 			if (uc.index <= 0) {
-				assertThat(pps.loreyHeights[spIndex][uc.index + 1], is(uh.getLoreyHeightByUtilization().get(uc)));
+				assertThat(pps.loreyHeights[spIndex][uc.index + 1], is(u.getLoreyHeight()));
 			}
-			assertThat(pps.quadMeanDiameters[spIndex][uc.index + 1], is(uh.getQuadraticMeanDiameterByUtilization().get(uc)));
-			assertThat(pps.treesPerHectare[spIndex][uc.index + 1], is(uh.getTreesPerHectareByUtilization().get(uc)));
-			assertThat(pps.wholeStemVolumes[spIndex][uc.index + 1], is(uh.getWholeStemVolumeByUtilization().get(uc)));
-		}
-	}
-
-	private void verifyProcessingStateSpeciesMatchesSpecies(Bank pps, int index, VdypSpecies species) {
-		VdypSite site = species.getSite().get();
-		
-		assertThat(pps.ageTotals[index], is(site.getAgeTotal().orElse(VdypEntity.MISSING_FLOAT_VALUE)));
-		assertThat(pps.dominantHeights[index], is(site.getHeight().orElse(VdypEntity.MISSING_FLOAT_VALUE)));
-		assertThat(pps.siteIndices[index], is(site.getSiteIndex().orElse(VdypEntity.MISSING_FLOAT_VALUE)));
+			assertThat(pps.quadMeanDiameters[spIndex][uc.index + 1], is(u.getQuadraticMeanDiameterAtBH()));
+			assertThat(pps.treesPerHectare[spIndex][uc.index + 1], is(u.getLiveTreesPerHectare()));
+			assertThat(pps.wholeStemVolumes[spIndex][uc.index + 1], is(u.getWholeStemVolume()));
+		}
+	}
+
+	private void verifyProcessingStateSpeciesMatchesSpecies(Bank pps, int index, VdypLayerSpecies species) {
+		assertThat(pps.yearsAtBreastHeight[index], is(species.getAgeAtBreastHeight()));
+		assertThat(pps.ageTotals[index], is(species.getAgeTotal()));
+		assertThat(pps.dominantHeights[index], is(species.getDominantHeight()));
+		assertThat(pps.siteIndices[index], is(species.getSiteIndex()));
 		assertThat(pps.sp64Distributions[index], is(species.getSpeciesDistributions()));
 		assertThat(pps.speciesIndices[index], is(species.getGenusIndex()));
 		assertThat(pps.speciesNames[index], is(species.getGenus()));
-		assertThat(pps.yearsToBreastHeight[index], is(site.getYearsToBreastHeight().orElse(VdypEntity.MISSING_FLOAT_VALUE)));
-		
-		verifyProcessingStateSpeciesUtilizationsMatchesUtilizations(
-				pps, index, species
-		);
+		assertThat(pps.yearsToBreastHeight[index], is(species.getYearsToBreastHeight()));
 	}
 }