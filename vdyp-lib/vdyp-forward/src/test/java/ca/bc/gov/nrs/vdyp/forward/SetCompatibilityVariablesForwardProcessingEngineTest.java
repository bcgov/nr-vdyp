--- conflicted
+++ resolved
@@ -40,17 +40,6 @@
 		// platform-specific differences.
 
 		assertThat(
-<<<<<<< HEAD
-				fpe.fps.getLayerProcessingState().volumeEquationGroups,
-				Matchers.is(new int[] { VdypEntity.MISSING_INTEGER_VALUE, 12, 20, 25, 37, 66 })
-		);
-		assertThat(
-				fpe.fps.getLayerProcessingState().decayEquationGroups,
-				Matchers.is(new int[] { VdypEntity.MISSING_INTEGER_VALUE, 7, 14, 19, 31, 54 })
-		);
-		assertThat(
-				fpe.fps.getLayerProcessingState().breakageEquationGroups,
-=======
 				fpe.fps.getLayerProcessingState().getVolumeEquationGroups(),
 				Matchers.is(new int[] { VdypEntity.MISSING_INTEGER_VALUE, 12, 20, 25, 37, 66 })
 		);
@@ -60,7 +49,6 @@
 		);
 		assertThat(
 				fpe.fps.getLayerProcessingState().getBreakageEquationGroups(),
->>>>>>> ff1731d5
 				Matchers.is(new int[] { VdypEntity.MISSING_INTEGER_VALUE, 5, 6, 12, 17, 28 })
 		);
 
