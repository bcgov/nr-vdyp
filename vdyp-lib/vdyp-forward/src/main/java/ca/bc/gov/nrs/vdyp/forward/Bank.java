package ca.bc.gov.nrs.vdyp.forward;

import java.text.MessageFormat;
import java.util.ArrayList;
import java.util.Arrays;
import java.util.List;
import java.util.function.Predicate;
import java.util.stream.IntStream;

import org.slf4j.Logger;
import org.slf4j.LoggerFactory;

import ca.bc.gov.nrs.vdyp.application.ProcessingException;
import ca.bc.gov.nrs.vdyp.model.BecDefinition;
import ca.bc.gov.nrs.vdyp.model.Sp64DistributionSet;
import ca.bc.gov.nrs.vdyp.model.UtilizationClass;
import ca.bc.gov.nrs.vdyp.model.VdypEntity;
import ca.bc.gov.nrs.vdyp.model.VdypLayer;
import ca.bc.gov.nrs.vdyp.model.VdypSite;
import ca.bc.gov.nrs.vdyp.model.VdypSpecies;
import ca.bc.gov.nrs.vdyp.model.VdypUtilizationHolder;

class Bank {

	@SuppressWarnings("unused")
	private static final Logger logger = LoggerFactory.getLogger(Bank.class);

	private final VdypLayer layer;
	private final BecDefinition becZone;

	/**
	 * The number of species in the state. Note that all arrays have this value plus one elements in them; the element
	 * at index 0 is unused for the species values* and contains the default utilization in the Utilization values.
	 *
	 * (*) except: siteCurveNumbers[0] is used to store the site curve of the primary species.
	 */
	private int nSpecies; // BANK1 NSPB
	private int[] indices;

	// Species information

	public final String[/* nSpecies + 1 */] speciesNames; // BANK2 SP0B
	public final Sp64DistributionSet[/* nSpecies + 1 */] sp64Distributions; // BANK2 SP64DISTB
	public final float[/* nSpecies + 1 */] siteIndices; // BANK3 SIB
	public final float[/* nSpecies + 1 */] dominantHeights; // BANK3 HDB
	public final float[/* nSpecies + 1 */] ageTotals; // BANK3 AGETOTB
	public final float[/* nSpecies + 1 */] yearsAtBreastHeight; // BANK3 AGEBHB
	public final float[/* nSpecies + 1 */] yearsToBreastHeight; // BANK3 YTBHB
	public final int[/* nSpecies + 1 */] siteCurveNumbers; // BANK3 SCNB
	public final int[/* nSpecies + 1 */] speciesIndices; // BANK1 ISPB
	public final float[/* nSpecies + 1 */] percentagesOfForestedLand; // BANK1 PCTB

	// Utilization information, per Species

	public final float[/* nSpecies + 1, including 0 */][/* all ucs */] basalAreas; // BANK1 BAB. Units: m^2/hectare
	public final float[/* nSpecies + 1, including 0 */][/* all ucs */] closeUtilizationVolumes; // BANK1 VOLCUB
	public final float[/* nSpecies + 1, including 0 */][/* all ucs */] cuVolumesMinusDecay; // BANK1 VOL_DB
	public final float[/* nSpecies + 1, including 0 */][/* all ucs */] cuVolumesMinusDecayAndWastage; // BANK1 VOL_DW_B
	public final float[/* nSpecies + 1, including 0 */][/* uc -1 and 0 only */] loreyHeights; // BANK1 HLB
	public final float[/* nSpecies + 1, including 0 */][/* all ucs */] quadMeanDiameters; // BANK1 DQB
	public final float[/* nSpecies + 1, including 0 */][/* all ucs */] treesPerHectare; // BANK1 TPHB
	public final float[/* nSpecies + 1, including 0 */][/* all ucs */] wholeStemVolumes; // BANK1 VOLWSB

	public Bank(VdypLayer layer, BecDefinition becZone, Predicate<VdypSpecies> retainCriteria) {

		this.layer = layer;
		this.becZone = becZone;
		
		List<VdypSpecies> speciesToRetain = layer.getSpecies().values().stream().filter(s -> retainCriteria.test(s))
				.sorted((s1, s2) -> s1.getGenusIndex().compareTo(s2.getGenusIndex())).toList();

		this.nSpecies = speciesToRetain.size();
		this.indices = IntStream.range(1, nSpecies + 1).toArray();

		// In the following, index 0 is unused
<<<<<<< HEAD
		speciesNames = new String[nSpecies + 1];
		sp64Distributions = new GenusDistributionSet[nSpecies + 1];
		siteIndices = new float[nSpecies + 1];
		dominantHeights = new float[nSpecies + 1];
		ageTotals = new float[nSpecies + 1];
		yearsAtBreastHeight = new float[nSpecies + 1];
		yearsToBreastHeight = new float[nSpecies + 1];
		siteCurveNumbers = new int[nSpecies + 1];
		speciesIndices = new int[nSpecies + 1];
		percentagesOfForestedLand = new float[nSpecies + 1];
=======
		speciesNames = new String[getNSpecies() + 1];
		sp64Distributions = new Sp64DistributionSet[getNSpecies() + 1];
		siteIndices = new float[getNSpecies() + 1];
		dominantHeights = new float[getNSpecies() + 1];
		ageTotals = new float[getNSpecies() + 1];
		yearsAtBreastHeight = new float[getNSpecies() + 1];
		yearsToBreastHeight = new float[getNSpecies() + 1];
		siteCurveNumbers = new int[getNSpecies() + 1];
		speciesIndices = new int[getNSpecies() + 1];
		percentagesOfForestedLand = new float[getNSpecies() + 1];
>>>>>>> 167ebf97

		int nUtilizationClasses = UtilizationClass.values().length;

		// In the following, index 0 is used for the default species utilization
		basalAreas = new float[nSpecies + 1][nUtilizationClasses];
		closeUtilizationVolumes = new float[nSpecies + 1][nUtilizationClasses];
		cuVolumesMinusDecay = new float[nSpecies + 1][nUtilizationClasses];
		cuVolumesMinusDecayAndWastage = new float[nSpecies + 1][nUtilizationClasses];
		loreyHeights = new float[nSpecies + 1][2];
		quadMeanDiameters = new float[nSpecies + 1][nUtilizationClasses];
		treesPerHectare = new float[nSpecies + 1][nUtilizationClasses];
		wholeStemVolumes = new float[nSpecies + 1][nUtilizationClasses];

		transferUtilizationsIntoBank(0, layer);

		int nextSlot = 1;
		for (VdypSpecies s : speciesToRetain) {
			transferSpeciesIntoBank(nextSlot++, s);
		}
	}

	enum CopyMode { CopyAll, CopyStructure };
	
	public Bank(Bank s, CopyMode copyMode) {

		this.becZone = s.becZone;
		this.layer = s.layer;

		this.nSpecies = s.nSpecies;
		this.indices = copy(s.indices);
		this.speciesNames = copy(s.speciesNames);
		this.speciesIndices = copy(s.speciesIndices);

		this.siteCurveNumbers = copy(s.siteCurveNumbers);
		this.sp64Distributions = copy(s.sp64Distributions);

		if (copyMode == CopyMode.CopyAll) {
			this.ageTotals = copy(s.ageTotals);
			this.dominantHeights = copy(s.dominantHeights);
			this.percentagesOfForestedLand = copy(s.percentagesOfForestedLand);
			this.siteIndices = copy(s.siteIndices);
			this.yearsAtBreastHeight = copy(s.yearsAtBreastHeight);
			this.yearsToBreastHeight = copy(s.yearsToBreastHeight);
			
			this.basalAreas = copy(s.basalAreas);
			this.closeUtilizationVolumes = copy(s.closeUtilizationVolumes);
			this.cuVolumesMinusDecay = copy(s.cuVolumesMinusDecay);
			this.cuVolumesMinusDecayAndWastage = copy(s.cuVolumesMinusDecayAndWastage);
			this.loreyHeights = copy(s.loreyHeights);
			this.quadMeanDiameters = copy(s.quadMeanDiameters);
			this.treesPerHectare = copy(s.treesPerHectare);
			this.wholeStemVolumes = copy(s.wholeStemVolumes);
		} else {
			this.ageTotals = buildShell(nSpecies);
			this.dominantHeights = buildShell(nSpecies);
			this.percentagesOfForestedLand = buildShell(nSpecies);
			this.siteIndices = buildShell(nSpecies);
			this.yearsAtBreastHeight = buildShell(nSpecies);
			this.yearsToBreastHeight = buildShell(nSpecies);
			
			int nUtilizationClasses = UtilizationClass.values().length;
			this.basalAreas = buildShell(nSpecies, nUtilizationClasses);
			this.closeUtilizationVolumes = buildShell(nSpecies, nUtilizationClasses);
			this.cuVolumesMinusDecay = buildShell(nSpecies, nUtilizationClasses);
			this.cuVolumesMinusDecayAndWastage = buildShell(nSpecies, nUtilizationClasses);
			this.loreyHeights = buildShell(nSpecies, nUtilizationClasses);
			this.quadMeanDiameters = buildShell(nSpecies, nUtilizationClasses);
			this.treesPerHectare = buildShell(nSpecies, nUtilizationClasses);
			this.wholeStemVolumes = buildShell(nSpecies, nUtilizationClasses);
		}
	}
	
	private float[] buildShell(int n) {
		
		float[] result = new float[nSpecies + 1];
		Arrays.fill(result, Float.NaN);
		return result;
	}

	private float[][] buildShell(int n, int m) {
		
		float[][] result = new float[nSpecies + 1][];
		
		for (int i = 0; i < n; i++) {
			float[] row = new float[m];
			Arrays.fill(row, Float.NaN);
			result[i] = row;
		}
		
		return result;
	}

	public int getNSpecies() {
		return nSpecies;
	}

	int[] getIndices() {
		return indices;
	}

	BecDefinition getBecZone() {
		return becZone;
	}
	
	/**
	 * This method copies the Bank contents out to the VdypLayer instance used to create it
	 * and returns that. It is a relatively expensive operation and should not be called 
	 * without due consideration.
	 * 
	 * @return as described
	 */
	VdypLayer getUpdatedLayer() {
		transferLayerFromBank();
		return layer;
	}

	private void transferSpeciesIntoBank(int index, VdypSpecies species) {

		VdypSite site = species.getSite().orElseThrow(() -> new ProcessingException(MessageFormat.format(
				"Species {0} of Polygon {1} must contain a Site definition but does not.", 
				species.getGenus(), species.getPolygonIdentifier().toStringCompact())));
		
		speciesNames[index] = species.getGenus();
		sp64Distributions[index] = new GenusDistributionSet(species.getSpeciesPercent());
		siteIndices[index] = site.getSiteIndex().orElse(VdypEntity.MISSING_FLOAT_VALUE);
		dominantHeights[index] = site.getHeight().orElse(VdypEntity.MISSING_FLOAT_VALUE);
		ageTotals[index] = site.getAgeTotal().orElse(VdypEntity.MISSING_FLOAT_VALUE);
		yearsToBreastHeight[index] = site.getYearsToBreastHeight().orElse(VdypEntity.MISSING_FLOAT_VALUE);
		if (ageTotals[index] != VdypEntity.MISSING_FLOAT_VALUE && yearsToBreastHeight[index] != VdypEntity.MISSING_FLOAT_VALUE) {
			yearsAtBreastHeight[index] = ageTotals[index] - yearsToBreastHeight[index];
		} else {
			yearsAtBreastHeight[index] = VdypEntity.MISSING_FLOAT_VALUE;
		}
		siteCurveNumbers[index] = site.getSiteCurveNumber().orElse(VdypEntity.MISSING_INTEGER_VALUE);
		speciesIndices[index] = species.getGenusIndex();
		// percentForestedLand is output-only and so not assigned here.

		transferUtilizationsIntoBank(index, species);
	}

	private void transferUtilizationsIntoBank(int index, VdypUtilizationHolder uh) {

		for (UtilizationClass uc: UtilizationClass.values()) {
			int ucIndex = uc.ordinal();
			basalAreas[index][ucIndex] = uh.getBaseAreaByUtilization().get(uc);
			closeUtilizationVolumes[index][ucIndex] = uh.getCloseUtilizationVolumeByUtilization().get(uc);
			cuVolumesMinusDecay[index][ucIndex] = uh.getCloseUtilizationVolumeNetOfDecayByUtilization().get(uc);
			cuVolumesMinusDecayAndWastage[index][ucIndex] = uh.getCloseUtilizationVolumeNetOfDecayAndWasteByUtilization().get(uc);
			if (ucIndex < 2 /* only uc 0 and 1 have a lorey height */) {
				loreyHeights[index][ucIndex] = uh.getLoreyHeightByUtilization().get(uc);
			}
			quadMeanDiameters[index][ucIndex] = uh.getQuadraticMeanDiameterByUtilization().get(uc);
			treesPerHectare[index][ucIndex] = uh.getTreesPerHectareByUtilization().get(uc);
			wholeStemVolumes[index][ucIndex] = uh.getWholeStemVolumeByUtilization().get(uc);
		}
	}

	private void transferDefaultUtilizationsIntoBank(int index) {

		for (var uc : UtilizationClass.values()) {
			int ucIndex = uc.ordinal();
			basalAreas[index][ucIndex] = Float.NaN;
			closeUtilizationVolumes[index][ucIndex] = Float.NaN;
			cuVolumesMinusDecay[index][ucIndex] = Float.NaN;
			cuVolumesMinusDecayAndWastage[index][ucIndex] = Float.NaN;
			if (ucIndex < 2 /* only uc 0 and 1 have a lorey height */) {
				loreyHeights[index][ucIndex] = Float.NaN;
			}
			quadMeanDiameters[index][ucIndex] = Float.NaN;
			treesPerHectare[index][ucIndex] = Float.NaN;
			wholeStemVolumes[index][ucIndex] = Float.NaN;
		}
	}

	private void transferLayerFromBank() {

		transferUtilizationsFromBank(0, layer);
		
		for (int i: indices) {
			transferSpeciesFromBank(i, layer.getSpecies().get(speciesNames[i]));
		}
	}

	private void transferSpeciesFromBank(int index, VdypSpecies species) {

		VdypSite site = species.getSite().get();
		
		VdypSite updatedSite = new VdypSite.Builder()
				.adapt(site)
				.siteIndex(siteIndices[index])
				.ageTotal(ageTotals[index])
				.height(dominantHeights[index])
				.yearsToBreastHeight(yearsToBreastHeight[index])
				.build();
		
		VdypSpecies speciesBuilder = new VdypSpecies.Builder()
				.addSite(updatedSite)
				.adapt(species).build();

		transferUtilizationsIntoBank(index, species);
	}

<<<<<<< HEAD
	private void transferUtilizationsFromBank(int index, VdypUtilizationHolder uh) {

		for (UtilizationClass uc: UtilizationClass.values()) {
			int ucIndex = uc.ordinal();
			uh.getBaseAreaByUtilization().set(uc, basalAreas[index][ucIndex]);
			uh.getCloseUtilizationVolumeByUtilization().set(uc, closeUtilizationVolumes[index][ucIndex]);
			uh.getCloseUtilizationVolumeNetOfDecayByUtilization().set(uc, cuVolumesMinusDecay[index][ucIndex]);
			uh.getCloseUtilizationVolumeNetOfDecayAndWasteByUtilization().set(uc, cuVolumesMinusDecayAndWastage[index][ucIndex]);
			if (ucIndex < 2 /* only uc 0 and 1 have a lorey height */) {
				uh.getLoreyHeightByUtilization().set(uc, loreyHeights[index][ucIndex]);
			}
			uh.getQuadraticMeanDiameterByUtilization().set(uc, quadMeanDiameters[index][ucIndex]);
			uh.getTreesPerHectareByUtilization().set(uc, treesPerHectare[index][ucIndex]);
			uh.getWholeStemVolumeByUtilization().set(uc, wholeStemVolumes[index][ucIndex]);
		}
	}

	public Bank copy() {
		return new Bank(this, CopyMode.CopyAll);
	}
	
	private GenusDistributionSet[] copy(GenusDistributionSet[] a) {
		return Arrays.stream(a).map(g -> g == null ? null : g.copy()).toArray(GenusDistributionSet[]::new);
=======
	private Sp64DistributionSet[] copy(Sp64DistributionSet[] a) {
		return Arrays.stream(a).map(g -> g == null ? null : g.copy()).toArray(Sp64DistributionSet[]::new);
>>>>>>> 167ebf97
	}

	private String[] copy(String[] a) {
		return Arrays.stream(a).toArray(String[]::new);
	}

	private int[] copy(int[] a) {
		int[] t = new int[a.length];

		System.arraycopy(a, 0, t, 0, a.length);

		return t;
	}

	private float[] copy(float[] a) {
		float[] t = new float[a.length];

		System.arraycopy(a, 0, t, 0, a.length);

		return t;
	}

	private float[][] copy(float[][] a) {
		return Arrays.stream(a).map(float[]::clone).toArray(float[][]::new);
	}
}<|MERGE_RESOLUTION|>--- conflicted
+++ resolved
@@ -10,15 +10,12 @@
 import org.slf4j.Logger;
 import org.slf4j.LoggerFactory;
 
-import ca.bc.gov.nrs.vdyp.application.ProcessingException;
+import ca.bc.gov.nrs.vdyp.forward.model.VdypLayerSpecies;
+import ca.bc.gov.nrs.vdyp.forward.model.VdypPolygonLayer;
+import ca.bc.gov.nrs.vdyp.forward.model.VdypSpeciesUtilization;
 import ca.bc.gov.nrs.vdyp.model.BecDefinition;
 import ca.bc.gov.nrs.vdyp.model.Sp64DistributionSet;
 import ca.bc.gov.nrs.vdyp.model.UtilizationClass;
-import ca.bc.gov.nrs.vdyp.model.VdypEntity;
-import ca.bc.gov.nrs.vdyp.model.VdypLayer;
-import ca.bc.gov.nrs.vdyp.model.VdypSite;
-import ca.bc.gov.nrs.vdyp.model.VdypSpecies;
-import ca.bc.gov.nrs.vdyp.model.VdypUtilizationHolder;
 
 class Bank {
 
@@ -73,9 +70,8 @@
 		this.indices = IntStream.range(1, nSpecies + 1).toArray();
 
 		// In the following, index 0 is unused
-<<<<<<< HEAD
 		speciesNames = new String[nSpecies + 1];
-		sp64Distributions = new GenusDistributionSet[nSpecies + 1];
+		sp64Distributions = new GenusDistributionSet[getNSpecies() + 1];
 		siteIndices = new float[nSpecies + 1];
 		dominantHeights = new float[nSpecies + 1];
 		ageTotals = new float[nSpecies + 1];
@@ -84,18 +80,6 @@
 		siteCurveNumbers = new int[nSpecies + 1];
 		speciesIndices = new int[nSpecies + 1];
 		percentagesOfForestedLand = new float[nSpecies + 1];
-=======
-		speciesNames = new String[getNSpecies() + 1];
-		sp64Distributions = new Sp64DistributionSet[getNSpecies() + 1];
-		siteIndices = new float[getNSpecies() + 1];
-		dominantHeights = new float[getNSpecies() + 1];
-		ageTotals = new float[getNSpecies() + 1];
-		yearsAtBreastHeight = new float[getNSpecies() + 1];
-		yearsToBreastHeight = new float[getNSpecies() + 1];
-		siteCurveNumbers = new int[getNSpecies() + 1];
-		speciesIndices = new int[getNSpecies() + 1];
-		percentagesOfForestedLand = new float[getNSpecies() + 1];
->>>>>>> 167ebf97
 
 		int nUtilizationClasses = UtilizationClass.values().length;
 
@@ -298,7 +282,8 @@
 		transferUtilizationsIntoBank(index, species);
 	}
 
-<<<<<<< HEAD
+	private Sp64DistributionSet[] copy(Sp64DistributionSet[] a) {
+		return Arrays.stream(a).map(g -> g == null ? null : g.copy()).toArray(Sp64DistributionSet[]::new);
 	private void transferUtilizationsFromBank(int index, VdypUtilizationHolder uh) {
 
 		for (UtilizationClass uc: UtilizationClass.values()) {
@@ -320,12 +305,6 @@
 		return new Bank(this, CopyMode.CopyAll);
 	}
 	
-	private GenusDistributionSet[] copy(GenusDistributionSet[] a) {
-		return Arrays.stream(a).map(g -> g == null ? null : g.copy()).toArray(GenusDistributionSet[]::new);
-=======
-	private Sp64DistributionSet[] copy(Sp64DistributionSet[] a) {
-		return Arrays.stream(a).map(g -> g == null ? null : g.copy()).toArray(Sp64DistributionSet[]::new);
->>>>>>> 167ebf97
 	}
 
 	private String[] copy(String[] a) {
