package ca.bc.gov.nrs.vdyp.forward;

import static ca.bc.gov.nrs.vdyp.math.FloatMath.clamp;
import static ca.bc.gov.nrs.vdyp.math.FloatMath.exp;
import static ca.bc.gov.nrs.vdyp.math.FloatMath.log;
import static ca.bc.gov.nrs.vdyp.math.FloatMath.pow;
import static java.lang.Math.max;

import java.io.IOException;
import java.text.MessageFormat;
import java.util.Arrays;
import java.util.Collection;
import java.util.HashMap;
import java.util.HashSet;
import java.util.List;
import java.util.Map;
import java.util.Optional;
import java.util.Set;
import java.util.function.Function;

import org.slf4j.Logger;
import org.slf4j.LoggerFactory;

import ca.bc.gov.nrs.vdyp.application.ProcessingException;
<<<<<<< HEAD
=======
import ca.bc.gov.nrs.vdyp.application.RuntimeProcessingException;
>>>>>>> ff1731d5
import ca.bc.gov.nrs.vdyp.application.StandProcessingException;
import ca.bc.gov.nrs.vdyp.common.ControlKey;
import ca.bc.gov.nrs.vdyp.common.EstimationMethods;
import ca.bc.gov.nrs.vdyp.common.ReconcilationMethods;
import ca.bc.gov.nrs.vdyp.common.Reference;
import ca.bc.gov.nrs.vdyp.common.Utils;
import ca.bc.gov.nrs.vdyp.common_calculators.BaseAreaTreeDensityDiameter;
import ca.bc.gov.nrs.vdyp.common_calculators.custom_exceptions.CommonCalculatorException;
import ca.bc.gov.nrs.vdyp.common_calculators.custom_exceptions.CurveErrorException;
import ca.bc.gov.nrs.vdyp.common_calculators.custom_exceptions.NoAnswerException;
import ca.bc.gov.nrs.vdyp.common_calculators.custom_exceptions.SpeciesErrorException;
import ca.bc.gov.nrs.vdyp.common_calculators.enumerations.SiteIndexAgeType;
import ca.bc.gov.nrs.vdyp.common_calculators.enumerations.SiteIndexEquation;
import ca.bc.gov.nrs.vdyp.forward.model.ControlVariable;
import ca.bc.gov.nrs.vdyp.forward.model.ForwardControlVariables;
import ca.bc.gov.nrs.vdyp.forward.model.ForwardDebugSettings;
import ca.bc.gov.nrs.vdyp.io.parse.coe.UpperBoundsParser;
import ca.bc.gov.nrs.vdyp.io.write.VdypOutputWriter;
import ca.bc.gov.nrs.vdyp.math.FloatMath;
import ca.bc.gov.nrs.vdyp.model.BecDefinition;
import ca.bc.gov.nrs.vdyp.model.Coefficients;
import ca.bc.gov.nrs.vdyp.model.CommonData;
import ca.bc.gov.nrs.vdyp.model.CompatibilityVariableMode;
import ca.bc.gov.nrs.vdyp.model.ComponentSizeLimits;
import ca.bc.gov.nrs.vdyp.model.LayerType;
import ca.bc.gov.nrs.vdyp.model.MatrixMap2;
import ca.bc.gov.nrs.vdyp.model.MatrixMap2Impl;
import ca.bc.gov.nrs.vdyp.model.MatrixMap3;
import ca.bc.gov.nrs.vdyp.model.MatrixMap3Impl;
import ca.bc.gov.nrs.vdyp.model.ModelCoefficients;
import ca.bc.gov.nrs.vdyp.model.NonprimaryHLCoefficients;
import ca.bc.gov.nrs.vdyp.model.Region;
import ca.bc.gov.nrs.vdyp.model.SiteCurveAgeMaximum;
import ca.bc.gov.nrs.vdyp.model.Sp64Distribution;
import ca.bc.gov.nrs.vdyp.model.UtilizationClass;
import ca.bc.gov.nrs.vdyp.model.UtilizationClassVariable;
import ca.bc.gov.nrs.vdyp.model.UtilizationVector;
import ca.bc.gov.nrs.vdyp.model.VdypEntity;
import ca.bc.gov.nrs.vdyp.model.VdypLayer;
import ca.bc.gov.nrs.vdyp.model.VdypPolygon;
import ca.bc.gov.nrs.vdyp.model.VolumeComputeMode;
import ca.bc.gov.nrs.vdyp.model.VolumeVariable;
import ca.bc.gov.nrs.vdyp.si32.site.SiteTool;

/**
 * This class manages "growing" polygons. Create an instance of the class, providing a control map, and then call
 * <code>processPolygon</code> for each polygon to be processed. All calls to <code>processPolygon</code> are entirely
 * independent of one another, allowing (different) polygons to the processed in parallel.
 */
public class ForwardProcessingEngine {

	private static final Logger logger = LoggerFactory.getLogger(ForwardProcessor.class);

	private static final int UC_ALL_INDEX = UtilizationClass.ALL.ordinal();
	private static final int UC_SMALL_INDEX = UtilizationClass.SMALL.ordinal();

	public static final float MIN_BASAL_AREA = 0.001f;

	/** π/4/10⁴ */
	public static final float PI_40K = (float) (Math.PI / 40_000);

	/* pp */ final ForwardProcessingState fps;

	/** The entity to which result information is written */
	private Optional<VdypOutputWriter> outputWriter = Optional.empty();

	public ForwardProcessingEngine(Map<String, Object> controlMap, Optional<VdypOutputWriter> outputWriter)
			throws ProcessingException {
		this.fps = new ForwardProcessingState(controlMap);
		this.outputWriter = outputWriter;
	}

	public ForwardProcessingEngine(Map<String, Object> controlMap) throws ProcessingException {
		this.fps = new ForwardProcessingState(controlMap);
	}

	public enum ExecutionStep {
		// Must be first
		NONE, //

		CHECK_FOR_WORK, //
		CALCULATE_MISSING_SITE_CURVES, //
		CALCULATE_COVERAGES, //
		DETERMINE_POLYGON_RANKINGS, //
		ESTIMATE_MISSING_SITE_INDICES, //
		ESTIMATE_MISSING_YEARS_TO_BREAST_HEIGHT_VALUES, //
		CALCULATE_DOMINANT_HEIGHT_AGE_SITE_INDEX, //
		SET_COMPATIBILITY_VARIABLES, //
		GROW_1_LAYER_DHDELTA, //
		GROW_2_LAYER_BADELTA, //
		GROW_3_LAYER_DQDELTA, //
		GROW_4_LAYER_BA_AND_DQTPH_EST, //
		GROW_5A_LH_EST, //
		GROW_5_SPECIES_BADQTPH, //
		GROW_6_LAYER_TPH2, //
		GROW_7_LAYER_DQ2, //
		GROW_8_SPECIES_LH, //
		GROW_9_SPECIES_PCT, //
		GROW_10_PRIMARY_SPECIES_DETAILS, //
		GROW_11_COMPATIBILITY_VARS, //
		GROW_12_SPECIES_UC, //
		GROW_13_SPECIES_UC_SMALL, //
		GROW, //

		// Must be last
		ALL; //

		public ExecutionStep predecessor() {
			if (this == NONE) {
				throw new IllegalStateException("ExecutionStep.None has no predecessor");
			}

			return ExecutionStep.values()[ordinal() - 1];
		}

		public ExecutionStep successor() {
			if (this == ALL) {
				throw new IllegalStateException("ExecutionStep.All has no successor");
			}

			return ExecutionStep.values()[ordinal() + 1];
		}

		public boolean lt(ExecutionStep that) {
			return this.ordinal() < that.ordinal();
		}

		public boolean le(ExecutionStep that) {
			return this.ordinal() <= that.ordinal();
		}

		public boolean eq(ExecutionStep that) {
			return this.ordinal() == that.ordinal();
		}

		public boolean ge(ExecutionStep that) {
			return this.ordinal() >= that.ordinal();
		}

		public boolean gt(ExecutionStep that) {
			return this.ordinal() > that.ordinal();
		}
	}

	/**
	 * Run all steps of the engine on the given polygon.
	 *
	 * @param polygon the polygon on which to operate
	 *
	 * @throws ProcessingException should an error with the data occur during processing
	 */
	public void processPolygon(VdypPolygon polygon) throws ProcessingException {

		processPolygon(polygon, ExecutionStep.ALL);
	}

	/**
	 * Run all steps of the engine on the given polygon up to and including the given <code>lastStep</code>.
	 *
	 * @param polygon           the polygon on which to operate
	 * @param lastStepInclusive execute up to and including this step
	 *
	 * @throws ProcessingException should an error with the data occur during processing
	 */
	public void processPolygon(VdypPolygon polygon, ExecutionStep lastStepInclusive) throws ProcessingException {

		logger.info("Starting processing of the primary layer of polygon {}", polygon.getPolygonIdentifier());

		fps.setPolygonLayer(polygon, LayerType.PRIMARY);

		// All of BANKCHK1 that we need
		validatePolygon(polygon);

		// Determine the target year of the growth
		int targetYear;

		int growTargetControlVariableValue = fps.fcm.getForwardControlVariables()
				.getControlVariable(ControlVariable.GROW_TARGET_1);
		if (growTargetControlVariableValue == -1) {
			if (polygon.getTargetYear().isEmpty()) {
				throw new ProcessingException(
						"Control Variable 1 has the value -1, indicating that the grow-to years are"
								+ " to be read from a grow-to-year file (at " + ControlKey.FORWARD_INPUT_GROWTO.name()
								+ " in the control file), but no such file was specified."
				);
			}
			targetYear = polygon.getTargetYear().get();
		} else {
			if (growTargetControlVariableValue <= 400) {
				targetYear = polygon.getPolygonIdentifier().getYear() + growTargetControlVariableValue;
			} else {
				targetYear = growTargetControlVariableValue;
			}
		}

		// Run the forward algorithm for this polygon

		executeForwardAlgorithm(lastStepInclusive, targetYear);
	}

	private void executeForwardAlgorithm(ExecutionStep lastStepInclusive, int stoppingYearInclusive)
			throws ProcessingException {

		LayerProcessingState lps = fps.getLayerProcessingState();

		Optional<VdypLayer> veteranLayer;
		if (lps.getPolygon().getLayers().containsKey(LayerType.VETERAN)) {
			veteranLayer = Optional.of(lps.getPolygon().getLayers().get(LayerType.VETERAN));
		} else {
			veteranLayer = Optional.empty();
		}

		// BANKCHK1, simplified for the parameters METH_CHK = 4, LayerI = 1, and INSTANCE = 1
		if (lastStepInclusive.ge(ExecutionStep.CHECK_FOR_WORK)) {
			stopIfNoWork(lps);
		}

		// SCINXSET - note these are calculated directly from the Primary bank of instance 1
		if (lastStepInclusive.ge(ExecutionStep.CALCULATE_MISSING_SITE_CURVES)) {
			calculateMissingSiteCurves(lps, fps.fcm.getSiteCurveMap());
		}

		// VPRIME1, method == 1
		if (lastStepInclusive.ge(ExecutionStep.CALCULATE_COVERAGES)) {
			calculateCoverages(lps);
		}

		if (lastStepInclusive.ge(ExecutionStep.DETERMINE_POLYGON_RANKINGS)) {
			determinePolygonRankings(CommonData.PRIMARY_SPECIES_TO_COMBINE);
		}

		// SITEADD (TODO: SITEADDU when NDEBUG 11 > 0)
		if (lastStepInclusive.ge(ExecutionStep.ESTIMATE_MISSING_SITE_INDICES)) {
			estimateMissingSiteIndices(lps);
		}

		if (lastStepInclusive.ge(ExecutionStep.ESTIMATE_MISSING_YEARS_TO_BREAST_HEIGHT_VALUES)) {
			estimateMissingYearsToBreastHeightValues(lps);
		}

		// VHDOM1 METH_H = 2, METH_A = 2, METH_SI = 2
		if (lastStepInclusive.ge(ExecutionStep.CALCULATE_DOMINANT_HEIGHT_AGE_SITE_INDEX)) {
			calculateDominantHeightAgeSiteIndex(lps, fps.fcm.getHl1Coefficients());
		}

		// CVSET1
		if (lastStepInclusive.ge(ExecutionStep.SET_COMPATIBILITY_VARIABLES)) {
			setCompatibilityVariables();
		}

		// VGROW1
		if (lastStepInclusive.ge(ExecutionStep.GROW)) {
			int startingYear = lps.getPolygon().getPolygonIdentifier().getYear();

			VdypPolygon vdypPolygon = lps.getPolygon();

			writePolygon(vdypPolygon, startingYear, startingYear, stoppingYearInclusive);

			Map<LayerType, VdypLayer> polygonLayers = vdypPolygon.getLayers();

			boolean doRecalculateGroupsPriorToOutput = fps.fcm.getDebugSettings()
					.getValue(ForwardDebugSettings.Vars.SPECIES_DYNAMICS_1) != 1 && lps.getNSpecies() > 1;

			boolean doRecalculateGroups = fps.fcm.getForwardControlVariables()
					.getControlVariable(ControlVariable.UPDATE_DURING_GROWTH_6) >= 1;

			int currentYear = startingYear + 1;
			while (currentYear <= stoppingYearInclusive) {

				logger.info(
						"Growing polygon {} Primary layer for year {}",
						lps.getPolygon().getPolygonIdentifier().toStringCompact(), currentYear
				);

				grow(lps, currentYear, veteranLayer, lastStepInclusive);

				// If update-during-growth is set, update the context prior to output
				if (doRecalculateGroupsPriorToOutput) {
					calculateCoverages(lps);
					calculateDominantHeightAgeSiteIndex(lps, fps.fcm.getHl1Coefficients());
				}

				VdypLayer updatedLayer = lps.getLayer();
				polygonLayers.put(LayerType.PRIMARY, updatedLayer);

				logger.atInfo().addArgument(updatedLayer.getBaseAreaByUtilization().toString()).log("{}");

				// Store polygon (both primary and veteran layers) to output
				writePolygon(vdypPolygon, startingYear, currentYear, stoppingYearInclusive);

				// If update-during-growth is set, and not already recalculated, recalculate
				// context now.
				if (!doRecalculateGroupsPriorToOutput && doRecalculateGroups) {
					calculateCoverages(lps);
					calculateDominantHeightAgeSiteIndex(lps, fps.fcm.getHl1Coefficients());
				}

				currentYear += 1;
			}
		}
	}

	/**
	 * VGROW1 - "grow" the primary layer, located in <code>lps.bank</code>, starting at the given year, and return the
	 * resulting bank. The veteran layer instance is supplied but at this point is ignored.
	 *
	 * @param lps               the layer processing state
	 * @param currentYear       the current growth period
	 * @param veteranLayer      the polygon's veteran layer
	 * @param lastStepInclusive
	 * @return as described
	 *
	 * @throws ProcessingException
	 */
	private void grow(
			LayerProcessingState lps, int currentYear, Optional<VdypLayer> veteranLayer, ExecutionStep lastStepInclusive
	) throws ProcessingException {

		assert lastStepInclusive.ge(ExecutionStep.GROW_1_LAYER_DHDELTA);

		Bank bank = lps.getBank();

		float dhStart = lps.getPrimarySpeciesDominantHeight();
		int pspSiteCurveNumber = lps.getSiteCurveNumber(lps.getPrimarySpeciesIndex());
		float pspSiteIndex = lps.getPrimarySpeciesSiteIndex();
		float pspYtbhStart = lps.getPrimarySpeciesAgeToBreastHeight();
		float pspYabhStart = lps.getPrimarySpeciesAgeAtBreastHeight();

		// (1) Calculate change in dominant height (layer)

		float dhDelta = calculateDominantHeightDelta(dhStart, pspSiteCurveNumber, pspSiteIndex, pspYtbhStart);

		if (ExecutionStep.GROW_1_LAYER_DHDELTA.eq(lastStepInclusive))
			return;

		// (2) Calculate change in basal area (layer)

		final Optional<Float> veteranLayerBasalArea = veteranLayer
				.flatMap((l) -> Optional.of(l.getBaseAreaByUtilization().get(UtilizationClass.ALL)));

		float dqStart = bank.quadMeanDiameters[0][UC_ALL_INDEX];
		float baStart = bank.basalAreas[0][UC_ALL_INDEX];
		float tphStart = bank.treesPerHectare[0][UC_ALL_INDEX];
		float lhStart = bank.loreyHeights[0][UC_ALL_INDEX];

		float baDelta = calculateBasalAreaDelta(pspYabhStart, dhStart, baStart, veteranLayerBasalArea, dhDelta);

		if (ExecutionStep.GROW_2_LAYER_BADELTA.eq(lastStepInclusive))
			return;

		// (3) Calculate change in quad-mean-diameter (layer)

		Reference<Boolean> wasDqGrowthLimitApplied = new Reference<>();
		float dqDelta = calculateQuadMeanDiameterDelta(
				pspYabhStart, baStart, dhStart, dqStart, veteranLayerBasalArea, veteranLayerBasalArea, dhDelta,
				wasDqGrowthLimitApplied
		);

		int debugSetting9Value = fps.fcm.getDebugSettings()
				.getValue(ForwardDebugSettings.Vars.DO_LIMIT_BA_WHEN_DQ_LIMITED_9);
		if (debugSetting9Value == 1 && wasDqGrowthLimitApplied.get() /* is true */) {
			// Limit BA growth if DQ hit limit.
			float dqEnd = dqStart + dqDelta;
			float baEndMax = baStart * (dqEnd * dqEnd) / (dqStart * dqStart);
			baDelta = Math.min(baDelta, baEndMax - baStart);
		}

		float baChangeRate = baDelta / baStart;

		if (ExecutionStep.GROW_3_LAYER_DQDELTA.eq(lastStepInclusive))
			return;

		// (4) Begin storing computed results - dq, ba and tph for the layer

		// Cache some values for calculations below.

		float pspLhStart = bank.loreyHeights[lps.getPrimarySpeciesIndex()][UC_ALL_INDEX];
		float pspTphStart = bank.treesPerHectare[lps.getPrimarySpeciesIndex()][UC_ALL_INDEX];

		float dhEnd = dhStart + dhDelta;
		float dqEnd = dqStart + dqDelta;
		float baEnd = baStart + baDelta;
		float tphEnd = BaseAreaTreeDensityDiameter.treesPerHectare(baEnd, dqEnd);
		float tphMultiplier = tphEnd / tphStart;

		bank.quadMeanDiameters[0][UC_ALL_INDEX] = dqEnd;
		bank.basalAreas[0][UC_ALL_INDEX] = baEnd;
		bank.treesPerHectare[0][UC_ALL_INDEX] = tphEnd;

		if (ExecutionStep.GROW_4_LAYER_BA_AND_DQTPH_EST.eq(lastStepInclusive))
			return;

		// (5) Now calculate per-species (UC All only) end values for basal area, quad-mean-diameter
		// and trees-per-hectare, using one of several options: "full species dynamics",
		// "partial species dynamics" or "no species dynamics."

		int debugSetting1Value = fps.fcm.getDebugSettings().getValue(ForwardDebugSettings.Vars.SPECIES_DYNAMICS_1);

		boolean wasSolutionFound = false;
		if (debugSetting1Value == 2) {
			// (5a) This is the PARTIAL SPECIES DYNAMICS section.

			// (5a1) Begin by updating HL for all species (UC All only), as well
			// as the per-layer value (UC All).

			// First save the at-start Lorey Height values, needed for the - they will be restored
			// below and re-calculated later once more precise information is known.

			float[] lhAtStart = new float[bank.getNSpecies() + 1];
			lhAtStart[0] = bank.loreyHeights[0][UC_ALL_INDEX];
			for (int i : bank.getIndices()) {
				lhAtStart[i] = bank.loreyHeights[i][UC_ALL_INDEX];
			}

			// Compute the per-species Lorey Height estimates.

			float pspTphEndEstimate = pspTphStart * (tphEnd / tphStart);

			growLoreyHeights(lps, dhStart, dhEnd, pspTphStart, pspTphEndEstimate, pspLhStart);

			// Calculate the per-site Lorey Height estimate.

			float sum1 = 0.0f;
			float sum2 = 0.0f;

			for (int i : bank.getIndices()) {
				sum1 += bank.basalAreas[i][UC_ALL_INDEX] * bank.loreyHeights[i][UC_ALL_INDEX];
				sum2 += bank.basalAreas[i][UC_ALL_INDEX];
			}

			bank.loreyHeights[0][UC_ALL_INDEX] = sum1 / sum2;

			if (ExecutionStep.GROW_5A_LH_EST.eq(lastStepInclusive))
				return;

			// Now do the actual per-species updates of ba, qmd and tph, based in part
			// on both the starting Lorey Heights and the estimated Lorey Heights at the
			// end of the growth period.

			wasSolutionFound = growUsingPartialSpeciesDynamics(baStart, baDelta, dqStart, dqDelta, tphStart, lhAtStart);

			// Restore the Lorey Heights back to the values at the beginning of the period.
			// They will be updated below using the new estimate of TPH-primary species.

			for (int i = 0; i < bank.getNSpecies(); i++) {
				bank.loreyHeights[i][UC_ALL_INDEX] = lhAtStart[i];
			}
		}

		if (!wasSolutionFound) {
			// Calculate the basal area, trees-per-hectare and quad-mean-diameter for all
			// species in the polygon (UC All)

			if (debugSetting1Value == 1 || bank.getNSpecies() == 1) {

				// (5b) This is the NO SPECIES DYNAMICS section
				growUsingNoSpeciesDynamics(baChangeRate, tphMultiplier);
			} else {

				// (5c) This is the FULL SPECIES DYNAMICS section
				growUsingFullSpeciesDynamics(baStart, baDelta, dqStart, dqDelta, tphStart, lhStart);
			}
		}

		if (ExecutionStep.GROW_5_SPECIES_BADQTPH.eq(lastStepInclusive))
			return;

		// (6) Calculate layer trees-per-hectare, UC All

		float tphEndSum = 0.0f;
		for (int i : bank.getIndices()) {
			if (bank.basalAreas[i][UC_ALL_INDEX] > 0.0f) {
				tphEndSum += bank.treesPerHectare[i][UC_ALL_INDEX];
			}
		}

		if (tphEndSum < 0.0f) {
			throw new ProcessingException(
					MessageFormat.format(
							"During processing of {0}, trees-per-hectare was calculated to be negative ({1})",
							lps.getPolygon().getLayers().get(LayerType.PRIMARY), tphEndSum
					)
			);
		}

		bank.treesPerHectare[0][UC_ALL_INDEX] = tphEndSum;

		if (ExecutionStep.GROW_6_LAYER_TPH2.eq(lastStepInclusive))
			return;

		// (7) Calculate layer quad-mean-diameter, uc All

		bank.quadMeanDiameters[0][UC_ALL_INDEX] = BaseAreaTreeDensityDiameter
				.quadMeanDiameter(bank.basalAreas[0][UC_ALL_INDEX], bank.treesPerHectare[0][UC_ALL_INDEX]);

		if (ExecutionStep.GROW_7_LAYER_DQ2.eq(lastStepInclusive))
			return;

		// (8) Calculate per-species Lorey heights, uc All

		float pspTphEnd = bank.treesPerHectare[lps.getPrimarySpeciesIndex()][UC_ALL_INDEX];
		growLoreyHeights(lps, dhStart, dhEnd, pspTphStart, pspTphEnd, pspLhStart);

		// We now have site (layer) level predications for basal area, quad-mean-diameter,
		// trees-per-hectare and Lorey height. Proceed to per-species estimates.

		if (ExecutionStep.GROW_8_SPECIES_LH.eq(lastStepInclusive))
			return;

		// (9) Calculate basal area percentages per species, uc UC_ALL_INDEX
		for (int i : bank.getIndices()) {
			bank.percentagesOfForestedLand[i] = 100.0f * bank.basalAreas[i][UC_ALL_INDEX]
					/ bank.basalAreas[0][UC_ALL_INDEX];
		}

		if (ExecutionStep.GROW_9_SPECIES_PCT.eq(lastStepInclusive))
			return;

		// (10) Update the running values. TODO: why isn't siteIndex being updated?
		lps.updatePrimarySpeciesDetailsAfterGrowth(dhEnd);

		for (int i = 1; i < bank.getNSpecies(); i++) {
			if (i == lps.getPrimarySpeciesIndex()) {
				bank.ageTotals[i] = lps.getPrimarySpeciesTotalAge();
				bank.dominantHeights[i] = dhEnd;
				bank.siteIndices[i] = lps.getPrimarySpeciesSiteIndex();
				bank.yearsAtBreastHeight[i] = lps.getPrimarySpeciesAgeAtBreastHeight();
			} else {
				float spSiStart = bank.siteIndices[i];
				float spDhStart = bank.dominantHeights[i];
				float spYtbhStart = bank.yearsToBreastHeight[i];
				float spYabhStart = bank.yearsAtBreastHeight[i];

				if (!Float.isNaN(spSiStart) && !Float.isNaN(spDhStart) && !Float.isNaN(spYtbhStart)
						&& !Float.isNaN(spYabhStart)) {

					float dhGrowth = calculateDominantHeightDelta(
							spDhStart, pspSiteCurveNumber, spSiStart, spYtbhStart
					);
					bank.dominantHeights[i] += dhGrowth;
				} else {
					bank.dominantHeights[i] = Float.NaN;
				}
			}
		}

		if (ExecutionStep.GROW_10_PRIMARY_SPECIES_DETAILS.eq(lastStepInclusive))
			return;

		// (11) update the compatibility variables to reflect the changes during the growth period
		lps.updateCompatibilityVariablesAfterGrowth();

		if (ExecutionStep.GROW_11_COMPATIBILITY_VARS.eq(lastStepInclusive))
			return;

		// (12) calculate All and the large component volumes to reflect the changes in growth

		VdypLayer primaryLayer = lps.getLayer();

		VolumeComputeMode volumeComputationMode = VolumeComputeMode.BY_UTIL_WITH_WHOLE_STEM_BY_SPEC;
		int controlVariable3Value = fps.fcm.getForwardControlVariables()
				.getControlVariable(ControlVariable.COMPAT_VAR_APPLICATION_3);
		CompatibilityVariableMode compatibilityVariableMode = CompatibilityVariableMode
				.getByInteger(controlVariable3Value);
		lps.getFps().computers.computeUtilizationComponentsPrimary(
				lps.getBecZone(), primaryLayer, volumeComputationMode, compatibilityVariableMode
		);

		bank.refreshBank(primaryLayer);

		if (ExecutionStep.GROW_12_SPECIES_UC.eq(lastStepInclusive))
			return;

		// (13) calculate the small component volumes to reflect the changes in growth

		calculateSmallComponentYields(lps);

		if (ExecutionStep.GROW_13_SPECIES_UC_SMALL.eq(lastStepInclusive))
			return;
	}

	/**
	 * Calculate, using the "no species dynamics" algorithm, the basal area, trees-per-hectare and quad-mean-diameter at
	 * the end of the growth period for all species in the polygon, given the per-layer basal area and trees-per-hectare
	 * rate of change.
	 *
	 * @param baChangeRate  the rate of change of the basal area during the growth period, expressed as a percentage /
	 *                      100. So a rate of 10% (i.e., 1.1 times the starting value) would be expressed at 0.1f.
	 * @param tphChangeRate the rate of change of trees-per-hectare during the growth period, expressed the same way.
	 */
	void growUsingNoSpeciesDynamics(float baChangeRate, float tphChangeRate) {

		LayerProcessingState lps = fps.getLayerProcessingState();
		Bank bank = lps.getBank();

		for (int i : lps.getIndices()) {

			float spBaStart = bank.basalAreas[i][UC_ALL_INDEX];
			if (spBaStart > 0.0f) {
				float spBaEnd = spBaStart * (1.0f + baChangeRate);
				float spTphStart = bank.treesPerHectare[i][UC_ALL_INDEX];
				float spTphEnd = spTphStart * tphChangeRate;
				float spDqEnd = BaseAreaTreeDensityDiameter.quadMeanDiameter(spBaEnd, spTphEnd);
				if (spDqEnd < 7.51f) {
					spDqEnd = 7.51f;
					spTphEnd = BaseAreaTreeDensityDiameter.treesPerHectare(spBaEnd, spDqEnd);
				}

				bank.basalAreas[i][UC_ALL_INDEX] = spBaEnd;
				bank.treesPerHectare[i][UC_ALL_INDEX] = spTphEnd;
				bank.quadMeanDiameters[i][UC_ALL_INDEX] = spDqEnd;
			}
		}
	}

	private static final int NSTAGES = 10;

	private record AdjustmentParameters(
			/** normal maximum change towards zero */
			float cjMax,
			/** true iff allowed to cross the zero boundary */
			boolean canCrossZero,
			/** allowable wrong-way change for species closest to zero */
			float cjWrongWayChange1, /** allowable wrong-way change for other species */
			float cjWrongWayChangeX
	) {
	}

	private static AdjustmentParameters[] adjustmentParametersByStage = new AdjustmentParameters[NSTAGES];

	static {
		adjustmentParametersByStage[0] = new AdjustmentParameters(0.01f, false, 0.0f, 0.0f);
		adjustmentParametersByStage[1] = new AdjustmentParameters(0.015f, true, 0.005f, 0.0f);
		adjustmentParametersByStage[2] = new AdjustmentParameters(0.03f, true, 0.02f, 0.01f);
		adjustmentParametersByStage[3] = new AdjustmentParameters(0.045f, true, 0.03f, 0.02f);
		adjustmentParametersByStage[4] = new AdjustmentParameters(0.06f, true, 0.045f, 0.035f);
		adjustmentParametersByStage[5] = adjustmentParametersByStage[0];
		adjustmentParametersByStage[6] = adjustmentParametersByStage[1];
		adjustmentParametersByStage[7] = adjustmentParametersByStage[2];
		adjustmentParametersByStage[8] = adjustmentParametersByStage[3];
		adjustmentParametersByStage[9] = adjustmentParametersByStage[4];
	}

	/**
	 * GRSPpart - calculate, using the "no species dynamics" algorithm, the basal area, trees-per-hectare and
	 * quad-mean-diameter at the end of the growth period for all species in the current layer of the polygon.
	 *
	 * @param baStart   overall basal area at start of growth period
	 * @param baDelta   change in overall basal area during the growth period
	 * @param dqStart   overall quad-mean-diameter at start of growth period
	 * @param dqDelta   change in overall quad-mean-diameter during the growth period
	 * @param tphStart  overall trees-per-hectare value at the start of growth period
	 * @param lhAtStart stand and per-species (UC All) Lorey heights at the start of the growth period index 0 - stand;
	 *                  indices 1 - # species for the individual species
	 *
	 * @return true if and only if a solution was found.
	 * @throws ProcessingException
	 */
	boolean growUsingPartialSpeciesDynamics(
			float baStart, float baDelta, float dqStart, float dqDelta, float tphStart, float[] lhAtStart
	) throws ProcessingException {

		LayerProcessingState lps = fps.getLayerProcessingState();
		Bank bank = lps.getBank();
		VdypPolygon polygon = lps.getPolygon();
		Region polygonRegion = polygon.getBiogeoclimaticZone().getRegion();

		if (dqDelta == 0 || baDelta == 0 || lps.getNSpecies() == 1) {
			return false /* no solution available */;
		}

		float[] tryDq = new float[lps.getNSpecies() + 1];
		float[] tryTph = new float[lps.getNSpecies() + 1];
		float[] rs1 = new float[lps.getNSpecies() + 1];

		float[] dqs1 = new float[lps.getNSpecies() + 1];
		float[] dqs2 = new float[lps.getNSpecies() + 1];

		float[] baNew = new float[lps.getNSpecies() + 1];
		baNew[0] = baStart + baDelta;
		for (int i : lps.getIndices()) {
			baNew[i] = bank.basalAreas[i][UC_ALL_INDEX] * baNew[0] / bank.basalAreas[0][UC_ALL_INDEX];
		}

		float[] dqNew = new float[lps.getNSpecies() + 1];
		dqNew[0] = dqStart + dqDelta;

		float[] tphNew = new float[lps.getNSpecies() + 1];
		tphNew[0] = BaseAreaTreeDensityDiameter.treesPerHectare(baNew[0], dqNew[0]);

		Map<String, Float> basalAreaPercentagesPerSpecies = new HashMap<>();
		for (String spAlias : fps.fcm.getGenusDefinitionMap().getAllGeneraAliases()) {
			basalAreaPercentagesPerSpecies.put(spAlias, 0.0f);
		}
		for (int i : lps.getIndices()) {
			basalAreaPercentagesPerSpecies.put(bank.speciesNames[i], bank.percentagesOfForestedLand[i] / 100.0f);
		}

		for (int i : lps.getIndices()) {

			dqs1[i] = fps.estimators.estimateQuadMeanDiameterForSpecies(
					bank.speciesNames[i], lhAtStart[i], bank.quadMeanDiameters[i][UC_ALL_INDEX],
					basalAreaPercentagesPerSpecies, lps.getBecZone().getRegion(), dqStart, baStart, tphStart,
					lhAtStart[0]
			);

			dqs2[i] = fps.estimators.estimateQuadMeanDiameterForSpecies(
					bank.speciesNames[i], bank.loreyHeights[i][UC_ALL_INDEX], dqNew[0], basalAreaPercentagesPerSpecies,
					lps.getBecZone().getRegion(), dqNew[0], baNew[0], tphNew[0], bank.loreyHeights[0][UC_ALL_INDEX]
			);
		}

		float[] dqLowerBoundBySpecies = new float[lps.getNSpecies() + 1];
		float[] dqUpperBoundBySpecies = new float[lps.getNSpecies() + 1];
		float[] tphLowerBoundBySpecies = new float[lps.getNSpecies() + 1];
		float[] tphUpperBoundBySpecies = new float[lps.getNSpecies() + 1];
		boolean exactMatchFound = false;
		int incorrectlySignedSpeciesIndex = 0;

		float tphLow = 0.0f;
		float tphHigh = 0.0f;

		int stage;
		for (stage = 0; stage < NSTAGES; stage++) {

			if (stage == 0 || stage == 5) {
				// Set bounds

				for (int i : lps.getIndices()) {
					dqLowerBoundBySpecies[i] = 7.51f;
					dqUpperBoundBySpecies[i] = 100.0f;

					if (bank.treesPerHectare[i][UC_ALL_INDEX] <= 0) {
						continue;
					}

					var sizeLimits = fps.estimators.getLimitsForHeightAndDiameter(bank.speciesNames[i], polygonRegion);
					var spDqMax = sizeLimits.quadMeanDiameterMaximum();

					float spDqStart = bank.quadMeanDiameters[i][UC_ALL_INDEX];

					// Non-negotiable bounds
					dqUpperBoundBySpecies[i] = FloatMath.max(dqNew[0], dqStart, spDqMax, spDqStart) + 10.0f;

					// Non-decline constraint imposed unless net change in ba/tree < 1%
					float dqNetChange = dqNew[0] / dqStart;
					float rateDq2 = dqNetChange * dqNetChange - 1.0f;
					if (rateDq2 > 0.01) {
						dqLowerBoundBySpecies[i] = spDqStart;
					} else {
						float dq2Min = spDqStart * spDqStart * (1.0f + rateDq2 - 0.01f);
						if (dq2Min > 0.0f) {
							dqLowerBoundBySpecies[i] = Math
									.max(dqLowerBoundBySpecies[i], Math.min(FloatMath.sqrt(dq2Min), spDqStart));
						}
					}

					if (stage >= 5) {
						continue;
					}

					// More restrictive bounds, stages 0 - 4 only.

					float spHlStart = bank.loreyHeights[i][UC_ALL_INDEX];

					float trialMax = Math.max(spDqStart, spDqMax);
					if (spDqStart < 1.001 * sizeLimits.maxQuadMeanDiameterLoreyHeightRatio() * spHlStart) {
						trialMax = Math.min(trialMax, sizeLimits.maxQuadMeanDiameterLoreyHeightRatio() * spHlStart);
					}

					dqUpperBoundBySpecies[i] = Math.min(dqUpperBoundBySpecies[i], trialMax);

					float spDqMin = sizeLimits.minQuadMeanDiameterLoreyHeightRatio() * spHlStart;
					if (spDqStart > 0.999 * spDqMin) {
						dqLowerBoundBySpecies[i] = Math.max(dqLowerBoundBySpecies[i], spDqMin);
					}
				}
			}

			// Bounds now set

			// With CJ = 0, subject to constraints, find the resultant trees-per-hectare.

			float tphSum = 0.0f;
			for (int i : lps.getIndices()) {
				if (bank.basalAreas[i][UC_ALL_INDEX] <= 0.0f) {
					continue;
				}

				float spDqStart = bank.quadMeanDiameters[i][UC_ALL_INDEX];

				tryDq[i] = 7.5f + (dqs2[i] - 7.5f) * ( (spDqStart - 7.5f) / (dqs1[i] - 7.5f));
				tryDq[i] = FloatMath.clamp(tryDq[i], dqLowerBoundBySpecies[i], dqUpperBoundBySpecies[i]);

				rs1[i] = FloatMath.log( (spDqStart - 7.5f) / (dqs1[i] - 7.5f));
				tryTph[i] = BaseAreaTreeDensityDiameter.treesPerHectare(baNew[i], tryDq[i]);
				tphSum += tryTph[i];
			}

			if (tphSum == tphNew[0]) {
				exactMatchFound = true;
				break;
			}

			boolean biggerD = tphSum > tphNew[0];
			incorrectlySignedSpeciesIndex = 0;
			float amountWrong = 50000.0f;

			for (int i : lps.getIndices()) {
				if (bank.basalAreas[i][UC_ALL_INDEX] <= 0.0f) {
					continue;
				}

				if (biggerD && rs1[i] > 0.0f) {
					if (rs1[i] < amountWrong) {
						incorrectlySignedSpeciesIndex = i;
						amountWrong = rs1[i];
					}
				} else if (!biggerD && rs1[i] < 0.0f) {
					if (-1.0f * rs1[i] < amountWrong) {
						incorrectlySignedSpeciesIndex = i;
						amountWrong = -rs1[i];
					}
				}
			}

			// Calculate the low and high quad-mean-diameters

			tphLow = 0.0f;
			tphHigh = 0.0f;

			float cjLow;
			float cjHigh;
			float cjOther;

			for (int i : lps.getIndices()) {
				if (bank.basalAreas[i][UC_ALL_INDEX] <= 0.0f) {
					continue;
				}

				if (i == incorrectlySignedSpeciesIndex) {
					cjOther = adjustmentParametersByStage[stage].cjWrongWayChange1;
				} else {
					cjOther = adjustmentParametersByStage[stage].cjWrongWayChangeX;
				}

				if (biggerD) {
					if (rs1[i] <= 0.0f) {
						cjLow = -cjOther;
						cjHigh = adjustmentParametersByStage[stage].cjMax;
						if (!adjustmentParametersByStage[stage].canCrossZero) {
							cjHigh = Math.min(cjHigh, -rs1[i]);
						}
					} else {
						cjLow = 0.0f;
						cjHigh = cjOther;
					}
				} else {
					if (rs1[i] <= 0.0f) {
						cjLow = -cjOther;
						cjHigh = 0.0f;
					} else {
						cjLow = -adjustmentParametersByStage[stage].cjMax;
						if (!adjustmentParametersByStage[stage].canCrossZero) {
							cjLow = Math.max(-adjustmentParametersByStage[stage].cjMax, -rs1[i]);
						}
						cjHigh = 0.0f;
					}
				}

				float trialDqLow = 7.5f + (dqs2[i] - 7.5f) * FloatMath.exp(rs1[i] + cjLow);
				trialDqLow = FloatMath.clamp(trialDqLow, dqLowerBoundBySpecies[i], dqUpperBoundBySpecies[i]);
				float trialDqHigh = 7.5f + (dqs2[i] - 7.5f) * FloatMath.exp(rs1[i] + cjHigh);
				trialDqHigh = FloatMath.clamp(trialDqHigh, dqLowerBoundBySpecies[i], dqUpperBoundBySpecies[i]);

				tphUpperBoundBySpecies[i] = BaseAreaTreeDensityDiameter.treesPerHectare(baNew[i], trialDqLow);
				tphLowerBoundBySpecies[i] = BaseAreaTreeDensityDiameter.treesPerHectare(baNew[i], trialDqHigh);

				tphLow += tphLowerBoundBySpecies[i];
				tphHigh += tphUpperBoundBySpecies[i];
			}

			if (tphNew[0] >= tphLow && tphNew[0] <= tphHigh) {
				break;
			}
		}

		if (stage + 1 == NSTAGES) {
			// Finished all stages and no viable solution found.
			return false;
		}

		if (!exactMatchFound) {
			// A viable solution was found, but not an exact one. Find the solution for trees.

			if (tphLow > tphHigh) {
				throw new ProcessingException(
						MessageFormat.format(
								"Polygon {0}, layer {1}: while computing growth"
										+ " using partial species dynamics, trees-per-hectare lower bound ({2}) was found to be"
										+ " greater than the upper bound ({3})",
								polygon.getPolygonIdentifier().toStringCompact(), lps.getLayerType(), tphLow, tphHigh
						)
				);
			}

			float k;
			if (tphLow == tphHigh) {
				k = 0.0f;
			} else {
				k = (tphNew[0] - tphLow) / (tphHigh - tphLow);
			}

			for (int i : lps.getIndices()) {
				if (bank.basalAreas[i][UC_ALL_INDEX] >= 0.0f) {
					tphNew[i] = tphLowerBoundBySpecies[i] + k * (tphUpperBoundBySpecies[i] - tphLowerBoundBySpecies[i]);
					dqNew[i] = BaseAreaTreeDensityDiameter.quadMeanDiameter(baNew[i], tphNew[i]);
				} else {
					baNew[i] = 0.0f;
					tphNew[i] = 0.0f;
					dqNew[i] = bank.quadMeanDiameters[i][UC_ALL_INDEX];
				}
			}
		} else {
			// An exact solution was found.
			for (int i : lps.getIndices()) {
				if (bank.basalAreas[i][UC_ALL_INDEX] <= 0.0f) {
					tphNew[i] = 0.0f;
					dqNew[i] = bank.quadMeanDiameters[i][UC_ALL_INDEX];
				} else {
					tphNew[i] = tryTph[i];
					dqNew[i] = tryDq[i];
				}
			}
		}

		for (int i : lps.getIndices()) {
			bank.basalAreas[i][UC_ALL_INDEX] = baNew[i];
			bank.quadMeanDiameters[i][UC_ALL_INDEX] = dqNew[i];
			bank.treesPerHectare[i][UC_ALL_INDEX] = tphNew[i];
		}

		return true /* was successful */;
	}

	/**
<<<<<<< HEAD
	 * Calculate the overall per-species basal area, trees-per-hectare and quad-mean-diameter growth during the growth
	 * period. The result is stored in <code>end</code>, Utilization Class ALL.
=======
	 * GRSPBT - Calculate the overall per-species basal area, trees-per-hectare and quad-mean-diameter growth during the
	 * growth period. The result is stored in <code>end</code>, Utilization Class ALL.
>>>>>>> ff1731d5
	 *
	 * @param baStart  per-layer basal area at start of growth period
	 * @param baDelta  per-layer change in basal area during growth period
	 * @param dqStart  per-layer quad-mean-diameter at the start of growth period
	 * @param dqDelta  per-layer change in quad-mean-diameter during growth period
	 * @param tphStart per-layer trees-per-breast-height at that of growth period
	 * @param lhStart  per-layer Lorey height at the start of the growth period
	 * @throws ProcessingException
	 */
	void growUsingFullSpeciesDynamics(
			float baStart, float baDelta, float dqStart, float dqDelta, float tphStart, float lhStart
	) throws ProcessingException {

		LayerProcessingState lps = fps.getLayerProcessingState();
		Bank bank = lps.getBank();

		float spBaEnd[] = new float[lps.getNSpecies() + 1];
		float spTphEnd[] = new float[lps.getNSpecies() + 1];
		float spDqEnd[] = new float[lps.getNSpecies() + 1];
		boolean doSkip[] = new boolean[lps.getNSpecies() + 1];

		for (int i : lps.getIndices()) {
			spBaEnd[i] = Float.NaN;
			spTphEnd[i] = Float.NaN;
			spDqEnd[i] = Float.NaN;

			doSkip[i] = false;
		}

		float sumSpBaDelta = 0.0f;
		float spBaDelta[] = new float[lps.getNSpecies() + 1];

		float pspLhStart = bank.loreyHeights[lps.getPrimarySpeciesIndex()][UC_ALL_INDEX];
		for (int i : lps.getIndices()) {
			if (i == lps.getPrimarySpeciesIndex()) {
				float pspBaStart = bank.basalAreas[i][UC_ALL_INDEX];
				float pspYabhStart = lps.getPrimarySpeciesAgeAtBreastHeight();

				// Note: the FORTRAN passes Lorey height into parameter "HD" ("Dominant Height") - are these
				// equivalent?
				spBaDelta[i] = growBasalAreaForPrimarySpecies(
						baStart, baDelta, pspBaStart, lhStart, pspYabhStart, pspLhStart
				);
			} else {
				float spBaStart = bank.basalAreas[i][UC_ALL_INDEX];
				float spDqStart = bank.quadMeanDiameters[i][UC_ALL_INDEX];
				float spLhStart = bank.loreyHeights[i][UC_ALL_INDEX];
				spBaDelta[i] = growBasalAreaForNonPrimarySpecies(
						bank.speciesNames[i], baStart, baDelta, pspLhStart, spBaStart, spDqStart, spLhStart
				);
			}

			sumSpBaDelta += spBaDelta[i];
		}

		{
			// Estimate of basal area growth by species

			// Iteratively attempt to find a value f such that:
			//
			// if revised spBaDelta = spBaStart * (f + spBaDelta / spBaStart)
			// then sum(revised spBaDelta) = baDelta
			//
			// for all species whose basal area after growth is non-negative.

			var baBase = baStart;
			var passNumber = 0;

			while (true) {

				var f = (baDelta - sumSpBaDelta) / baBase;

				int nSkipped = 0;
				sumSpBaDelta = 0.0f;

				for (int i : lps.getIndices()) {
					if (!doSkip[i]) {
						var spBaStart = lps.getBank().basalAreas[i][UC_ALL_INDEX];
						spBaEnd[i] = spBaStart + spBaDelta[i] + f * spBaStart;
						if (spBaEnd[i] < 0.0f) {
							spBaEnd[i] = 0.0f;
							doSkip[i] = true;
							nSkipped += 1;
							sumSpBaDelta -= spBaStart;
							baBase -= spBaStart;
						} else {
							sumSpBaDelta += spBaEnd[i] - spBaStart;
						}
					}
				}

				if (nSkipped == 0) {
					break;
				}

				passNumber += 1;
				if (passNumber > 5 || baBase <= 0.0f) {
					throw new ProcessingException(
							MessageFormat.format(
									"Unable to converge on a value for \"f\" in"
											+ " growUsingFullSpeciesDynamics({0}, {1}, {2}, {3}, {4}, {5})",
									dqDelta, baDelta, baStart, dqStart, tphStart, lhStart
							)
					);
				}
			}
		}

		{
			// Estimate of quad-mean-diameter growth by species

			var passNumber = 0;
			var bestScore = 1000.0;
			var bestF = Float.NaN;

			while (true) {

				var f = 0.0f;
				var nSkipped = 0;
				var totalBasalAreaSkipped = 0.0f;

				for (int i : lps.getIndices()) {
					float spDqStart = bank.quadMeanDiameters[i][UC_ALL_INDEX];
					float spLhStart = bank.loreyHeights[i][UC_ALL_INDEX];

					float spDqDelta;
					if (i == lps.getPrimarySpeciesIndex()) {

						spDqDelta = calculateQuadMeanDiameterDeltaForPrimarySpecies(
								dqStart, dqDelta, spDqStart, lhStart, spLhStart
						);
					} else {
						spDqDelta = calculateQuadMeanDiameterDeltaForNonPrimarySpecies(
								i, dqStart, dqDelta, spDqStart, lhStart, spLhStart
						);
					}

					spDqDelta += f;

					ComponentSizeLimits csl = getComponentSizeLimits(
							bank.speciesNames[i], lps.getBecZone().getRegion()
					);

					var spLhAllStart = bank.loreyHeights[i][UC_ALL_INDEX];

					float spDqMaximum = Math.min(
							csl.quadMeanDiameterMaximum(), csl.maxQuadMeanDiameterLoreyHeightRatio() * spLhAllStart
					);

					if (spDqStart + spDqDelta > spDqMaximum) {
						spDqDelta = Math.min(0.0f, spDqMaximum - spDqStart);
						nSkipped += 1;
						totalBasalAreaSkipped += bank.basalAreas[i][UC_ALL_INDEX];
					}

<<<<<<< HEAD
					float spDqMinimum = Math.max(7.6f, csl.minQuadMeanDiameterLoreyHeightRatio() * spLhAllStart);
=======
					float spDqMinimum = Math.max(
							UtilizationClass.U75TO125.lowBound + 1.0f,
							csl.minQuadMeanDiameterLoreyHeightRatio() * spLhAllStart
					);
>>>>>>> ff1731d5

					if (spDqStart + spDqDelta < spDqMinimum) {
						spDqDelta = spDqMinimum - spDqStart;
						nSkipped += 1;
						totalBasalAreaSkipped += bank.basalAreas[i][UC_ALL_INDEX];
					}

					spDqEnd[i] = spDqStart + spDqDelta;
				}

				float tph = 0.0f;
				for (int i : bank.getIndices()) {
					if (spBaEnd[i] > 0.0f) {
						spTphEnd[i] = BaseAreaTreeDensityDiameter.treesPerHectare(spBaEnd[i], spDqEnd[i]);
					} else {
						spTphEnd[i] = 0.0f;
					}
					tph += spTphEnd[i];
				}

				if (passNumber == 15 || (nSkipped == lps.getNSpecies() && passNumber > 2)) {
					break;
				}

				float dqNewBar = BaseAreaTreeDensityDiameter.quadMeanDiameter(baStart + baDelta, tph);
				float dqStartEstimate = BaseAreaTreeDensityDiameter.quadMeanDiameter(baStart, tphStart);
				float dqWant = dqStartEstimate + dqDelta;

				var score = FloatMath.abs(dqWant - dqNewBar);
				if (score < bestScore) {
					bestScore = score;
					bestF = f;
				}

				if (FloatMath.abs(score) < 0.001) {
					break;
				}

				if (totalBasalAreaSkipped > 0.7f) {
					totalBasalAreaSkipped = 0.7f * baStart;
				}

				score = score * baStart / (baStart - totalBasalAreaSkipped);
				f += score;

				passNumber += 1;
				if (passNumber == 15) {
					f = bestF;
				}
			}

			for (int i : bank.getIndices()) {
				bank.basalAreas[i][UC_ALL_INDEX] = spBaEnd[i];
				bank.treesPerHectare[i][UC_ALL_INDEX] = spTphEnd[i];
				if (spBaEnd[i] > 0.0f) {
					bank.quadMeanDiameters[i][UC_ALL_INDEX] = BaseAreaTreeDensityDiameter
							.quadMeanDiameter(spBaEnd[i], spTphEnd[i]);
				}
			}
		}
	}

	/**
	 * EMP061 - get the component size limits for the given genus and alias.
	 *
	 * @param genusAlias the alias of the genus in question
	 * @param region     the region in question
	 *
	 * @return as described
	 */
	private ComponentSizeLimits getComponentSizeLimits(String genusAlias, Region region) {
		return fps.fcm.getComponentSizeLimits().get(genusAlias, region);
	}

	/**
	 * EMP150 - return the change in quad-mean-diameter over the growth period for the primary species of the Primary
	 * layer. Based on IPSJF150.doc (July, 1999).
	 *
	 * @param dqStart    primary layer quad-mean-diameter at start of growth period
	 * @param dqDelta    change in quad-mean-diameter of primary layer during growth period
	 * @param pspDqStart primary species quad-mean-diameter at start of growth period
	 * @param lhStart    primary layer Lorey height at start of growth period
	 * @param pspLhStart primary species Lorey height at start of growth period
	 *
	 * @return as described
	 * @throws ProcessingException in the event of an error
	 */
	private float calculateQuadMeanDiameterDeltaForPrimarySpecies(
			float dqStart, float dqDelta, float pspDqStart, float lhStart, float pspLhStart
	) throws ProcessingException {

		LayerProcessingState lps = fps.getLayerProcessingState();
		int pspStratumNumber = lps.getPrimarySpeciesStratumNumber();

		ModelCoefficients mc = fps.fcm.getPrimarySpeciesQuadMeanDiameterGrowthCoefficients().get(pspStratumNumber);

		if (mc == null) {
			throw new ProcessingException(
					MessageFormat.format(
							"primaryQuadMeanDiameterGrowthCoefficients do not exist"
									+ " for stratum number {0}, call growQuadMeanDiameterForPrimarySpecies("
									+ "{1}, {2}, {3}, {4}, {5})",
							dqStart, dqDelta, pspDqStart, lhStart, pspLhStart
					)
			);
		}

		return calculateQuadMeanDiameterDelta(mc.getCoefficients(), dqStart, dqDelta, pspDqStart, lhStart, pspLhStart);
	}

	/**
	 * EMP151 - calculate and return the quad-mean-diameter delta over the growth period for a non-primary species.
	 *
	 * @param speciesIndex the index of the species (1..nSpecies) in the current bank
	 * @param dqStart      layer quad-mean-diameter at start of growth period
	 * @param dqDelta      layer quad-mean-diameter delta over growth period
	 * @param spDqStart    species quad-mean-diameter at start of growth period
	 * @param lhStart      layer Lorey height at start of growth period
	 * @param spLhStart    species Lorey height at start of growth period
	 * @return as described
	 * @throws ProcessingException
	 */
	private float calculateQuadMeanDiameterDeltaForNonPrimarySpecies(
			int speciesIndex, float dqStart, float dqDelta, float spDqStart, float lhStart, float spLhStart
	) throws ProcessingException {

		LayerProcessingState lps = fps.getLayerProcessingState();

		String speciesName = lps.getBank().speciesNames[speciesIndex];
		int pspStratumNumber = lps.getPrimarySpeciesStratumNumber();

		var modelCoefficientsOpt = fps.fcm.getNonPrimarySpeciesQuadMeanDiameterGrowthCoefficients()
				.get(speciesName, pspStratumNumber);

		if (modelCoefficientsOpt.isEmpty()) {
			modelCoefficientsOpt = fps.fcm.getNonPrimarySpeciesQuadMeanDiameterGrowthCoefficients().get(speciesName, 0);
		}

		if (modelCoefficientsOpt.isEmpty()) {
			throw new ProcessingException(
					MessageFormat.format(
							"No nonPrimarySpeciesQuadMeanDiameterGrowthCoefficients exist for stratum {0}"
									+ "; call growQuadMeanDiameterForNonPrimarySpecies({1}, {2}, {3}, {4}, {5}, {6})",
							pspStratumNumber, speciesIndex, dqStart, dqDelta, lhStart, spDqStart, spLhStart
					)
			);
		}

		return calculateQuadMeanDiameterDelta(
				modelCoefficientsOpt.get(), dqStart, dqDelta, spDqStart, lhStart, spLhStart
		);
	}

	/**
	 * Calculate and return the quad-mean-diameter delta over the growth period for a non-primary species.
	 *
	 * @param mc        coefficients to use for the calculation
	 * @param dqStart   layer quad-mean-diameter at start of growth period
	 * @param dqDelta   layer quad-mean-diameter delta over growth period
	 * @param spDqStart species quad-mean-diameter at start of growth period
	 * @param lhStart   layer Lorey height at start of growth period
	 * @param spLhStart species Lorey height at start of growth period
	 * @return as described
	 * @throws ProcessingException
	 */
	private static float calculateQuadMeanDiameterDelta(
			Coefficients mc, float dqStart, float dqDelta, float spDqStart, float lhStart, float spLhStart
	) {
		float a0 = mc.getCoe(1);
		float a1 = mc.getCoe(2);
		float a2 = mc.getCoe(3);

<<<<<<< HEAD
		final float dqBase = 7.45f;
=======
		final float dqBase = UtilizationClass.U75TO125.lowBound - 0.05f;
>>>>>>> ff1731d5

		float dqRateStart = (spDqStart - dqBase) / (dqStart - dqBase);
		float logDqRateStart = FloatMath.log(dqRateStart);
		float logDqRateDelta = a0 + a1 * FloatMath.log(spDqStart) + a2 * spLhStart / lhStart;
		float dqRateEnd = FloatMath.exp(logDqRateStart + logDqRateDelta);

		float spDqEnd = dqRateEnd * (dqStart + dqDelta - dqBase) + dqBase;
<<<<<<< HEAD
		if (spDqEnd < 7.51f) {
			spDqEnd = 7.51f;
=======
		if (spDqEnd < UtilizationClass.U75TO125.lowBound + 0.01f) {
			spDqEnd = UtilizationClass.U75TO125.lowBound + 0.01f;
>>>>>>> ff1731d5
		}

		float spDqDelta = spDqEnd - spDqStart;

		return spDqDelta;
	}

	/**
	 * EMP149 - return the basal area growth for non-Primary species of Primary layer. Based on IPSJF149.doc (July,
	 * 1999).
	 *
	 * @param speciesName
	 * @param baStart     layer basal area at start of growth period
	 * @param baDelta     layer basal area growth during period
	 * @param lhStart     layer Lorey height at start of growth period
	 * @param spBaStart   this species basal area at start of growth period
	 * @param spDqStart   this species quad-mean-diameter at start of growth period
	 * @param spLhStart   this species Lorey height at start of growth period\
	 *
	 * @return as described
	 * @throws ProcessingException
	 */
	private float growBasalAreaForNonPrimarySpecies(
			String speciesName, float baStart, float baDelta, float lhStart, float spBaStart, float spDqStart,
			float spLhStart
	) throws ProcessingException {

		LayerProcessingState lps = fps.getLayerProcessingState();

		if (spBaStart <= 0.0f || spBaStart >= baStart) {
			throw new ProcessingException(
					MessageFormat.format(
							"Species basal area {0} is out of range; it must be"
									+ " positive and less that overall basal area {1}",
							spBaStart, baStart
					)
			);
		}

		int pspStratumNumber = lps.getPrimarySpeciesStratumNumber();

		var coe = fps.fcm.getNonPrimarySpeciesBasalAreaGrowthCoefficients();
		var modelCoefficientsOpt = coe.get(speciesName, pspStratumNumber);

		if (modelCoefficientsOpt.isEmpty()) {
			modelCoefficientsOpt = fps.fcm.getNonPrimarySpeciesBasalAreaGrowthCoefficients().get(speciesName, 0);
		}

		if (modelCoefficientsOpt.isEmpty()) {
			throw new ProcessingException(
					MessageFormat.format(
							"No nonPrimarySpeciesBasalAreaGrowthCoefficients exist for stratum {0}"
									+ "; call growBasalAreaForNonPrimarySpecies({0}, {1}, {2}, {3}, {4}, {5}, {6}, {7})",
							pspStratumNumber, speciesName, baStart, baDelta, lhStart, spBaStart, spDqStart, spLhStart
					)
			);
		}

		Coefficients mc = modelCoefficientsOpt.get();

		float a0 = mc.getCoe(1);
		float a1 = mc.getCoe(2);
		float a2 = mc.getCoe(3);

		var baProportionStart = spBaStart / baStart;
		var logBaProportionStart = FloatMath.log(baProportionStart / (1.0f - baProportionStart));

		var logBaDeltaProportion = a0 + a1 * FloatMath.log(spDqStart) + a2 * spLhStart / lhStart;
		var logBaProportionEnd = logBaProportionStart + logBaDeltaProportion;
		var baProportionEnd = FloatMath.exp(logBaProportionEnd) / (1.0f + FloatMath.exp(logBaProportionEnd));

		var spDeltaBa = baProportionEnd * (baStart + baDelta) - spBaStart;

		return spDeltaBa;
	}

	/**
	 * EMP148 - return the basal area growth for Primary species of Primary layer. Based on IPSJF148.doc (July, 1999).
	 *
	 * @param baStart      layer basal area at start of growth period
	 * @param baDelta      layer basal area growth during period
	 * @param pspBaStart   primary species basal area at start of growth period
	 * @param dhStart      dominant height of primary species at start of growth period
	 * @param pspYabhStart primary species years at breast height at start of growth period
	 * @param pspLhStart   primary species Lorey height at start of growth period
	 *
	 * @return as described
	 * @throws ProcessingException
	 */
	private float growBasalAreaForPrimarySpecies(
			float baStart, float baDelta, float pspBaStart, float dhStart, float pspYabhStart, float pspLhStart
	) throws ProcessingException {

		LayerProcessingState lps = fps.getLayerProcessingState();

		float pspBaDelta;

		float spToAllProportionStart = pspBaStart / baStart;
		if (spToAllProportionStart <= 0.999f) {
			var psStratumNumber = lps.getPrimarySpeciesStratumNumber();

			ModelCoefficients mc = fps.fcm.getPrimarySpeciesBasalAreaGrowthCoefficients().get(psStratumNumber);
			int model = mc.getModel();
			var a0 = mc.getCoefficients().getCoe(1);
			var a1 = mc.getCoefficients().getCoe(2);
			var a2 = mc.getCoefficients().getCoe(3);

			var logBaProportionStart = FloatMath.log(spToAllProportionStart / (1.0f - spToAllProportionStart));

			float logBaDeltaProportion;
			if (model == 3) {
				logBaDeltaProportion = a0 + a1 * dhStart;
			} else if (model == 8) {
				logBaDeltaProportion = a0 + a1 * pspYabhStart + a2 * pspLhStart / dhStart;
			} else if (model == 9) {
				logBaDeltaProportion = a0 + a1 * logBaProportionStart + a2 * baStart;
			} else {
				throw new ProcessingException(
						MessageFormat
								.format("Model value {} for polygon stratum {} is out of range", model, psStratumNumber)
				);
			}

			var x = FloatMath.exp(logBaProportionStart + logBaDeltaProportion);
			var spToAllProportionEnd = x / (1 + x);
			pspBaDelta = spToAllProportionEnd * (baStart + baDelta) - pspBaStart;
		} else {
			pspBaDelta = baDelta;
		}

		return pspBaDelta;
	}

	/**
	 * YSMALL - records in <code>end</code> the small component utilization values for current layer.
	 *
	 * @throws ProcessingException
	 */
	private void calculateSmallComponentYields(LayerProcessingState lps) throws ProcessingException {

		Bank bank = lps.getBank();

		float lhSum = 0.0f;
		float baSum = 0.0f;
		float tphSum = 0.0f;
		float wsVolumeSum = 0.0f;

		for (int speciesIndex : lps.getIndices()) {

			float spLhAll = bank.loreyHeights[speciesIndex][UC_ALL_INDEX];
			float spBaAll = bank.basalAreas[speciesIndex][UC_ALL_INDEX];
			float spDqAll = bank.quadMeanDiameters[speciesIndex][UC_ALL_INDEX];

			Region region = lps.getBecZone().getRegion();
			String speciesName = bank.speciesNames[speciesIndex];

			// EMP080
			float smallProbability = smallComponentProbability(speciesName, spLhAll, region);

			// This whole operation is on Actual BA's, not 100% occupancy.
			float fractionAvailable = lps.getPolygon().getPercentAvailable() / 100.0f;

			if (fractionAvailable > 0.0f) {
				spBaAll *= fractionAvailable;
			}

			// EMP081
			float conditionalExpectedBasalArea = calculateConditionalExpectedBasalArea(
					speciesName, spBaAll, spLhAll, region
			);

			if (fractionAvailable > 0.0f) {
				conditionalExpectedBasalArea /= fractionAvailable;
			}

			float spBaSmall = smallProbability * conditionalExpectedBasalArea;

			// EMP082
			float spDqSmall = smallComponentQuadMeanDiameter(speciesName, spLhAll); // DQSMsp

			// EMP085
			float spLhSmall = smallComponentLoreyHeight(speciesName, spLhAll, spDqSmall, spDqAll); // HLSMsp

			// EMP086
			float meanVolumeSmall = meanVolumeSmall(speciesName, spLhSmall, spDqSmall); // VMEANSMs

			int controlVar3Value = fps.fcm.getForwardControlVariables()
					.getControlVariable(ControlVariable.COMPAT_VAR_APPLICATION_3);

			if (controlVar3Value >= 1 /* apply compatibility variables */) {
				spBaSmall += lps.getCVSmall(speciesIndex, UtilizationClassVariable.BASAL_AREA);
				if (spBaSmall < 0.0f) {
					spBaSmall = 0.0f;
				}
				spDqSmall += lps.getCVSmall(speciesIndex, UtilizationClassVariable.QUAD_MEAN_DIAMETER);
<<<<<<< HEAD
				if (spDqSmall < 4.01f) {
					spDqSmall = 4.01f;
				} else if (spDqSmall > 7.49) {
					spDqSmall = 7.49f;
				}
=======
				FloatMath.clamp(spDqSmall, 4.01f, 7.49f);

>>>>>>> ff1731d5
				spLhSmall = 1.3f * (spLhSmall - 1.3f)
						* FloatMath.exp(lps.getCVSmall(speciesIndex, UtilizationClassVariable.LOREY_HEIGHT));

				if (controlVar3Value >= 2 && meanVolumeSmall > 0.0f) {
					meanVolumeSmall *= FloatMath
							.exp(lps.getCVSmall(speciesIndex, UtilizationClassVariable.WHOLE_STEM_VOLUME));
				}
			}

			float spTphSmall = BaseAreaTreeDensityDiameter.treesPerHectare(spBaSmall, spDqSmall);
			float spWsVolumeSmall = spTphSmall * meanVolumeSmall;

			bank.loreyHeights[speciesIndex][UC_SMALL_INDEX] = spLhSmall;
			bank.basalAreas[speciesIndex][UC_SMALL_INDEX] = spBaSmall;
			bank.treesPerHectare[speciesIndex][UC_SMALL_INDEX] = spTphSmall;
			bank.quadMeanDiameters[speciesIndex][UC_SMALL_INDEX] = spDqSmall;
			bank.wholeStemVolumes[speciesIndex][UC_SMALL_INDEX] = spWsVolumeSmall;
			bank.closeUtilizationVolumes[speciesIndex][UC_SMALL_INDEX] = 0.0f;
			bank.cuVolumesMinusDecay[speciesIndex][UC_SMALL_INDEX] = 0.0f;
			bank.cuVolumesMinusDecayAndWastage[speciesIndex][UC_SMALL_INDEX] = 0.0f;

			lhSum += spBaSmall * spDqSmall;
			baSum += spBaSmall;
			tphSum += spTphSmall;
			wsVolumeSum += spWsVolumeSmall;
		}

		if (baSum > 0.0) {
			bank.loreyHeights[0][UC_SMALL_INDEX] = lhSum / baSum;
		} else {
			bank.loreyHeights[0][UC_SMALL_INDEX] = 0.0f;
		}
		bank.basalAreas[0][UC_SMALL_INDEX] = baSum;
		bank.treesPerHectare[0][UC_SMALL_INDEX] = tphSum;
		bank.quadMeanDiameters[0][UC_SMALL_INDEX] = BaseAreaTreeDensityDiameter.quadMeanDiameter(baSum, tphSum);
		bank.wholeStemVolumes[0][UC_SMALL_INDEX] = wsVolumeSum;
		bank.closeUtilizationVolumes[0][UC_SMALL_INDEX] = 0.0f;
		bank.cuVolumesMinusDecay[0][UC_SMALL_INDEX] = 0.0f;
		bank.cuVolumesMinusDecayAndWastage[0][UC_SMALL_INDEX] = 0.0f;
	}

	/**
	 * GRSPHL - estimate the Lorey Heights of all species at end of growth period. The results of the calculations are
	 * persisted in {@code lps.bank}.
	 *
	 * @param lps         processing state context
	 * @param dhStart     (primary species) dominant height at start
	 * @param dhEnd       (primary species) dominant height at end
	 * @param pspTphStart primary species trees-per-hectare at start
	 * @param pspTphEnd   primary species trees-per-hectare at end
	 * @param pspLhStart  primary species Lorey height at end
	 */
	void growLoreyHeights(
			LayerProcessingState lps, float dhStart, float dhEnd, float pspTphStart, float pspTphEnd, float pspLhStart
	) {
		Bank bank = lps.getBank();

		float pspLhStartEstimate = estimatePrimarySpeciesLoreyHeight(dhStart, pspTphStart);
		float pspLhEndEstimate = estimatePrimarySpeciesLoreyHeight(dhEnd, pspTphEnd);

		float primaryF = (pspLhStart - 1.3f) / (pspLhStartEstimate - 1.3f);
		float primaryLhAdjustment = fps.fcm.getCompVarAdjustments().getLoreyHeightPrimaryParam();
		primaryF = 1.0f + (primaryF - 1.0f) * primaryLhAdjustment;

		float pspLhEnd = 1.3f + (pspLhEndEstimate - 1.3f) * primaryF;

		int debugSetting8Value = fps.fcm.getDebugSettings()
				.getValue(ForwardDebugSettings.Vars.LOREY_HEIGHT_CHANGE_STRATEGY_8);

		int primarySpeciesIndex = fps.getLayerProcessingState().getPrimarySpeciesIndex();
		if (debugSetting8Value != 2 || dhStart != dhEnd) {
			bank.loreyHeights[primarySpeciesIndex][UC_ALL_INDEX] = pspLhEnd;
		} else if (debugSetting8Value == 2) {
			pspLhEnd = bank.loreyHeights[primarySpeciesIndex][UC_ALL_INDEX];
		}

		float nonPrimaryLhAdjustment = fps.fcm.getCompVarAdjustments().getLoreyHeightOther();

		for (int i : lps.getIndices()) {
			if (i != primarySpeciesIndex && bank.basalAreas[i][UC_ALL_INDEX] > 0.0f) {
				if (! (dhEnd == dhStart && debugSetting8Value >= 1)) {
					float spLhEstimate1 = estimateNonPrimarySpeciesLoreyHeight(i, dhStart, pspLhStart);
					float spLhEstimate2 = estimateNonPrimarySpeciesLoreyHeight(i, dhEnd, pspLhEnd);

					float otherF = (bank.loreyHeights[i][UC_ALL_INDEX] - 1.3f) / (spLhEstimate1 - 1.3f);
					otherF = 1.0f + (otherF - 1.0f) * nonPrimaryLhAdjustment;
					bank.loreyHeights[i][UC_ALL_INDEX] = 1.3f + (spLhEstimate2 - 1.3f) * otherF;
				}
			}
		}
	}

	/**
	 * EMP050, method 1. Estimate the Lorey height of the primary species from the its dominant height and
	 * trees-per-hectare.
	 *
	 * @param dh     the dominantHeight (of the primary species)
	 * @param pspTph trees-per-hectare of the primary species
	 *
	 * @return as described
	 */
	private float estimatePrimarySpeciesLoreyHeight(float dh, float pspTph) {

		String primarySpeciesAlias = fps.getLayerProcessingState().getPrimarySpeciesAlias();
		Region polygonRegion = fps.getLayerProcessingState().getBecZone().getRegion();
		var coefficients = fps.fcm.getLoreyHeightPrimarySpeciesEquationP1Coefficients();

		float a0 = coefficients.get(primarySpeciesAlias, polygonRegion).getCoe(1);
		float a1 = coefficients.get(primarySpeciesAlias, polygonRegion).getCoe(2);
		float a2 = coefficients.get(primarySpeciesAlias, polygonRegion).getCoe(3);

		float hMult = a0 - a1 + a1 * FloatMath.exp(a2 * (pspTph - 100.0f));

		return 1.3f + (dh - 1.3f) * hMult;
	}

	/**
	 * EMP053 - function that returns an estimate of the Lorey height of a non-primary species of the polygon.
	 *
	 * @param speciesIndex   (non-primary) species index
	 * @param dh             (primary species) dominant height
	 * @param pspLoreyHeight primary species Lorey height
	 *
	 * @return as described
	 */
	private float estimateNonPrimarySpeciesLoreyHeight(int speciesIndex, float dh, float pspLoreyHeight) {
		LayerProcessingState lps = fps.getLayerProcessingState();
		Bank bank = lps.getBank();

		float spLh;

		int primarySpeciesIndex = lps.getPrimarySpeciesIndex();
		String primarySpeciesAlias = bank.speciesNames[primarySpeciesIndex];
		String speciesAlias = bank.speciesNames[speciesIndex];
		Region region = lps.getBecZone().getRegion();

		var coefficients = fps.fcm.getLoreyHeightNonPrimaryCoefficients();

		var configuredLhCoefficients = coefficients.get(speciesAlias, primarySpeciesAlias, region);
		var lhCoefficients = configuredLhCoefficients.orElseGet(() -> NonprimaryHLCoefficients.getDefault());

		float a0 = lhCoefficients.getCoe(1);
		float a1 = lhCoefficients.getCoe(2);
		int equationIndex = lhCoefficients.getEquationIndex();

		if (equationIndex == 1) {
			spLh = 1.3f + a0 * (FloatMath.pow(dh - 1.3f, a1));
		} else if (equationIndex == 2) {
			spLh = 1.3f + a0 * (FloatMath.pow(pspLoreyHeight - 1.3f, a1));
		} else {
			throw new IllegalStateException(
					MessageFormat.format("Expecting equation index 1 or 2 but saw {0}", equationIndex)
			);
		}

		return spLh;
	}

	/**
	 * EMP117A - Calculate and return the change in quad-mean-diameter for the primary layer over the growth period.
	 *
	 * @param pspYabhStart   primary species years at breast height (age) at start of growth period
	 * @param baStart        layer basal area at start of growth period
	 * @param dhStart        layer dominant height (i.e., the height of the primary species) at start of growth period
	 * @param dqStart        layer quad-mean-diameter at start of growth period
	 * @param veteranBaStart veteran layer basal area at start of growth period
	 * @param veteranBaEnd   veteran layer basal area at end of growth period
	 * @param dhDelta        growth in dominant height during growth period
	 *
	 * @return growth in quad-mean-diameter for the growth period. This may be negative.
	 *
	 * @throws StandProcessingException
	 */
	float calculateQuadMeanDiameterDelta(
			float pspYabhStart, float baStart, float dhStart, float dqStart, Optional<Float> veteranBaStart,
			Optional<Float> veteranBaEnd, float dhDelta, Reference<Boolean> dqGrowthLimitApplied
	) throws StandProcessingException {

		var lps = fps.getLayerProcessingState();
		var becZone = lps.getBecZone();

		float[] speciesProportionsByBasalArea = getSpeciesProportionsByBasalAreaAtStartOfYear();

		var dqYieldCoefficients = fps.fcm.getQuadMeanDiameterYieldCoefficients();
		var decayBecZoneAlias = becZone.getDecayBec().getAlias();
		Coefficients coefficientsWeightedBySpeciesAndDecayBec = Coefficients.empty(6, 0);
		for (int i = 0; i < 6; i++) {
			float sum = 0.0f;
			for (int speciesIndex : lps.getIndices()) {
				String speciesAlias = lps.getBank().speciesNames[speciesIndex];
				sum += dqYieldCoefficients.get(decayBecZoneAlias, speciesAlias).getCoe(i)
						* speciesProportionsByBasalArea[speciesIndex];
			}
			coefficientsWeightedBySpeciesAndDecayBec.setCoe(i, sum);
		}

		float dqUpperBound = growQuadraticMeanDiameterUpperBound();
		float dqLimit = Math.max(dqUpperBound, dqStart);

		int controlVariable2Value = fps.fcm.getForwardControlVariables()
				.getControlVariable(ControlVariable.COMPAT_VAR_OUTPUT_2);

		float dqYieldStart = fps.estimators.estimateQuadMeanDiameterYield(
				coefficientsWeightedBySpeciesAndDecayBec, controlVariable2Value, dhStart, pspYabhStart, veteranBaStart,
				dqLimit
		);

		float dhEnd = dhStart + dhDelta;
		float pspYabhEnd = pspYabhStart + 1.0f;

		float dqYieldEnd = fps.estimators.estimateQuadMeanDiameterYield(
				coefficientsWeightedBySpeciesAndDecayBec, controlVariable2Value, dhEnd, pspYabhEnd, veteranBaEnd,
				dqLimit
		);

		float dqYieldGrowth = dqYieldEnd - dqYieldStart;

		int debugSetting6Value = fps.fcm.getDebugSettings().getValue(ForwardDebugSettings.Vars.DQ_GROWTH_MODEL_6);

		var growthFaitDetails = fps.fcm.getQuadMeanDiameterGrowthFiatDetails().get(becZone.getRegion());

		Optional<Float> dqGrowthFiat = Optional.empty();
		if (debugSetting6Value != 1) {
			var convergenceCoefficient = growthFaitDetails.calculateCoefficient(pspYabhStart);

			float adjust = -convergenceCoefficient * (dqStart - dqYieldStart);
			dqGrowthFiat = Optional.of(dqYieldGrowth + adjust);
		}

		Optional<Float> dqGrowthEmpirical = Optional.empty();
		if (debugSetting6Value != 0) {
			dqGrowthEmpirical = Optional.of(
					calculateQuadMeanDiameterGrowthEmpirical(
							pspYabhStart, dhStart, baStart, dqStart, dhDelta, dqYieldStart, dqYieldEnd
					)
			);
		}

		float dqGrowth;

		switch (debugSetting6Value) {
		case 0:
			dqGrowth = dqGrowthFiat.orElseThrow();
			break;

		case 1:
			dqGrowth = dqGrowthEmpirical.orElseThrow();
			break;

		case 2: {
			float empiricalProportion = 1.0f;
			if (pspYabhStart >= growthFaitDetails.getMixedCoefficient(1)) {
				empiricalProportion = 0.0f;
			} else if (pspYabhStart > growthFaitDetails.getMixedCoefficient(0)) {
				float t1 = pspYabhStart - growthFaitDetails.getMixedCoefficient(0);
				float t2 = growthFaitDetails.getMixedCoefficient(1) - growthFaitDetails.getMixedCoefficient(0);
				float t3 = growthFaitDetails.getMixedCoefficient(2);
				empiricalProportion = 1.0f - FloatMath.pow(t1 / t2, t3);
			}
			dqGrowth = empiricalProportion * dqGrowthEmpirical.orElseThrow()
					+ (1.0f - empiricalProportion) * dqGrowthFiat.orElseThrow();
			break;
		}

		default:
			throw new IllegalStateException("debugSetting6Value of " + debugSetting6Value + " is not supported");
		}

		if (dqStart + dqGrowth < 7.6f) {
			dqGrowth = 7.6f - dqStart;
		}

		if (dqStart + dqGrowth > dqLimit - 0.001f) {
			dqGrowthLimitApplied.set(true);
			dqGrowth = Math.max(dqLimit - dqStart, 0.0f);
		} else {
			dqGrowthLimitApplied.set(false);
		}

		return dqGrowth;
	}

	/**
	 * EMP122. Function that returns the quad mean diameter growth quad-mean-diameter value computed using the empirical
	 * model.
	 *
	 * @param pspYabhStart primary species years at breast height at start of growth period
	 * @param dhStart      primary species dominant height at start of growth period
	 * @param baStart      basal area of primary layer at start of growth period
	 * @param dqStart      quad mean diameter at start of growth period
	 * @param hdGrowth     growth in dominant height
	 * @param dqYieldStart quad mean diameter yield at start of growth period
	 * @param dqYieldEnd   quad mean diameter yield at end of growth period
	 *
	 * @return the change in primary layer basal area from start to start + 1 year
	 */
	private float calculateQuadMeanDiameterGrowthEmpirical(
			float pspYabhStart, float dhStart, float baStart, float dqStart, float hdGrowth, float dqYieldStart,
			float dqYieldEnd
	) {
		// Compute the growth in quadratic mean diameter

		var dqGrowthEmpiricalCoefficients = fps.fcm.getQuadMeanDiameterGrowthEmpiricalCoefficients();

		Integer stratumNumber = fps.getLayerProcessingState().getPrimarySpeciesStratumNumber();
		var firstSpeciesDqGrowthCoe = dqGrowthEmpiricalCoefficients.get(stratumNumber);

		float a0 = firstSpeciesDqGrowthCoe.get(0);
		float a1 = firstSpeciesDqGrowthCoe.get(1);
		float a2 = firstSpeciesDqGrowthCoe.get(2);
		float a3 = firstSpeciesDqGrowthCoe.get(3);
		float a4 = firstSpeciesDqGrowthCoe.get(4);
		float a5 = firstSpeciesDqGrowthCoe.get(5);
		float a6 = firstSpeciesDqGrowthCoe.get(6);

		pspYabhStart = Math.max(pspYabhStart, 1.0f);
		float dqYieldGrowth = dqYieldEnd - dqYieldStart;

		float dqDelta = FloatMath
				.exp(a0 + a2 * FloatMath.log(pspYabhStart) + a3 * dqStart + a4 * dhStart + a5 * baStart + a6 * hdGrowth)
				+ a1 * dqYieldGrowth;

		dqDelta = Math.max(dqDelta, 0.0f);

		// Compute min/max growth in quadratic mean diameter

		Map<Integer, Coefficients> quadMeanDiameterGrowthEmpiricalLimits = fps.fcm
				.getQuadMeanDiameterGrowthEmpiricalLimits();
		float[] dqDeltaLimits = new float[8];
		for (int i = 0; i < 8; i++) {
			dqDeltaLimits[i] = quadMeanDiameterGrowthEmpiricalLimits.get(stratumNumber).getCoe(i);
		}

		float x = dqStart - 7.5f;
		float xsq = x * x;

		var dqGrowthMin = Math
				.max(dqDeltaLimits[0] + dqDeltaLimits[1] * x + dqDeltaLimits[2] * xsq / 100.0f, dqDeltaLimits[6]);
		var dqGrowthMax = Math
				.min(dqDeltaLimits[3] + dqDeltaLimits[4] * x + dqDeltaLimits[5] * xsq / 100.0f, dqDeltaLimits[7]);

		dqGrowthMax = Math.max(dqGrowthMax, dqGrowthMin);

		// Apply the just-computed limits to the previously computed value.

		return FloatMath.clamp(dqDelta, dqGrowthMin, dqGrowthMax);
	}

	/**
	 * @return the species proportions at the start of the year for the current layer.
	 */
	private float[] getSpeciesProportionsByBasalAreaAtStartOfYear() {

		LayerProcessingState lps = fps.getLayerProcessingState();
		Bank bank = lps.getBank();

		float[] speciesProportionsByBasalArea = new float[lps.getNSpecies() + 1];

		for (int i = 1; i <= lps.getNSpecies(); i++) {
			speciesProportionsByBasalArea[i] = bank.basalAreas[i][UC_ALL_INDEX] / bank.basalAreas[0][UC_ALL_INDEX];
		}

		return speciesProportionsByBasalArea;
	}

	/**
	 * EMP111A - Basal area growth for the primary layer.
	 *
	 * @param pspYabhStart        primary species years-at-breast-height at the start of the year
	 * @param pspDhStart          primary species dominant height at start of year
	 * @param baStart             primary layer basal area at the start of the year
	 * @param veteranLayerBaStart veteran layer basal area at the start of the year
	 * @param dhDelta             primary layer during the year
	 *
	 * @return the growth in the basal area of the primary layer for the year
	 * @throws StandProcessingException in the event of an error
	 */
	float calculateBasalAreaDelta(
			float pspYabhStart, float pspDhStart, float baStart, Optional<Float> veteranLayerBaStart, float dhDelta
	) throws StandProcessingException {

		ForwardDebugSettings debugSettings = fps.fcm.getDebugSettings();
		LayerProcessingState lps = fps.getLayerProcessingState();
		Bank bank = lps.getBank();

		float[] speciesProportionsByBasalArea = getSpeciesProportionsByBasalAreaAtStartOfYear();

		var baYieldCoefficients = fps.fcm.getBasalAreaYieldCoefficients();
		var becZoneAlias = fps.getLayerProcessingState().getBecZone().getAlias();
		Coefficients estimateBasalAreaYieldCoefficients = Coefficients.empty(7, 0);
		for (int i = 0; i <= 6; i++) {
			float sum = 0.0f;
			for (int speciesIndex : lps.getIndices()) {
				String speciesAlias = bank.speciesNames[speciesIndex];
				sum += baYieldCoefficients.get(becZoneAlias, speciesAlias).getCoe(i)
						* speciesProportionsByBasalArea[speciesIndex];
			}
			estimateBasalAreaYieldCoefficients.setCoe(i, sum);
		}
		if (estimateBasalAreaYieldCoefficients.getCoe(5) > 0.0f) {
			estimateBasalAreaYieldCoefficients.setCoe(5, 0.0f);
		}

		// UPPERGEN( 1, BATOP98, DQTOP98)
		var baUpperBound = growBasalAreaUpperBound();

		boolean isFullOccupancy = true;
		int controlVariable2Value = fps.fcm.getForwardControlVariables()
				.getControlVariable(ControlVariable.COMPAT_VAR_OUTPUT_2);

		float baYieldStart = fps.estimators.estimateBaseAreaYield(
				estimateBasalAreaYieldCoefficients, controlVariable2Value, pspDhStart, pspYabhStart,
				veteranLayerBaStart, isFullOccupancy, baUpperBound
		);

		float pspDhEnd = pspDhStart + dhDelta;
		float pspYabhEnd = pspYabhStart + 1.0f;

		float baYieldEnd = fps.estimators.estimateBaseAreaYield(
				estimateBasalAreaYieldCoefficients, controlVariable2Value, pspDhEnd, pspYabhEnd, veteranLayerBaStart,
				isFullOccupancy, baUpperBound
		);

		var growthFaitDetails = fps.fcm.getBasalAreaGrowthFiatDetails()
				.get(fps.getLayerProcessingState().getBecZone().getRegion());

		var convergenceCoefficient = growthFaitDetails.calculateCoefficient(pspYabhStart);

		float baGrowth = baYieldEnd - baYieldStart;
		var adjust = -convergenceCoefficient * (baStart - baYieldStart);
		baGrowth += adjust;

		// Special check at young ages.
		if (pspYabhStart < 40.0f && baStart > 5.0f * baYieldStart) {
			// This stand started MUCH faster than base yield model. We'll let it keep going like
			// this for a while.
			baGrowth = Math.min(baYieldStart / pspYabhStart, Math.min(0.5f, baGrowth));
		}

		int debugSetting3Value = debugSettings.getValue(ForwardDebugSettings.Vars.BASAL_AREA_GROWTH_MODEL_3);

		if (debugSetting3Value >= 1) {
			float baGrowthFiatModel = baGrowth;

			float baGrowthEmpiricalModel = calculateBasalAreaGrowthEmpirical(
					speciesProportionsByBasalArea, baStart, pspYabhStart, pspDhStart, baYieldStart, baYieldEnd
			);

			baGrowth = baGrowthEmpiricalModel;

			if (debugSetting3Value == 2) {
				float c = 1.0f;
				if (pspYabhStart >= growthFaitDetails.getMixedCoefficient(1)) {
					c = 0.0f;
				} else if (pspYabhStart > growthFaitDetails.getMixedCoefficient(0)) {
					float t1 = pspYabhStart - growthFaitDetails.getMixedCoefficient(0);
					float t2 = growthFaitDetails.getMixedCoefficient(1) - growthFaitDetails.getMixedCoefficient(0);
					float t3 = growthFaitDetails.getMixedCoefficient(2);
					c = 1.0f - FloatMath.pow(t1 / t2, t3);
				}
				baGrowth = c * baGrowthEmpiricalModel + (1.0f - c) * baGrowthFiatModel;
			}
		}

		baUpperBound = baUpperBound / EstimationMethods.EMPIRICAL_OCCUPANCY;
		var baLimit = Math.max(baUpperBound, baStart);

		// Enforce upper limit on growth
		if (baStart + baGrowth > baLimit) {
			baGrowth = Math.max(baLimit - baStart, 0.0f);
		}

		// Undocumented check to prevent negative growth that causes BA to go to less than
		// 1.0. It is doubtful that this condition will ever occur...
		if (baGrowth < 0.0f && baStart + baGrowth < 1.0f) {
			baGrowth = -baStart + 1.0f;
		}

		return baGrowth;
	}

	/**
	 * EMP121. Function that returns the basal area growth calculated using the empirical model.
	 *
	 * @param speciesBasalAreaProportions the proportion by basal area of each of the polygon's species
	 * @param baStart                     basal area of primary layer
	 * @param pspYabhStart                primary species years at breast height or more
	 * @param pspDhStart                  primary species dominant height
	 * @param baYieldStart                basal area yield at start of period
	 * @param baYieldEnd                  basal area yield at end of period
	 *
	 * @return the change in primary layer basal area from start to start + 1 year
	 */
	private float calculateBasalAreaGrowthEmpirical(
			float[] speciesBasalAreaProportions, float baStart, float pspYabhStart, float pspDhStart,
			float baYieldStart, float baYieldEnd
	) {

		pspYabhStart = Math.max(pspYabhStart, 1.0f);
		if (pspYabhStart > 999.0f) {
			pspYabhStart = 999.0f;
		}

		var basalAreaGrowthEmpiricalCoefficients = fps.fcm.getBasalAreaGrowthEmpiricalCoefficients();

		String becZoneAlias = fps.getLayerProcessingState().getBecZone().getAlias();
		String firstSpecies = fps.fcm.getGenusDefinitionMap().getByIndex(1).getAlias();
		var firstSpeciesBaGrowthCoe = basalAreaGrowthEmpiricalCoefficients.get(becZoneAlias, firstSpecies);

		float b0 = firstSpeciesBaGrowthCoe.get(0);
		float b1 = firstSpeciesBaGrowthCoe.get(1);
		float b2 = firstSpeciesBaGrowthCoe.get(2);
		float b3 = firstSpeciesBaGrowthCoe.get(3);
		float b4 = 0.0f;
		float b5 = 0.0f;
		float b6 = firstSpeciesBaGrowthCoe.get(6);
		float b7 = firstSpeciesBaGrowthCoe.get(7);

		for (int i = 1; i <= fps.getLayerProcessingState().getNSpecies(); i++) {
			String speciesAlias = fps.getLayerProcessingState().getBank().speciesNames[i];
			var baGrowthCoe = basalAreaGrowthEmpiricalCoefficients.get(becZoneAlias, speciesAlias);
			b4 += speciesBasalAreaProportions[i] * baGrowthCoe.getCoe(4);
			b5 += speciesBasalAreaProportions[i] * baGrowthCoe.getCoe(5);
		}

		b4 = Math.max(b4, 0.0f);
		b5 = Math.min(b5, 0.0f);

		float term1;
		if (pspDhStart > b0) {
			term1 = 1.0f - FloatMath.exp(b1 * (pspDhStart - b0));
		} else {
			term1 = 0.0f;
		}
<<<<<<< HEAD

		float fLogIt = -0.05f * (pspYabhStart - 350.0f);
		float term2a = FloatMath.exp(fLogIt) / (1.0f + FloatMath.exp(fLogIt));
		float term2 = b2 * FloatMath.pow(pspDhStart / 20.0f, b3) * term2a;
		float term3 = b4 * FloatMath.exp(b5 * pspYabhStart);

		float term4;
		float basalAreaYieldDelta = baYieldEnd - baYieldStart;
		if (basalAreaYieldDelta > 0.0) {
			term4 = b6 * FloatMath.pow(basalAreaYieldDelta, b7);
		} else {
			term4 = 0.0f;
		}

		float basalAreaDelta = term1 * (term2 + term3) + term4;

		// An undocumented check to prevent negative growth that causes BA to go to
		// less than 1.0. It is doubtful that this condition will ever occur.
		if (basalAreaDelta < 0.0 && baStart + basalAreaDelta < 1.0f) {
			basalAreaDelta = -baStart + 1.0f;
		}

=======

		float fLogIt = -0.05f * (pspYabhStart - 350.0f);
		float term2a = FloatMath.exp(fLogIt) / (1.0f + FloatMath.exp(fLogIt));
		float term2 = b2 * FloatMath.pow(pspDhStart / 20.0f, b3) * term2a;
		float term3 = b4 * FloatMath.exp(b5 * pspYabhStart);

		float term4;
		float basalAreaYieldDelta = baYieldEnd - baYieldStart;
		if (basalAreaYieldDelta > 0.0) {
			term4 = b6 * FloatMath.pow(basalAreaYieldDelta, b7);
		} else {
			term4 = 0.0f;
		}

		float basalAreaDelta = term1 * (term2 + term3) + term4;

		// An undocumented check to prevent negative growth that causes BA to go to
		// less than 1.0. It is doubtful that this condition will ever occur.
		if (basalAreaDelta < 0.0 && baStart + basalAreaDelta < 1.0f) {
			basalAreaDelta = -baStart + 1.0f;
		}

>>>>>>> ff1731d5
		return basalAreaDelta;
	}

	/**
	 * UPPERGEN(1, BATOP98, DQTOP98) for basal area
	 */
	private float growBasalAreaUpperBound() {
<<<<<<< HEAD

		LayerProcessingState lps = fps.getLayerProcessingState();

		int debugSetting4Value = fps.fcm.getDebugSettings()
				.getValue(ForwardDebugSettings.Vars.PER_SPECIES_AND_REGION_MAX_BREAST_HEIGHT_4);
		if (debugSetting4Value > 0) {
			var upperBoundsCoefficients = fps.fcm.getUpperBoundsCoefficients();
			Region region = lps.getBecZone().getRegion();
			int primarySpeciesIndex = lps.getPrimarySpeciesIndex();
			return upperBoundsCoefficients.get(region, lps.getBank().speciesNames[primarySpeciesIndex], 1);
		} else {
			var primarySpeciesGroupNumber = lps.getPrimarySpeciesGroupNumber();
			return fps.fcm.getUpperBounds().get(primarySpeciesGroupNumber).getCoe(UpperBoundsParser.BA_INDEX);
		}
	}

	/**
	 * UPPERGEN(1, BATOP98, DQTOP98) for quad-mean-diameter
	 */
	private float growQuadraticMeanDiameterUpperBound() {

=======

		LayerProcessingState lps = fps.getLayerProcessingState();

		int debugSetting4Value = fps.fcm.getDebugSettings()
				.getValue(ForwardDebugSettings.Vars.PER_SPECIES_AND_REGION_MAX_BREAST_HEIGHT_4);
		if (debugSetting4Value > 0) {
			var upperBoundsCoefficients = fps.fcm.getUpperBoundsCoefficients();
			Region region = lps.getBecZone().getRegion();
			int primarySpeciesIndex = lps.getPrimarySpeciesIndex();
			return upperBoundsCoefficients.get(region, lps.getBank().speciesNames[primarySpeciesIndex], 1);
		} else {
			var primarySpeciesGroupNumber = lps.getPrimarySpeciesGroupNumber();
			return fps.fcm.getUpperBounds().get(primarySpeciesGroupNumber).getCoe(UpperBoundsParser.BA_INDEX);
		}
	}

	/**
	 * UPPERGEN(1, BATOP98, DQTOP98) for quad-mean-diameter
	 */
	private float growQuadraticMeanDiameterUpperBound() {

>>>>>>> ff1731d5
		LayerProcessingState lps = fps.getLayerProcessingState();

		int debugSetting4Value = fps.fcm.getDebugSettings()
				.getValue(ForwardDebugSettings.Vars.PER_SPECIES_AND_REGION_MAX_BREAST_HEIGHT_4);
		if (debugSetting4Value > 0) {

			var upperBoundsCoefficients = fps.fcm.getUpperBoundsCoefficients();
			Region region = lps.getBecZone().getRegion();
			int primarySpeciesIndex = lps.getPrimarySpeciesIndex();
			return upperBoundsCoefficients.get(region, lps.getBank().speciesNames[primarySpeciesIndex], 2);
		} else {
			var primarySpeciesGroupNumber = fps.getLayerProcessingState().getPrimarySpeciesGroupNumber();
			return fps.fcm.getUpperBounds().get(primarySpeciesGroupNumber).getCoe(UpperBoundsParser.DQ_INDEX);
		}
	}

	/**
	 * HDGROW - calculate growth in dominant height from the current dominant height and the parameters needed to do the
	 * computation
	 *
	 * @param spDhStart           dominant height at the start of the growth period
	 * @param siteCurveNumber     site curve number, used to find the site index equation
	 * @param siStart
	 * @param yearsToBreastHeight for the given species
	 *
	 * @return the difference in dominant height from the beginning to the end of the growth period
	 * @throws ProcessingException
	 */
	float calculateDominantHeightDelta(float spDhStart, int siteCurveNumber, float siStart, float yearsToBreastHeight)
			throws ProcessingException {

		SiteCurveAgeMaximum scAgeMaximums = fps.fcm.getMaximumAgeBySiteCurveNumber().get(siteCurveNumber);
		Region region = fps.getLayerProcessingState().getBank().getBecZone().getRegion();

		if (siteCurveNumber == VdypEntity.MISSING_INTEGER_VALUE) {
			throw new ProcessingException("No SiteCurveNumber supplied");
<<<<<<< HEAD
		}

		var siteIndexEquation = SiteIndexEquation.getByIndex(siteCurveNumber);

		if (spDhStart <= 1.3) {
			throw new ProcessingException(
					MessageFormat.format("(current) DominantHeight {0} is out of range (must be above 1.3)", spDhStart)
			);
		}

		final SiteIndexAgeType ageType = SiteIndexAgeType.SI_AT_BREAST;

		double siStart_d = siStart;
		double dhStart_d = spDhStart;
		double yearsToBreastHeight_d = yearsToBreastHeight;

		double ageStart;
		try {
			ageStart = SiteTool
					.heightAndSiteIndexToAge(siteIndexEquation, dhStart_d, ageType, siStart_d, yearsToBreastHeight_d);
		} catch (CommonCalculatorException e) {
			throw new ProcessingException(
					MessageFormat.format(
							"Encountered exception when calling heightAndSiteIndexToAge({0}, {1}, {2}, {3}, {4})",
							siteIndexEquation, dhStart_d, ageType, siStart_d, yearsToBreastHeight_d
					), e
			);
		}

		if (ageStart <= 0.0d) {
			if (dhStart_d > siStart_d) {
				return 0.0f /* no growth */;
			} else {
				throw new ProcessingException(
						MessageFormat.format("currentBreastHeightAge value {0} must be positive", ageStart)
				);
			}
		}

		double ageEnd = ageStart + 1.0f;

		// If we are past the total age limit for site curve, assign no growth. If we are almost there, go
		// slightly past the limit (by .01 yr). Once there, we should stop growing. The TOTAL age limit was
		// stored so we must calculate a BH age limit first...

		float ageLimitInYears = scAgeMaximums.getAgeMaximum(region);

		float breastHeightAgeLimitInYears = 0.0f;
		if (ageLimitInYears > 0) {
			breastHeightAgeLimitInYears = ageLimitInYears - yearsToBreastHeight;
=======
		}

		var siteIndexEquation = SiteIndexEquation.getByIndex(siteCurveNumber);

		if (spDhStart <= 1.3) {
			throw new ProcessingException(
					MessageFormat.format("(current) DominantHeight {0} is out of range (must be above 1.3)", spDhStart)
			);
		}

		final SiteIndexAgeType ageType = SiteIndexAgeType.SI_AT_BREAST;

		double siStart_d = siStart;
		double dhStart_d = spDhStart;
		double yearsToBreastHeight_d = yearsToBreastHeight;

		double ageStart;
		try {
			ageStart = SiteTool
					.heightAndSiteIndexToAge(siteIndexEquation, dhStart_d, ageType, siStart_d, yearsToBreastHeight_d);
		} catch (CommonCalculatorException e) {
			throw new ProcessingException(
					MessageFormat.format(
							"Encountered exception when calling heightAndSiteIndexToAge({0}, {1}, {2}, {3}, {4})",
							siteIndexEquation, dhStart_d, ageType, siStart_d, yearsToBreastHeight_d
					), e
			);
		}

		if (ageStart <= 0.0d) {
			if (dhStart_d > siStart_d) {
				return 0.0f /* no growth */;
			} else {
				throw new ProcessingException(
						MessageFormat.format("currentBreastHeightAge value {0} must be positive", ageStart)
				);
			}
		}

		double ageEnd = ageStart + 1.0f;

		// If we are past the total age limit for site curve, assign no growth. If we are almost there, go
		// slightly past the limit (by .01 yr). Once there, we should stop growing. The TOTAL age limit was
		// stored so we must calculate a BH age limit first...

		float ageLimitInYears = scAgeMaximums.getAgeMaximum(region);

		float breastHeightAgeLimitInYears = 0.0f;
		if (ageLimitInYears > 0) {
			breastHeightAgeLimitInYears = ageLimitInYears - yearsToBreastHeight;
		}

		if (ageStart <= breastHeightAgeLimitInYears || scAgeMaximums.getT1() <= 0.0f) {

			float yearPart = 1.0f;

			if (scAgeMaximums.getT1() <= 0.0f) {

				if (breastHeightAgeLimitInYears > 0.0f && ageEnd > breastHeightAgeLimitInYears) {
					if (ageStart > breastHeightAgeLimitInYears) {
						return 0.0f /* no growth */;
					}

					yearPart = (float) (breastHeightAgeLimitInYears - ageStart + 0.01);
					ageEnd = ageStart + yearPart;
				}
			}

			// The above code to find ages allows errors up to .005 m. At high ages with some
			// species this can correspond to a half year. Therefore, AGED1 can not be assumed to
			// correspond to HDD1. Find a new HDD1 to at least get the increment correct.

			double currentDominantHeight = ageAndSiteIndexToHeight(
					siteIndexEquation, ageStart, ageType, siStart_d, yearsToBreastHeight_d
			);

			double nextDominantHeight = ageAndSiteIndexToHeight(
					siteIndexEquation, ageEnd, ageType, siStart_d, yearsToBreastHeight_d, r -> r >= 0.0
			);

			if (nextDominantHeight < currentDominantHeight && yearPart == 1.0) {
				// Rounding error in site routines?
				if (Math.abs(currentDominantHeight - nextDominantHeight) < 0.01) {
					return 0.0f /* no growth */;
				} else {
					throw new ProcessingException(
							MessageFormat.format(
									"New dominant height {0} is less than the current dominant height {1}",
									nextDominantHeight, currentDominantHeight
							)
					);
				}
			}

			return (float) (nextDominantHeight - currentDominantHeight);

		} else {
			// We are in a special extension of the curve. Derive the new curve form and then
			// compute the answer.

			double breastHeightAgeLimitInYears_d = breastHeightAgeLimitInYears;

			double currentDominantHeight = ageAndSiteIndexToHeight(
					siteIndexEquation, breastHeightAgeLimitInYears_d, ageType, siStart_d, yearsToBreastHeight_d
			);

			breastHeightAgeLimitInYears_d += 1.0;

			double nextDominantHeight = ageAndSiteIndexToHeight(
					siteIndexEquation, breastHeightAgeLimitInYears_d, ageType, siStart_d, yearsToBreastHeight_d
			);

			float rate = (float) (nextDominantHeight - currentDominantHeight);
			if (rate < 0.0005f) {
				rate = 0.0005f;
			}

			float a = FloatMath.log(0.5f) / scAgeMaximums.getT1();
			float y = (float) currentDominantHeight;
			// Model is:
			// Y = y - rate/a * (1 - exp(a * t)) where t = AGE - BHAGELIM
			// Solve for t:
			// 1 - exp(a * t) = (y - dominantHeight) * a/rate
			// -exp(a * t) = (y - dominantHeight) * a/rate - 1
			// exp(a * t) = (dominantHeight - y) * a/rate + 1
			// a * t = ln(1 + (dominantHeight - y) * a/rate)
			// t = ln(1 + (dominantHeight - y) * a/rate) / a
			float t;
			if (spDhStart > y) {
				float term = 1.0f + (spDhStart - y) * a / rate;
				if (term <= 1.0e-7) {
					return 0.0f;
				}
				t = FloatMath.log(term) / a;
			} else {
				t = 0.0f;
			}

			if (t > scAgeMaximums.getT2()) {
				return 0.0f;
			} else {
				return rate / a * (-FloatMath.exp(a * t) + FloatMath.exp(a * (t + 1.0f)));
			}
>>>>>>> ff1731d5
		}
	}

<<<<<<< HEAD
		if (ageStart <= breastHeightAgeLimitInYears || scAgeMaximums.getT1() <= 0.0f) {

			float yearPart = 1.0f;

			if (scAgeMaximums.getT1() <= 0.0f) {

				if (breastHeightAgeLimitInYears > 0.0f && ageEnd > breastHeightAgeLimitInYears) {
					if (ageStart > breastHeightAgeLimitInYears) {
						return 0.0f /* no growth */;
					}

					yearPart = (float) (breastHeightAgeLimitInYears - ageStart + 0.01);
					ageEnd = ageStart + yearPart;
				}
			}

			// The above code to find ages allows errors up to .005 m. At high ages with some
			// species this can correspond to a half year. Therefore, AGED1 can not be assumed to
			// correspond to HDD1. Find a new HDD1 to at least get the increment correct.

			double currentDominantHeight = ageAndSiteIndexToHeight(
					siteIndexEquation, ageStart, ageType, siStart_d, yearsToBreastHeight_d
			);

			double nextDominantHeight = ageAndSiteIndexToHeight(
					siteIndexEquation, ageEnd, ageType, siStart_d, yearsToBreastHeight_d, r -> r >= 0.0
			);

			if (nextDominantHeight < currentDominantHeight && yearPart == 1.0) {
				// Rounding error in site routines?
				if (Math.abs(currentDominantHeight - nextDominantHeight) < 0.01) {
					return 0.0f /* no growth */;
				} else {
					throw new ProcessingException(
							MessageFormat.format(
									"New dominant height {0} is less than the current dominant height {1}",
									nextDominantHeight, currentDominantHeight
							)
					);
				}
			}

			return (float) (nextDominantHeight - currentDominantHeight);

		} else {
			// We are in a special extension of the curve. Derive the new curve form and then
			// compute the answer.

			double breastHeightAgeLimitInYears_d = breastHeightAgeLimitInYears;

			double currentDominantHeight = ageAndSiteIndexToHeight(
					siteIndexEquation, breastHeightAgeLimitInYears_d, ageType, siStart_d, yearsToBreastHeight_d
			);

			breastHeightAgeLimitInYears_d += 1.0;

			double nextDominantHeight = ageAndSiteIndexToHeight(
					siteIndexEquation, breastHeightAgeLimitInYears_d, ageType, siStart_d, yearsToBreastHeight_d
			);

			float rate = (float) (nextDominantHeight - currentDominantHeight);
			if (rate < 0.0005f) {
				rate = 0.0005f;
			}

			float a = FloatMath.log(0.5f) / scAgeMaximums.getT1();
			float y = (float) currentDominantHeight;
			// Model is:
			// Y = y - rate/a * (1 - exp(a * t)) where t = AGE - BHAGELIM
			// Solve for t:
			// 1 - exp(a * t) = (y - dominantHeight) * a/rate
			// -exp(a * t) = (y - dominantHeight) * a/rate - 1
			// exp(a * t) = (dominantHeight - y) * a/rate + 1
			// a * t = ln(1 + (dominantHeight - y) * a/rate)
			// t = ln(1 + (dominantHeight - y) * a/rate) / a
			float t;
			if (spDhStart > y) {
				float term = 1.0f + (spDhStart - y) * a / rate;
				if (term <= 1.0e-7) {
					return 0.0f;
				}
				t = FloatMath.log(term) / a;
			} else {
				t = 0.0f;
			}

			if (t > scAgeMaximums.getT2()) {
				return 0.0f;
			} else {
				return rate / a * (-FloatMath.exp(a * t) + FloatMath.exp(a * (t + 1.0f)));
			}
=======
	private static double ageAndSiteIndexToHeight(
			SiteIndexEquation curve, double age, SiteIndexAgeType ageType, double siteIndex, double years2BreastHeight,
			Function<Double, Boolean> checkResultValidity
	) throws ProcessingException {
		Double r = ageAndSiteIndexToHeight(curve, age, ageType, siteIndex, years2BreastHeight);
		if (!checkResultValidity.apply(r)) {
			throw new ProcessingException(
					MessageFormat.format(
							"SiteTool.ageAndSiteIndexToHeight({0}, {1}, {2}, {3}, {4}) returned {5}", curve, age,
							ageType, siteIndex, years2BreastHeight, r
					)
			);
>>>>>>> ff1731d5
		}
	}

<<<<<<< HEAD
	private static double ageAndSiteIndexToHeight(
			SiteIndexEquation curve, double age, SiteIndexAgeType ageType, double siteIndex, double years2BreastHeight,
			Function<Double, Boolean> checkResultValidity
	) throws ProcessingException {
		Double r = ageAndSiteIndexToHeight(curve, age, ageType, siteIndex, years2BreastHeight);
		if (!checkResultValidity.apply(r)) {
			throw new ProcessingException(
					MessageFormat.format(
							"SiteTool.ageAndSiteIndexToHeight({0}, {1}, {2}, {3}, {4}) returned {5}", curve, age,
							ageType, siteIndex, years2BreastHeight, r
					)
			);
		}

=======
>>>>>>> ff1731d5
		return r;
	}

	private static double ageAndSiteIndexToHeight(
			SiteIndexEquation curve, double age, SiteIndexAgeType ageType, double siteIndex, double years2BreastHeight
	) throws ProcessingException {
		try {
			return SiteTool.ageAndSiteIndexToHeight(curve, age, ageType, siteIndex, years2BreastHeight);
		} catch (CommonCalculatorException e) {
			throw new ProcessingException(
					MessageFormat.format(
							"SiteTool.ageAndSiteIndexToHeight({0}, {1}, {2}, {3}, {4}) threw exception", curve, age,
							ageType, siteIndex, years2BreastHeight
					), e
			);
		}
	}

	private void writePolygon(VdypPolygon polygon, int startYear, int currentYear, int endYear)
			throws ProcessingException {

		try {
			outputWriter.ifPresent((o) -> {
				logger.info("Writing polygon {} for year {}", polygon, currentYear);

				int controlVariable4Value = fps.fcm.getForwardControlVariables()
						.getControlVariable(ControlVariable.OUTPUT_FILES_4);

				switch (controlVariable4Value) {
				case 0: {
					/* never write output */
					return;
				}
				case 1: {
					/* write only first growth period */
					if (currentYear != startYear) {
						return;
					}
				}
				case 2: {
					/* write only first and last growth periods */
					if (currentYear != startYear && currentYear != endYear) {
						return;
					}
				}
				case 4: {
					/* write only the first, every tenth subsequent, and the last periods */
					if ( (currentYear - startYear) % 10 != 0 && currentYear != endYear) {
						return;
					}
				}
				case 3: {
					break;
				}
				default:
<<<<<<< HEAD
					throw new LambdaProcessingException(
=======
					throw new RuntimeProcessingException(
>>>>>>> ff1731d5
							new ProcessingException(
									MessageFormat
											.format("Invalid value for control variable 4: {0}", controlVariable4Value)
							)
					);
				}

				try {
					o.setPolygonYear(currentYear);
					o.writePolygonWithSpeciesAndUtilization(polygon);
				} catch (IOException e) {
<<<<<<< HEAD
					throw new LambdaProcessingException(new ProcessingException(e));
				}
			});
		} catch (LambdaProcessingException e) {
=======
					throw new RuntimeProcessingException(new ProcessingException(e));
				}
			});
		} catch (RuntimeProcessingException e) {
>>>>>>> ff1731d5
			throw e.getCause();
		}
	}

	private static final float[] DEFAULT_QUAD_MEAN_DIAMETERS = new float[] { Float.NaN, 10.0f, 15.0f, 20.0f, 25.0f };
	private static final float V_BASE_MIN = 0.1f;
	private static final float B_BASE_MIN = 0.01f;

	/**
	 * CVSET1 - computes cvVolume, cvBasalArea, cvQuadraticMeanDiameter and cvSmall and assigns them to the current
	 * LayerProcessingState.
	 *
	 * @throws ProcessingException
	 */
	@SuppressWarnings("unchecked")
	void setCompatibilityVariables() throws ProcessingException {

		Coefficients aAdjust = new Coefficients(new float[] { 0.0f, 0.0f, 0.0f, 0.0f }, 1);

		var growthDetails = fps.fcm.getForwardControlVariables();
		var lps = fps.getLayerProcessingState();
		Bank bank = lps.getBank();

		// Note: L1COM2 (INL1VGRP, INL1DGRP, INL1BGRP) is initialized when
		// PolygonProcessingState (volumeEquationGroups, decayEquationGroups
		// breakageEquationGroups, respectively) is constructed. Copying
		// the values into LCOM1 is not necessary. Note, however, that
		// VolumeEquationGroup 10 is mapped to 11 (VGRPFIND) - this is done
		// when volumeEquationGroups is built (i.e., when the equivalent to
		// INL1VGRP is built, rather than when LCOM1 VGRPL is built in the
		// original code.)

		var cvVolume = new MatrixMap3[lps.getNSpecies() + 1];
		var cvBasalArea = new MatrixMap2[lps.getNSpecies() + 1];
		var cvQuadraticMeanDiameter = new MatrixMap2[lps.getNSpecies() + 1];
		var cvSmall = new HashMap[lps.getNSpecies() + 1];

		for (int s : lps.getIndices()) {

			String genusName = bank.speciesNames[s];

			float spLoreyHeight_All = bank.loreyHeights[s][UtilizationClass.ALL.ordinal()];

			UtilizationVector basalAreas = Utils.utilizationVector();
			UtilizationVector wholeStemVolumes = Utils.utilizationVector();
			UtilizationVector closeUtilizationVolumes = Utils.utilizationVector();
			UtilizationVector closeUtilizationVolumesNetOfDecay = Utils.utilizationVector();
			UtilizationVector closeUtilizationVolumesNetOfDecayAndWaste = Utils.utilizationVector();
			UtilizationVector quadMeanDiameters = Utils.utilizationVector();
			UtilizationVector treesPerHectare = Utils.utilizationVector();

			cvVolume[s] = new MatrixMap3Impl<UtilizationClass, VolumeVariable, LayerType, Float>(
					UtilizationClass.UTIL_CLASSES, VolumeVariable.ALL, LayerType.ALL_USED, (k1, k2, k3) -> 0f
			);
			cvBasalArea[s] = new MatrixMap2Impl<UtilizationClass, LayerType, Float>(
					UtilizationClass.UTIL_CLASSES, LayerType.ALL_USED, (k1, k2) -> 0f
			);
			cvQuadraticMeanDiameter[s] = new MatrixMap2Impl<UtilizationClass, LayerType, Float>(
					UtilizationClass.UTIL_CLASSES, LayerType.ALL_USED, (k1, k2) -> 0f
			);

			for (UtilizationClass uc : UtilizationClass.ALL_BUT_SMALL) {

				basalAreas.setCoe(uc.index, bank.basalAreas[s][uc.ordinal()]);
				wholeStemVolumes.setCoe(uc.index, bank.wholeStemVolumes[s][uc.ordinal()]);
				closeUtilizationVolumes.setCoe(uc.index, bank.closeUtilizationVolumes[s][uc.ordinal()]);
				closeUtilizationVolumesNetOfDecay.setCoe(uc.index, bank.cuVolumesMinusDecay[s][uc.ordinal()]);
				closeUtilizationVolumesNetOfDecayAndWaste
						.setCoe(uc.index, bank.cuVolumesMinusDecayAndWastage[s][uc.ordinal()]);

				quadMeanDiameters.setCoe(uc.index, bank.quadMeanDiameters[s][uc.ordinal()]);
				if (uc != UtilizationClass.ALL && quadMeanDiameters.getCoe(uc.index) <= 0.0f) {
					quadMeanDiameters.setCoe(uc.index, DEFAULT_QUAD_MEAN_DIAMETERS[uc.ordinal()]);
				}
			}

			for (UtilizationClass uc : UtilizationClass.UTIL_CLASSES) {

				float adjustment;
				float baseVolume;

				// Volume less decay and waste
				adjustment = 0.0f;
				baseVolume = bank.cuVolumesMinusDecay[s][uc.ordinal()];

				if (growthDetails.allowCalculation(baseVolume, V_BASE_MIN, (l, r) -> l > r)) {

					// EMP094
					fps.estimators.estimateNetDecayAndWasteVolume(
							lps.getBecZone().getRegion(), uc, aAdjust, bank.speciesNames[s], spLoreyHeight_All,
							quadMeanDiameters, closeUtilizationVolumes, closeUtilizationVolumesNetOfDecay,
							closeUtilizationVolumesNetOfDecayAndWaste
					);

					float actualVolume = bank.cuVolumesMinusDecayAndWastage[s][uc.ordinal()];
					float staticVolume = closeUtilizationVolumesNetOfDecayAndWaste.getCoe(uc.index);
					adjustment = calculateCompatibilityVariable(actualVolume, baseVolume, staticVolume);
				}

				cvVolume[s]
						.put(uc, VolumeVariable.CLOSE_UTIL_VOL_LESS_DECAY_LESS_WASTAGE, LayerType.PRIMARY, adjustment);

				// Volume less decay
				adjustment = 0.0f;
				baseVolume = bank.closeUtilizationVolumes[s][uc.ordinal()];

				if (growthDetails.allowCalculation(baseVolume, V_BASE_MIN, (l, r) -> l > r)) {

					// EMP093
<<<<<<< HEAD
					int decayGroup = lps.decayEquationGroups[s];
=======
					int decayGroup = lps.getDecayEquationGroups()[s];
>>>>>>> ff1731d5
					fps.estimators.estimateNetDecayVolume(
							bank.speciesNames[s], lps.getBecZone().getRegion(), uc, aAdjust, decayGroup,
							lps.getPrimarySpeciesAgeAtBreastHeight(), quadMeanDiameters, closeUtilizationVolumes,
							closeUtilizationVolumesNetOfDecay
					);

					float actualVolume = bank.cuVolumesMinusDecay[s][uc.ordinal()];
					float staticVolume = closeUtilizationVolumesNetOfDecay.getCoe(uc.index);
					adjustment = calculateCompatibilityVariable(actualVolume, baseVolume, staticVolume);
				}

				cvVolume[s].put(uc, VolumeVariable.CLOSE_UTIL_VOL_LESS_DECAY, LayerType.PRIMARY, adjustment);

				// Volume
				adjustment = 0.0f;
				baseVolume = bank.wholeStemVolumes[s][uc.ordinal()];

				if (growthDetails.allowCalculation(baseVolume, V_BASE_MIN, (l, r) -> l > r)) {

					// EMP092
<<<<<<< HEAD
					int volumeGroup = lps.volumeEquationGroups[s];
=======
					int volumeGroup = lps.getVolumeEquationGroups()[s];
>>>>>>> ff1731d5
					fps.estimators.estimateCloseUtilizationVolume(
							uc, aAdjust, volumeGroup, spLoreyHeight_All, quadMeanDiameters, wholeStemVolumes,
							closeUtilizationVolumes
					);

					float actualVolume = bank.closeUtilizationVolumes[s][uc.ordinal()];
					float staticVolume = closeUtilizationVolumes.getCoe(uc.index);
					adjustment = calculateCompatibilityVariable(actualVolume, baseVolume, staticVolume);
				}

				cvVolume[s].put(uc, VolumeVariable.CLOSE_UTIL_VOL, LayerType.PRIMARY, adjustment);
			}

<<<<<<< HEAD
			int primarySpeciesVolumeGroup = lps.volumeEquationGroups[s];
=======
			int primarySpeciesVolumeGroup = lps.getVolumeEquationGroups()[s];
>>>>>>> ff1731d5
			float primarySpeciesQMDAll = bank.quadMeanDiameters[s][UC_ALL_INDEX];
			var wholeStemVolume = bank.treesPerHectare[s][UC_ALL_INDEX] * fps.estimators
					.estimateWholeStemVolumePerTree(primarySpeciesVolumeGroup, spLoreyHeight_All, primarySpeciesQMDAll);

			wholeStemVolumes.setCoe(UC_ALL_INDEX, wholeStemVolume);

			fps.estimators.estimateWholeStemVolume(
					UtilizationClass.ALL, 0.0f, primarySpeciesVolumeGroup, spLoreyHeight_All, quadMeanDiameters,
					basalAreas, wholeStemVolumes
			);

			for (UtilizationClass uc : UtilizationClass.UTIL_CLASSES) {
				float adjustment = 0.0f;
				float basalArea = basalAreas.getCoe(uc.index);
				if (growthDetails.allowCalculation(basalArea, B_BASE_MIN, (l, r) -> l > r)) {
					adjustment = calculateWholeStemVolume(
							bank.wholeStemVolumes[s][uc.ordinal()], basalArea, wholeStemVolumes.getCoe(uc.index)
					);
				}

				cvVolume[s].put(uc, VolumeVariable.WHOLE_STEM_VOL, LayerType.PRIMARY, adjustment);
			}

			fps.estimators.estimateQuadMeanDiameterByUtilization(lps.getBecZone(), quadMeanDiameters, genusName);

			fps.estimators.estimateBaseAreaByUtilization(lps.getBecZone(), quadMeanDiameters, basalAreas, genusName);

			// Calculate trees-per-hectare per utilization
			treesPerHectare.setCoe(UtilizationClass.ALL.index, bank.treesPerHectare[s][UC_ALL_INDEX]);
			for (UtilizationClass uc : UtilizationClass.UTIL_CLASSES) {
				treesPerHectare.setCoe(
						uc.index,
						BaseAreaTreeDensityDiameter
								.treesPerHectare(basalAreas.getCoe(uc.index), quadMeanDiameters.getCoe(uc.index))
				);
			}

			ReconcilationMethods.reconcileComponents(basalAreas, treesPerHectare, quadMeanDiameters);

			for (UtilizationClass uc : UtilizationClass.UTIL_CLASSES) {
				float baCvValue = bank.basalAreas[s][uc.ordinal()] - basalAreas.getCoe(uc.index);
				cvBasalArea[s].put(uc, LayerType.PRIMARY, baCvValue);

				float originalQmd = bank.quadMeanDiameters[s][uc.ordinal()];
				float adjustedQmd = quadMeanDiameters.getCoe(uc.index);

				float qmdCvValue;
				if (growthDetails.allowCalculation(() -> originalQmd < B_BASE_MIN)) {
					qmdCvValue = 0.0f;
				} else if (originalQmd > 0 && adjustedQmd > 0) {
					qmdCvValue = originalQmd - adjustedQmd;
				} else {
					qmdCvValue = 0.0f;
				}

				cvQuadraticMeanDiameter[s].put(uc, LayerType.PRIMARY, qmdCvValue);
			}

			// Small components

			cvSmall[s] = calculateSmallCompatibilityVariables(s, growthDetails);
		}

		lps.setCompatibilityVariableDetails(cvVolume, cvBasalArea, cvQuadraticMeanDiameter, cvSmall);
	}

	/**
	 * Function that calculates values for the small component compatibility variables and returns the result.
	 *
	 * @param speciesIndex            the index of the species for which this operation is to be performed
	 * @param forwardControlVariables the control variables for this run
	 *
	 * @throws ProcessingException
	 */
	private HashMap<UtilizationClassVariable, Float>
			calculateSmallCompatibilityVariables(int speciesIndex, ForwardControlVariables forwardControlVariables)
					throws ProcessingException {

		var lps = fps.getLayerProcessingState();
		Bank bank = lps.getBank();

		Region region = lps.getBecZone().getRegion();
		String speciesName = bank.speciesNames[speciesIndex];

		float spLoreyHeight_All = bank.loreyHeights[speciesIndex][UC_ALL_INDEX]; // HLsp
		float spQuadMeanDiameter_All = bank.quadMeanDiameters[speciesIndex][UC_ALL_INDEX]; // DQsp

		// this WHOLE operation on Actual BA's, not 100% occupancy.
		// TODO: verify this: float fractionAvailable = polygon.getPercentForestLand();
		float spBaseArea_All = bank.basalAreas[speciesIndex][UC_ALL_INDEX] /* * fractionAvailable */; // BAsp

		// EMP080
		float smallProbability = smallComponentProbability(speciesName, spLoreyHeight_All, region); // PROBsp

		// EMP081
		float conditionalExpectedBaseArea = calculateConditionalExpectedBasalArea(
				speciesName, spBaseArea_All, spLoreyHeight_All, region
		); // BACONDsp

		// TODO (see previous TODO): conditionalExpectedBaseArea /= fractionAvailable;

		float baSmall = smallProbability * conditionalExpectedBaseArea;

		// EMP082
		float qmdSmall = smallComponentQuadMeanDiameter(speciesName, spLoreyHeight_All); // DQSMsp

		// EMP085
		float lhSmall = smallComponentLoreyHeight(speciesName, spLoreyHeight_All, qmdSmall, spQuadMeanDiameter_All); // HLSMsp

		// EMP086
		float meanVolumeSmall = meanVolumeSmall(speciesName, qmdSmall, lhSmall); // VMEANSMs

		var cvSmall = new HashMap<UtilizationClassVariable, Float>();

		float spInputBasalArea_Small = bank.basalAreas[speciesIndex][UC_SMALL_INDEX];
		cvSmall.put(UtilizationClassVariable.BASAL_AREA, spInputBasalArea_Small - baSmall);

		if (forwardControlVariables.allowCalculation(spInputBasalArea_Small, B_BASE_MIN, (l, r) -> l > r)) {
			float spInputQuadMeanDiameter_Small = bank.quadMeanDiameters[speciesIndex][UC_SMALL_INDEX];
			cvSmall.put(UtilizationClassVariable.QUAD_MEAN_DIAMETER, spInputQuadMeanDiameter_Small - qmdSmall);
		} else {
			cvSmall.put(UtilizationClassVariable.QUAD_MEAN_DIAMETER, 0.0f);
		}

		float spInputLoreyHeight_Small = bank.loreyHeights[speciesIndex][UC_SMALL_INDEX];
		if (spInputLoreyHeight_Small > 1.3f && lhSmall > 1.3f && spInputBasalArea_Small > 0.0f) {
			float cvLoreyHeight = FloatMath.log( (spInputLoreyHeight_Small - 1.3f) / (lhSmall - 1.3f));
			cvSmall.put(UtilizationClassVariable.LOREY_HEIGHT, cvLoreyHeight);
		} else {
			cvSmall.put(UtilizationClassVariable.LOREY_HEIGHT, 0.0f);
		}

		float spInputWholeStemVolume_Small = bank.wholeStemVolumes[speciesIndex][UC_SMALL_INDEX];
		if (spInputWholeStemVolume_Small > 0.0f && meanVolumeSmall > 0.0f
				&& forwardControlVariables.allowCalculation(spInputBasalArea_Small, B_BASE_MIN, (l, r) -> l >= r)) {

			float spInputTreePerHectare_Small = bank.treesPerHectare[speciesIndex][UC_SMALL_INDEX];

			var wsVolumeSmall = FloatMath
					.log(spInputWholeStemVolume_Small / spInputTreePerHectare_Small / meanVolumeSmall);
			cvSmall.put(UtilizationClassVariable.WHOLE_STEM_VOLUME, wsVolumeSmall);

		} else {
			cvSmall.put(UtilizationClassVariable.WHOLE_STEM_VOLUME, 0.0f);
		}

		return cvSmall;
	}

	/**
	 * EMP080 - calculate the small component probability of the species with <code>speciesAlias</code>, the given Lorey
	 * height and in the given <code>region</code>.
	 *
	 * @param speciesAlias the species' alias
	 * @param loreyHeight  current Lorey height of the stand
	 * @param region       the stand's region
	 * @return as described
	 */
	private float smallComponentProbability(String speciesAlias, float loreyHeight, Region region) {
		LayerProcessingState lps = fps.getLayerProcessingState();

		Coefficients coe = fps.fcm.getSmallComponentProbabilityCoefficients().get(speciesAlias);

		// EQN 1 in IPSJF118.doc

		float a0 = coe.getCoe(1);
		float a1 = coe.getCoe(2);
		float a2 = coe.getCoe(3);
		float a3 = coe.getCoe(4);

		a1 = (region == Region.COASTAL) ? a1 : 0.0f;

		float logit = a0 + //
				a1 + //
				a2 * lps.getBank().yearsAtBreastHeight[lps.getPrimarySpeciesIndex()] + //
				a3 * loreyHeight;

		return exp(logit) / (1.0f + exp(logit));
	}

	// EMP081
	/**
	 *
	 * @param speciesName
	 * @param basalArea
	 * @param loreyHeight
	 * @param region
	 * @return
	 */
	private float calculateConditionalExpectedBasalArea(
			String speciesName, float basalArea, float loreyHeight, Region region
	) {
		Coefficients coe = fps.fcm.getSmallComponentBasalAreaCoefficients().get(speciesName);

		// EQN 3 in IPSJF118.doc

		float a0 = coe.getCoe(1);
		float a1 = coe.getCoe(2);
		float a2 = coe.getCoe(3);
		float a3 = coe.getCoe(4);

		float regionMultiplier = region == Region.COASTAL ? 1.0f : 0.0f;

		// FIXME due to a bug in VDYP7 it always treats this as interior. Replicating
		// that for now.
		regionMultiplier = 0f;

		float result = (a0 + a1 * regionMultiplier + a2 * basalArea) * exp(a3 * loreyHeight);
		result = max(result, 0f);

		return result;
	}

	// EMP082
	private float smallComponentQuadMeanDiameter(String speciesName, float loreyHeight) {
		Coefficients coe = fps.fcm.getSmallComponentQuadMeanDiameterCoefficients().get(speciesName);

		// EQN 5 in IPSJF118.doc

		float a0 = coe.getCoe(1);
		float a1 = coe.getCoe(2);

		float logit = a0 + a1 * loreyHeight;

		return 4.0f + 3.5f * exp(logit) / (1.0f + exp(logit));
	}

	// EMP085
	private float smallComponentLoreyHeight(
			String speciesName, float speciesLoreyHeight_All, float quadMeanDiameterSpecSmall,
			float speciesQuadMeanDiameter_All
	) {
		Coefficients coe = fps.fcm.getSmallComponentLoreyHeightCoefficients().get(speciesName);

		// EQN 1 in IPSJF119.doc

		float a0 = coe.getCoe(1);
		float a1 = coe.getCoe(2);

		return 1.3f + (speciesLoreyHeight_All - 1.3f) //
				* exp(a0 * (pow(quadMeanDiameterSpecSmall, a1) - pow(speciesQuadMeanDiameter_All, a1)));
	}

	// EMP086
	private float meanVolumeSmall(String speciesName, float quadMeanDiameterSpecSmall, float loreyHeightSpecSmall) {
		Coefficients coe = fps.fcm.getSmallComponentWholeStemVolumeCoefficients().get(speciesName);

		// EQN 1 in IPSJF119.doc

		float a0 = coe.getCoe(1);
		float a1 = coe.getCoe(2);
		float a2 = coe.getCoe(3);
		float a3 = coe.getCoe(4);

		return exp(
				a0 + a1 * log(quadMeanDiameterSpecSmall) + a2 * log(loreyHeightSpecSmall)
						+ a3 * quadMeanDiameterSpecSmall
		);
	}

	private static float calculateCompatibilityVariable(float actualVolume, float baseVolume, float staticVolume) {

		float staticRatio = staticVolume / baseVolume;
		float staticLogit;
		if (staticRatio <= 0.0f) {
			staticLogit = -7.0f;
		} else if (staticRatio >= 1.0f) {
			staticLogit = 7.0f;
		} else {
			staticLogit = clamp(log(staticRatio / (1.0f - staticRatio)), -7.0f, 7.0f);
		}

		float actualRatio = actualVolume / baseVolume;
		float actualLogit;
		if (actualRatio <= 0.0f) {
			actualLogit = -7.0f;
		} else if (actualRatio >= 1.0f) {
			actualLogit = 7.0f;
		} else {
			actualLogit = clamp(log(actualRatio / (1.0f - actualRatio)), -7.0f, 7.0f);
		}

		return actualLogit - staticLogit;
	}

	private static float calculateWholeStemVolume(float actualVolume, float basalArea, float staticVolume) {

		float staticRatio = staticVolume / basalArea;
		float staticLogit;
		if (staticRatio <= 0.0f) {
			staticLogit = -2.0f;
		} else {
			staticLogit = log(staticRatio);
		}

		float actualRatio = actualVolume / basalArea;
		float actualLogit;
		if (actualRatio <= 0.0f) {
			actualLogit = -2.0f;
		} else {
			actualLogit = log(actualRatio);
		}

		return actualLogit - staticLogit;
	}

	/**
	 * VHDOM1 METH_H = 2, METH_A = 2, METH_SI = 2.
	 *
	 * @param lps             layer processing state
	 * @param hl1Coefficients the configured dominant height recalculation coefficients
	 *
	 * @throws ProcessingException
	 */
	static void calculateDominantHeightAgeSiteIndex(
			LayerProcessingState lps, MatrixMap2<String, Region, Coefficients> hl1Coefficients
	) throws ProcessingException {

		Bank bank = lps.getBank();

		// Calculate primary species values
		int primarySpeciesIndex = lps.getPrimarySpeciesIndex();

		// (1) Dominant Height
		float primarySpeciesDominantHeight = bank.dominantHeights[primarySpeciesIndex];
		if (Float.isNaN(primarySpeciesDominantHeight)) {
			float loreyHeight = bank.loreyHeights[primarySpeciesIndex][UC_ALL_INDEX];
			if (Float.isNaN(loreyHeight)) {
				throw new ProcessingException(
						MessageFormat.format(
								"Neither dominant nor lorey height[All] is available for primary species {}",
								bank.speciesNames[primarySpeciesIndex]
						), 2
				);
			}

			// Estimate dominant height from the lorey height
			String primarySpeciesAlias = bank.speciesNames[primarySpeciesIndex];
			Region primarySpeciesRegion = lps.getBecZone().getRegion();

			var coefficients = hl1Coefficients.get(primarySpeciesAlias, primarySpeciesRegion);
			float a0 = coefficients.getCoe(1);
			float a1 = coefficients.getCoe(2);
			float a2 = coefficients.getCoe(3);

			float treesPerHectare = bank.treesPerHectare[primarySpeciesIndex][UC_ALL_INDEX];
			float hMult = a0 - a1 + a1 * FloatMath.exp(a2 * (treesPerHectare - 100.0f));

			primarySpeciesDominantHeight = 1.3f + (loreyHeight - 1.3f) / hMult;
		}

		// (2) Age (total, years at breast height, years to breast height
		float primarySpeciesTotalAge = bank.ageTotals[primarySpeciesIndex];
		float primarySpeciesYearsAtBreastHeight = bank.yearsAtBreastHeight[primarySpeciesIndex];
		float primarySpeciesYearsToBreastHeight = bank.yearsToBreastHeight[primarySpeciesIndex];

		Optional<Integer> activeIndex = Optional.empty();

		if (Float.isNaN(primarySpeciesTotalAge)) {

			if (lps.hasSecondarySpeciesIndex() && !Float.isNaN(bank.ageTotals[lps.getSecondarySpeciesIndex()])) {
				activeIndex = Optional.of(lps.getSecondarySpeciesIndex());
			} else {
				for (int i = 1; i <= lps.getNSpecies(); i++) {
					if (!Float.isNaN(bank.ageTotals[i])) {
						activeIndex = Optional.of(i);
						break;
					}
				}
			}

			activeIndex.orElseThrow(() -> new ProcessingException("Age data unavailable for ALL species", 5));

			primarySpeciesTotalAge = bank.ageTotals[activeIndex.get()];
			if (!Float.isNaN(primarySpeciesYearsToBreastHeight)) {
				primarySpeciesYearsAtBreastHeight = primarySpeciesTotalAge - primarySpeciesYearsToBreastHeight;
			} else if (!Float.isNaN(primarySpeciesYearsAtBreastHeight)) {
				primarySpeciesYearsToBreastHeight = primarySpeciesTotalAge - primarySpeciesYearsAtBreastHeight;
			} else {
				primarySpeciesYearsAtBreastHeight = bank.yearsAtBreastHeight[activeIndex.get()];
				primarySpeciesYearsToBreastHeight = bank.yearsToBreastHeight[activeIndex.get()];
			}
		}

		// (3) Site Index
		float primarySpeciesSiteIndex = bank.siteIndices[primarySpeciesIndex];
		if (Float.isNaN(primarySpeciesSiteIndex)) {

			if (lps.hasSecondarySpeciesIndex() && !Float.isNaN(bank.siteIndices[lps.getSecondarySpeciesIndex()])) {
				activeIndex = Optional.of(lps.getSecondarySpeciesIndex());
			} else {
				if (activeIndex.isEmpty() || Float.isNaN(bank.siteIndices[activeIndex.get()])) {
					for (int i = 1; i <= lps.getNSpecies(); i++) {
						if (!Float.isNaN(bank.siteIndices[i])) {
							activeIndex = Optional.of(i);
							break;
						}
					}
				}
			}
			primarySpeciesSiteIndex = bank.siteIndices[activeIndex
					.orElseThrow(() -> new ProcessingException("Site Index data unavailable for ALL species", 7))];
		} else {
			activeIndex = Optional.of(primarySpeciesIndex);
		}

		SiteIndexEquation siteCurve1 = SiteIndexEquation.getByIndex(lps.getSiteCurveNumber(activeIndex.get()));
		SiteIndexEquation siteCurve2 = SiteIndexEquation.getByIndex(lps.getSiteCurveNumber(0));

		try {
			double newSI = SiteTool.convertSiteIndexBetweenCurves(siteCurve1, primarySpeciesSiteIndex, siteCurve2);
			if (newSI > 1.3) {
				primarySpeciesSiteIndex = (float) newSI;
			}
		} catch (CommonCalculatorException e) {
			// do nothing. primarySpeciesSiteIndex will not be modified.
		}

		lps.setPrimarySpeciesDetails(
				new PrimarySpeciesDetails(
						primarySpeciesDominantHeight, primarySpeciesSiteIndex, primarySpeciesTotalAge,
						primarySpeciesYearsAtBreastHeight, primarySpeciesYearsToBreastHeight
				)
		);
	}

	/**
	 * For each species for which a years-to-breast-height value was not supplied, calculate it from the given
	 * years-at-breast-height and age-total values if given or otherwise estimate it from the site curve and site index
	 * values for the species.
	 *
	 * @param lps the current state of the processing of the polygon
	 */
	static void estimateMissingYearsToBreastHeightValues(LayerProcessingState lps) {

		Bank bank = lps.getBank();

		int primarySpeciesIndex = lps.getPrimarySpeciesIndex();
		float primarySpeciesSiteIndex = bank.siteIndices[primarySpeciesIndex];

		// Determine the default site index by using the site index of the primary species unless
		// it hasn't been set in which case pick any. Note that there may still not be a
		// meaningful value after this for example when the value is not available for the primary
		// species (see estimateMissingSiteIndices) and it's the only one.

		float defaultSiteIndex = primarySpeciesSiteIndex;

		if (Float.isNaN(defaultSiteIndex)) {
			for (int i : lps.getIndices()) {
				if (!Float.isNaN(bank.siteIndices[i])) {
					defaultSiteIndex = bank.siteIndices[i];
					break;
				}
			}
		}

		for (int i : lps.getIndices()) {
			if (!Float.isNaN(bank.yearsToBreastHeight[i])) {
				// was supplied
				continue;
			}

			// Note: this block will normally never be executed because of the logic in
			// the constructor of VdypLayerSpecies that computes missing values when the
			// other two measurement values are present.
			if (!Float.isNaN(bank.yearsAtBreastHeight[i]) && bank.ageTotals[i] > bank.yearsAtBreastHeight[i]) {
				bank.yearsToBreastHeight[i] = bank.ageTotals[i] - bank.yearsAtBreastHeight[i];
				continue;
			}

			float siteIndex = !Float.isNaN(bank.siteIndices[i]) ? bank.siteIndices[i] : defaultSiteIndex;
			try {
				SiteIndexEquation curve = SiteIndexEquation.getByIndex(lps.getSiteCurveNumber(i));
				double yearsToBreastHeight = SiteTool.yearsToBreastHeight(curve, siteIndex);
				bank.yearsToBreastHeight[i] = (float) yearsToBreastHeight;
			} catch (CommonCalculatorException e) {
				logger.warn(MessageFormat.format("Unable to determine yearsToBreastHeight of species {0}", i), e);
			}
		}
	}

	/**
	 * SITEADD
	 * <p>
	 * (1) If the site index of the primary species has not been set, calculate it as the average of the site indices of
	 * the other species that -do- have one, after converting each between the site curve of the other species and that
	 * of the primary species.
	 * <p>
	 * (2) If the site index of the primary species has (now) been set, calculate that of the other species whose site
	 * index has not been set from the primary site index after converting it between the site curve of the other
	 * species and that of the primary species.
	 *
	 * @param lps the bank in which the calculations are done.
	 * @throws ProcessingException
	 */
	static void estimateMissingSiteIndices(LayerProcessingState lps) throws ProcessingException {

		Bank bank = lps.getBank();

		int pspIndex = lps.getPrimarySpeciesIndex();
		SiteIndexEquation pspSiteCurve = SiteIndexEquation.getByIndex(lps.getSiteCurveNumber(pspIndex));

		// (1)

		if (Float.isNaN(bank.siteIndices[pspIndex])) {

			double otherSiteIndicesSum = 0.0f;
			int nOtherSiteIndices = 0;

			for (int spIndex : lps.getIndices()) {

				if (spIndex == pspIndex) {
					continue;
				}

				float spSiteIndex = bank.siteIndices[spIndex];

				if (!Float.isNaN(spSiteIndex)) {
					SiteIndexEquation spSiteCurve = SiteIndexEquation.getByIndex(lps.getSiteCurveNumber(spIndex));

					try {
						double mappedSiteIndex = SiteTool
								.convertSiteIndexBetweenCurves(spSiteCurve, spSiteIndex, pspSiteCurve);
						if (mappedSiteIndex > 1.3) {
							otherSiteIndicesSum += mappedSiteIndex;
							nOtherSiteIndices += 1;
						}
					} catch (NoAnswerException e) {
						logger.warn(
								MessageFormat.format(
										"there is no conversion from curves {0} to {1}. Excluding species {2}"
												+ " from the estimation of the site index of {3}",
										spSiteCurve, pspSiteCurve, bank.speciesNames[spIndex],
										bank.speciesNames[pspIndex]
								)
						);
					} catch (CurveErrorException | SpeciesErrorException e) {
						throw new ProcessingException(
								MessageFormat.format(
										"convertSiteIndexBetweenCurves on {0}, {1} and {2} failed", spSiteCurve,
										spSiteIndex, pspSiteCurve
								), e
						);
					}
				}
			}

			if (nOtherSiteIndices > 0) {
				bank.siteIndices[pspIndex] = (float) (otherSiteIndicesSum / nOtherSiteIndices);
			}
		}

		// (2)

		float pspSiteIndex = bank.siteIndices[pspIndex];
		if (!Float.isNaN(bank.siteIndices[pspIndex])) {

			for (int spIndex : lps.getIndices()) {

				if (spIndex == pspIndex) {
					continue;
				}

				float spSiteIndex = bank.siteIndices[spIndex];
				if (Float.isNaN(spSiteIndex)) {
					SiteIndexEquation spSiteCurve = SiteIndexEquation.getByIndex(lps.getSiteCurveNumber(spIndex));

					try {
						double mappedSiteIndex = SiteTool
								.convertSiteIndexBetweenCurves(pspSiteCurve, pspSiteIndex, spSiteCurve);
						bank.siteIndices[spIndex] = (float) mappedSiteIndex;
					} catch (NoAnswerException e) {
						logger.warn(
								MessageFormat.format(
										"there is no conversion between curves {0} and {1}. Not calculating site index for species {2}",
										pspSiteCurve, spSiteCurve, bank.speciesNames[spIndex]
								)
						);
					} catch (CurveErrorException | SpeciesErrorException e) {
						throw new ProcessingException(
								MessageFormat.format(
										"convertSiteIndexBetweenCurves on {0}, {1} and {2} failed", pspSiteCurve,
										pspSiteIndex, spSiteCurve
								), e
						);
					}
				}
			}
		}

		// Finally, set bank.siteIndices[0] to that of the primary species.
		bank.siteIndices[0] = pspSiteIndex;
	}

	/**
	 * VPRIME1, method == 1: calculate the percentage of forested land covered by each species by dividing the basal
	 * area of each given species with the basal area of the polygon covered by forest.
	 *
	 * @param state the bank in which the calculations are performed
	 */
	static void calculateCoverages(LayerProcessingState lps) {

		Bank bank = lps.getBank();

		logger.atDebug().addArgument(lps.getNSpecies()).addArgument(bank.basalAreas[0][0]).log(
				"Calculating coverages as a ratio of Species BA over Total BA. # species: {}; Layer total 7.5cm+ basal area: {}"
		);

		for (int i : lps.getIndices()) {
			bank.percentagesOfForestedLand[i] = bank.basalAreas[i][UC_ALL_INDEX] / bank.basalAreas[0][UC_ALL_INDEX]
					* 100.0f;

			logger.atDebug().addArgument(i).addArgument(bank.speciesIndices[i]).addArgument(bank.speciesNames[i])
					.addArgument(bank.basalAreas[i][0]).addArgument(bank.percentagesOfForestedLand[i])
					.log("Species {}: SP0 {}, Name {}, Species 7.5cm+ BA {}, Calculated Percent {}");
		}
	}

	/**
	 * Calculate the siteCurve number of all species for which one was not supplied. All calculations are done in the
	 * given bank, but the resulting site curve vector is stored in the given PolygonProcessingState.
	 *
	 * FORTRAN notes: the original SXINXSET function set both INXSC/INXSCV and BANK3/SCNB, except for index 0 of SCNB.
	 *
	 * @param bank         the bank in which the calculations are done.
	 * @param siteCurveMap the Site Curve definitions.
	 * @param lps          the PolygonProcessingState to where the calculated curves are also to be
	 */
	static void calculateMissingSiteCurves(
			LayerProcessingState lps, MatrixMap2<String, Region, SiteIndexEquation> siteCurveMap
	) {
		Bank bank = lps.getBank();

		BecDefinition becZone = bank.getBecZone();

		for (int i : bank.getIndices()) {

			if (bank.siteCurveNumbers[i] == VdypEntity.MISSING_INTEGER_VALUE) {

				Optional<SiteIndexEquation> scIndex = Optional.empty();

				Optional<Sp64Distribution> sp0Dist = bank.sp64Distributions[i].getSpeciesDistribution(1);

				// First alternative is to use the name of the first of the species' sp64Distributions
				if (sp0Dist.isPresent()) {
					if (!siteCurveMap.isEmpty()) {
						scIndex = Utils.optSafe(siteCurveMap.get(sp0Dist.get().getGenusAlias(), becZone.getRegion()));
					} else {
						SiteIndexEquation siCurve = SiteTool
								.getSICurve(bank.speciesNames[i], becZone.getRegion().equals(Region.COASTAL));
						scIndex = siCurve == SiteIndexEquation.SI_NO_EQUATION ? Optional.empty() : Optional.of(siCurve);
					}
				}

				// Second alternative is to use the species name as given in the species' "speciesName" field
				if (scIndex.isEmpty()) {
					String sp0 = bank.speciesNames[i];
					if (!siteCurveMap.isEmpty()) {
						scIndex = Utils.optSafe(siteCurveMap.get(sp0, becZone.getRegion()));
					} else {
						SiteIndexEquation siCurve = SiteTool
								.getSICurve(sp0, becZone.getRegion().equals(Region.COASTAL));
						scIndex = siCurve == SiteIndexEquation.SI_NO_EQUATION ? Optional.empty() : Optional.of(siCurve);
					}
				}

				bank.siteCurveNumbers[i] = scIndex.orElseThrow().n();
			}
		}

		lps.setSiteCurveNumbers(bank.siteCurveNumbers);
	}

	/**
	 * Validate that the given polygon is in good order for processing.
	 *
	 * @param polygon the subject polygon.
	 * @returns if this method doesn't throw, all is good.
	 * @throws ProcessingException if the polygon does not pass validation.
	 */
	private static void validatePolygon(VdypPolygon polygon) throws ProcessingException {

		if (polygon.getPolygonIdentifier().getYear() < 1900) {

			throw new ProcessingException(
					MessageFormat.format(
							"Polygon {0}''s year value {1} is < 1900", polygon.getPolygonIdentifier().getName(),
							polygon.getPolygonIdentifier().getYear()
					)
			);
		}
	}

	private static void stopIfNoWork(LayerProcessingState lps) throws ProcessingException {

		// The following is extracted from BANKCHK1, simplified for the parameters
		// METH_CHK = 4, LayerI = 1, and INSTANCE = 1. So IR = 1, which is the first
		// bank, numbered 0.

		// => all that is done is that an exception is thrown if there are no species to
		// process.

		if (lps.getNSpecies() == 0) {
			throw new ProcessingException(
					MessageFormat.format(
							"Polygon {0} layer 0 has no species with basal area above {1}",
							lps.getPolygon().getPolygonIdentifier().toStringCompact(), MIN_BASAL_AREA
					)
			);
		}
	}

	/** Default Equation Group, by species. Indexed by the species number, a one-based value. */
	private static final int[] defaultEquationGroups = { 0 /* placeholder */, 1, 2, 3, 4, 1, 2, 5, 6, 7, 1, 9, 8, 9, 9,
			10, 4 };
	private static final Set<Integer> exceptedSpeciesIndicies = new HashSet<>(List.of(3, 4, 5, 6, 10));

	// PRIMFIND
	/**
	 * Returns a {@code SpeciesRankingDetails} instance giving:
	 * <ul>
	 * <li>the index in {@code bank} of the primary species
	 * <li>the index in {@code bank} of the secondary species, or Optional.empty() if none, and
	 * <li>the percentage of forested land occupied by the primary species
	 * </ul>
	 *
	 * @param lps the bank on which to operate
	 * @return as described
	 */
	void determinePolygonRankings(Collection<List<String>> speciesToCombine) {

		LayerProcessingState lps = fps.getLayerProcessingState();
		Bank bank = lps.getBank();

		if (lps.getNSpecies() == 0) {
			throw new IllegalArgumentException("Can not find primary species as there are no species");
		}

		float[] percentages = Arrays.copyOf(bank.percentagesOfForestedLand, bank.percentagesOfForestedLand.length);

		for (var speciesPair : speciesToCombine) {
			combinePercentages(bank.speciesNames, speciesPair, percentages);
		}

		float highestPercentage = 0.0f;
		int highestPercentageIndex = -1;
		float secondHighestPercentage = 0.0f;
		int secondHighestPercentageIndex = -1;
		for (int i : lps.getIndices()) {

			if (percentages[i] > highestPercentage) {

				secondHighestPercentageIndex = highestPercentageIndex;
				secondHighestPercentage = highestPercentage;
				highestPercentageIndex = i;
				highestPercentage = percentages[i];

			} else if (percentages[i] > secondHighestPercentage) {

				secondHighestPercentageIndex = i;
				secondHighestPercentage = percentages[i];
			}

			// TODO: implement NDEBUG22 = 1 logic
		}

		if (highestPercentageIndex == -1) {
			throw new IllegalStateException("There are no species with covering percentage > 0");
		}

		String primaryGenusName = bank.speciesNames[highestPercentageIndex];
		Optional<String> secondaryGenusName = secondHighestPercentageIndex != -1
				? Optional.of(bank.speciesNames[secondHighestPercentageIndex]) : Optional.empty();

		try {
			int inventoryTypeGroup = findInventoryTypeGroup(primaryGenusName, secondaryGenusName, highestPercentage);

			int basalAreaGroup1 = 0;

			String primarySpeciesName = bank.speciesNames[highestPercentageIndex];
			String becZoneAlias = bank.getBecZone().getAlias();

			int defaultEquationGroup = fps.fcm.getDefaultEquationGroup().get(primarySpeciesName, becZoneAlias);
			Optional<Integer> equationModifierGroup = fps.fcm.getEquationModifierGroup()
					.get(defaultEquationGroup, inventoryTypeGroup);
<<<<<<< HEAD
			if (equationModifierGroup.isPresent()) {
				basalAreaGroup1 = equationModifierGroup.get();
			} else {
				basalAreaGroup1 = defaultEquationGroup;
			}
=======
			basalAreaGroup1 = equationModifierGroup.orElse(defaultEquationGroup);
>>>>>>> ff1731d5

			int primarySpeciesIndex = bank.speciesIndices[highestPercentageIndex];
			int basalAreaGroup3 = defaultEquationGroups[primarySpeciesIndex];
			if (Region.INTERIOR.equals(bank.getBecZone().getRegion())
					&& exceptedSpeciesIndicies.contains(primarySpeciesIndex)) {
				basalAreaGroup3 += 20;
			}

			lps.setSpeciesRankingDetails(
					new SpeciesRankingDetails(
							highestPercentageIndex,
							secondHighestPercentageIndex != -1 ? Optional.of(secondHighestPercentageIndex)
									: Optional.empty(),
							inventoryTypeGroup, basalAreaGroup1, basalAreaGroup3
					)
			);
		} catch (ProcessingException e) {
			// This should never fail because the bank has already been validated and hence the genera
			// are known to be valid.

			throw new IllegalStateException(e);
		}
	}

	/**
	 * <code>combinationGroup</code> is a list of precisely two species names. This method determines the indices within
	 * <code>speciesNames</code> that match the two given names. If two do, say i and j, the <code>percentages</code> is
	 * modified as follows. Assuming percentages[i] > percentages[j], percentages[i] is set to percentages[i] +
	 * percentages[j] and percentages[j] is set to 0.0. If fewer than two indices match, nothing is done.
	 *
	 * @param speciesNames     an array of (possibly null) distinct Strings.
	 * @param combinationGroup a pair of (not null) Strings.
	 * @param percentages      an array with one entry for each entry in <code>speciesName</code>.
	 */
	static void combinePercentages(String[] speciesNames, List<String> combinationGroup, float[] percentages) {

		if (combinationGroup.size() != 2) {
			throw new IllegalArgumentException(
					MessageFormat.format("combinationGroup must have size 2; it has size {0}", combinationGroup.size())
			);
		}

		if (combinationGroup.get(0) == null || combinationGroup.get(1) == null) {
			throw new IllegalArgumentException("combinationGroup must not contain null values");
		}

		if (speciesNames.length != percentages.length) {
			throw new IllegalArgumentException(
					MessageFormat.format(
							"the length of speciesNames ({}) must match that of percentages ({}) but it doesn't",
							speciesNames.length, percentages.length
					)
			);
		}

		Set<Integer> groupIndices = new HashSet<>();
		for (int i = 0; i < speciesNames.length; i++) {
			if (combinationGroup.contains(speciesNames[i]))
				groupIndices.add(i);
		}

		if (groupIndices.size() == 2) {
			Integer[] groupIndicesArray = new Integer[2];
			groupIndices.toArray(groupIndicesArray);

			int higherPercentageIndex;
			int lowerPercentageIndex;
			if (percentages[groupIndicesArray[0]] > percentages[groupIndicesArray[1]]) {
				higherPercentageIndex = groupIndicesArray[0];
				lowerPercentageIndex = groupIndicesArray[1];
			} else {
				higherPercentageIndex = groupIndicesArray[1];
				lowerPercentageIndex = groupIndicesArray[0];
			}
			percentages[higherPercentageIndex] = percentages[higherPercentageIndex] + percentages[lowerPercentageIndex];
			percentages[lowerPercentageIndex] = 0.0f;
		}
	}

	// ITGFIND
	/**
	 * Find Inventory type group (ITG) for the given primary and secondary (if given) genera.
	 *
	 * @param primaryGenus           the genus of the primary species
	 * @param optionalSecondaryGenus the genus of the primary species, which may be empty
	 * @param primaryPercentage      the percentage covered by the primary species
	 * @return as described
	 * @throws ProcessingException if primaryGenus is not a known genus
	 */
	static int findInventoryTypeGroup(
			String primaryGenus, Optional<String> optionalSecondaryGenus, float primaryPercentage
	) throws ProcessingException {

		if (primaryPercentage > 79.999 /* Copied from VDYP7 */) {

			Integer recordedInventoryTypeGroup = CommonData.ITG_PURE.get(primaryGenus);
			if (recordedInventoryTypeGroup == null) {
				throw new ProcessingException("Unrecognized primary species: " + primaryGenus);
			}

			return recordedInventoryTypeGroup;
		}

		String secondaryGenus = optionalSecondaryGenus.isPresent() ? optionalSecondaryGenus.get() : "";

		if (primaryGenus.equals(secondaryGenus)) {
			throw new IllegalArgumentException("The primary and secondary genera are the same");
		}

		switch (primaryGenus) {
		case "F":
			switch (secondaryGenus) {
			case "C", "Y":
				return 2;
			case "B", "H":
				return 3;
			case "S":
				return 4;
			case "PL", "PA":
				return 5;
			case "PY":
				return 6;
			case "L", "PW":
				return 7;
			default:
				return 8;
			}
		case "C", "Y":
			switch (secondaryGenus) {
			case "H", "B", "S":
				return 11;
			default:
				return 10;
			}
		case "H":
			switch (secondaryGenus) {
			case "C", "Y":
				return 14;
			case "B":
				return 15;
			case "S":
				return 16;
			default:
				return 13;
			}
		case "B":
			switch (secondaryGenus) {
			case "C", "Y", "H":
				return 19;
			default:
				return 20;
			}
		case "S":
			switch (secondaryGenus) {
			case "C", "Y", "H":
				return 23;
			case "B":
				return 24;
			case "PL":
				return 25;
			default:
				if (CommonData.HARDWOODS.contains(secondaryGenus)) {
					return 26;
				}
				return 22;
			}
		case "PW":
			return 27;
		case "PL", "PA":
			switch (secondaryGenus) {
			case "PL", "PA":
				return 28;
			case "F", "PW", "L", "PY":
				return 29;
			default:
				if (CommonData.HARDWOODS.contains(secondaryGenus)) {
					return 31;
				}
				return 30;
			}
		case "PY":
			return 32;
		case "L":
			switch (secondaryGenus) {
			case "F":
				return 33;
			default:
				return 34;
			}
		case "AC":
			if (CommonData.HARDWOODS.contains(secondaryGenus)) {
				return 36;
			}
			return 35;
		case "D":
			if (CommonData.HARDWOODS.contains(secondaryGenus)) {
				return 38;
			}
			return 37;
		case "MB":
			return 39;
		case "E":
			return 40;
		case "AT":
			if (CommonData.HARDWOODS.contains(secondaryGenus)) {
				return 42;
			}
			return 41;
		default:
			throw new ProcessingException("Unrecognized primary species: " + primaryGenus);
		}
	}
}<|MERGE_RESOLUTION|>--- conflicted
+++ resolved
@@ -22,10 +22,7 @@
 import org.slf4j.LoggerFactory;
 
 import ca.bc.gov.nrs.vdyp.application.ProcessingException;
-<<<<<<< HEAD
-=======
 import ca.bc.gov.nrs.vdyp.application.RuntimeProcessingException;
->>>>>>> ff1731d5
 import ca.bc.gov.nrs.vdyp.application.StandProcessingException;
 import ca.bc.gov.nrs.vdyp.common.ControlKey;
 import ca.bc.gov.nrs.vdyp.common.EstimationMethods;
@@ -972,13 +969,8 @@
 	}
 
 	/**
-<<<<<<< HEAD
-	 * Calculate the overall per-species basal area, trees-per-hectare and quad-mean-diameter growth during the growth
-	 * period. The result is stored in <code>end</code>, Utilization Class ALL.
-=======
 	 * GRSPBT - Calculate the overall per-species basal area, trees-per-hectare and quad-mean-diameter growth during the
 	 * growth period. The result is stored in <code>end</code>, Utilization Class ALL.
->>>>>>> ff1731d5
 	 *
 	 * @param baStart  per-layer basal area at start of growth period
 	 * @param baDelta  per-layer change in basal area during growth period
@@ -1134,14 +1126,10 @@
 						totalBasalAreaSkipped += bank.basalAreas[i][UC_ALL_INDEX];
 					}
 
-<<<<<<< HEAD
-					float spDqMinimum = Math.max(7.6f, csl.minQuadMeanDiameterLoreyHeightRatio() * spLhAllStart);
-=======
 					float spDqMinimum = Math.max(
 							UtilizationClass.U75TO125.lowBound + 1.0f,
 							csl.minQuadMeanDiameterLoreyHeightRatio() * spLhAllStart
 					);
->>>>>>> ff1731d5
 
 					if (spDqStart + spDqDelta < spDqMinimum) {
 						spDqDelta = spDqMinimum - spDqStart;
@@ -1314,11 +1302,7 @@
 		float a1 = mc.getCoe(2);
 		float a2 = mc.getCoe(3);
 
-<<<<<<< HEAD
-		final float dqBase = 7.45f;
-=======
 		final float dqBase = UtilizationClass.U75TO125.lowBound - 0.05f;
->>>>>>> ff1731d5
 
 		float dqRateStart = (spDqStart - dqBase) / (dqStart - dqBase);
 		float logDqRateStart = FloatMath.log(dqRateStart);
@@ -1326,13 +1310,8 @@
 		float dqRateEnd = FloatMath.exp(logDqRateStart + logDqRateDelta);
 
 		float spDqEnd = dqRateEnd * (dqStart + dqDelta - dqBase) + dqBase;
-<<<<<<< HEAD
-		if (spDqEnd < 7.51f) {
-			spDqEnd = 7.51f;
-=======
 		if (spDqEnd < UtilizationClass.U75TO125.lowBound + 0.01f) {
 			spDqEnd = UtilizationClass.U75TO125.lowBound + 0.01f;
->>>>>>> ff1731d5
 		}
 
 		float spDqDelta = spDqEnd - spDqStart;
@@ -1528,16 +1507,8 @@
 					spBaSmall = 0.0f;
 				}
 				spDqSmall += lps.getCVSmall(speciesIndex, UtilizationClassVariable.QUAD_MEAN_DIAMETER);
-<<<<<<< HEAD
-				if (spDqSmall < 4.01f) {
-					spDqSmall = 4.01f;
-				} else if (spDqSmall > 7.49) {
-					spDqSmall = 7.49f;
-				}
-=======
 				FloatMath.clamp(spDqSmall, 4.01f, 7.49f);
 
->>>>>>> ff1731d5
 				spLhSmall = 1.3f * (spLhSmall - 1.3f)
 						* FloatMath.exp(lps.getCVSmall(speciesIndex, UtilizationClassVariable.LOREY_HEIGHT));
 
@@ -2072,7 +2043,6 @@
 		} else {
 			term1 = 0.0f;
 		}
-<<<<<<< HEAD
 
 		float fLogIt = -0.05f * (pspYabhStart - 350.0f);
 		float term2a = FloatMath.exp(fLogIt) / (1.0f + FloatMath.exp(fLogIt));
@@ -2095,30 +2065,6 @@
 			basalAreaDelta = -baStart + 1.0f;
 		}
 
-=======
-
-		float fLogIt = -0.05f * (pspYabhStart - 350.0f);
-		float term2a = FloatMath.exp(fLogIt) / (1.0f + FloatMath.exp(fLogIt));
-		float term2 = b2 * FloatMath.pow(pspDhStart / 20.0f, b3) * term2a;
-		float term3 = b4 * FloatMath.exp(b5 * pspYabhStart);
-
-		float term4;
-		float basalAreaYieldDelta = baYieldEnd - baYieldStart;
-		if (basalAreaYieldDelta > 0.0) {
-			term4 = b6 * FloatMath.pow(basalAreaYieldDelta, b7);
-		} else {
-			term4 = 0.0f;
-		}
-
-		float basalAreaDelta = term1 * (term2 + term3) + term4;
-
-		// An undocumented check to prevent negative growth that causes BA to go to
-		// less than 1.0. It is doubtful that this condition will ever occur.
-		if (basalAreaDelta < 0.0 && baStart + basalAreaDelta < 1.0f) {
-			basalAreaDelta = -baStart + 1.0f;
-		}
-
->>>>>>> ff1731d5
 		return basalAreaDelta;
 	}
 
@@ -2126,7 +2072,6 @@
 	 * UPPERGEN(1, BATOP98, DQTOP98) for basal area
 	 */
 	private float growBasalAreaUpperBound() {
-<<<<<<< HEAD
 
 		LayerProcessingState lps = fps.getLayerProcessingState();
 
@@ -2148,29 +2093,6 @@
 	 */
 	private float growQuadraticMeanDiameterUpperBound() {
 
-=======
-
-		LayerProcessingState lps = fps.getLayerProcessingState();
-
-		int debugSetting4Value = fps.fcm.getDebugSettings()
-				.getValue(ForwardDebugSettings.Vars.PER_SPECIES_AND_REGION_MAX_BREAST_HEIGHT_4);
-		if (debugSetting4Value > 0) {
-			var upperBoundsCoefficients = fps.fcm.getUpperBoundsCoefficients();
-			Region region = lps.getBecZone().getRegion();
-			int primarySpeciesIndex = lps.getPrimarySpeciesIndex();
-			return upperBoundsCoefficients.get(region, lps.getBank().speciesNames[primarySpeciesIndex], 1);
-		} else {
-			var primarySpeciesGroupNumber = lps.getPrimarySpeciesGroupNumber();
-			return fps.fcm.getUpperBounds().get(primarySpeciesGroupNumber).getCoe(UpperBoundsParser.BA_INDEX);
-		}
-	}
-
-	/**
-	 * UPPERGEN(1, BATOP98, DQTOP98) for quad-mean-diameter
-	 */
-	private float growQuadraticMeanDiameterUpperBound() {
-
->>>>>>> ff1731d5
 		LayerProcessingState lps = fps.getLayerProcessingState();
 
 		int debugSetting4Value = fps.fcm.getDebugSettings()
@@ -2207,58 +2129,6 @@
 
 		if (siteCurveNumber == VdypEntity.MISSING_INTEGER_VALUE) {
 			throw new ProcessingException("No SiteCurveNumber supplied");
-<<<<<<< HEAD
-		}
-
-		var siteIndexEquation = SiteIndexEquation.getByIndex(siteCurveNumber);
-
-		if (spDhStart <= 1.3) {
-			throw new ProcessingException(
-					MessageFormat.format("(current) DominantHeight {0} is out of range (must be above 1.3)", spDhStart)
-			);
-		}
-
-		final SiteIndexAgeType ageType = SiteIndexAgeType.SI_AT_BREAST;
-
-		double siStart_d = siStart;
-		double dhStart_d = spDhStart;
-		double yearsToBreastHeight_d = yearsToBreastHeight;
-
-		double ageStart;
-		try {
-			ageStart = SiteTool
-					.heightAndSiteIndexToAge(siteIndexEquation, dhStart_d, ageType, siStart_d, yearsToBreastHeight_d);
-		} catch (CommonCalculatorException e) {
-			throw new ProcessingException(
-					MessageFormat.format(
-							"Encountered exception when calling heightAndSiteIndexToAge({0}, {1}, {2}, {3}, {4})",
-							siteIndexEquation, dhStart_d, ageType, siStart_d, yearsToBreastHeight_d
-					), e
-			);
-		}
-
-		if (ageStart <= 0.0d) {
-			if (dhStart_d > siStart_d) {
-				return 0.0f /* no growth */;
-			} else {
-				throw new ProcessingException(
-						MessageFormat.format("currentBreastHeightAge value {0} must be positive", ageStart)
-				);
-			}
-		}
-
-		double ageEnd = ageStart + 1.0f;
-
-		// If we are past the total age limit for site curve, assign no growth. If we are almost there, go
-		// slightly past the limit (by .01 yr). Once there, we should stop growing. The TOTAL age limit was
-		// stored so we must calculate a BH age limit first...
-
-		float ageLimitInYears = scAgeMaximums.getAgeMaximum(region);
-
-		float breastHeightAgeLimitInYears = 0.0f;
-		if (ageLimitInYears > 0) {
-			breastHeightAgeLimitInYears = ageLimitInYears - yearsToBreastHeight;
-=======
 		}
 
 		var siteIndexEquation = SiteIndexEquation.getByIndex(siteCurveNumber);
@@ -2402,103 +2272,9 @@
 			} else {
 				return rate / a * (-FloatMath.exp(a * t) + FloatMath.exp(a * (t + 1.0f)));
 			}
->>>>>>> ff1731d5
-		}
-	}
-
-<<<<<<< HEAD
-		if (ageStart <= breastHeightAgeLimitInYears || scAgeMaximums.getT1() <= 0.0f) {
-
-			float yearPart = 1.0f;
-
-			if (scAgeMaximums.getT1() <= 0.0f) {
-
-				if (breastHeightAgeLimitInYears > 0.0f && ageEnd > breastHeightAgeLimitInYears) {
-					if (ageStart > breastHeightAgeLimitInYears) {
-						return 0.0f /* no growth */;
-					}
-
-					yearPart = (float) (breastHeightAgeLimitInYears - ageStart + 0.01);
-					ageEnd = ageStart + yearPart;
-				}
-			}
-
-			// The above code to find ages allows errors up to .005 m. At high ages with some
-			// species this can correspond to a half year. Therefore, AGED1 can not be assumed to
-			// correspond to HDD1. Find a new HDD1 to at least get the increment correct.
-
-			double currentDominantHeight = ageAndSiteIndexToHeight(
-					siteIndexEquation, ageStart, ageType, siStart_d, yearsToBreastHeight_d
-			);
-
-			double nextDominantHeight = ageAndSiteIndexToHeight(
-					siteIndexEquation, ageEnd, ageType, siStart_d, yearsToBreastHeight_d, r -> r >= 0.0
-			);
-
-			if (nextDominantHeight < currentDominantHeight && yearPart == 1.0) {
-				// Rounding error in site routines?
-				if (Math.abs(currentDominantHeight - nextDominantHeight) < 0.01) {
-					return 0.0f /* no growth */;
-				} else {
-					throw new ProcessingException(
-							MessageFormat.format(
-									"New dominant height {0} is less than the current dominant height {1}",
-									nextDominantHeight, currentDominantHeight
-							)
-					);
-				}
-			}
-
-			return (float) (nextDominantHeight - currentDominantHeight);
-
-		} else {
-			// We are in a special extension of the curve. Derive the new curve form and then
-			// compute the answer.
-
-			double breastHeightAgeLimitInYears_d = breastHeightAgeLimitInYears;
-
-			double currentDominantHeight = ageAndSiteIndexToHeight(
-					siteIndexEquation, breastHeightAgeLimitInYears_d, ageType, siStart_d, yearsToBreastHeight_d
-			);
-
-			breastHeightAgeLimitInYears_d += 1.0;
-
-			double nextDominantHeight = ageAndSiteIndexToHeight(
-					siteIndexEquation, breastHeightAgeLimitInYears_d, ageType, siStart_d, yearsToBreastHeight_d
-			);
-
-			float rate = (float) (nextDominantHeight - currentDominantHeight);
-			if (rate < 0.0005f) {
-				rate = 0.0005f;
-			}
-
-			float a = FloatMath.log(0.5f) / scAgeMaximums.getT1();
-			float y = (float) currentDominantHeight;
-			// Model is:
-			// Y = y - rate/a * (1 - exp(a * t)) where t = AGE - BHAGELIM
-			// Solve for t:
-			// 1 - exp(a * t) = (y - dominantHeight) * a/rate
-			// -exp(a * t) = (y - dominantHeight) * a/rate - 1
-			// exp(a * t) = (dominantHeight - y) * a/rate + 1
-			// a * t = ln(1 + (dominantHeight - y) * a/rate)
-			// t = ln(1 + (dominantHeight - y) * a/rate) / a
-			float t;
-			if (spDhStart > y) {
-				float term = 1.0f + (spDhStart - y) * a / rate;
-				if (term <= 1.0e-7) {
-					return 0.0f;
-				}
-				t = FloatMath.log(term) / a;
-			} else {
-				t = 0.0f;
-			}
-
-			if (t > scAgeMaximums.getT2()) {
-				return 0.0f;
-			} else {
-				return rate / a * (-FloatMath.exp(a * t) + FloatMath.exp(a * (t + 1.0f)));
-			}
-=======
+		}
+	}
+
 	private static double ageAndSiteIndexToHeight(
 			SiteIndexEquation curve, double age, SiteIndexAgeType ageType, double siteIndex, double years2BreastHeight,
 			Function<Double, Boolean> checkResultValidity
@@ -2511,27 +2287,8 @@
 							ageType, siteIndex, years2BreastHeight, r
 					)
 			);
->>>>>>> ff1731d5
-		}
-	}
-
-<<<<<<< HEAD
-	private static double ageAndSiteIndexToHeight(
-			SiteIndexEquation curve, double age, SiteIndexAgeType ageType, double siteIndex, double years2BreastHeight,
-			Function<Double, Boolean> checkResultValidity
-	) throws ProcessingException {
-		Double r = ageAndSiteIndexToHeight(curve, age, ageType, siteIndex, years2BreastHeight);
-		if (!checkResultValidity.apply(r)) {
-			throw new ProcessingException(
-					MessageFormat.format(
-							"SiteTool.ageAndSiteIndexToHeight({0}, {1}, {2}, {3}, {4}) returned {5}", curve, age,
-							ageType, siteIndex, years2BreastHeight, r
-					)
-			);
-		}
-
-=======
->>>>>>> ff1731d5
+		}
+
 		return r;
 	}
 
@@ -2587,11 +2344,7 @@
 					break;
 				}
 				default:
-<<<<<<< HEAD
-					throw new LambdaProcessingException(
-=======
 					throw new RuntimeProcessingException(
->>>>>>> ff1731d5
 							new ProcessingException(
 									MessageFormat
 											.format("Invalid value for control variable 4: {0}", controlVariable4Value)
@@ -2603,17 +2356,10 @@
 					o.setPolygonYear(currentYear);
 					o.writePolygonWithSpeciesAndUtilization(polygon);
 				} catch (IOException e) {
-<<<<<<< HEAD
-					throw new LambdaProcessingException(new ProcessingException(e));
-				}
-			});
-		} catch (LambdaProcessingException e) {
-=======
 					throw new RuntimeProcessingException(new ProcessingException(e));
 				}
 			});
 		} catch (RuntimeProcessingException e) {
->>>>>>> ff1731d5
 			throw e.getCause();
 		}
 	}
@@ -2723,11 +2469,7 @@
 				if (growthDetails.allowCalculation(baseVolume, V_BASE_MIN, (l, r) -> l > r)) {
 
 					// EMP093
-<<<<<<< HEAD
-					int decayGroup = lps.decayEquationGroups[s];
-=======
 					int decayGroup = lps.getDecayEquationGroups()[s];
->>>>>>> ff1731d5
 					fps.estimators.estimateNetDecayVolume(
 							bank.speciesNames[s], lps.getBecZone().getRegion(), uc, aAdjust, decayGroup,
 							lps.getPrimarySpeciesAgeAtBreastHeight(), quadMeanDiameters, closeUtilizationVolumes,
@@ -2748,11 +2490,7 @@
 				if (growthDetails.allowCalculation(baseVolume, V_BASE_MIN, (l, r) -> l > r)) {
 
 					// EMP092
-<<<<<<< HEAD
-					int volumeGroup = lps.volumeEquationGroups[s];
-=======
 					int volumeGroup = lps.getVolumeEquationGroups()[s];
->>>>>>> ff1731d5
 					fps.estimators.estimateCloseUtilizationVolume(
 							uc, aAdjust, volumeGroup, spLoreyHeight_All, quadMeanDiameters, wholeStemVolumes,
 							closeUtilizationVolumes
@@ -2766,11 +2504,7 @@
 				cvVolume[s].put(uc, VolumeVariable.CLOSE_UTIL_VOL, LayerType.PRIMARY, adjustment);
 			}
 
-<<<<<<< HEAD
-			int primarySpeciesVolumeGroup = lps.volumeEquationGroups[s];
-=======
 			int primarySpeciesVolumeGroup = lps.getVolumeEquationGroups()[s];
->>>>>>> ff1731d5
 			float primarySpeciesQMDAll = bank.quadMeanDiameters[s][UC_ALL_INDEX];
 			var wholeStemVolume = bank.treesPerHectare[s][UC_ALL_INDEX] * fps.estimators
 					.estimateWholeStemVolumePerTree(primarySpeciesVolumeGroup, spLoreyHeight_All, primarySpeciesQMDAll);
@@ -3556,15 +3290,7 @@
 			int defaultEquationGroup = fps.fcm.getDefaultEquationGroup().get(primarySpeciesName, becZoneAlias);
 			Optional<Integer> equationModifierGroup = fps.fcm.getEquationModifierGroup()
 					.get(defaultEquationGroup, inventoryTypeGroup);
-<<<<<<< HEAD
-			if (equationModifierGroup.isPresent()) {
-				basalAreaGroup1 = equationModifierGroup.get();
-			} else {
-				basalAreaGroup1 = defaultEquationGroup;
-			}
-=======
 			basalAreaGroup1 = equationModifierGroup.orElse(defaultEquationGroup);
->>>>>>> ff1731d5
 
 			int primarySpeciesIndex = bank.speciesIndices[highestPercentageIndex];
 			int basalAreaGroup3 = defaultEquationGroups[primarySpeciesIndex];
