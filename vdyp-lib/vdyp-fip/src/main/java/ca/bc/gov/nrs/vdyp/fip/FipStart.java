package ca.bc.gov.nrs.vdyp.fip;

import static ca.bc.gov.nrs.vdyp.math.FloatMath.abs;
import static ca.bc.gov.nrs.vdyp.math.FloatMath.clamp;
import static ca.bc.gov.nrs.vdyp.math.FloatMath.exp;
import static ca.bc.gov.nrs.vdyp.math.FloatMath.log;
import static ca.bc.gov.nrs.vdyp.math.FloatMath.pow;
import static java.lang.Math.max;
import static java.lang.Math.min;

import java.io.IOException;
import java.lang.reflect.InvocationTargetException;
import java.util.Arrays;
import java.util.Collection;
import java.util.Comparator;
import java.util.EnumMap;
import java.util.EnumSet;
import java.util.HashMap;
import java.util.LinkedHashMap;
import java.util.List;
import java.util.Map;
import java.util.NoSuchElementException;
import java.util.Objects;
import java.util.Optional;
import java.util.function.Consumer;
import java.util.function.Function;
import java.util.function.ToDoubleFunction;
import java.util.stream.Collectors;
import java.util.stream.Stream;

import org.apache.commons.math3.analysis.MultivariateMatrixFunction;
import org.apache.commons.math3.analysis.MultivariateVectorFunction;
import org.apache.commons.math3.fitting.leastsquares.LeastSquaresFactory;
import org.apache.commons.math3.fitting.leastsquares.LeastSquaresProblem;
import org.apache.commons.math3.fitting.leastsquares.LevenbergMarquardtOptimizer;
import org.apache.commons.math3.linear.DiagonalMatrix;
import org.apache.commons.math3.linear.RealMatrix;
import org.apache.commons.math3.linear.RealVector;
import org.apache.commons.math3.util.FastMath;
import org.slf4j.Logger;
import org.slf4j.LoggerFactory;

import ca.bc.gov.nrs.vdyp.application.LowValueException;
import ca.bc.gov.nrs.vdyp.application.ProcessingException;
import ca.bc.gov.nrs.vdyp.application.StandProcessingException;
import ca.bc.gov.nrs.vdyp.application.VdypApplicationIdentifier;
import ca.bc.gov.nrs.vdyp.application.VdypStartApplication;
import ca.bc.gov.nrs.vdyp.common.ControlKey;
import ca.bc.gov.nrs.vdyp.common.EstimationMethods;
import ca.bc.gov.nrs.vdyp.common.Utils;
import ca.bc.gov.nrs.vdyp.common.ValueOrMarker;
import ca.bc.gov.nrs.vdyp.common_calculators.BaseAreaTreeDensityDiameter;
import ca.bc.gov.nrs.vdyp.fip.model.FipLayer;
import ca.bc.gov.nrs.vdyp.fip.model.FipLayerPrimary;
import ca.bc.gov.nrs.vdyp.fip.model.FipPolygon;
import ca.bc.gov.nrs.vdyp.fip.model.FipSite;
import ca.bc.gov.nrs.vdyp.fip.model.FipSpecies;
import ca.bc.gov.nrs.vdyp.io.parse.coe.BecDefinitionParser;
import ca.bc.gov.nrs.vdyp.io.parse.common.ResourceParseException;
import ca.bc.gov.nrs.vdyp.io.parse.control.BaseControlParser;
import ca.bc.gov.nrs.vdyp.io.parse.streaming.StreamingParser;
import ca.bc.gov.nrs.vdyp.model.BaseVdypSpecies;
import ca.bc.gov.nrs.vdyp.model.BecDefinition;
import ca.bc.gov.nrs.vdyp.model.Coefficients;
import ca.bc.gov.nrs.vdyp.model.CompatibilityVariableMode;
import ca.bc.gov.nrs.vdyp.model.LayerType;
import ca.bc.gov.nrs.vdyp.model.MatrixMap;
import ca.bc.gov.nrs.vdyp.model.MatrixMap2;
import ca.bc.gov.nrs.vdyp.model.PolygonMode;
import ca.bc.gov.nrs.vdyp.model.Region;
import ca.bc.gov.nrs.vdyp.model.StockingClassFactor;
import ca.bc.gov.nrs.vdyp.model.UtilizationClass;
import ca.bc.gov.nrs.vdyp.model.UtilizationVector;
import ca.bc.gov.nrs.vdyp.model.VdypLayer;
import ca.bc.gov.nrs.vdyp.model.VdypPolygon;
import ca.bc.gov.nrs.vdyp.model.VdypSpecies;
import ca.bc.gov.nrs.vdyp.model.VdypUtilizationHolder;
import ca.bc.gov.nrs.vdyp.model.VolumeComputeMode;

public class FipStart extends VdypStartApplication<FipPolygon, FipLayer, FipSpecies, FipSite> {

	public static final Comparator<FipSpecies> PERCENT_GENUS_DESCENDING = Utils
			.compareUsing(FipSpecies::getPercentGenus).reversed();

	public static final Logger log = LoggerFactory.getLogger(FipStart.class);

	public static final float TOLERANCE = 2.0e-3f;

	public static void main(final String... args) throws IOException {

		try (var app = new FipStart();) {
			doMain(app, args);
		}
	}

	// FIP_SUB
	// TODO Fortran takes a vector of flags (FIPPASS) controlling which stages are
	// implemented. FIPSTART always uses the same vector so far now that's not
	// implemented.
	@Override
	public void process() throws ProcessingException {
		int polygonsRead = 0;
		int polygonsWritten = 0;
		try (
				var polyStream = this.<FipPolygon>getStreamingParser(ControlKey.FIP_INPUT_YIELD_POLY);
				var layerStream = this.<Map<LayerType, FipLayer>>getStreamingParser(ControlKey.FIP_INPUT_YIELD_LAYER);
				var speciesStream = this.<Collection<FipSpecies>>getStreamingParser(ControlKey.FIP_INPUT_YIELD_LX_SP0);
		) {
			log.atDebug().setMessage("Start Stand processing").log();

			while (polyStream.hasNext()) {

				// FIP_GET
				log.atInfo().setMessage("Getting polygon {}").addArgument(polygonsRead + 1).log();
				var polygon = getPolygon(polyStream, layerStream, speciesStream);
				try {

					var resultPoly = processPolygon(polygonsRead, polygon);
					if (resultPoly.isPresent()) {
						polygonsRead++;

						// Output
						vriWriter.writePolygonWithSpeciesAndUtilization(resultPoly.get());

						polygonsWritten++;
					}

					log.atInfo().setMessage("Read {} polygons and wrote {}").addArgument(polygonsRead)
							.addArgument(polygonsWritten);

				} catch (StandProcessingException ex) {
					// TODO include some sort of hook for different forms of user output
					// TODO Implement single stand mode that propagates the exception

					log.atWarn().setMessage("Polygon {} bypassed").addArgument(polygon.getPolygonIdentifier())
							.setCause(ex);
				}

			}
		} catch (IOException | ResourceParseException ex) {
			throw new ProcessingException("Error while reading or writing data.", ex);
		}
	}

	static final EnumSet<PolygonMode> ACCEPTABLE_MODES = EnumSet.of(PolygonMode.START, PolygonMode.YOUNG);

	Optional<VdypPolygon> processPolygon(int polygonsRead, FipPolygon polygon)
			throws ProcessingException, LowValueException {
		VdypPolygon resultPoly;
		log.atInfo().setMessage("Read polygon {}, preparing to process").addArgument(polygon.getPolygonIdentifier())
				.log();

		// if (MODE .eq. -1) go to 100

		final var mode = polygon.getMode().orElse(PolygonMode.START);

		if (!ACCEPTABLE_MODES.contains(mode)) {
			log.atInfo().setMessage("Skipping polygon with mode {}").addArgument(mode).log();
			return Optional.empty();
		}

		// IP_IN = IP_IN+1
		// if (IP_IN .gt. MAXPOLY) go to 200

		// IPASS = 1
		// CALL FIP_CHK( IPASS, IER)
		// if (ier .gt. 0) go to 1000
		//
		// if (IPASS .le. 0) GO TO 120

		log.atInfo().setMessage("Checking validity of polygon {}:{}").addArgument(polygonsRead)
				.addArgument(polygon.getPolygonIdentifier()).log();
		checkPolygon(polygon);

		// CALL FIPCALCV( BAV, IER)
		// CALL FIPCALC1( BAV, BA_TOTL1, IER)

		Map<LayerType, VdypLayer> processedLayers = new EnumMap<>(LayerType.class);

		var fipLayers = polygon.getLayers();
		var fipVetLayer = Optional.ofNullable(fipLayers.get(LayerType.VETERAN));
		Optional<VdypLayer> resultVetLayer;
		if (fipVetLayer.isPresent()) {
			resultVetLayer = Optional.of(processLayerAsVeteran(polygon, fipVetLayer.get()));
		} else {
			resultVetLayer = Optional.empty();
		}
		resultVetLayer.ifPresent(layer -> processedLayers.put(LayerType.VETERAN, layer));

		FipLayerPrimary fipPrimeLayer = (FipLayerPrimary) fipLayers.get(LayerType.PRIMARY);
		assert fipPrimeLayer != null;
		var resultPrimeLayer = processLayerAsPrimary(
				polygon, fipPrimeLayer,
				resultVetLayer.map(VdypLayer::getBaseAreaByUtilization).map(coe -> coe.getAll()).orElse(0f)
		);
		processedLayers.put(LayerType.PRIMARY, resultPrimeLayer);

		resultPoly = createVdypPolygon(polygon, processedLayers);

		float baseAreaTotalPrime = resultPrimeLayer.getBaseAreaByUtilization().getAll(); // BA_TOTL1

		// if (FIPPASS(6) .eq. 0 .or. FIPPASS(6) .eq. 2) then
		if (true /* TODO */) {
			var minima = Utils.<Map<String, Float>>expectParsedControl(controlMap, ControlKey.MINIMA, Map.class);

			float minimumBaseArea = minima.get(BaseControlParser.MINIMUM_BASE_AREA);
			float minimumPredictedBaseArea = minima.get(BaseControlParser.MINIMUM_FULLY_STOCKED_AREA);
			if (baseAreaTotalPrime < minimumBaseArea) {
				throw new LowValueException("Base area", baseAreaTotalPrime, minimumBaseArea);
			}
			float predictedBaseArea = baseAreaTotalPrime * (100f / resultPoly.getPercentAvailable());
			if (predictedBaseArea < minimumPredictedBaseArea) {
				throw new LowValueException("Predicted base area", predictedBaseArea, minimumPredictedBaseArea);
			}
		}
		BecDefinition bec = BecDefinitionParser.getBecs(controlMap).get(polygon.getBiogeoclimaticZone())
				.orElseThrow(() -> new ProcessingException("Missing Bec " + polygon.getBiogeoclimaticZone()));
		// FIPSTK
		adjustForStocking(resultPoly.getLayers().get(LayerType.PRIMARY), fipPrimeLayer, bec);
		return Optional.of(resultPoly);
	}

	// FIPSTK
	void adjustForStocking(VdypLayer vdypLayer, FipLayerPrimary fipLayerPrimary, BecDefinition bec) {

		MatrixMap2<Character, Region, Optional<StockingClassFactor>> stockingClassMap = Utils
				.expectParsedControl(controlMap, ControlKey.STOCKING_CLASS_FACTORS, MatrixMap2.class);

		Region region = bec.getRegion();

		var factorEntry = fipLayerPrimary.getStockingClass()
				.flatMap(stockingClass -> MatrixMap.safeGet(stockingClassMap, stockingClass, region));

		if (!factorEntry.isPresent()) {
			return;
		}

		float factor = factorEntry.get().getFactor();

		scaleAllSummableUtilization(vdypLayer, factor);
		vdypLayer.getSpecies().values().forEach(spec -> scaleAllSummableUtilization(spec, factor));

		log.atInfo().addArgument(fipLayerPrimary.getStockingClass()).addArgument(factor).setMessage(
				"Foregoing Primary Layer has stocking class {} Yield values will be multiplied by {}  before being written to output file."
		);
	}

	VdypPolygon createVdypPolygon(FipPolygon fipPolygon, Map<LayerType, VdypLayer> processedLayers)
			throws ProcessingException {
		Optional<FipLayer> fipVetLayer = Utils.optSafe(fipPolygon.getLayers().get(LayerType.VETERAN));
		FipLayerPrimary fipPrimaryLayer = (FipLayerPrimary) fipPolygon.getLayers().get(LayerType.PRIMARY);

		float percentAvailable = estimatePercentForestLand(fipPolygon, fipVetLayer, fipPrimaryLayer);

		var vdypPolygon = VdypPolygon.build(builder -> builder.adapt(fipPolygon, x -> percentAvailable));
		vdypPolygon.setLayers(processedLayers);
		return vdypPolygon;
	}

	// FIPCALC1
	VdypLayer processLayerAsPrimary(FipPolygon fipPolygon, FipLayerPrimary fipLayer, float baseAreaOverstory)
			throws ProcessingException {

		// PRIMFIND
		var primarySpecies = findPrimarySpecies(fipLayer.getSpecies().values());

		// There's always at least one entry and we want the first.
		fipLayer.setPrimaryGenus(Optional.of(primarySpecies.iterator().next().getGenus()));

		// VDYP7 stores this in the common FIPL_1C/ITGL1 but only seems to use it
		// locally
		var itg = findItg(primarySpecies);

		BecDefinition bec = Utils.getBec(fipPolygon.getBiogeoclimaticZone(), controlMap);

		// GRPBA1FD
		int empiricalRelationshipParameterIndex = findEmpiricalRelationshipParameterIndex(
				primarySpecies.get(0).getGenus(), bec, itg
		);

		var result = VdypLayer.build(builder -> {
			builder.adapt(fipLayer);
			builder.inventoryTypeGroup(itg);
			builder.empiricalRelationshipParameterIndex(empiricalRelationshipParameterIndex);
		});

		var breastHeightAge = fipLayer.getSite()
				.flatMap(x -> Utils.mapBoth(x.getAgeTotal(), x.getYearsToBreastHeight(), (at, ytbh) -> at - ytbh))
				.orElse(0f);
		// EMP040
		var baseArea = estimatePrimaryBaseArea(
				fipLayer, bec, fipPolygon.getYieldFactor(), breastHeightAge, baseAreaOverstory
		); // BA_TOT

		result.getBaseAreaByUtilization().setAll(baseArea);

		var quadMeanDiameter = estimatePrimaryQuadMeanDiameter(fipLayer, bec, breastHeightAge, baseAreaOverstory);

		result.getQuadraticMeanDiameterByUtilization().setAll(quadMeanDiameter);

		var tphTotal = BaseAreaTreeDensityDiameter.treesPerHectare(baseArea, quadMeanDiameter);

		result.getTreesPerHectareByUtilization().setAll(tphTotal);

		// Copy over Species entries.
		// LVCOM/ISPL1=ISPV
		// LVCOM4/SP0L1=FIPSA/SP0V
		// LVCOM4/SP64DISTL1=FIPSA/VDISTRV
		// LVCOM1/PCLT1=FIPS/PCTVOLV
		var vdypSpecies = fipLayer.getSpecies().values().stream() //
				.map(fipSpec -> VdypSpecies.build(sb -> {
					sb.adapt(fipSpec);
<<<<<<< HEAD
=======
					applyGroups(bec, fipSpec.getGenus(), sb);
>>>>>>> 2015855b
					sb.adaptSiteFrom(fipSpec, (ib, fipSite) -> {
					});
				})) //
				.collect(Collectors.toMap(VdypSpecies::getGenus, Function.identity()));

		var vdypPrimarySpecies = vdypSpecies.get(primarySpecies.get(0).getGenus());

		Map<String, Float> targetPercentages = getTargetPercentages(vdypSpecies.values());

		var maxPass = fipLayer.getSpecies().size() > 1 ? 2 : 1;

		result.setSpecies(vdypSpecies);

		float leadHeight = fipLayer.getHeight().orElse(0f);
		for (var iPass = 1; iPass <= maxPass; iPass++) {
<<<<<<< HEAD
			if (iPass == 2) {
				for (var vSpec : vdypSpecies.values()) {
					vSpec.setPercentGenus(targetPercentages.get(vSpec.getGenus()));
				}
			}
			// Estimate lorey height for primary species
			if (iPass == 1 && vdypSpecies.size() == 1) {
				primaryHeight = estimators.primaryHeightFromLeadHeight(
						leadHeight, vdypPrimarySpecies.getGenus(), bec.getRegion(), tphTotal
				);
			} else if (iPass == 1) {
				primaryHeight = estimators
						.primaryHeightFromLeadHeightInitial(leadHeight, vdypPrimarySpecies.getGenus(), bec.getRegion());
			} else {
				primaryHeight = estimators.primaryHeightFromLeadHeight(
						leadHeight, vdypPrimarySpecies.getGenus(), bec.getRegion(),
						vdypPrimarySpecies.getTreesPerHectareByUtilization().getAll()
				);
			}
			vdypPrimarySpecies.getLoreyHeightByUtilization().setAll(primaryHeight);

			// Estimate lorey height for non-primary species
			for (var vspec : vdypSpecies.values()) {
				if (vspec == vdypPrimarySpecies)
					continue;

				// EMP053
				vspec.getLoreyHeightByUtilization().setAll(
						estimators.estimateNonPrimaryLoreyHeight(
								vspec, vdypPrimarySpecies, bec, leadHeight, primaryHeight
						)
				);
			}
=======
			findPrimaryHeightPass(bec, tphTotal, vdypSpecies, vdypPrimarySpecies, targetPercentages, leadHeight, iPass);
>>>>>>> 2015855b

			// ROOTF01
			findRootsForDiameterAndBaseArea(result, fipLayer, bec, iPass + 1);
		}

		estimateSmallComponents(fipPolygon, result);

		// YUC1
		computeUtilizationComponentsPrimary(bec, result, VolumeComputeMode.BY_UTIL, CompatibilityVariableMode.NONE);

		return result;
	}

	void findPrimaryHeightPass(
			BecDefinition bec, float tphTotal, Map<String, VdypSpecies> vdypSpecies, VdypSpecies vdypPrimarySpecies,
			Map<String, Float> targetPercentages, float leadHeight, int iPass
	) throws ProcessingException {
		float primaryHeight;
		if (iPass == 2) {
			for (var vSpec : vdypSpecies.values()) {
				vSpec.setPercentGenus(targetPercentages.get(vSpec.getGenus()));
			}
		}
		// Estimate lorey height for primary species
		if (iPass == 1 && vdypSpecies.size() == 1) {
			primaryHeight = estimationMethods
					.primaryHeightFromLeadHeight(leadHeight, vdypPrimarySpecies.getGenus(), bec.getRegion(), tphTotal);
		} else if (iPass == 1) {
			primaryHeight = estimationMethods
					.primaryHeightFromLeadHeightInitial(leadHeight, vdypPrimarySpecies.getGenus(), bec.getRegion());
		} else {
			primaryHeight = estimationMethods.primaryHeightFromLeadHeight(
					leadHeight, vdypPrimarySpecies.getGenus(), bec.getRegion(),
					vdypPrimarySpecies.getTreesPerHectareByUtilization().getAll()
			);
		}
		vdypPrimarySpecies.getLoreyHeightByUtilization().setAll(primaryHeight);

		// Estimate lorey height for non-primary species
		for (var vspec : vdypSpecies.values()) {
			if (vspec == vdypPrimarySpecies)
				continue;

			// EMP053
			vspec.getLoreyHeightByUtilization().setAll(
					estimationMethods
							.estimateNonPrimaryLoreyHeight(vspec, vdypPrimarySpecies, bec, leadHeight, primaryHeight)
			);
		}
	}

	public static <T> List<T> utilizationArray(VdypLayer layer, Function<VdypUtilizationHolder, T> accessor) {
		return Stream.concat(Stream.of(layer), layer.getSpecies().values().stream()).map(accessor).toList();
	}

	// ROOTF01
	void findRootsForDiameterAndBaseArea(VdypLayer result, FipLayerPrimary fipLayer, BecDefinition bec, int source)
			throws ProcessingException {

		var quadMeanDiameterTotal = result.getQuadraticMeanDiameterByUtilization().getAll(); // DQ_TOT
		var baseAreaTotal = result.getBaseAreaByUtilization().getAll(); // BA_TOT
		var treesPerHectareTotal = result.getTreesPerHectareByUtilization().getAll(); // TPH_TOT
		Map<String, Float> goal = new LinkedHashMap<>(); // GOAL
		Map<String, Float> xMap = new LinkedHashMap<>(); // X

		float treesPerHectareSum;

		assert result.getSpecies().size() > 0;

		if (result.getSpecies().size() == 1) {
			var spec = result.getSpecies().values().iterator().next();
			for (var accessors : NON_VOLUME_UTILIZATION_VECTOR_ACCESSORS) {

				try {
					UtilizationVector specVector = (UtilizationVector) accessors.getReadMethod().invoke(spec);
					UtilizationVector layerVector = (UtilizationVector) accessors.getReadMethod().invoke(result);
					specVector.setAll(layerVector.getAll());
				} catch (IllegalAccessException | IllegalArgumentException | InvocationTargetException e) {
					throw new IllegalStateException(e);
				}
			}

			result.getLoreyHeightByUtilization().setAll(spec.getLoreyHeightByUtilization().getAll());
			spec.setPercentGenus(100f);
			treesPerHectareSum = treesPerHectareTotal;
		} else {
			// Multiple Species
			for (var spec : result.getSpecies().values()) {

				var limits = estimators.getLimitsForHeightAndDiameter(spec.getGenus(), bec.getRegion());

				final float maxHeightMultiplier = fipLayer.getPrimaryGenus()
						.orElseThrow(() -> new IllegalStateException("primaryGenus has not been set"))
						.equals(spec.getGenus()) ? 1.5f : 1.0f;
				final float heightMax = limits.loreyHeightMaximum() * maxHeightMultiplier;

				spec.getLoreyHeightByUtilization().scalarInPlace(UtilizationClass.ALL, x -> min(x, heightMax));
			}
			ToDoubleFunction<VdypSpecies> accessor;

			switch (source) {
			case 1:
				accessor = x -> x.getPercentGenus();
				break;
			case 2:
				accessor = x -> x.getPercentGenus() / x.getLoreyHeightByUtilization().getAll();
				break;
			case 3:
				accessor = x -> x.getBaseAreaByUtilization().getAll();
				break;
			default:
				throw new UnsupportedOperationException("Unknown source for root finding " + source);
			}

			var sumSourceArea = result.getSpecies().values().stream().mapToDouble(accessor).sum();

			// FRJ
			var fractionMap = result.getSpecies().values().stream().collect(
					Collectors.toMap(
							VdypSpecies::getGenus, spec -> (float) (accessor.applyAsDouble(spec) / sumSourceArea)
					)
			);

			// HL_TOT
			float loreyHeightTotal = (float) fractionMap.entrySet().stream().mapToDouble(
					e -> e.getValue() * result.getSpecies().get(e.getKey()).getLoreyHeightByUtilization().getCoe(0)
			).sum();
			// FRJ(ISP) = FRJ(J) // We aren't using the remapping between global species
			// index and index for the species within the layer, so we can probably assign
			// directly to the fraction attribute on the species object.
			fractionMap.entrySet().forEach(e -> result.getSpecies().get(e.getKey()).setFractionGenus(e.getValue()));

			double[] quadMeanDiameterBase = new double[result.getSpecies().size()]; // DQspbase

			{
				int i = 0;
				for (var spec : result.getSpecies().values()) {

					// EMP061
					var limits = estimators.getLimitsForHeightAndDiameter(spec.getGenus(), bec.getRegion());

					var dqMin = limits.minQuadMeanDiameterLoreyHeightRatio() * spec.getLoreyHeightByUtilization().getAll();
					var dqMax = max(
							limits.quadMeanDiameterMaximum(),
							limits.maxQuadMeanDiameterLoreyHeightRatio() * spec.getLoreyHeightByUtilization().getAll()
					);

					// EMP060
					float quadMeanDiameter = clamp(
							estimators.estimateQuadMeanDiameterForSpecies(
									spec, result.getSpecies(), bec.getRegion(), quadMeanDiameterTotal, baseAreaTotal,
									treesPerHectareTotal, loreyHeightTotal
							), //
							dqMin, dqMax
					);

					quadMeanDiameterBase[i++] = quadMeanDiameter;
				}
			}
			// VDYP7 checks the number of species here, but this is already inside a branch
			// that must be more than 1
			// Fill in target and trial values

			Utils.eachButLast(result.getSpecies().values(), spec -> {
				goal.put(spec.getGenus(), spec.getPercentGenus());
				xMap.put(spec.getGenus(), spec.getPercentGenus());
			}, spec -> {
				goal.put(spec.getGenus(), quadMeanDiameterTotal);
				xMap.put(spec.getGenus(), 0f);
			});

			var xVec = xMap.values().stream().mapToDouble(v -> (double) v).toArray();
			var goalVec = goal.values().stream().mapToDouble(v -> (double) v).toArray();

			// SNQSOL
			var rootVec = this.findRoot(quadMeanDiameterBase, goalVec, xVec, result, TOLERANCE);

			var rootMap = new LinkedHashMap<String, Float>();
			{
				float percentSum = 0;
				var it = result.getSpecies().values().iterator();
				for (int i = 0; it.hasNext(); i++) {
					var spec = it.next();
					rootMap.put(spec.getGenus(), (float) rootVec.getEntry(i));
					if (it.hasNext()) {
						spec.setPercentGenus((float) rootVec.getEntry(i));
						percentSum += rootVec.getEntry(i);
					} else {
						spec.setPercentGenus(100 - percentSum);
					}
				}
			}

			float loreyHeightSum = 0;
			treesPerHectareSum = 0;

			{
				int i = 0;
				for (var spec : result.getSpecies().values()) {
					float dqBase = (float) quadMeanDiameterBase[i++];
					float dq = 7.5f + (dqBase - 7.5f) * exp((float) rootVec.getEntry(rootVec.getDimension() - 1) / 20f);
					assert dq >= 0;
					float ba = baseAreaTotal * spec.getPercentGenus() / 100f;
					assert ba >= 0;
					float tph = BaseAreaTreeDensityDiameter.treesPerHectare(ba, dq);
					assert tph >= 0;
					spec.getQuadraticMeanDiameterByUtilization().setAll(dq);
					spec.getBaseAreaByUtilization().setAll(ba);
					spec.getTreesPerHectareByUtilization().setAll(tph);
					treesPerHectareSum += tph;
					loreyHeightSum += spec.getLoreyHeightByUtilization().getAll() * ba;
				}
			}
			result.getLoreyHeightByUtilization().setAll(loreyHeightSum / baseAreaTotal);

		} // end of Multiple Species branch

		var volumeSum = 0f;

		for (var spec : result.getSpecies().values()) {
			// EMP090
			var wholeStemVolume = spec.getTreesPerHectareByUtilization().getAll()
					* estimators.estimateWholeStemVolumePerTree(
							spec.getVolumeGroup(), spec.getLoreyHeightByUtilization().getAll(),
							spec.getQuadraticMeanDiameterByUtilization().getAll()
					);
			spec.getWholeStemVolumeByUtilization().setAll(wholeStemVolume);
			volumeSum += wholeStemVolume;
		}

		result.getWholeStemVolumeByUtilization().setAll(volumeSum);
		var treesPerHectareStart = result.getTreesPerHectareByUtilization().getAll();
		result.getTreesPerHectareByUtilization().setAll(treesPerHectareSum);
		result.getQuadraticMeanDiameterByUtilization().setAll(
				BaseAreaTreeDensityDiameter.quadMeanDiameter(
						result.getBaseAreaByUtilization().getAll(), result.getTreesPerHectareByUtilization().getAll()
				)
		);

		if (abs(treesPerHectareStart / result.getTreesPerHectareByUtilization().getAll() - 1f) > 0.002) {
			throw new ProcessingException("TODO");
		}

		if (result.getSpecies().size() > 1) {
			for (var spec : result.getSpecies().values()) {
				if (spec.getWholeStemVolumeByUtilization().getAll() / volumeSum - goal.get(spec.getGenus()) > 0.1) {
					throw new ProcessingException("TODO");
				}
			}
		}
	}

	VdypLayer processLayerAsVeteran(FipPolygon fipPolygon, FipLayer fipLayer) throws ProcessingException {

		var polygonIdentifier = fipLayer.getPolygonIdentifier();

		assert fipLayer.getLayerType().equals(LayerType.VETERAN) : "Layer must be VETERAN";
		assert fipPolygon.getPolygonIdentifier().equals(fipLayer.getPolygonIdentifier()) : String.format(
				"Polygon polygonIdentifier '%s' doesn't match that of layer '%s'", fipPolygon.getPolygonIdentifier(),
				fipLayer.getPolygonIdentifier()
		);

		var layer = LayerType.VETERAN;

		// find Primary genus (highest percentage) ISPPVET

		var primaryGenus = fipLayer.getSpecies().values().stream() //
				.max(Utils.compareUsing(FipSpecies::getPercentGenus)) //
				.orElseThrow(() -> new IllegalStateException("No primarty genus (SP0) found. This should not happen."))
				.getGenus();

		// ageTotal copy, LVCOM3/AGETOTLV copied from FIPL_V/AGETOT_LV
		var ageTotal = fipLayer.getAgeTotal();

		// yearsToBreastHeight copy, minimum 6.0, LVCOM3/YTBHLV copied from
		// FIPL_V/YTBH_L
		var yearsToBreastHeight = Math.max(fipLayer.getYearsToBreastHeight().orElse(0f), 6.0f);

		// height? copy LVCOM3/HDLV = FIPL_V/HT_LV
		var height = fipLayer.getHeight().orElse(0f);

		var crownClosure = fipLayer.getCrownClosure();

		var becId = fipPolygon.getBiogeoclimaticZone();
		var bec = Utils.getBec(becId, controlMap);
		var region = bec.getRegion();

		// Call EMP098 to get Veteran Basal Area, store in LVCOM1/BA array at positions
		// 0,0 and 0,4
		var estimatedBaseArea = estimateVeteranBaseArea(height, crownClosure, primaryGenus, region);
		var baseAreaByUtilization = Utils.utilizationVector(estimatedBaseArea);
		// Copy over Species entries.
		// LVCOM/ISPLV=ISPV
		// LVCOM4/SP0LV=FIPSA/SP0V
		// LVCOM4/SP64DISTLV=FIPSA/VDISTRV
		// LVCOM1/PCLTV=FIPS/PCTVOLV
		// LVCOM1/HL=FIPL_V/HT_LV
		var vdypSpecies = fipLayer.getSpecies().values().stream() //
				.map(fipSpec -> {
					var vs = VdypSpecies.build(sb -> {
						sb.adapt(fipSpec);
<<<<<<< HEAD
						sb.adaptSiteFrom(fipSpec, (ib, fipSite) -> {
=======
						applyGroups(bec, fipSpec.getGenus(), sb);
						sb.adaptSiteFrom(fipSpec, (ib, fipSite) -> {
							ib.ageTotal(ageTotal);
							ib.yearsToBreastHeight(yearsToBreastHeight);
>>>>>>> 2015855b
						});
					});
					vs.setLoreyHeightByUtilization(new UtilizationVector(0f, height));
					return vs;
				}) //
				.collect(Collectors.toMap(VdypSpecies::getGenus, Function.identity()));

		/*
		 * From VDYP7
		 *
		 * At this point we SHOULD invoke a root finding procedure sets species percents and adjusts DQ by species.
		 * fills in main components, through whole-stem volume INSTEAD, I will assume %volumes apply to % BA's
		 */

		for (var vSpec : vdypSpecies.values()) {
			vSpec.getBaseAreaByUtilization()
					.setLarge(baseAreaByUtilization.getLarge() * vSpec.getPercentGenus() / 100f);
		}

		var vetDqMap = Utils.<MatrixMap2<String, Region, Coefficients>>expectParsedControl(
				controlMap, ControlKey.VETERAN_LAYER_DQ, MatrixMap2.class
		);

		for (var vSpec : vdypSpecies.values()) {
			var genus = vSpec.getGenus();
			var coe = vetDqMap.get(genus, region);
			var a0 = coe.getCoe(1);
			var a1 = coe.getCoe(2);
			var a2 = coe.getCoe(3);
			float hl = vSpec.getLoreyHeightByUtilization().getCoe(0);
			float dq = max(a0 + a1 * pow(hl, a2), 22.5f);
			vSpec.getQuadraticMeanDiameterByUtilization().setLarge(dq);
			vSpec.getTreesPerHectareByUtilization().setLarge(
					BaseAreaTreeDensityDiameter.treesPerHectare(vSpec.getBaseAreaByUtilization().getLarge(), dq)
			);
		}

		var vdypLayer = VdypLayer.build(builder -> {
			builder.polygonIdentifier(polygonIdentifier);
			builder.layerType(layer);

			builder.addSpecies(vdypSpecies.values());
		});

		vdypLayer.setBaseAreaByUtilization(baseAreaByUtilization);

		computeUtilizationComponentsVeteran(vdypLayer, bec);

		return vdypLayer;
	}

	// YUCV
	private void computeUtilizationComponentsVeteran(VdypLayer vdypLayer, BecDefinition bec)
			throws ProcessingException {
		log.trace(
				"computeUtilizationComponentsVeterany for {}, stand total age is {}", vdypLayer.getPolygonIdentifier(),
				vdypLayer.getAgeTotal()
		);

		var volumeAdjustMap = Utils.<Map<String, Coefficients>>expectParsedControl(
				controlMap, ControlKey.VETERAN_LAYER_VOLUME_ADJUST, Map.class
		);
		try {
			for (var vdypSpecies : vdypLayer.getSpecies().values()) {

				var treesPerHectareUtil = Utils.utilizationVector();
				var quadMeanDiameterUtil = Utils.utilizationVector();
				var baseAreaUtil = Utils.utilizationVector();
				var wholeStemVolumeUtil = Utils.utilizationVector();

				var closeUtilizationVolumeUtil = Utils.utilizationVector();
				var closeUtilizationNetOfDecayUtil = Utils.utilizationVector();
				var closeUtilizationNetOfDecayAndWasteUtil = Utils.utilizationVector();
				var closeUtilizationNetOfDecayWasteAndBreakageUtil = Utils.utilizationVector();

				var hlSp = vdypSpecies.getLoreyHeightByUtilization().getAll();
				{
					var baSp = vdypSpecies.getBaseAreaByUtilization().getLarge();
					var tphSp = vdypSpecies.getTreesPerHectareByUtilization().getLarge();
					var dqSp = vdypSpecies.getQuadraticMeanDiameterByUtilization().getLarge();

					treesPerHectareUtil.setAll(tphSp);
					quadMeanDiameterUtil.setAll(dqSp);
					baseAreaUtil.setAll(baSp);
					wholeStemVolumeUtil.setAll(0f);

					treesPerHectareUtil.setLarge(tphSp);
					quadMeanDiameterUtil.setLarge(dqSp);
					baseAreaUtil.setLarge(baSp);
					wholeStemVolumeUtil.setLarge(0f);
				}
				// AADJUSTV
				var volumeAdjustCoe = volumeAdjustMap.get(vdypSpecies.getGenus());

				var utilizationClass = UtilizationClass.OVER225; // IUC_VET

				// ADJ
				var adjust = new Coefficients(new float[] { 0f, 0f, 0f, 0f }, 1);

				// EMP091
				estimators.estimateWholeStemVolume(
						utilizationClass, volumeAdjustCoe.getCoe(1), vdypSpecies.getVolumeGroup(), hlSp,
						quadMeanDiameterUtil, baseAreaUtil, wholeStemVolumeUtil
				);

				adjust.setCoe(4, volumeAdjustCoe.getCoe(2));
				// EMP092
				estimators.estimateCloseUtilizationVolume(
						utilizationClass, adjust, vdypSpecies.getVolumeGroup(), hlSp, quadMeanDiameterUtil,
						wholeStemVolumeUtil, closeUtilizationVolumeUtil
				);

				adjust.setCoe(4, volumeAdjustCoe.getCoe(3));
				// EMP093
				estimators.estimateNetDecayVolume(
						vdypSpecies.getGenus(), bec.getRegion(), utilizationClass, adjust,
						vdypSpecies.getDecayGroup(), vdypLayer.getBreastHeightAge().orElse(0f), quadMeanDiameterUtil,
						closeUtilizationVolumeUtil, closeUtilizationNetOfDecayUtil
				);

				adjust.setCoe(4, volumeAdjustCoe.getCoe(4));
				// EMP094
				final var netDecayCoeMap = Utils.<Map<String, Coefficients>>expectParsedControl(
						controlMap, ControlKey.VOLUME_NET_DECAY_WASTE, Map.class
				);
				final var wasteModifierMap = Utils.<MatrixMap2<String, Region, Float>>expectParsedControl(
						controlMap, ControlKey.WASTE_MODIFIERS, MatrixMap2.class
				);
				EstimationMethods.estimateNetDecayAndWasteVolume(
						bec.getRegion(), utilizationClass, adjust, vdypSpecies.getGenus(), hlSp, netDecayCoeMap,
						wasteModifierMap, quadMeanDiameterUtil, closeUtilizationVolumeUtil,
						closeUtilizationNetOfDecayUtil, closeUtilizationNetOfDecayAndWasteUtil
				);

				if (getId().isStart()) {
					// EMP095
					estimators.estimateNetDecayWasteAndBreakageVolume(
							utilizationClass, vdypSpecies.getBreakageGroup(), quadMeanDiameterUtil,
							closeUtilizationVolumeUtil, closeUtilizationNetOfDecayAndWasteUtil,
							closeUtilizationNetOfDecayWasteAndBreakageUtil
					);
				}

				vdypSpecies.setBaseAreaByUtilization(baseAreaUtil);
				vdypSpecies.setTreesPerHectareByUtilization(treesPerHectareUtil);
				vdypSpecies.setQuadraticMeanDiameterByUtilization(quadMeanDiameterUtil);
				vdypSpecies.setWholeStemVolumeByUtilization(wholeStemVolumeUtil);
				vdypSpecies.setCloseUtilizationVolumeByUtilization(closeUtilizationVolumeUtil);
				vdypSpecies.setCloseUtilizationVolumeNetOfDecayByUtilization(closeUtilizationNetOfDecayUtil);
				vdypSpecies.setCloseUtilizationVolumeNetOfDecayAndWasteByUtilization(
						closeUtilizationNetOfDecayAndWasteUtil
				);
				vdypSpecies.setCloseUtilizationVolumeNetOfDecayWasteAndBreakageByUtilization(
						closeUtilizationNetOfDecayWasteAndBreakageUtil
				);

				for (var accessors : UTILIZATION_VECTOR_ACCESSORS) {
					UtilizationVector utilVector = (UtilizationVector) accessors.getReadMethod().invoke(vdypSpecies);

					// Set all components other than 4 to 0.0
					for (var uc : UtilizationClass.ALL_BUT_LARGEST) {
						utilVector.set(uc, 0f);
					}

					// Set component 0 to equal component 4.
					utilVector.setAll(utilVector.getLarge());

					accessors.getWriteMethod().invoke(vdypSpecies, utilVector);
				}
			}

			computeLayerUtilizationComponentsFromSpecies(vdypLayer);

		} catch (IllegalAccessException | InvocationTargetException ex) {
			throw new IllegalStateException(ex);
		}
	}

	// FIP_GET
	protected FipPolygon getPolygon(
			StreamingParser<FipPolygon> polyStream, StreamingParser<Map<LayerType, FipLayer>> layerStream,
			StreamingParser<Collection<FipSpecies>> speciesStream
	) throws ProcessingException, IOException, ResourceParseException {

		log.trace("Getting polygon");
		var polygon = polyStream.next();

		log.trace("Getting layers for polygon {}", polygon.getPolygonIdentifier());
		Map<LayerType, FipLayer> layers;
		try {
			layers = layerStream.next();
		} catch (NoSuchElementException ex) {
			throw validationError("Layers file has fewer records than polygon file.", ex);
		}

		log.trace("Getting species for polygon {}", polygon.getPolygonIdentifier());
		Collection<FipSpecies> species;
		try {
			species = speciesStream.next();
		} catch (NoSuchElementException ex) {
			throw validationError("Species file has fewer records than polygon file.", ex);
		}

		var speciesPerLayerMap = new HashMap<LayerType, Map<String, FipSpecies>>();

		// Validate that layers belong to the correct polygon
		for (var layer : layers.values()) {
			if (!layer.getPolygonIdentifier().equals(polygon.getPolygonIdentifier())) {
				throw validationError(
						"Record in layer file contains layer for polygon %s when expecting one for %s.",
						layer.getPolygonIdentifier(), polygon.getPolygonIdentifier()
				);
			}
			speciesPerLayerMap.put(layer.getLayerType(), new HashMap<>());
		}

		for (var spec : species) {
			var layer = layers.get(spec.getLayerType());
			// Validate that species belong to the correct polygon
			if (!spec.getPolygonIdentifier().equals(polygon.getPolygonIdentifier())) {
				throw validationError(
						"Record in species file contains species for polygon %s when expecting one for %s.",
						layer.getPolygonIdentifier(), polygon.getPolygonIdentifier()
				);
			}
			if (Objects.isNull(layer)) {
				throw validationError(
						"Species entry references layer %s of polygon %s but it is not present.", layer,
						polygon.getPolygonIdentifier()
				);
			}
			speciesPerLayerMap.get(spec.getLayerType()).put(spec.getGenus(), spec);
		}

		for (var entry : speciesPerLayerMap.entrySet()) {
			layers.get(entry.getKey()).setSpecies(entry.getValue());
		}

		polygon.setLayers(layers);

		return polygon;
	}

	private Optional<Float> heightMinimum(LayerType layer) {
		var minima = Utils.<Map<String, Float>>expectParsedControl(controlMap, ControlKey.MINIMA.name(), Map.class);
		switch (layer) {
		case PRIMARY:
			return Optional.of(minima.get(BaseControlParser.MINIMUM_HEIGHT));
		case VETERAN:
			return Optional.of(minima.get(BaseControlParser.MINIMUM_VETERAN_HEIGHT));
		default:
			return Optional.empty();
		}
	}

	// FIP_CHK
	void checkPolygon(FipPolygon polygon) throws ProcessingException {

		// Fortran did debug logging when a polygon is found to be invalid. Attaching
		// messages to exceptions fills that need.

		// TODO finding all the things that are wrong rather than failing on just the
		// first would be a good idea.

		var primaryLayer = requireLayer(polygon, LayerType.PRIMARY);

		// FIXME VDYP7 actually tests if total age - YTBH is less than 0.5 but gives an
		// error that total age is "less than" YTBH. Replicating that for now but
		// consider changing it.

		if (primaryLayer.getAgeTotal().orElse(0f) - primaryLayer.getYearsToBreastHeight().orElse(0f) < 0.5f) {
			var ageTotal = primaryLayer.getAgeTotal().map(Object::toString).orElse("N/A (0)");
			var ytbh = primaryLayer.getYearsToBreastHeight().map(Object::toString).orElse("N/A (0)");
			throw validationError(
					"Polygon %s has %s layer where total age (%s) is less than YTBH (%s).",
					polygon.getPolygonIdentifier(), LayerType.PRIMARY, ageTotal, ytbh
			);
		}

		// TODO This is the only validation step done to non-primary layers, VDYP7 had a
		// less well defined idea of a layer being present or not and so it may have
		// skipped validating other layers rather than validating them conditionally on
		// being present. Consider extending validation of other properties to other
		// layers.

		for (FipLayer layer : polygon.getLayers().values()) {
			var height = layer.getHeight().orElse(0f);

			throwIfPresent(
					heightMinimum(layer.getLayerType()).filter(minimum -> height < minimum).map(
							minimum -> validationError(
									"Polygon %s has %s layer where height %.1f is less than minimum %.1f.",
									polygon.getPolygonIdentifier(), layer.getLayerType(), layer.getHeightSafe(), minimum
							)
					)
			);
		}

		if (polygon.getMode().map(x -> x == PolygonMode.YOUNG).orElse(false)) {
			throw validationError(
					"Polygon %s is using unsupported mode %s.", polygon.getPolygonIdentifier(), PolygonMode.YOUNG
			);
		}

		if (primaryLayer.getYearsToBreastHeight().orElse(0f) < 0.5) {
			throw validationError(
					"Polygon %s has %s layer where years to breast height %.1f is less than minimum %.1f years.",
					polygon.getPolygonIdentifier(), LayerType.PRIMARY, primaryLayer.getYearsToBreastHeightSafe(), 0.5f
			);
		}

		if (primaryLayer.getSiteIndex().orElse(0f) < 0.5) {
			throw validationError(
					"Polygon %s has %s layer where site index %s is less than minimum %.1f years.",
					polygon.getPolygonIdentifier(), LayerType.PRIMARY,
					primaryLayer.getSiteIndex().map(x -> String.format("%.1f", x)).orElse("N/A"), 0.5f
			);
		}

		for (FipLayer layer : polygon.getLayers().values()) {
			var percentTotal = getPercentTotal(layer);
			// VDYP7 performs this step which should be negligible but might have a small
			// impact due to the 0.01 percent variation and floating point errors.
			if (layer.getLayerType() == LayerType.PRIMARY) {
				layer.getSpecies().values()
						.forEach(species -> species.setFractionGenus(species.getPercentGenus() / percentTotal));
			}
		}

	}

	// EMP098
	float estimateVeteranBaseArea(float height, float crownClosure, String genus, Region region) {
		var coefficients = Utils.<MatrixMap2<String, Region, Coefficients>>expectParsedControl(
				controlMap, ControlKey.VETERAN_BQ, MatrixMap2.class
		).getM(genus, region);

		// mismatched index is copied from VDYP7
		float a0 = coefficients.getCoe(1);
		float a1 = coefficients.getCoe(2);
		float a2 = coefficients.getCoe(3);

		float baseArea = a0 * pow(max(height - a1, 0.0f), a2);

		baseArea *= crownClosure / 4.0f;

		baseArea = max(baseArea, 0.01f);

		return baseArea;
	}

	/**
	 * estimate mean volume per tree For a species, for trees with dbh >= 7.5 CM Using eqn in jf117.doc
	 *
	 * @param volumeGroup
	 * @param loreyHeight
	 * @param quadMeanDiameter
	 * @return
	 */
	public float estimateMeanVolume(int volumeGroup, float loreyHeight, float quadMeanDiameter) {
		var coeMap = Utils.<Map<Integer, Coefficients>>expectParsedControl(
				controlMap, ControlKey.TOTAL_STAND_WHOLE_STEM_VOL, Map.class
		);

		var coe = coeMap.get(volumeGroup);

		if (coe == null) {
			throw new IllegalArgumentException("Coefficients not found for volume group " + volumeGroup);
		}

		float lvMean = //
				coe.getCoe(0) + //
						coe.getCoe(1) * log(quadMeanDiameter) + //
						coe.getCoe(2) * log(loreyHeight) + //
						coe.getCoe(3) * quadMeanDiameter + //
						coe.getCoe(4) / quadMeanDiameter + //
						coe.getCoe(5) * loreyHeight + //
						coe.getCoe(6) * quadMeanDiameter * quadMeanDiameter + //
						coe.getCoe(7) * quadMeanDiameter * loreyHeight + //
						coe.getCoe(8) * loreyHeight / quadMeanDiameter;

		return exp(lvMean);
	}

	double[] rootFinderFunction(double[] point, VdypLayer layer, double[] diameterBase) {

		var percentL1 = new double[point.length];
		double percentSum = 0;
		if (point.length > 1) {
			for (int i = 0; i < point.length - 1; i++) {
				percentL1[i] = point[i];
				percentSum += point[i];
			}
		}
		percentL1[point.length - 1] = 100d - percentSum;

		double volumeSum = 0d;
		double treesPerHectareSum = 0d;

		final var layerBa = layer.getBaseAreaByUtilization().getAll();

		// Iterate over the fixed order list with an index
		{
			var it = layer.getSpecies().entrySet().iterator();
			for (int j = 0; it.hasNext(); j++) {
				var spec = it.next().getValue();

				// These side effects are evil but that's how VDYP7 works.

				final float quadMeanDiameter = (float) (7.5
						+ (diameterBase[j] - 7.5) * FastMath.exp(point[point.length - 1] / 20d));
				spec.getQuadraticMeanDiameterByUtilization().setAll(quadMeanDiameter);

				final float baseArea = (float) (layerBa * percentL1[j] / 100d);
				spec.getBaseAreaByUtilization().setAll(baseArea);

				final float tph = BaseAreaTreeDensityDiameter.treesPerHectare(baseArea, quadMeanDiameter);
				spec.getTreesPerHectareByUtilization().setAll(tph);
				treesPerHectareSum += tph;

				final float loreyHeight = spec.getLoreyHeightByUtilization().getAll();

				final float meanVolume = estimateMeanVolume(spec.getVolumeGroup(), loreyHeight, quadMeanDiameter);
				final float wholeStemVolume = tph * meanVolume;

				spec.getWholeStemVolumeByUtilization().setAll(wholeStemVolume);
				volumeSum += wholeStemVolume;
			}
		}

		double dqFinal = BaseAreaTreeDensityDiameter
				.quadMeanDiameter(layer.getBaseAreaByUtilization().getAll(), (float) treesPerHectareSum);

		var y = new double[point.length];

		if (layer.getSpecies().size() > 1) {
			var it = layer.getSpecies().values().iterator();
			for (int i = 0; it.hasNext(); i++) {
				var spec = it.next();

				y[i] = 100d * spec.getWholeStemVolumeByUtilization().getAll() / volumeSum;
			}
		}
		y[y.length - 1] = dqFinal;
		return y;
	}

	@Override
	protected ValueOrMarker<Float, Boolean>
			isVeteranForEstimatePercentForestLand(FipPolygon polygon, Optional<FipLayer> vetLayer) {
		if (polygon.getMode().map(mode -> mode == PolygonMode.YOUNG).orElse(false)) {
			return FLOAT_OR_BOOL.value(100f);
		}
		return super.isVeteranForEstimatePercentForestLand(polygon, vetLayer);
	}

	/**
	 * Estimate the Jacobian Matrix of a function using forward difference
	 *
	 * @param x
	 * @param func
	 * @return
	 */
	double[][] estimateJacobian(double[] x, MultivariateVectorFunction func) {
		return estimateJacobian(x, func.value(x), func);
	}

	/**
	 * Estimate the Jacobian Matrix of a function using forward difference
	 *
	 * @param x
	 * @param y
	 * @param func
	 * @return
	 */
	double[][] estimateJacobian(double[] x, double[] y, MultivariateVectorFunction func) {
		// TODO
		final double machineEpsilon = 2.22e-16;
		final double functionEpsilon = 1.19e-07;

		double epsilon = FastMath.sqrt(FastMath.max(functionEpsilon, machineEpsilon));

		double[] x2 = Arrays.copyOf(x, x.length);

		double[][] result = new double[x.length][x.length];

		for (int j = 0; j < x.length; j++) {
			double temp = x[j];
			double h = epsilon * FastMath.abs(temp);
			if (h == 0) {
				h = epsilon;
			}
			x2[j] = temp + h;
			double[] y2 = func.value(x2);
			x2[j] = temp;
			for (int i = 0; i < x.length; i++) {
				result[i][j] = (y2[i] - y[i]) / h;
			}
		}
		return result;
	}

	RealMatrix identityMatrix(int n) {
		var diag = new double[n];
		Arrays.fill(diag, n);
		return new DiagonalMatrix(diag);

	}

	RealVector findRoot(double[] diameterBase, double[] goal, double[] x, VdypLayer layer, double tolerance) {
		MultivariateVectorFunction func = point -> rootFinderFunction(point, layer, diameterBase);

		MultivariateMatrixFunction jacFunc = point -> estimateJacobian(point, func);

		LevenbergMarquardtOptimizer optimizer = new LevenbergMarquardtOptimizer();

		optimizer.withCostRelativeTolerance(tolerance); // Not sure if this is the right tolerance

		LeastSquaresProblem leastSquaresProblem = LeastSquaresFactory.create(
				func, //
				jacFunc, //
				goal, //
				x, //
				identityMatrix(x.length), //
				null, //
				200, //
				1000 //
		);

		var result = optimizer.optimize(leastSquaresProblem);

		return result.getPoint();
	}

	@Override
	public VdypApplicationIdentifier getId() {
		return VdypApplicationIdentifier.FIP_START;
	}

	@Override
	protected BaseControlParser getControlFileParser() {
		return new FipControlParser();
	}

	@Override
	protected FipSpecies
			copySpecies(FipSpecies toCopy, Consumer<BaseVdypSpecies.Builder<FipSpecies, FipSite, ?>> config) {
		return FipSpecies.build(builder -> {
			builder.copy(toCopy);
		});
	}

	@Override
	protected Optional<FipSite> getPrimarySite(FipLayer layer) {
		return layer.getSite();
	}

	@Override
	protected float getYieldFactor(FipPolygon polygon) {
		return polygon.getYieldFactor();
		// TODO Make an InputPolygon interface that has this.
	}

}<|MERGE_RESOLUTION|>--- conflicted
+++ resolved
@@ -310,10 +310,7 @@
 		var vdypSpecies = fipLayer.getSpecies().values().stream() //
 				.map(fipSpec -> VdypSpecies.build(sb -> {
 					sb.adapt(fipSpec);
-<<<<<<< HEAD
-=======
 					applyGroups(bec, fipSpec.getGenus(), sb);
->>>>>>> 2015855b
 					sb.adaptSiteFrom(fipSpec, (ib, fipSite) -> {
 					});
 				})) //
@@ -329,43 +326,7 @@
 
 		float leadHeight = fipLayer.getHeight().orElse(0f);
 		for (var iPass = 1; iPass <= maxPass; iPass++) {
-<<<<<<< HEAD
-			if (iPass == 2) {
-				for (var vSpec : vdypSpecies.values()) {
-					vSpec.setPercentGenus(targetPercentages.get(vSpec.getGenus()));
-				}
-			}
-			// Estimate lorey height for primary species
-			if (iPass == 1 && vdypSpecies.size() == 1) {
-				primaryHeight = estimators.primaryHeightFromLeadHeight(
-						leadHeight, vdypPrimarySpecies.getGenus(), bec.getRegion(), tphTotal
-				);
-			} else if (iPass == 1) {
-				primaryHeight = estimators
-						.primaryHeightFromLeadHeightInitial(leadHeight, vdypPrimarySpecies.getGenus(), bec.getRegion());
-			} else {
-				primaryHeight = estimators.primaryHeightFromLeadHeight(
-						leadHeight, vdypPrimarySpecies.getGenus(), bec.getRegion(),
-						vdypPrimarySpecies.getTreesPerHectareByUtilization().getAll()
-				);
-			}
-			vdypPrimarySpecies.getLoreyHeightByUtilization().setAll(primaryHeight);
-
-			// Estimate lorey height for non-primary species
-			for (var vspec : vdypSpecies.values()) {
-				if (vspec == vdypPrimarySpecies)
-					continue;
-
-				// EMP053
-				vspec.getLoreyHeightByUtilization().setAll(
-						estimators.estimateNonPrimaryLoreyHeight(
-								vspec, vdypPrimarySpecies, bec, leadHeight, primaryHeight
-						)
-				);
-			}
-=======
 			findPrimaryHeightPass(bec, tphTotal, vdypSpecies, vdypPrimarySpecies, targetPercentages, leadHeight, iPass);
->>>>>>> 2015855b
 
 			// ROOTF01
 			findRootsForDiameterAndBaseArea(result, fipLayer, bec, iPass + 1);
@@ -455,12 +416,12 @@
 			// Multiple Species
 			for (var spec : result.getSpecies().values()) {
 
-				var limits = estimators.getLimitsForHeightAndDiameter(spec.getGenus(), bec.getRegion());
+				var limits = estimationMethods.getLimitsForHeightAndDiameter(spec.getGenus(), bec.getRegion());
 
 				final float maxHeightMultiplier = fipLayer.getPrimaryGenus()
 						.orElseThrow(() -> new IllegalStateException("primaryGenus has not been set"))
 						.equals(spec.getGenus()) ? 1.5f : 1.0f;
-				final float heightMax = limits.loreyHeightMaximum() * maxHeightMultiplier;
+				final float heightMax = limits.maxLoreyHeight() * maxHeightMultiplier;
 
 				spec.getLoreyHeightByUtilization().scalarInPlace(UtilizationClass.ALL, x -> min(x, heightMax));
 			}
@@ -505,17 +466,17 @@
 				for (var spec : result.getSpecies().values()) {
 
 					// EMP061
-					var limits = estimators.getLimitsForHeightAndDiameter(spec.getGenus(), bec.getRegion());
-
-					var dqMin = limits.minQuadMeanDiameterLoreyHeightRatio() * spec.getLoreyHeightByUtilization().getAll();
+					var limits = estimationMethods.getLimitsForHeightAndDiameter(spec.getGenus(), bec.getRegion());
+
+					var dqMin = limits.minDiameterHeight() * spec.getLoreyHeightByUtilization().getAll();
 					var dqMax = max(
-							limits.quadMeanDiameterMaximum(),
-							limits.maxQuadMeanDiameterLoreyHeightRatio() * spec.getLoreyHeightByUtilization().getAll()
+							limits.maxQuadMeanDiameter(),
+							limits.maxDiameterHeight() * spec.getLoreyHeightByUtilization().getAll()
 					);
 
 					// EMP060
 					float quadMeanDiameter = clamp(
-							estimators.estimateQuadMeanDiameterForSpecies(
+							estimationMethods.estimateQuadMeanDiameterForSpecies(
 									spec, result.getSpecies(), bec.getRegion(), quadMeanDiameterTotal, baseAreaTotal,
 									treesPerHectareTotal, loreyHeightTotal
 							), //
@@ -588,8 +549,8 @@
 		for (var spec : result.getSpecies().values()) {
 			// EMP090
 			var wholeStemVolume = spec.getTreesPerHectareByUtilization().getAll()
-					* estimators.estimateWholeStemVolumePerTree(
-							spec.getVolumeGroup(), spec.getLoreyHeightByUtilization().getAll(),
+					* EstimationMethods.estimateWholeStemVolumePerTree(
+							controlMap, spec.getVolumeGroup(), spec.getLoreyHeightByUtilization().getAll(),
 							spec.getQuadraticMeanDiameterByUtilization().getAll()
 					);
 			spec.getWholeStemVolumeByUtilization().setAll(wholeStemVolume);
@@ -667,14 +628,10 @@
 				.map(fipSpec -> {
 					var vs = VdypSpecies.build(sb -> {
 						sb.adapt(fipSpec);
-<<<<<<< HEAD
-						sb.adaptSiteFrom(fipSpec, (ib, fipSite) -> {
-=======
 						applyGroups(bec, fipSpec.getGenus(), sb);
 						sb.adaptSiteFrom(fipSpec, (ib, fipSite) -> {
 							ib.ageTotal(ageTotal);
 							ib.yearsToBreastHeight(yearsToBreastHeight);
->>>>>>> 2015855b
 						});
 					});
 					vs.setLoreyHeightByUtilization(new UtilizationVector(0f, height));
@@ -775,22 +732,22 @@
 				var adjust = new Coefficients(new float[] { 0f, 0f, 0f, 0f }, 1);
 
 				// EMP091
-				estimators.estimateWholeStemVolume(
-						utilizationClass, volumeAdjustCoe.getCoe(1), vdypSpecies.getVolumeGroup(), hlSp,
+				EstimationMethods.estimateWholeStemVolume(
+						controlMap, utilizationClass, volumeAdjustCoe.getCoe(1), vdypSpecies.getVolumeGroup(), hlSp,
 						quadMeanDiameterUtil, baseAreaUtil, wholeStemVolumeUtil
 				);
 
 				adjust.setCoe(4, volumeAdjustCoe.getCoe(2));
 				// EMP092
-				estimators.estimateCloseUtilizationVolume(
-						utilizationClass, adjust, vdypSpecies.getVolumeGroup(), hlSp, quadMeanDiameterUtil,
+				EstimationMethods.estimateCloseUtilizationVolume(
+						controlMap, utilizationClass, adjust, vdypSpecies.getVolumeGroup(), hlSp, quadMeanDiameterUtil,
 						wholeStemVolumeUtil, closeUtilizationVolumeUtil
 				);
 
 				adjust.setCoe(4, volumeAdjustCoe.getCoe(3));
 				// EMP093
-				estimators.estimateNetDecayVolume(
-						vdypSpecies.getGenus(), bec.getRegion(), utilizationClass, adjust,
+				EstimationMethods.estimateNetDecayVolume(
+						controlMap, vdypSpecies.getGenus(), bec.getRegion(), utilizationClass, adjust,
 						vdypSpecies.getDecayGroup(), vdypLayer.getBreastHeightAge().orElse(0f), quadMeanDiameterUtil,
 						closeUtilizationVolumeUtil, closeUtilizationNetOfDecayUtil
 				);
@@ -811,8 +768,8 @@
 
 				if (getId().isStart()) {
 					// EMP095
-					estimators.estimateNetDecayWasteAndBreakageVolume(
-							utilizationClass, vdypSpecies.getBreakageGroup(), quadMeanDiameterUtil,
+					EstimationMethods.estimateNetDecayWasteAndBreakageVolume(
+							controlMap, utilizationClass, vdypSpecies.getBreakageGroup(), quadMeanDiameterUtil,
 							closeUtilizationVolumeUtil, closeUtilizationNetOfDecayAndWasteUtil,
 							closeUtilizationNetOfDecayWasteAndBreakageUtil
 					);
