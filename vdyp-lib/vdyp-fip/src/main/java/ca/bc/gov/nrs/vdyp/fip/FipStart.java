package ca.bc.gov.nrs.vdyp.fip;

import static ca.bc.gov.nrs.vdyp.math.FloatMath.abs;
import static ca.bc.gov.nrs.vdyp.math.FloatMath.clamp;
import static ca.bc.gov.nrs.vdyp.math.FloatMath.exp;
import static ca.bc.gov.nrs.vdyp.math.FloatMath.log;
import static ca.bc.gov.nrs.vdyp.math.FloatMath.pow;
import static java.lang.Math.max;
import static java.lang.Math.min;

import java.io.IOException;
import java.lang.reflect.InvocationTargetException;
import java.util.Arrays;
import java.util.Collection;
import java.util.Comparator;
import java.util.EnumMap;
import java.util.EnumSet;
import java.util.HashMap;
import java.util.LinkedHashMap;
import java.util.List;
import java.util.Map;
import java.util.NoSuchElementException;
import java.util.Objects;
import java.util.Optional;
import java.util.function.Consumer;
import java.util.function.Function;
import java.util.function.ToDoubleFunction;
import java.util.stream.Collectors;
import java.util.stream.Stream;

import org.apache.commons.math3.analysis.MultivariateMatrixFunction;
import org.apache.commons.math3.analysis.MultivariateVectorFunction;
import org.apache.commons.math3.fitting.leastsquares.LeastSquaresFactory;
import org.apache.commons.math3.fitting.leastsquares.LeastSquaresProblem;
import org.apache.commons.math3.fitting.leastsquares.LevenbergMarquardtOptimizer;
import org.apache.commons.math3.linear.DiagonalMatrix;
import org.apache.commons.math3.linear.RealMatrix;
import org.apache.commons.math3.linear.RealVector;
import org.apache.commons.math3.util.FastMath;
import org.slf4j.Logger;
import org.slf4j.LoggerFactory;

import ca.bc.gov.nrs.vdyp.application.LowValueException;
import ca.bc.gov.nrs.vdyp.application.ProcessingException;
import ca.bc.gov.nrs.vdyp.application.StandProcessingException;
import ca.bc.gov.nrs.vdyp.application.VdypApplicationIdentifier;
import ca.bc.gov.nrs.vdyp.application.VdypStartApplication;
import ca.bc.gov.nrs.vdyp.common.ControlKey;
import ca.bc.gov.nrs.vdyp.common.EstimationMethods;
import ca.bc.gov.nrs.vdyp.common.Utils;
import ca.bc.gov.nrs.vdyp.common.ValueOrMarker;
import ca.bc.gov.nrs.vdyp.common_calculators.BaseAreaTreeDensityDiameter;
import ca.bc.gov.nrs.vdyp.fip.model.FipLayer;
import ca.bc.gov.nrs.vdyp.fip.model.FipLayerPrimary;
import ca.bc.gov.nrs.vdyp.fip.model.FipPolygon;
import ca.bc.gov.nrs.vdyp.fip.model.FipSite;
import ca.bc.gov.nrs.vdyp.fip.model.FipSpecies;
import ca.bc.gov.nrs.vdyp.io.parse.common.ResourceParseException;
import ca.bc.gov.nrs.vdyp.io.parse.control.BaseControlParser;
import ca.bc.gov.nrs.vdyp.io.parse.streaming.StreamingParser;
import ca.bc.gov.nrs.vdyp.model.BaseVdypSpecies;
import ca.bc.gov.nrs.vdyp.model.BecDefinition;
import ca.bc.gov.nrs.vdyp.model.Coefficients;
import ca.bc.gov.nrs.vdyp.model.CompatibilityVariableMode;
import ca.bc.gov.nrs.vdyp.model.LayerType;
import ca.bc.gov.nrs.vdyp.model.MatrixMap;
import ca.bc.gov.nrs.vdyp.model.MatrixMap2;
import ca.bc.gov.nrs.vdyp.model.PolygonMode;
import ca.bc.gov.nrs.vdyp.model.Region;
import ca.bc.gov.nrs.vdyp.model.StockingClassFactor;
import ca.bc.gov.nrs.vdyp.model.UtilizationClass;
import ca.bc.gov.nrs.vdyp.model.UtilizationVector;
import ca.bc.gov.nrs.vdyp.model.VdypLayer;
import ca.bc.gov.nrs.vdyp.model.VdypPolygon;
import ca.bc.gov.nrs.vdyp.model.VdypSpecies;
import ca.bc.gov.nrs.vdyp.model.VdypUtilizationHolder;
import ca.bc.gov.nrs.vdyp.model.VolumeComputeMode;

public class FipStart extends VdypStartApplication<FipPolygon, FipLayer, FipSpecies, FipSite> {

	public static final Comparator<FipSpecies> PERCENT_GENUS_DESCENDING = Utils
			.compareUsing(FipSpecies::getPercentGenus).reversed();

	public static final Logger log = LoggerFactory.getLogger(FipStart.class);

	public static final float TOLERANCE = 2.0e-3f;

	public static void main(final String... args) throws IOException {

		try (var app = new FipStart();) {
			doMain(app, args);
		}
	}

	// FIP_SUB
	// TODO Fortran takes a vector of flags (FIPPASS) controlling which stages are
	// implemented. FIPSTART always uses the same vector so far now that's not
	// implemented.
	@Override
	public void process() throws ProcessingException {
		int polygonsRead = 0;
		int polygonsWritten = 0;
		try (
				var polyStream = this.<FipPolygon>getStreamingParser(ControlKey.FIP_INPUT_YIELD_POLY);
				var layerStream = this.<Map<LayerType, FipLayer>>getStreamingParser(ControlKey.FIP_INPUT_YIELD_LAYER);
				var speciesStream = this.<Collection<FipSpecies>>getStreamingParser(ControlKey.FIP_INPUT_YIELD_LX_SP0);
		) {
			log.atDebug().setMessage("Start Stand processing").log();

			while (polyStream.hasNext()) {

				// FIP_GET
				log.atInfo().setMessage("Getting polygon {}").addArgument(polygonsRead + 1).log();
				var polygon = getPolygon(polyStream, layerStream, speciesStream);
				try {

					var resultPoly = processPolygon(polygonsRead, polygon);
					if (resultPoly.isPresent()) {
						polygonsRead++;

						// Output
						vriWriter.writePolygonWithSpeciesAndUtilization(resultPoly.get());

						polygonsWritten++;
					}

					log.atInfo().setMessage("Read {} polygons and wrote {}").addArgument(polygonsRead)
							.addArgument(polygonsWritten);

				} catch (StandProcessingException ex) {
					// TODO include some sort of hook for different forms of user output
					// TODO Implement single stand mode that propagates the exception

					log.atWarn().setMessage("Polygon {} bypassed").addArgument(polygon.getPolygonIdentifier())
							.setCause(ex);
				}

			}
		} catch (IOException | ResourceParseException ex) {
			throw new ProcessingException("Error while reading or writing data.", ex);
		}
	}

	static final EnumSet<PolygonMode> ACCEPTABLE_MODES = EnumSet.of(PolygonMode.START, PolygonMode.YOUNG);

	Optional<VdypPolygon> processPolygon(int polygonsRead, FipPolygon polygon)
			throws ProcessingException, LowValueException {
		VdypPolygon resultPoly;
		log.atInfo().setMessage("Read polygon {}, preparing to process").addArgument(polygon.getPolygonIdentifier())
				.log();

		// if (MODE .eq. -1) go to 100

		final var mode = polygon.getMode().orElse(PolygonMode.START);

		if (!ACCEPTABLE_MODES.contains(mode)) {
			log.atInfo().setMessage("Skipping polygon with mode {}").addArgument(mode).log();
			return Optional.empty();
		}

		// IP_IN = IP_IN+1
		// if (IP_IN .gt. MAXPOLY) go to 200

		// IPASS = 1
		// CALL FIP_CHK( IPASS, IER)
		// if (ier .gt. 0) go to 1000
		//
		// if (IPASS .le. 0) GO TO 120

		log.atInfo().setMessage("Checking validity of polygon {}:{}").addArgument(polygonsRead)
				.addArgument(polygon.getPolygonIdentifier()).log();
		checkPolygon(polygon);

		// CALL FIPCALCV( BAV, IER)
		// CALL FIPCALC1( BAV, BA_TOTL1, IER)

		Map<LayerType, VdypLayer> processedLayers = new EnumMap<>(LayerType.class);

		var fipLayers = polygon.getLayers();
		var fipVetLayer = Optional.ofNullable(fipLayers.get(LayerType.VETERAN));
		Optional<VdypLayer> resultVetLayer;
		if (fipVetLayer.isPresent()) {
			resultVetLayer = Optional.of(processLayerAsVeteran(polygon, fipVetLayer.get()));
		} else {
			resultVetLayer = Optional.empty();
		}
		resultVetLayer.ifPresent(layer -> processedLayers.put(LayerType.VETERAN, layer));

		FipLayerPrimary fipPrimeLayer = (FipLayerPrimary) fipLayers.get(LayerType.PRIMARY);
		assert fipPrimeLayer != null;
		var resultPrimeLayer = processLayerAsPrimary(
				polygon, fipPrimeLayer,
				resultVetLayer.map(VdypLayer::getBaseAreaByUtilization).map(coe -> coe.getAll()).orElse(0f)
		);
		processedLayers.put(LayerType.PRIMARY, resultPrimeLayer);

		resultPoly = createVdypPolygon(polygon, processedLayers);

		float baseAreaTotalPrime = resultPrimeLayer.getBaseAreaByUtilization().getAll(); // BA_TOTL1

		// if (FIPPASS(6) .eq. 0 .or. FIPPASS(6) .eq. 2) then
		if (true /* TODO */) {
			var minima = Utils.<Map<String, Float>>expectParsedControl(controlMap, ControlKey.MINIMA, Map.class);

			float minimumBaseArea = minima.get(BaseControlParser.MINIMUM_BASE_AREA);
			float minimumPredictedBaseArea = minima.get(BaseControlParser.MINIMUM_FULLY_STOCKED_AREA);
			if (baseAreaTotalPrime < minimumBaseArea) {
				throw new LowValueException("Base area", baseAreaTotalPrime, minimumBaseArea);
			}
			float predictedBaseArea = baseAreaTotalPrime * (100f / resultPoly.getPercentAvailable());
			if (predictedBaseArea < minimumPredictedBaseArea) {
				throw new LowValueException("Predicted base area", predictedBaseArea, minimumPredictedBaseArea);
			}
		}
		// FIPSTK
		adjustForStocking(resultPoly.getLayers().get(LayerType.PRIMARY), fipPrimeLayer, polygon.getBiogeoclimaticZone());
		return Optional.of(resultPoly);
	}

	// FIPSTK
	void adjustForStocking(VdypLayer vdypLayer, FipLayerPrimary fipLayerPrimary, BecDefinition bec) {

		MatrixMap2<Character, Region, Optional<StockingClassFactor>> stockingClassMap = Utils
				.expectParsedControl(controlMap, ControlKey.STOCKING_CLASS_FACTORS, MatrixMap2.class);

		Region region = bec.getRegion();

		var factorEntry = fipLayerPrimary.getStockingClass()
				.flatMap(stockingClass -> MatrixMap.safeGet(stockingClassMap, stockingClass, region));

		if (!factorEntry.isPresent()) {
			return;
		}

		float factor = factorEntry.get().getFactor();

		scaleAllSummableUtilization(vdypLayer, factor);
		vdypLayer.getSpecies().values().forEach(spec -> scaleAllSummableUtilization(spec, factor));

		log.atInfo().addArgument(fipLayerPrimary.getStockingClass()).addArgument(factor).setMessage(
				"Foregoing Primary Layer has stocking class {} Yield values will be multiplied by {}  before being written to output file."
		);
	}

	VdypPolygon createVdypPolygon(FipPolygon fipPolygon, Map<LayerType, VdypLayer> processedLayers)
			throws ProcessingException {
		Optional<FipLayer> fipVetLayer = Utils.optSafe(fipPolygon.getLayers().get(LayerType.VETERAN));
		FipLayerPrimary fipPrimaryLayer = (FipLayerPrimary) fipPolygon.getLayers().get(LayerType.PRIMARY);

		float percentAvailable = estimatePercentForestLand(fipPolygon, fipVetLayer, fipPrimaryLayer);

		var vdypPolygon = VdypPolygon.build(builder -> builder.adapt(fipPolygon, x -> percentAvailable));
		vdypPolygon.setLayers(processedLayers);
		return vdypPolygon;
	}

	// FIPCALC1
	VdypLayer processLayerAsPrimary(FipPolygon fipPolygon, FipLayerPrimary fipLayer, float baseAreaOverstory)
			throws ProcessingException {

		// PRIMFIND
		var primarySpecies = findPrimarySpecies(fipLayer.getSpecies().values());

		// There's always at least one entry and we want the first.
		fipLayer.setPrimaryGenus(Optional.of(primarySpecies.iterator().next().getGenus()));

		// VDYP7 stores this in the common FIPL_1C/ITGL1 but only seems to use it
		// locally
		var itg = findItg(primarySpecies);

		BecDefinition bec = fipPolygon.getBiogeoclimaticZone();

		// GRPBA1FD
		int empiricalRelationshipParameterIndex = findEmpiricalRelationshipParameterIndex(
				primarySpecies.get(0).getGenus(), bec, itg
		);

		var result = VdypLayer.build(builder -> {
			builder.adapt(fipLayer);
			builder.inventoryTypeGroup(itg);
			builder.empiricalRelationshipParameterIndex(empiricalRelationshipParameterIndex);
		});

		var breastHeightAge = fipLayer.getSite()
				.flatMap(x -> Utils.mapBoth(x.getAgeTotal(), x.getYearsToBreastHeight(), (at, ytbh) -> at - ytbh))
				.orElse(0f);
		// EMP040
		var baseArea = estimatePrimaryBaseArea(
				fipLayer, bec, fipPolygon.getYieldFactor(), breastHeightAge, baseAreaOverstory
		); // BA_TOT

		result.getBaseAreaByUtilization().setAll(baseArea);

		var quadMeanDiameter = estimatePrimaryQuadMeanDiameter(fipLayer, bec, breastHeightAge, baseAreaOverstory);

		result.getQuadraticMeanDiameterByUtilization().setAll(quadMeanDiameter);

		var tphTotal = BaseAreaTreeDensityDiameter.treesPerHectare(baseArea, quadMeanDiameter);

		result.getTreesPerHectareByUtilization().setAll(tphTotal);

		// Copy over Species entries.
		// LVCOM/ISPL1=ISPV
		// LVCOM4/SP0L1=FIPSA/SP0V
		// LVCOM4/SP64DISTL1=FIPSA/VDISTRV
		// LVCOM1/PCLT1=FIPS/PCTVOLV
		var vdypSpecies = fipLayer.getSpecies().values().stream() //
				.map(fipSpec -> VdypSpecies.build(sb -> {
					sb.adapt(fipSpec);
<<<<<<< HEAD
=======
					applyGroups(bec, fipSpec.getGenus(), sb);
>>>>>>> 0ddc8b8a
					sb.adaptSiteFrom(fipSpec, (ib, fipSite) -> {
					});
				})) //
				.collect(Collectors.toMap(VdypSpecies::getGenus, Function.identity()));

		var vdypPrimarySpecies = vdypSpecies.get(primarySpecies.get(0).getGenus());

		Map<String, Float> targetPercentages = getTargetPercentages(vdypSpecies.values());

		var maxPass = fipLayer.getSpecies().size() > 1 ? 2 : 1;

		result.setSpecies(vdypSpecies);

		float leadHeight = fipLayer.getHeight().orElse(0f);
		for (var iPass = 1; iPass <= maxPass; iPass++) {
			findPrimaryHeightPass(bec, tphTotal, vdypSpecies, vdypPrimarySpecies, targetPercentages, leadHeight, iPass);

			// ROOTF01
			findRootsForDiameterAndBaseArea(result, fipLayer, bec, iPass + 1);
		}

		estimateSmallComponents(fipPolygon, result);

		// YUC1
		computeUtilizationComponentsPrimary(bec, result, VolumeComputeMode.BY_UTIL, CompatibilityVariableMode.NONE);

		return result;
	}

	void findPrimaryHeightPass(
			BecDefinition bec, float tphTotal, Map<String, VdypSpecies> vdypSpecies, VdypSpecies vdypPrimarySpecies,
			Map<String, Float> targetPercentages, float leadHeight, int iPass
	) throws ProcessingException {
		float primaryHeight;
		if (iPass == 2) {
			for (var vSpec : vdypSpecies.values()) {
				vSpec.setPercentGenus(targetPercentages.get(vSpec.getGenus()));
			}
		}
		// Estimate lorey height for primary species
		if (iPass == 1 && vdypSpecies.size() == 1) {
			primaryHeight = estimationMethods
					.primaryHeightFromLeadHeight(leadHeight, vdypPrimarySpecies.getGenus(), bec.getRegion(), tphTotal);
		} else if (iPass == 1) {
			primaryHeight = estimationMethods
					.primaryHeightFromLeadHeightInitial(leadHeight, vdypPrimarySpecies.getGenus(), bec.getRegion());
		} else {
			primaryHeight = estimationMethods.primaryHeightFromLeadHeight(
					leadHeight, vdypPrimarySpecies.getGenus(), bec.getRegion(),
					vdypPrimarySpecies.getTreesPerHectareByUtilization().getAll()
			);
		}
		vdypPrimarySpecies.getLoreyHeightByUtilization().setAll(primaryHeight);

		// Estimate lorey height for non-primary species
		for (var vspec : vdypSpecies.values()) {
			if (vspec == vdypPrimarySpecies)
				continue;

			// EMP053
			vspec.getLoreyHeightByUtilization().setAll(
					estimationMethods
							.estimateNonPrimaryLoreyHeight(vspec, vdypPrimarySpecies, bec, leadHeight, primaryHeight)
			);
		}
	}

	public static <T> List<T> utilizationArray(VdypLayer layer, Function<VdypUtilizationHolder, T> accessor) {
		return Stream.concat(Stream.of(layer), layer.getSpecies().values().stream()).map(accessor).toList();
	}

	// ROOTF01
	void findRootsForDiameterAndBaseArea(VdypLayer result, FipLayerPrimary fipLayer, BecDefinition bec, int source)
			throws ProcessingException {

		var quadMeanDiameterTotal = result.getQuadraticMeanDiameterByUtilization().getAll(); // DQ_TOT
		var baseAreaTotal = result.getBaseAreaByUtilization().getAll(); // BA_TOT
		var treesPerHectareTotal = result.getTreesPerHectareByUtilization().getAll(); // TPH_TOT
		Map<String, Float> goal = new LinkedHashMap<>(); // GOAL
		Map<String, Float> xMap = new LinkedHashMap<>(); // X

		float treesPerHectareSum;

		assert result.getSpecies().size() > 0;

		if (result.getSpecies().size() == 1) {
			var spec = result.getSpecies().values().iterator().next();
			for (var accessors : NON_VOLUME_UTILIZATION_VECTOR_ACCESSORS) {

				try {
					UtilizationVector specVector = (UtilizationVector) accessors.getReadMethod().invoke(spec);
					UtilizationVector layerVector = (UtilizationVector) accessors.getReadMethod().invoke(result);
					specVector.setAll(layerVector.getAll());
				} catch (IllegalAccessException | IllegalArgumentException | InvocationTargetException e) {
					throw new IllegalStateException(e);
				}
			}

			result.getLoreyHeightByUtilization().setAll(spec.getLoreyHeightByUtilization().getAll());
			spec.setPercentGenus(100f);
			treesPerHectareSum = treesPerHectareTotal;
		} else {
			// Multiple Species
			for (var spec : result.getSpecies().values()) {

				var limits = estimationMethods.getLimitsForHeightAndDiameter(spec.getGenus(), bec.getRegion());

				final float maxHeightMultiplier = fipLayer.getPrimaryGenus()
						.orElseThrow(() -> new IllegalStateException("primaryGenus has not been set"))
						.equals(spec.getGenus()) ? 1.5f : 1.0f;
				final float heightMax = limits.maxLoreyHeight() * maxHeightMultiplier;

				spec.getLoreyHeightByUtilization().scalarInPlace(UtilizationClass.ALL, x -> min(x, heightMax));
			}
			ToDoubleFunction<VdypSpecies> accessor;

			switch (source) {
			case 1:
				accessor = x -> x.getPercentGenus();
				break;
			case 2:
				accessor = x -> x.getPercentGenus() / x.getLoreyHeightByUtilization().getAll();
				break;
			case 3:
				accessor = x -> x.getBaseAreaByUtilization().getAll();
				break;
			default:
				throw new UnsupportedOperationException("Unknown source for root finding " + source);
			}

			var sumSourceArea = result.getSpecies().values().stream().mapToDouble(accessor).sum();

			// FRJ
			var fractionMap = result.getSpecies().values().stream().collect(
					Collectors.toMap(
							VdypSpecies::getGenus, spec -> (float) (accessor.applyAsDouble(spec) / sumSourceArea)
					)
			);

			// HL_TOT
			float loreyHeightTotal = (float) fractionMap.entrySet().stream().mapToDouble(
					e -> e.getValue() * result.getSpecies().get(e.getKey()).getLoreyHeightByUtilization().getCoe(0)
			).sum();
			// FRJ(ISP) = FRJ(J) // We aren't using the remapping between global species
			// index and index for the species within the layer, so we can probably assign
			// directly to the fraction attribute on the species object.
			fractionMap.entrySet().forEach(e -> result.getSpecies().get(e.getKey()).setFractionGenus(e.getValue()));

			double[] quadMeanDiameterBase = new double[result.getSpecies().size()]; // DQspbase

			{
				int i = 0;
				for (var spec : result.getSpecies().values()) {

					// EMP061
					var limits = estimationMethods.getLimitsForHeightAndDiameter(spec.getGenus(), bec.getRegion());

					var dqMin = limits.minDiameterHeight() * spec.getLoreyHeightByUtilization().getAll();
					var dqMax = max(
							limits.maxQuadMeanDiameter(),
							limits.maxDiameterHeight() * spec.getLoreyHeightByUtilization().getAll()
					);

					// EMP060
					float quadMeanDiameter = clamp(
							estimationMethods.estimateQuadMeanDiameterForSpecies(
									spec, result.getSpecies(), bec.getRegion(), quadMeanDiameterTotal, baseAreaTotal,
									treesPerHectareTotal, loreyHeightTotal
							), //
							dqMin, dqMax
					);

					quadMeanDiameterBase[i++] = quadMeanDiameter;
				}
			}
			// VDYP7 checks the number of species here, but this is already inside a branch
			// that must be more than 1
			// Fill in target and trial values

			Utils.eachButLast(result.getSpecies().values(), spec -> {
				goal.put(spec.getGenus(), spec.getPercentGenus());
				xMap.put(spec.getGenus(), spec.getPercentGenus());
			}, spec -> {
				goal.put(spec.getGenus(), quadMeanDiameterTotal);
				xMap.put(spec.getGenus(), 0f);
			});

			var xVec = xMap.values().stream().mapToDouble(v -> (double) v).toArray();
			var goalVec = goal.values().stream().mapToDouble(v -> (double) v).toArray();

			// SNQSOL
			var rootVec = this.findRoot(quadMeanDiameterBase, goalVec, xVec, result, TOLERANCE);

			var rootMap = new LinkedHashMap<String, Float>();
			{
				float percentSum = 0;
				var it = result.getSpecies().values().iterator();
				for (int i = 0; it.hasNext(); i++) {
					var spec = it.next();
					rootMap.put(spec.getGenus(), (float) rootVec.getEntry(i));
					if (it.hasNext()) {
						spec.setPercentGenus((float) rootVec.getEntry(i));
						percentSum += rootVec.getEntry(i);
					} else {
						spec.setPercentGenus(100 - percentSum);
					}
				}
			}

			float loreyHeightSum = 0;
			treesPerHectareSum = 0;

			{
				int i = 0;
				for (var spec : result.getSpecies().values()) {
					float dqBase = (float) quadMeanDiameterBase[i++];
					float dq = 7.5f + (dqBase - 7.5f) * exp((float) rootVec.getEntry(rootVec.getDimension() - 1) / 20f);
					assert dq >= 0;
					float ba = baseAreaTotal * spec.getPercentGenus() / 100f;
					assert ba >= 0;
					float tph = BaseAreaTreeDensityDiameter.treesPerHectare(ba, dq);
					assert tph >= 0;
					spec.getQuadraticMeanDiameterByUtilization().setAll(dq);
					spec.getBaseAreaByUtilization().setAll(ba);
					spec.getTreesPerHectareByUtilization().setAll(tph);
					treesPerHectareSum += tph;
					loreyHeightSum += spec.getLoreyHeightByUtilization().getAll() * ba;
				}
			}
			result.getLoreyHeightByUtilization().setAll(loreyHeightSum / baseAreaTotal);

		} // end of Multiple Species branch

		var volumeSum = 0f;

		for (var spec : result.getSpecies().values()) {
			// EMP090
			var wholeStemVolume = spec.getTreesPerHectareByUtilization().getAll()
					* EstimationMethods.estimateWholeStemVolumePerTree(
							controlMap, spec.getVolumeGroup(), spec.getLoreyHeightByUtilization().getAll(),
							spec.getQuadraticMeanDiameterByUtilization().getAll()
					);
			spec.getWholeStemVolumeByUtilization().setAll(wholeStemVolume);
			volumeSum += wholeStemVolume;
		}

		result.getWholeStemVolumeByUtilization().setAll(volumeSum);
		var treesPerHectareStart = result.getTreesPerHectareByUtilization().getAll();
		result.getTreesPerHectareByUtilization().setAll(treesPerHectareSum);
		result.getQuadraticMeanDiameterByUtilization().setAll(
				BaseAreaTreeDensityDiameter.quadMeanDiameter(
						result.getBaseAreaByUtilization().getAll(), result.getTreesPerHectareByUtilization().getAll()
				)
		);

		if (abs(treesPerHectareStart / result.getTreesPerHectareByUtilization().getAll() - 1f) > 0.002) {
			throw new ProcessingException("TODO");
		}

		if (result.getSpecies().size() > 1) {
			for (var spec : result.getSpecies().values()) {
				if (spec.getWholeStemVolumeByUtilization().getAll() / volumeSum - goal.get(spec.getGenus()) > 0.1) {
					throw new ProcessingException("TODO");
				}
			}
		}
	}

	VdypLayer processLayerAsVeteran(FipPolygon fipPolygon, FipLayer fipLayer) throws ProcessingException {

		var polygonIdentifier = fipLayer.getPolygonIdentifier();

		assert fipLayer.getLayerType().equals(LayerType.VETERAN) : "Layer must be VETERAN";
		assert fipPolygon.getPolygonIdentifier().equals(fipLayer.getPolygonIdentifier()) : String.format(
				"Polygon polygonIdentifier '%s' doesn't match that of layer '%s'", fipPolygon.getPolygonIdentifier(),
				fipLayer.getPolygonIdentifier()
		);

		var layer = LayerType.VETERAN;

		// find Primary genus (highest percentage) ISPPVET

		var primaryGenus = fipLayer.getSpecies().values().stream() //
				.max(Utils.compareUsing(FipSpecies::getPercentGenus)) //
				.orElseThrow(() -> new IllegalStateException("No primarty genus (SP0) found. This should not happen."))
				.getGenus();

		// ageTotal copy, LVCOM3/AGETOTLV copied from FIPL_V/AGETOT_LV
		var ageTotal = fipLayer.getAgeTotal();

		// yearsToBreastHeight copy, minimum 6.0, LVCOM3/YTBHLV copied from
		// FIPL_V/YTBH_L
		var yearsToBreastHeight = Math.max(fipLayer.getYearsToBreastHeight().orElse(0f), 6.0f);

		// height? copy LVCOM3/HDLV = FIPL_V/HT_LV
		var height = fipLayer.getHeight().orElse(0f);

		var crownClosure = fipLayer.getCrownClosure();

		var bec = fipPolygon.getBiogeoclimaticZone();
		var region = bec.getRegion();

		// Call EMP098 to get Veteran Basal Area, store in LVCOM1/BA array at positions
		// 0,0 and 0,4
		var estimatedBaseArea = estimateVeteranBaseArea(height, crownClosure, primaryGenus, region);
		var baseAreaByUtilization = Utils.utilizationVector(estimatedBaseArea);
		// Copy over Species entries.
		// LVCOM/ISPLV=ISPV
		// LVCOM4/SP0LV=FIPSA/SP0V
		// LVCOM4/SP64DISTLV=FIPSA/VDISTRV
		// LVCOM1/PCLTV=FIPS/PCTVOLV
		// LVCOM1/HL=FIPL_V/HT_LV
		var vdypSpecies = fipLayer.getSpecies().values().stream() //
				.map(fipSpec -> {
					var vs = VdypSpecies.build(sb -> {
						sb.adapt(fipSpec);
<<<<<<< HEAD
						sb.adaptSiteFrom(fipSpec, (ib, fipSite) -> {
=======
						applyGroups(bec, fipSpec.getGenus(), sb);
						sb.adaptSiteFrom(fipSpec, (ib, fipSite) -> {
							ib.ageTotal(ageTotal);
							ib.yearsToBreastHeight(yearsToBreastHeight);
>>>>>>> 0ddc8b8a
						});
					});
					vs.setLoreyHeightByUtilization(new UtilizationVector(0f, height));
					return vs;
				}) //
				.collect(Collectors.toMap(VdypSpecies::getGenus, Function.identity()));

		/*
		 * From VDYP7
		 *
		 * At this point we SHOULD invoke a root finding procedure sets species percents and adjusts DQ by species.
		 * fills in main components, through whole-stem volume INSTEAD, I will assume %volumes apply to % BA's
		 */

		for (var vSpec : vdypSpecies.values()) {
			vSpec.getBaseAreaByUtilization()
					.setLarge(baseAreaByUtilization.getLarge() * vSpec.getPercentGenus() / 100f);
		}

		var vetDqMap = Utils.<MatrixMap2<String, Region, Coefficients>>expectParsedControl(
				controlMap, ControlKey.VETERAN_LAYER_DQ, MatrixMap2.class
		);

		for (var vSpec : vdypSpecies.values()) {
			var genus = vSpec.getGenus();
			var coe = vetDqMap.get(genus, region);
			var a0 = coe.getCoe(1);
			var a1 = coe.getCoe(2);
			var a2 = coe.getCoe(3);
			float hl = vSpec.getLoreyHeightByUtilization().getCoe(0);
			float dq = max(a0 + a1 * pow(hl, a2), 22.5f);
			vSpec.getQuadraticMeanDiameterByUtilization().setLarge(dq);
			vSpec.getTreesPerHectareByUtilization().setLarge(
					BaseAreaTreeDensityDiameter.treesPerHectare(vSpec.getBaseAreaByUtilization().getLarge(), dq)
			);
		}

		var vdypLayer = VdypLayer.build(builder -> {
			builder.polygonIdentifier(polygonIdentifier);
			builder.layerType(layer);

			builder.addSpecies(vdypSpecies.values());
		});

		vdypLayer.setBaseAreaByUtilization(baseAreaByUtilization);

		computeUtilizationComponentsVeteran(vdypLayer, bec);

		return vdypLayer;
	}

	// YUCV
	private void computeUtilizationComponentsVeteran(VdypLayer vdypLayer, BecDefinition bec)
			throws ProcessingException {
		log.trace(
				"computeUtilizationComponentsVeterany for {}, stand total age is {}", vdypLayer.getPolygonIdentifier(),
				vdypLayer.getAgeTotal()
		);

		var volumeAdjustMap = Utils.<Map<String, Coefficients>>expectParsedControl(
				controlMap, ControlKey.VETERAN_LAYER_VOLUME_ADJUST, Map.class
		);
		try {
			for (var vdypSpecies : vdypLayer.getSpecies().values()) {

				var treesPerHectareUtil = Utils.utilizationVector();
				var quadMeanDiameterUtil = Utils.utilizationVector();
				var baseAreaUtil = Utils.utilizationVector();
				var wholeStemVolumeUtil = Utils.utilizationVector();

				var closeUtilizationVolumeUtil = Utils.utilizationVector();
				var closeUtilizationNetOfDecayUtil = Utils.utilizationVector();
				var closeUtilizationNetOfDecayAndWasteUtil = Utils.utilizationVector();
				var closeUtilizationNetOfDecayWasteAndBreakageUtil = Utils.utilizationVector();

				var hlSp = vdypSpecies.getLoreyHeightByUtilization().getAll();
				{
					var baSp = vdypSpecies.getBaseAreaByUtilization().getLarge();
					var tphSp = vdypSpecies.getTreesPerHectareByUtilization().getLarge();
					var dqSp = vdypSpecies.getQuadraticMeanDiameterByUtilization().getLarge();

					treesPerHectareUtil.setAll(tphSp);
					quadMeanDiameterUtil.setAll(dqSp);
					baseAreaUtil.setAll(baSp);
					wholeStemVolumeUtil.setAll(0f);

					treesPerHectareUtil.setLarge(tphSp);
					quadMeanDiameterUtil.setLarge(dqSp);
					baseAreaUtil.setLarge(baSp);
					wholeStemVolumeUtil.setLarge(0f);
				}
				// AADJUSTV
				var volumeAdjustCoe = volumeAdjustMap.get(vdypSpecies.getGenus());

				var utilizationClass = UtilizationClass.OVER225; // IUC_VET

				// ADJ
				var adjust = new Coefficients(new float[] { 0f, 0f, 0f, 0f }, 1);

				// EMP091
				EstimationMethods.estimateWholeStemVolume(
						controlMap, utilizationClass, volumeAdjustCoe.getCoe(1), vdypSpecies.getVolumeGroup(), hlSp,
						quadMeanDiameterUtil, baseAreaUtil, wholeStemVolumeUtil
				);

				adjust.setCoe(4, volumeAdjustCoe.getCoe(2));
				// EMP092
				EstimationMethods.estimateCloseUtilizationVolume(
						controlMap, utilizationClass, adjust, vdypSpecies.getVolumeGroup(), hlSp, quadMeanDiameterUtil,
						wholeStemVolumeUtil, closeUtilizationVolumeUtil
				);

				adjust.setCoe(4, volumeAdjustCoe.getCoe(3));
				// EMP093
				EstimationMethods.estimateNetDecayVolume(
						controlMap, vdypSpecies.getGenus(), bec.getRegion(), utilizationClass, adjust,
						vdypSpecies.getDecayGroup(), vdypLayer.getBreastHeightAge().orElse(0f), quadMeanDiameterUtil,
						closeUtilizationVolumeUtil, closeUtilizationNetOfDecayUtil
				);

				adjust.setCoe(4, volumeAdjustCoe.getCoe(4));
				// EMP094
				final var netDecayCoeMap = Utils.<Map<String, Coefficients>>expectParsedControl(
						controlMap, ControlKey.VOLUME_NET_DECAY_WASTE, Map.class
				);
				final var wasteModifierMap = Utils.<MatrixMap2<String, Region, Float>>expectParsedControl(
						controlMap, ControlKey.WASTE_MODIFIERS, MatrixMap2.class
				);
				EstimationMethods.estimateNetDecayAndWasteVolume(
						bec.getRegion(), utilizationClass, adjust, vdypSpecies.getGenus(), hlSp, netDecayCoeMap,
						wasteModifierMap, quadMeanDiameterUtil, closeUtilizationVolumeUtil,
						closeUtilizationNetOfDecayUtil, closeUtilizationNetOfDecayAndWasteUtil
				);

				if (getId().isStart()) {
					// EMP095
					EstimationMethods.estimateNetDecayWasteAndBreakageVolume(
							controlMap, utilizationClass, vdypSpecies.getBreakageGroup(), quadMeanDiameterUtil,
							closeUtilizationVolumeUtil, closeUtilizationNetOfDecayAndWasteUtil,
							closeUtilizationNetOfDecayWasteAndBreakageUtil
					);
				}

				vdypSpecies.setBaseAreaByUtilization(baseAreaUtil);
				vdypSpecies.setTreesPerHectareByUtilization(treesPerHectareUtil);
				vdypSpecies.setQuadraticMeanDiameterByUtilization(quadMeanDiameterUtil);
				vdypSpecies.setWholeStemVolumeByUtilization(wholeStemVolumeUtil);
				vdypSpecies.setCloseUtilizationVolumeByUtilization(closeUtilizationVolumeUtil);
				vdypSpecies.setCloseUtilizationVolumeNetOfDecayByUtilization(closeUtilizationNetOfDecayUtil);
				vdypSpecies.setCloseUtilizationVolumeNetOfDecayAndWasteByUtilization(
						closeUtilizationNetOfDecayAndWasteUtil
				);
				vdypSpecies.setCloseUtilizationVolumeNetOfDecayWasteAndBreakageByUtilization(
						closeUtilizationNetOfDecayWasteAndBreakageUtil
				);

				for (var accessors : UTILIZATION_VECTOR_ACCESSORS) {
					UtilizationVector utilVector = (UtilizationVector) accessors.getReadMethod().invoke(vdypSpecies);

					// Set all components other than 4 to 0.0
					for (var uc : UtilizationClass.ALL_BUT_LARGEST) {
						utilVector.set(uc, 0f);
					}

					// Set component 0 to equal component 4.
					utilVector.setAll(utilVector.getLarge());

					accessors.getWriteMethod().invoke(vdypSpecies, utilVector);
				}
			}

			computeLayerUtilizationComponentsFromSpecies(vdypLayer);

		} catch (IllegalAccessException | InvocationTargetException ex) {
			throw new IllegalStateException(ex);
		}
	}

	// FIP_GET
	protected FipPolygon getPolygon(
			StreamingParser<FipPolygon> polyStream, StreamingParser<Map<LayerType, FipLayer>> layerStream,
			StreamingParser<Collection<FipSpecies>> speciesStream
	) throws ProcessingException, IOException, ResourceParseException {

		log.trace("Getting polygon");
		var polygon = polyStream.next();

		log.trace("Getting layers for polygon {}", polygon.getPolygonIdentifier());
		Map<LayerType, FipLayer> layers;
		try {
			layers = layerStream.next();
		} catch (NoSuchElementException ex) {
			throw validationError("Layers file has fewer records than polygon file.", ex);
		}

		log.trace("Getting species for polygon {}", polygon.getPolygonIdentifier());
		Collection<FipSpecies> species;
		try {
			species = speciesStream.next();
		} catch (NoSuchElementException ex) {
			throw validationError("Species file has fewer records than polygon file.", ex);
		}

		// Validate that layers belong to the correct polygon
		for (var layer : layers.values()) {
			if (!layer.getPolygonIdentifier().equals(polygon.getPolygonIdentifier())) {
				throw validationError(
						"Record in layer file contains layer for polygon %s when expecting one for %s.",
						layer.getPolygonIdentifier(), polygon.getPolygonIdentifier()
				);
			}
			layer.setSpecies(new HashMap<>());
		}

		for (var spec : species) {
			var layer = layers.get(spec.getLayerType());
			// Validate that species belong to the correct polygon
			if (!spec.getPolygonIdentifier().equals(polygon.getPolygonIdentifier())) {
				throw validationError(
						"Record in species file contains species for polygon %s when expecting one for %s.",
						layer.getPolygonIdentifier(), polygon.getPolygonIdentifier()
				);
			}
			if (Objects.isNull(layer)) {
				throw validationError(
						"Species entry references layer %s of polygon %s but it is not present.", layer,
						polygon.getPolygonIdentifier()
				);
			}
			layer.getSpecies().put(spec.getGenus(), spec);
		}

		polygon.setLayers(layers);

		return polygon;
	}

	private Optional<Float> heightMinimum(LayerType layer) {
		var minima = Utils.<Map<String, Float>>expectParsedControl(controlMap, ControlKey.MINIMA.name(), Map.class);
		switch (layer) {
		case PRIMARY:
			return Optional.of(minima.get(BaseControlParser.MINIMUM_HEIGHT));
		case VETERAN:
			return Optional.of(minima.get(BaseControlParser.MINIMUM_VETERAN_HEIGHT));
		default:
			return Optional.empty();
		}
	}

	// FIP_CHK
	void checkPolygon(FipPolygon polygon) throws ProcessingException {

		// Fortran did debug logging when a polygon is found to be invalid. Attaching
		// messages to exceptions fills that need.

		// TODO finding all the things that are wrong rather than failing on just the
		// first would be a good idea.

		var primaryLayer = requireLayer(polygon, LayerType.PRIMARY);

		// FIXME VDYP7 actually tests if total age - YTBH is less than 0.5 but gives an
		// error that total age is "less than" YTBH. Replicating that for now but
		// consider changing it.

		if (primaryLayer.getAgeTotal().orElse(0f) - primaryLayer.getYearsToBreastHeight().orElse(0f) < 0.5f) {
			var ageTotal = primaryLayer.getAgeTotal().map(Object::toString).orElse("N/A (0)");
			var ytbh = primaryLayer.getYearsToBreastHeight().map(Object::toString).orElse("N/A (0)");
			throw validationError(
					"Polygon %s has %s layer where total age (%s) is less than YTBH (%s).", polygon.getPolygonIdentifier(),
					LayerType.PRIMARY,
					ageTotal,
					ytbh
			);
		}

		// TODO This is the only validation step done to non-primary layers, VDYP7 had a
		// less well defined idea of a layer being present or not and so it may have
		// skipped validating other layers rather than validating them conditionally on
		// being present. Consider extending validation of other properties to other
		// layers.

		for (FipLayer layer : polygon.getLayers().values()) {
			var height = layer.getHeight().orElse(0f);

			throwIfPresent(
					heightMinimum(layer.getLayerType()).filter(minimum -> height < minimum).map(
							minimum -> validationError(
									"Polygon %s has %s layer where height %.1f is less than minimum %.1f.",
									polygon.getPolygonIdentifier(), layer.getLayerType(), layer.getHeightSafe(), minimum
							)
					)
			);
		}

		if (polygon.getMode().map(x -> x == PolygonMode.YOUNG).orElse(false)) {
			throw validationError(
					"Polygon %s is using unsupported mode %s.", polygon.getPolygonIdentifier(), PolygonMode.YOUNG
			);
		}

		if (primaryLayer.getYearsToBreastHeight().orElse(0f) < 0.5) {
			throw validationError(
					"Polygon %s has %s layer where years to breast height %.1f is less than minimum %.1f years.",
					polygon.getPolygonIdentifier(), LayerType.PRIMARY, primaryLayer.getYearsToBreastHeightSafe(), 0.5f
			);
		}

		if (primaryLayer.getSiteIndex().orElse(0f) < 0.5) {
			throw validationError(
					"Polygon %s has %s layer where site index %s is less than minimum %.1f years.",
					polygon.getPolygonIdentifier(), LayerType.PRIMARY,
					primaryLayer.getSiteIndex().map(x -> String.format("%.1f", x)).orElse("N/A"), 0.5f
			);
		}

		for (FipLayer layer : polygon.getLayers().values()) {
			var percentTotal = getPercentTotal(layer);
			// VDYP7 performs this step which should be negligible but might have a small
			// impact due to the 0.01 percent variation and floating point errors.
			if (layer.getLayerType() == LayerType.PRIMARY) {
				layer.getSpecies().values()
						.forEach(species -> species.setFractionGenus(species.getPercentGenus() / percentTotal));
			}
		}

	}

	// EMP098
	float estimateVeteranBaseArea(float height, float crownClosure, String genus, Region region) {
		var coefficients = Utils.<MatrixMap2<String, Region, Coefficients>>expectParsedControl(
				controlMap, ControlKey.VETERAN_BQ, MatrixMap2.class
		).getM(genus, region);

		// mismatched index is copied from VDYP7
		float a0 = coefficients.getCoe(1);
		float a1 = coefficients.getCoe(2);
		float a2 = coefficients.getCoe(3);

		float baseArea = a0 * pow(max(height - a1, 0.0f), a2);

		baseArea *= crownClosure / 4.0f;

		baseArea = max(baseArea, 0.01f);

		return baseArea;
	}

	/**
	 * estimate mean volume per tree For a species, for trees with dbh >= 7.5 CM Using eqn in jf117.doc
	 *
	 * @param volumeGroup
	 * @param loreyHeight
	 * @param quadMeanDiameter
	 * @return
	 */
	public float estimateMeanVolume(int volumeGroup, float loreyHeight, float quadMeanDiameter) {
		var coeMap = Utils.<Map<Integer, Coefficients>>expectParsedControl(
				controlMap, ControlKey.TOTAL_STAND_WHOLE_STEM_VOL, Map.class
		);

		var coe = coeMap.get(volumeGroup);

		if (coe == null) {
			throw new IllegalArgumentException("Coefficients not found for volume group " + volumeGroup);
		}

		float lvMean = //
				coe.getCoe(0) + //
						coe.getCoe(1) * log(quadMeanDiameter) + //
						coe.getCoe(2) * log(loreyHeight) + //
						coe.getCoe(3) * quadMeanDiameter + //
						coe.getCoe(4) / quadMeanDiameter + //
						coe.getCoe(5) * loreyHeight + //
						coe.getCoe(6) * quadMeanDiameter * quadMeanDiameter + //
						coe.getCoe(7) * quadMeanDiameter * loreyHeight + //
						coe.getCoe(8) * loreyHeight / quadMeanDiameter;

		return exp(lvMean);
	}

	double[] rootFinderFunction(double[] point, VdypLayer layer, double[] diameterBase) {

		var percentL1 = new double[point.length];
		double percentSum = 0;
		if (point.length > 1) {
			for (int i = 0; i < point.length - 1; i++) {
				percentL1[i] = point[i];
				percentSum += point[i];
			}
		}
		percentL1[point.length - 1] = 100d - percentSum;

		double volumeSum = 0d;
		double treesPerHectareSum = 0d;

		final var layerBa = layer.getBaseAreaByUtilization().getAll();

		// Iterate over the fixed order list with an index
		{
			var it = layer.getSpecies().entrySet().iterator();
			for (int j = 0; it.hasNext(); j++) {
				var spec = it.next().getValue();

				// These side effects are evil but that's how VDYP7 works.

				final float quadMeanDiameter = (float) (7.5
						+ (diameterBase[j] - 7.5) * FastMath.exp(point[point.length - 1] / 20d));
				spec.getQuadraticMeanDiameterByUtilization().setAll(quadMeanDiameter);

				final float baseArea = (float) (layerBa * percentL1[j] / 100d);
				spec.getBaseAreaByUtilization().setAll(baseArea);

				final float tph = BaseAreaTreeDensityDiameter.treesPerHectare(baseArea, quadMeanDiameter);
				spec.getTreesPerHectareByUtilization().setAll(tph);
				treesPerHectareSum += tph;

				final float loreyHeight = spec.getLoreyHeightByUtilization().getAll();

				final float meanVolume = estimateMeanVolume(spec.getVolumeGroup(), loreyHeight, quadMeanDiameter);
				final float wholeStemVolume = tph * meanVolume;

				spec.getWholeStemVolumeByUtilization().setAll(wholeStemVolume);
				volumeSum += wholeStemVolume;
			}
		}

		double dqFinal = BaseAreaTreeDensityDiameter
				.quadMeanDiameter(layer.getBaseAreaByUtilization().getAll(), (float) treesPerHectareSum);

		var y = new double[point.length];

		if (layer.getSpecies().size() > 1) {
			var it = layer.getSpecies().values().iterator();
			for (int i = 0; it.hasNext(); i++) {
				var spec = it.next();

				y[i] = 100d * spec.getWholeStemVolumeByUtilization().getAll() / volumeSum;
			}
		}
		y[y.length - 1] = dqFinal;
		return y;
	}

	@Override
	protected ValueOrMarker<Float, Boolean>
			isVeteranForEstimatePercentForestLand(FipPolygon polygon, Optional<FipLayer> vetLayer) {
		if (polygon.getMode().map(mode -> mode == PolygonMode.YOUNG).orElse(false)) {
			return FLOAT_OR_BOOL.value(100f);
		}
		return super.isVeteranForEstimatePercentForestLand(polygon, vetLayer);
	}

	/**
	 * Estimate the Jacobian Matrix of a function using forward difference
	 *
	 * @param x
	 * @param func
	 * @return
	 */
	double[][] estimateJacobian(double[] x, MultivariateVectorFunction func) {
		return estimateJacobian(x, func.value(x), func);
	}

	/**
	 * Estimate the Jacobian Matrix of a function using forward difference
	 *
	 * @param x
	 * @param y
	 * @param func
	 * @return
	 */
	double[][] estimateJacobian(double[] x, double[] y, MultivariateVectorFunction func) {
		// TODO
		final double machineEpsilon = 2.22e-16;
		final double functionEpsilon = 1.19e-07;

		double epsilon = FastMath.sqrt(FastMath.max(functionEpsilon, machineEpsilon));

		double[] x2 = Arrays.copyOf(x, x.length);

		double[][] result = new double[x.length][x.length];

		for (int j = 0; j < x.length; j++) {
			double temp = x[j];
			double h = epsilon * FastMath.abs(temp);
			if (h == 0) {
				h = epsilon;
			}
			x2[j] = temp + h;
			double[] y2 = func.value(x2);
			x2[j] = temp;
			for (int i = 0; i < x.length; i++) {
				result[i][j] = (y2[i] - y[i]) / h;
			}
		}
		return result;
	}

	RealMatrix identityMatrix(int n) {
		var diag = new double[n];
		Arrays.fill(diag, n);
		return new DiagonalMatrix(diag);

	}

	RealVector findRoot(double[] diameterBase, double[] goal, double[] x, VdypLayer layer, double tolerance) {
		MultivariateVectorFunction func = point -> rootFinderFunction(point, layer, diameterBase);

		MultivariateMatrixFunction jacFunc = point -> estimateJacobian(point, func);

		LevenbergMarquardtOptimizer optimizer = new LevenbergMarquardtOptimizer();

		optimizer.withCostRelativeTolerance(tolerance); // Not sure if this is the right tolerance

		LeastSquaresProblem leastSquaresProblem = LeastSquaresFactory.create(
				func, //
				jacFunc, //
				goal, //
				x, //
				identityMatrix(x.length), //
				null, //
				200, //
				1000 //
		);

		var result = optimizer.optimize(leastSquaresProblem);

		return result.getPoint();
	}

	@Override
	public VdypApplicationIdentifier getId() {
		return VdypApplicationIdentifier.FIP_START;
	}

	@Override
	protected BaseControlParser getControlFileParser() {
		return new FipControlParser();
	}

	@Override
	protected FipSpecies
			copySpecies(FipSpecies toCopy, Consumer<BaseVdypSpecies.Builder<FipSpecies, FipSite, ?>> config) {
		return FipSpecies.build(builder -> {
			builder.copy(toCopy);
		});
	}

	@Override
	protected Optional<FipSite> getPrimarySite(FipLayer layer) {
		return layer.getSite();
	}

	@Override
	protected float getYieldFactor(FipPolygon polygon) {
		return polygon.getYieldFactor();
		// TODO Make an InputPolygon interface that has this.
	}

}<|MERGE_RESOLUTION|>--- conflicted
+++ resolved
@@ -307,10 +307,7 @@
 		var vdypSpecies = fipLayer.getSpecies().values().stream() //
 				.map(fipSpec -> VdypSpecies.build(sb -> {
 					sb.adapt(fipSpec);
-<<<<<<< HEAD
-=======
 					applyGroups(bec, fipSpec.getGenus(), sb);
->>>>>>> 0ddc8b8a
 					sb.adaptSiteFrom(fipSpec, (ib, fipSite) -> {
 					});
 				})) //
@@ -627,14 +624,10 @@
 				.map(fipSpec -> {
 					var vs = VdypSpecies.build(sb -> {
 						sb.adapt(fipSpec);
-<<<<<<< HEAD
-						sb.adaptSiteFrom(fipSpec, (ib, fipSite) -> {
-=======
 						applyGroups(bec, fipSpec.getGenus(), sb);
 						sb.adaptSiteFrom(fipSpec, (ib, fipSite) -> {
 							ib.ageTotal(ageTotal);
 							ib.yearsToBreastHeight(yearsToBreastHeight);
->>>>>>> 0ddc8b8a
 						});
 					});
 					vs.setLoreyHeightByUtilization(new UtilizationVector(0f, height));
