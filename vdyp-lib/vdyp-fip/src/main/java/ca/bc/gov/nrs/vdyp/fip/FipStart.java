package ca.bc.gov.nrs.vdyp.fip;

import static ca.bc.gov.nrs.vdyp.math.FloatMath.abs;
import static ca.bc.gov.nrs.vdyp.math.FloatMath.clamp;
import static ca.bc.gov.nrs.vdyp.math.FloatMath.exp;
import static ca.bc.gov.nrs.vdyp.math.FloatMath.log;
import static ca.bc.gov.nrs.vdyp.math.FloatMath.pow;
import static java.lang.Math.max;
import static java.lang.Math.min;

import java.io.IOException;
import java.lang.reflect.InvocationTargetException;
import java.util.Arrays;
import java.util.Collection;
import java.util.Comparator;
import java.util.EnumMap;
import java.util.EnumSet;
import java.util.HashMap;
import java.util.LinkedHashMap;
import java.util.List;
import java.util.Map;
import java.util.NoSuchElementException;
import java.util.Objects;
import java.util.Optional;
import java.util.function.Consumer;
import java.util.function.Function;
import java.util.function.ToDoubleFunction;
import java.util.stream.Collectors;
import java.util.stream.Stream;

import org.apache.commons.math3.analysis.MultivariateMatrixFunction;
import org.apache.commons.math3.analysis.MultivariateVectorFunction;
import org.apache.commons.math3.fitting.leastsquares.LeastSquaresFactory;
import org.apache.commons.math3.fitting.leastsquares.LeastSquaresProblem;
import org.apache.commons.math3.fitting.leastsquares.LevenbergMarquardtOptimizer;
import org.apache.commons.math3.linear.DiagonalMatrix;
import org.apache.commons.math3.linear.RealMatrix;
import org.apache.commons.math3.linear.RealVector;
import org.apache.commons.math3.util.FastMath;
import org.slf4j.Logger;
import org.slf4j.LoggerFactory;

import ca.bc.gov.nrs.vdyp.application.LowValueException;
import ca.bc.gov.nrs.vdyp.application.ProcessingException;
import ca.bc.gov.nrs.vdyp.application.StandProcessingException;
import ca.bc.gov.nrs.vdyp.application.VdypApplicationIdentifier;
import ca.bc.gov.nrs.vdyp.application.VdypStartApplication;
import ca.bc.gov.nrs.vdyp.common.ControlKey;
import ca.bc.gov.nrs.vdyp.common.Utils;
import ca.bc.gov.nrs.vdyp.common.ValueOrMarker;
import ca.bc.gov.nrs.vdyp.common_calculators.BaseAreaTreeDensityDiameter;
import ca.bc.gov.nrs.vdyp.fip.model.FipLayer;
import ca.bc.gov.nrs.vdyp.fip.model.FipLayerPrimary;
import ca.bc.gov.nrs.vdyp.fip.model.FipPolygon;
import ca.bc.gov.nrs.vdyp.fip.model.FipSite;
import ca.bc.gov.nrs.vdyp.fip.model.FipSpecies;
import ca.bc.gov.nrs.vdyp.io.parse.common.ResourceParseException;
import ca.bc.gov.nrs.vdyp.io.parse.control.BaseControlParser;
import ca.bc.gov.nrs.vdyp.io.parse.streaming.StreamingParser;
import ca.bc.gov.nrs.vdyp.model.BaseVdypSpecies;
import ca.bc.gov.nrs.vdyp.model.BecDefinition;
import ca.bc.gov.nrs.vdyp.model.Coefficients;
import ca.bc.gov.nrs.vdyp.model.CompatibilityVariableMode;
import ca.bc.gov.nrs.vdyp.model.LayerType;
import ca.bc.gov.nrs.vdyp.model.MatrixMap;
import ca.bc.gov.nrs.vdyp.model.MatrixMap2;
import ca.bc.gov.nrs.vdyp.model.PolygonMode;
import ca.bc.gov.nrs.vdyp.model.Region;
import ca.bc.gov.nrs.vdyp.model.StockingClassFactor;
import ca.bc.gov.nrs.vdyp.model.UtilizationClass;
import ca.bc.gov.nrs.vdyp.model.UtilizationVector;
import ca.bc.gov.nrs.vdyp.model.VdypLayer;
import ca.bc.gov.nrs.vdyp.model.VdypPolygon;
import ca.bc.gov.nrs.vdyp.model.VdypSpecies;
import ca.bc.gov.nrs.vdyp.model.VdypUtilizationHolder;
import ca.bc.gov.nrs.vdyp.model.VolumeComputeMode;

public class FipStart extends VdypStartApplication<FipPolygon, FipLayer, FipSpecies, FipSite> {

	public static final Comparator<FipSpecies> PERCENT_GENUS_DESCENDING = Utils
			.compareUsing(FipSpecies::getPercentGenus).reversed();

	public static final Logger log = LoggerFactory.getLogger(FipStart.class);

	public static final float TOLERANCE = 2.0e-3f;

	public static void main(final String... args) throws IOException {

		try (var app = new FipStart();) {
			doMain(app, args);
		}
	}

	// FIP_SUB
	// TODO Fortran takes a vector of flags (FIPPASS) controlling which stages are
	// implemented. FIPSTART always uses the same vector so far now that's not
	// implemented.
	@Override
	public void process() throws ProcessingException {
		int polygonsRead = 0;
		int polygonsWritten = 0;
		try (
				var polyStream = this.<FipPolygon>getStreamingParser(ControlKey.FIP_INPUT_YIELD_POLY);
				var layerStream = this.<Map<LayerType, FipLayer>>getStreamingParser(ControlKey.FIP_INPUT_YIELD_LAYER);
				var speciesStream = this.<Collection<FipSpecies>>getStreamingParser(ControlKey.FIP_INPUT_YIELD_LX_SP0);
		) {
			log.atDebug().setMessage("Start Stand processing").log();

			while (polyStream.hasNext()) {

				// FIP_GET
				log.atInfo().setMessage("Getting polygon {}").addArgument(polygonsRead + 1).log();
				var polygon = getPolygon(polyStream, layerStream, speciesStream);
				try {

					var resultPoly = processPolygon(polygonsRead, polygon);
					if (resultPoly.isPresent()) {
						polygonsRead++;

						// Output
						vriWriter.writePolygonWithSpeciesAndUtilization(resultPoly.get());

						polygonsWritten++;
					}

					log.atInfo().setMessage("Read {} polygons and wrote {}").addArgument(polygonsRead)
							.addArgument(polygonsWritten);

				} catch (StandProcessingException ex) {
					// TODO include some sort of hook for different forms of user output
					// TODO Implement single stand mode that propagates the exception

					log.atWarn().setMessage("Polygon {} bypassed").addArgument(polygon.getPolygonIdentifier())
							.setCause(ex);
				}

			}
		} catch (IOException | ResourceParseException ex) {
			throw new ProcessingException("Error while reading or writing data.", ex);
		}
	}

	static final EnumSet<PolygonMode> ACCEPTABLE_MODES = EnumSet.of(PolygonMode.START, PolygonMode.YOUNG);

	Optional<VdypPolygon> processPolygon(int polygonsRead, FipPolygon polygon)
			throws ProcessingException, LowValueException {
		VdypPolygon resultPoly;
		log.atInfo().setMessage("Read polygon {}, preparing to process").addArgument(polygon.getPolygonIdentifier())
				.log();

		// if (MODE .eq. -1) go to 100

		final var mode = polygon.getMode().orElse(PolygonMode.START);

		if (!ACCEPTABLE_MODES.contains(mode)) {
			log.atInfo().setMessage("Skipping polygon with mode {}").addArgument(mode).log();
			return Optional.empty();
		}

		// IP_IN = IP_IN+1
		// if (IP_IN .gt. MAXPOLY) go to 200

		// IPASS = 1
		// CALL FIP_CHK( IPASS, IER)
		// if (ier .gt. 0) go to 1000
		//
		// if (IPASS .le. 0) GO TO 120

		log.atInfo().setMessage("Checking validity of polygon {}:{}").addArgument(polygonsRead)
				.addArgument(polygon.getPolygonIdentifier()).log();
		checkPolygon(polygon);

		// CALL FIPCALCV( BAV, IER)
		// CALL FIPCALC1( BAV, BA_TOTL1, IER)

		Map<LayerType, VdypLayer> processedLayers = new EnumMap<>(LayerType.class);

		var fipLayers = polygon.getLayers();
		var fipVetLayer = Optional.ofNullable(fipLayers.get(LayerType.VETERAN));
		Optional<VdypLayer> resultVetLayer;
		if (fipVetLayer.isPresent()) {
			resultVetLayer = Optional.of(processLayerAsVeteran(polygon, fipVetLayer.get()));
		} else {
			resultVetLayer = Optional.empty();
		}
		resultVetLayer.ifPresent(layer -> processedLayers.put(LayerType.VETERAN, layer));

		FipLayerPrimary fipPrimeLayer = (FipLayerPrimary) fipLayers.get(LayerType.PRIMARY);
		assert fipPrimeLayer != null;
		var resultPrimeLayer = processLayerAsPrimary(
				polygon, fipPrimeLayer,
				resultVetLayer.map(VdypLayer::getBaseAreaByUtilization).map(coe -> coe.getAll()).orElse(0f)
		);
		processedLayers.put(LayerType.PRIMARY, resultPrimeLayer);

		resultPoly = createVdypPolygon(polygon, processedLayers);

		float baseAreaTotalPrime = resultPrimeLayer.getBaseAreaByUtilization().getAll(); // BA_TOTL1

		// if (FIPPASS(6) .eq. 0 .or. FIPPASS(6) .eq. 2) then
		if (true /* TODO */) {
			var minima = Utils.<Map<String, Float>>expectParsedControl(controlMap, ControlKey.MINIMA, Map.class);

			float minimumBaseArea = minima.get(BaseControlParser.MINIMUM_BASE_AREA);
			float minimumPredictedBaseArea = minima.get(BaseControlParser.MINIMUM_FULLY_STOCKED_AREA);
			if (baseAreaTotalPrime < minimumBaseArea) {
				throw new LowValueException("Base area", baseAreaTotalPrime, minimumBaseArea);
			}
			float predictedBaseArea = baseAreaTotalPrime * (100f / resultPoly.getPercentAvailable());
			if (predictedBaseArea < minimumPredictedBaseArea) {
				throw new LowValueException("Predicted base area", predictedBaseArea, minimumPredictedBaseArea);
			}
		}
		// FIPSTK
		adjustForStocking(
				resultPoly.getLayers().get(LayerType.PRIMARY), fipPrimeLayer, polygon.getBiogeoclimaticZone()
		);
		return Optional.of(resultPoly);
	}

	// FIPSTK
	void adjustForStocking(VdypLayer vdypLayer, FipLayerPrimary fipLayerPrimary, BecDefinition bec) {

		MatrixMap2<Character, Region, Optional<StockingClassFactor>> stockingClassMap = Utils
				.expectParsedControl(controlMap, ControlKey.STOCKING_CLASS_FACTORS, MatrixMap2.class);

		Region region = bec.getRegion();

		var factorEntry = fipLayerPrimary.getStockingClass()
				.flatMap(stockingClass -> MatrixMap.safeGet(stockingClassMap, stockingClass, region));

		if (!factorEntry.isPresent()) {
			return;
		}

		float factor = factorEntry.get().getFactor();

		scaleAllSummableUtilization(vdypLayer, factor);
		vdypLayer.getSpecies().values().forEach(spec -> scaleAllSummableUtilization(spec, factor));

		log.atInfo().addArgument(fipLayerPrimary.getStockingClass()).addArgument(factor).setMessage(
				"Foregoing Primary Layer has stocking class {} Yield values will be multiplied by {}  before being written to output file."
		);
	}

	VdypPolygon createVdypPolygon(FipPolygon fipPolygon, Map<LayerType, VdypLayer> processedLayers)
			throws ProcessingException {
		Optional<FipLayer> fipVetLayer = Utils.optSafe(fipPolygon.getLayers().get(LayerType.VETERAN));
		FipLayerPrimary fipPrimaryLayer = (FipLayerPrimary) fipPolygon.getLayers().get(LayerType.PRIMARY);

		float percentAvailable = estimatePercentForestLand(fipPolygon, fipVetLayer, fipPrimaryLayer);

		var vdypPolygon = VdypPolygon.build(builder -> builder.adapt(fipPolygon, x -> percentAvailable));
		vdypPolygon.setLayers(processedLayers);
		return vdypPolygon;
	}

	// FIPCALC1
	VdypLayer processLayerAsPrimary(FipPolygon fipPolygon, FipLayerPrimary fipLayer, float baseAreaOverstory)
			throws ProcessingException {

		// PRIMFIND
		var primarySpecies = findPrimarySpecies(fipLayer.getSpecies().values());

		// There's always at least one entry and we want the first.
		fipLayer.setPrimaryGenus(Optional.of(primarySpecies.iterator().next().getGenus()));

		// VDYP7 stores this in the common FIPL_1C/ITGL1 but only seems to use it
		// locally
		var itg = findItg(primarySpecies);

		BecDefinition bec = fipPolygon.getBiogeoclimaticZone();

		// GRPBA1FD
		int empiricalRelationshipParameterIndex = findEmpiricalRelationshipParameterIndex(
				primarySpecies.get(0).getGenus(), bec, itg
		);

		var result = VdypLayer.build(builder -> {
			builder.adapt(fipLayer);
			builder.inventoryTypeGroup(itg);
			builder.empiricalRelationshipParameterIndex(empiricalRelationshipParameterIndex);
			builder.primaryGenus(primarySpecies.get(0).getGenus());
		});

		var breastHeightAge = fipLayer.getSite()
				.flatMap(x -> Utils.mapBoth(x.getAgeTotal(), x.getYearsToBreastHeight(), (at, ytbh) -> at - ytbh))
				.orElse(0f);
		// EMP040
		var baseArea = estimatePrimaryBaseArea(
				fipLayer, bec, fipPolygon.getYieldFactor(), breastHeightAge, baseAreaOverstory
		); // BA_TOT

		result.getBaseAreaByUtilization().setAll(baseArea);

		var quadMeanDiameter = estimatePrimaryQuadMeanDiameter(fipLayer, bec, breastHeightAge, baseAreaOverstory);

		result.getQuadraticMeanDiameterByUtilization().setAll(quadMeanDiameter);

		var tphTotal = BaseAreaTreeDensityDiameter.treesPerHectare(baseArea, quadMeanDiameter);

		result.getTreesPerHectareByUtilization().setAll(tphTotal);

		// Copy over Species entries.
		// LVCOM/ISPL1=ISPV
		// LVCOM4/SP0L1=FIPSA/SP0V
		// LVCOM4/SP64DISTL1=FIPSA/VDISTRV
		// LVCOM1/PCLT1=FIPS/PCTVOLV
		var vdypSpecies = fipLayer.getSpecies().values().stream() //
				.map(fipSpec -> VdypSpecies.build(sb -> {
					sb.adapt(fipSpec);
					applyGroups(bec, fipSpec.getGenus(), sb);
					sb.adaptSiteFrom(fipSpec, (ib, fipSite) -> {
					});
				})) //
				.collect(Collectors.toMap(VdypSpecies::getGenus, Function.identity()));

		var vdypPrimarySpecies = vdypSpecies.get(primarySpecies.get(0).getGenus());

		Map<String, Float> targetPercentages = getTargetPercentages(vdypSpecies.values());

		var maxPass = fipLayer.getSpecies().size() > 1 ? 2 : 1;

		result.setSpecies(vdypSpecies);

		float leadHeight = fipLayer.getHeight().orElse(0f);
		for (var iPass = 1; iPass <= maxPass; iPass++) {
			findPrimaryHeightPass(bec, tphTotal, vdypSpecies, vdypPrimarySpecies, targetPercentages, leadHeight, iPass);

			// ROOTF01
			findRootsForDiameterAndBaseArea(result, fipLayer, bec, iPass + 1);
		}

		estimateSmallComponents(fipPolygon, result);

		// YUC1
		computeUtilizationComponentsPrimary(bec, result, VolumeComputeMode.BY_UTIL, CompatibilityVariableMode.NONE);

		return result;
	}

	void findPrimaryHeightPass(
			BecDefinition bec, float tphTotal, Map<String, VdypSpecies> vdypSpecies, VdypSpecies vdypPrimarySpecies,
			Map<String, Float> targetPercentages, float leadHeight, int iPass
	) throws ProcessingException {
		float primaryHeight;
		if (iPass == 2) {
			for (var vSpec : vdypSpecies.values()) {
				vSpec.setPercentGenus(targetPercentages.get(vSpec.getGenus()));
			}
		}
		// Estimate lorey height for primary species
		if (iPass == 1 && vdypSpecies.size() == 1) {
			primaryHeight = estimationMethods
					.primaryHeightFromLeadHeight(leadHeight, vdypPrimarySpecies.getGenus(), bec.getRegion(), tphTotal);
		} else if (iPass == 1) {
			primaryHeight = estimationMethods
					.primaryHeightFromLeadHeightInitial(leadHeight, vdypPrimarySpecies.getGenus(), bec.getRegion());
		} else {
			primaryHeight = estimationMethods.primaryHeightFromLeadHeight(
					leadHeight, vdypPrimarySpecies.getGenus(), bec.getRegion(),
					vdypPrimarySpecies.getTreesPerHectareByUtilization().getAll()
			);
		}
		vdypPrimarySpecies.getLoreyHeightByUtilization().setAll(primaryHeight);

		// Estimate lorey height for non-primary species
		for (var vspec : vdypSpecies.values()) {
			if (vspec == vdypPrimarySpecies)
				continue;

			// EMP053
			vspec.getLoreyHeightByUtilization().setAll(
					estimationMethods
							.estimateNonPrimaryLoreyHeight(vspec, vdypPrimarySpecies, bec, leadHeight, primaryHeight)
			);
		}
	}

	public static <T> List<T> utilizationArray(VdypLayer layer, Function<VdypUtilizationHolder, T> accessor) {
		return Stream.concat(Stream.of(layer), layer.getSpecies().values().stream()).map(accessor).toList();
	}

	// ROOTF01
	void findRootsForDiameterAndBaseArea(VdypLayer result, FipLayerPrimary fipLayer, BecDefinition bec, int source)
			throws ProcessingException {

		var quadMeanDiameterTotal = result.getQuadraticMeanDiameterByUtilization().getAll(); // DQ_TOT
		var baseAreaTotal = result.getBaseAreaByUtilization().getAll(); // BA_TOT
		var treesPerHectareTotal = result.getTreesPerHectareByUtilization().getAll(); // TPH_TOT
		Map<String, Float> goal = new LinkedHashMap<>(); // GOAL
		Map<String, Float> xMap = new LinkedHashMap<>(); // X

		float treesPerHectareSum;

		assert result.getSpecies().size() > 0;

		if (result.getSpecies().size() == 1) {
			var spec = result.getSpecies().values().iterator().next();
			for (var accessors : NON_VOLUME_UTILIZATION_VECTOR_ACCESSORS) {

				try {
					UtilizationVector specVector = (UtilizationVector) accessors.getReadMethod().invoke(spec);
					UtilizationVector layerVector = (UtilizationVector) accessors.getReadMethod().invoke(result);
					specVector.setAll(layerVector.getAll());
				} catch (IllegalAccessException | IllegalArgumentException | InvocationTargetException e) {
					throw new IllegalStateException(e);
				}
			}

			result.getLoreyHeightByUtilization().setAll(spec.getLoreyHeightByUtilization().getAll());
			spec.setPercentGenus(100f);
			treesPerHectareSum = treesPerHectareTotal;
		} else {
			// Multiple Species
			for (var spec : result.getSpecies().values()) {

				var limits = estimationMethods.getLimitsForHeightAndDiameter(spec.getGenus(), bec.getRegion());

				final float maxHeightMultiplier = fipLayer.getPrimaryGenus()
						.orElseThrow(() -> new IllegalStateException("primaryGenus has not been set"))
						.equals(spec.getGenus()) ? 1.5f : 1.0f;
				final float heightMax = limits.loreyHeightMaximum() * maxHeightMultiplier;

				spec.getLoreyHeightByUtilization().scalarInPlace(UtilizationClass.ALL, x -> min(x, heightMax));
			}
			ToDoubleFunction<VdypSpecies> accessor;

			switch (source) {
			case 1:
				accessor = x -> x.getPercentGenus();
				break;
			case 2:
				accessor = x -> x.getPercentGenus() / x.getLoreyHeightByUtilization().getAll();
				break;
			case 3:
				accessor = x -> x.getBaseAreaByUtilization().getAll();
				break;
			default:
				throw new UnsupportedOperationException("Unknown source for root finding " + source);
			}

			var sumSourceArea = result.getSpecies().values().stream().mapToDouble(accessor).sum();

			// FRJ
			var fractionMap = result.getSpecies().values().stream().collect(
					Collectors.toMap(
							VdypSpecies::getGenus, spec -> (float) (accessor.applyAsDouble(spec) / sumSourceArea)
					)
			);

			// HL_TOT
			float loreyHeightTotal = (float) fractionMap.entrySet().stream().mapToDouble(
					e -> e.getValue() * result.getSpecies().get(e.getKey()).getLoreyHeightByUtilization().getCoe(0)
			).sum();
			// FRJ(ISP) = FRJ(J) // We aren't using the remapping between global species
			// index and index for the species within the layer, so we can probably assign
			// directly to the fraction attribute on the species object.
			fractionMap.entrySet().forEach(e -> result.getSpecies().get(e.getKey()).setFractionGenus(e.getValue()));

			double[] quadMeanDiameterBase = new double[result.getSpecies().size()]; // DQspbase

			{
				int i = 0;
				for (var spec : result.getSpecies().values()) {

					// EMP061
					var limits = estimationMethods.getLimitsForHeightAndDiameter(spec.getGenus(), bec.getRegion());

					var dqMin = limits.minQuadMeanDiameterLoreyHeightRatio()
							* spec.getLoreyHeightByUtilization().getAll();
					var dqMax = max(
							limits.quadMeanDiameterMaximum(),
							limits.maxQuadMeanDiameterLoreyHeightRatio() * spec.getLoreyHeightByUtilization().getAll()
					);

					// EMP060
					float quadMeanDiameter = clamp(
							estimationMethods.estimateQuadMeanDiameterForSpecies(
<<<<<<< HEAD
									spec, result.getSpecies(), bec.getRegion(), quadMeanDiameterTotal, baseAreaTotal,
									treesPerHectareTotal, loreyHeightTotal
=======
									spec, result.getSpecies(), bec
											.getRegion(), quadMeanDiameterTotal, baseAreaTotal, treesPerHectareTotal,
									loreyHeightTotal
>>>>>>> 4dc8b4e3
							), //
							dqMin, dqMax
					);

					quadMeanDiameterBase[i++] = quadMeanDiameter;
				}
			}
			// VDYP7 checks the number of species here, but this is already inside a branch
			// that must be more than 1
			// Fill in target and trial values

			Utils.eachButLast(result.getSpecies().values(), spec -> {
				goal.put(spec.getGenus(), spec.getPercentGenus());
				xMap.put(spec.getGenus(), spec.getPercentGenus());
			}, spec -> {
				goal.put(spec.getGenus(), quadMeanDiameterTotal);
				xMap.put(spec.getGenus(), 0f);
			});

			var xVec = xMap.values().stream().mapToDouble(v -> (double) v).toArray();
			var goalVec = goal.values().stream().mapToDouble(v -> (double) v).toArray();

			// SNQSOL
			var rootVec = this.findRoot(quadMeanDiameterBase, goalVec, xVec, result, TOLERANCE);

			var rootMap = new LinkedHashMap<String, Float>();
			{
				float percentSum = 0;
				var it = result.getSpecies().values().iterator();
				for (int i = 0; it.hasNext(); i++) {
					var spec = it.next();
					rootMap.put(spec.getGenus(), (float) rootVec.getEntry(i));
					if (it.hasNext()) {
						spec.setPercentGenus((float) rootVec.getEntry(i));
						percentSum += rootVec.getEntry(i);
					} else {
						spec.setPercentGenus(100 - percentSum);
					}
				}
			}

			float loreyHeightSum = 0;
			treesPerHectareSum = 0;

			{
				int i = 0;
				for (var spec : result.getSpecies().values()) {
					float dqBase = (float) quadMeanDiameterBase[i++];
					float dq = 7.5f + (dqBase - 7.5f) * exp((float) rootVec.getEntry(rootVec.getDimension() - 1) / 20f);
					assert dq >= 0;
					float ba = baseAreaTotal * spec.getPercentGenus() / 100f;
					assert ba >= 0;
					float tph = BaseAreaTreeDensityDiameter.treesPerHectare(ba, dq);
					assert tph >= 0;
					spec.getQuadraticMeanDiameterByUtilization().setAll(dq);
					spec.getBaseAreaByUtilization().setAll(ba);
					spec.getTreesPerHectareByUtilization().setAll(tph);
					treesPerHectareSum += tph;
					loreyHeightSum += spec.getLoreyHeightByUtilization().getAll() * ba;
				}
			}
			result.getLoreyHeightByUtilization().setAll(loreyHeightSum / baseAreaTotal);

		} // end of Multiple Species branch

		var volumeSum = 0f;

		for (var spec : result.getSpecies().values()) {
			// EMP090
			var wholeStemVolume = spec.getTreesPerHectareByUtilization().getAll()
					* estimationMethods.estimateWholeStemVolumePerTree(
							spec.getVolumeGroup(), spec.getLoreyHeightByUtilization().getAll(),
							spec.getQuadraticMeanDiameterByUtilization().getAll()
					);
			spec.getWholeStemVolumeByUtilization().setAll(wholeStemVolume);
			volumeSum += wholeStemVolume;
		}

		result.getWholeStemVolumeByUtilization().setAll(volumeSum);
		var treesPerHectareStart = result.getTreesPerHectareByUtilization().getAll();
		result.getTreesPerHectareByUtilization().setAll(treesPerHectareSum);
		result.getQuadraticMeanDiameterByUtilization().setAll(
				BaseAreaTreeDensityDiameter.quadMeanDiameter(
						result.getBaseAreaByUtilization().getAll(), result.getTreesPerHectareByUtilization().getAll()
				)
		);

		if (abs(treesPerHectareStart / result.getTreesPerHectareByUtilization().getAll() - 1f) > 0.002) {
			throw new ProcessingException("TODO");
		}

		if (result.getSpecies().size() > 1) {
			for (var spec : result.getSpecies().values()) {
				if (spec.getWholeStemVolumeByUtilization().getAll() / volumeSum - goal.get(spec.getGenus()) > 0.1) {
					throw new ProcessingException("TODO");
				}
			}
		}
	}

	VdypLayer processLayerAsVeteran(FipPolygon fipPolygon, FipLayer fipLayer) throws ProcessingException {

		var polygonIdentifier = fipLayer.getPolygonIdentifier();

		assert fipLayer.getLayerType().equals(LayerType.VETERAN) : "Layer must be VETERAN";
		assert fipPolygon.getPolygonIdentifier().equals(fipLayer.getPolygonIdentifier()) : String.format(
				"Polygon polygonIdentifier '%s' doesn't match that of layer '%s'", fipPolygon.getPolygonIdentifier(),
				fipLayer.getPolygonIdentifier()
		);

		var layer = LayerType.VETERAN;

		// find Primary genus (highest percentage) ISPPVET

		var primaryGenus = fipLayer.getSpecies().values().stream() //
				.max(Utils.compareUsing(FipSpecies::getPercentGenus)) //
				.orElseThrow(() -> new IllegalStateException("No primarty genus (SP0) found. This should not happen."))
				.getGenus();

		// ageTotal copy, LVCOM3/AGETOTLV copied from FIPL_V/AGETOT_LV
		var ageTotal = fipLayer.getAgeTotal();

		// yearsToBreastHeight copy, minimum 6.0, LVCOM3/YTBHLV copied from
		// FIPL_V/YTBH_L
		var yearsToBreastHeight = Math.max(fipLayer.getYearsToBreastHeight().orElse(0f), 6.0f);

		// height? copy LVCOM3/HDLV = FIPL_V/HT_LV
		var height = fipLayer.getHeight().orElse(0f);

		var crownClosure = fipLayer.getCrownClosure();

		var bec = fipPolygon.getBiogeoclimaticZone();
		var region = bec.getRegion();

		// Call EMP098 to get Veteran Basal Area, store in LVCOM1/BA array at positions
		// 0,0 and 0,4
		var estimatedBaseArea = estimateVeteranBaseArea(height, crownClosure, primaryGenus, region);
		var baseAreaByUtilization = Utils.utilizationVector(estimatedBaseArea);
		// Copy over Species entries.
		// LVCOM/ISPLV=ISPV
		// LVCOM4/SP0LV=FIPSA/SP0V
		// LVCOM4/SP64DISTLV=FIPSA/VDISTRV
		// LVCOM1/PCLTV=FIPS/PCTVOLV
		// LVCOM1/HL=FIPL_V/HT_LV
		var vdypSpecies = fipLayer.getSpecies().values().stream() //
				.map(fipSpec -> {
					var vs = VdypSpecies.build(sb -> {
						sb.adapt(fipSpec);
						applyGroups(bec, fipSpec.getGenus(), sb);
						sb.adaptSiteFrom(fipSpec, (ib, fipSite) -> {
							ib.ageTotal(ageTotal);
							ib.yearsToBreastHeight(yearsToBreastHeight);
						});
					});
					vs.setLoreyHeightByUtilization(new UtilizationVector(0f, height));
					return vs;
				}) //
				.collect(Collectors.toMap(VdypSpecies::getGenus, Function.identity()));

		/*
		 * From VDYP7
		 *
		 * At this point we SHOULD invoke a root finding procedure sets species percents and adjusts DQ by species.
		 * fills in main components, through whole-stem volume INSTEAD, I will assume %volumes apply to % BA's
		 */

		for (var vSpec : vdypSpecies.values()) {
			vSpec.getBaseAreaByUtilization()
					.setLarge(baseAreaByUtilization.getLarge() * vSpec.getPercentGenus() / 100f);
		}

		var vetDqMap = Utils.<MatrixMap2<String, Region, Coefficients>>expectParsedControl(
				controlMap, ControlKey.VETERAN_LAYER_DQ, MatrixMap2.class
		);

		for (var vSpec : vdypSpecies.values()) {
			// TODO this should probably be using estimateVeteranQuadMeanDiameter
			var genus = vSpec.getGenus();
			var coe = vetDqMap.get(genus, region);
			var a0 = coe.getCoe(1);
			var a1 = coe.getCoe(2);
			var a2 = coe.getCoe(3);
			float hl = vSpec.getLoreyHeightByUtilization().getCoe(0);
			float dq = max(a0 + a1 * pow(hl, a2), 22.5f);
			vSpec.getQuadraticMeanDiameterByUtilization().setLarge(dq);
			vSpec.getTreesPerHectareByUtilization().setLarge(
					BaseAreaTreeDensityDiameter.treesPerHectare(vSpec.getBaseAreaByUtilization().getLarge(), dq)
			);
		}

		var vdypLayer = VdypLayer.build(builder -> {
			builder.polygonIdentifier(polygonIdentifier);
			builder.layerType(layer);
			builder.primaryGenus(primaryGenus);
			builder.addSpecies(vdypSpecies.values());
		});

		vdypLayer.setBaseAreaByUtilization(baseAreaByUtilization);

		computeUtilizationComponentsVeteran(vdypLayer, bec);

		return vdypLayer;
	}

	// FIP_GET
	protected FipPolygon getPolygon(
			StreamingParser<FipPolygon> polyStream, StreamingParser<Map<LayerType, FipLayer>> layerStream,
			StreamingParser<Collection<FipSpecies>> speciesStream
	) throws ProcessingException, IOException, ResourceParseException {

		log.trace("Getting polygon");
		var polygon = polyStream.next();

		log.trace("Getting layers for polygon {}", polygon.getPolygonIdentifier());
		Map<LayerType, FipLayer> layers;
		try {
			layers = layerStream.next();
		} catch (NoSuchElementException ex) {
			throw validationError("Layers file has fewer records than polygon file.", ex);
		}

		log.trace("Getting species for polygon {}", polygon.getPolygonIdentifier());
		Collection<FipSpecies> species;
		try {
			species = speciesStream.next();
		} catch (NoSuchElementException ex) {
			throw validationError("Species file has fewer records than polygon file.", ex);
		}

		var speciesPerLayerMap = new HashMap<LayerType, Map<String, FipSpecies>>();

		// Validate that layers belong to the correct polygon
		for (var layer : layers.values()) {
			if (!layer.getPolygonIdentifier().equals(polygon.getPolygonIdentifier())) {
				throw validationError(
						"Record in layer file contains layer for polygon %s when expecting one for %s.",
						layer.getPolygonIdentifier(), polygon.getPolygonIdentifier()
				);
			}
			speciesPerLayerMap.put(layer.getLayerType(), new HashMap<>());
		}

		for (var spec : species) {
			var layer = layers.get(spec.getLayerType());
			// Validate that species belong to the correct polygon
			if (!spec.getPolygonIdentifier().equals(polygon.getPolygonIdentifier())) {
				throw validationError(
						"Record in species file contains species for polygon %s when expecting one for %s.",
						layer.getPolygonIdentifier(), polygon.getPolygonIdentifier()
				);
			}
			if (Objects.isNull(layer)) {
				throw validationError(
						"Species entry references layer %s of polygon %s but it is not present.", layer,
						polygon.getPolygonIdentifier()
				);
			}
			speciesPerLayerMap.get(spec.getLayerType()).put(spec.getGenus(), spec);
		}

		for (var entry : speciesPerLayerMap.entrySet()) {
			layers.get(entry.getKey()).setSpecies(entry.getValue());
		}

		polygon.setLayers(layers);

		return polygon;
	}

	private Optional<Float> heightMinimum(LayerType layer) {
		var minima = Utils.<Map<String, Float>>expectParsedControl(controlMap, ControlKey.MINIMA.name(), Map.class);
		switch (layer) {
		case PRIMARY:
			return Optional.of(minima.get(BaseControlParser.MINIMUM_HEIGHT));
		case VETERAN:
			return Optional.of(minima.get(BaseControlParser.MINIMUM_VETERAN_HEIGHT));
		default:
			return Optional.empty();
		}
	}

	// FIP_CHK
	void checkPolygon(FipPolygon polygon) throws ProcessingException {

		// Fortran did debug logging when a polygon is found to be invalid. Attaching
		// messages to exceptions fills that need.

		// TODO finding all the things that are wrong rather than failing on just the
		// first would be a good idea.

		var primaryLayer = requireLayer(polygon, LayerType.PRIMARY);

		// FIXME VDYP7 actually tests if total age - YTBH is less than 0.5 but gives an
		// error that total age is "less than" YTBH. Replicating that for now but
		// consider changing it.

		if (primaryLayer.getAgeTotal().orElse(0f) - primaryLayer.getYearsToBreastHeight().orElse(0f) < 0.5f) {
			var ageTotal = primaryLayer.getAgeTotal().map(Object::toString).orElse("N/A (0)");
			var ytbh = primaryLayer.getYearsToBreastHeight().map(Object::toString).orElse("N/A (0)");
			throw validationError(
					"Polygon %s has %s layer where total age (%s) is less than YTBH (%s).",
					polygon.getPolygonIdentifier(), LayerType.PRIMARY, ageTotal, ytbh
			);
		}

		// TODO This is the only validation step done to non-primary layers, VDYP7 had a
		// less well defined idea of a layer being present or not and so it may have
		// skipped validating other layers rather than validating them conditionally on
		// being present. Consider extending validation of other properties to other
		// layers.

		for (FipLayer layer : polygon.getLayers().values()) {
			var height = layer.getHeight().orElse(0f);

			throwIfPresent(
					heightMinimum(layer.getLayerType()).filter(minimum -> height < minimum).map(
							minimum -> validationError(
									"Polygon %s has %s layer where height %.1f is less than minimum %.1f.",
									polygon.getPolygonIdentifier(), layer.getLayerType(), layer.getHeightSafe(), minimum
							)
					)
			);
		}

		if (polygon.getMode().map(x -> x == PolygonMode.YOUNG).orElse(false)) {
			throw validationError(
					"Polygon %s is using unsupported mode %s.", polygon.getPolygonIdentifier(), PolygonMode.YOUNG
			);
		}

		if (primaryLayer.getYearsToBreastHeight().orElse(0f) < 0.5) {
			throw validationError(
					"Polygon %s has %s layer where years to breast height %.1f is less than minimum %.1f years.",
<<<<<<< HEAD
					polygon.getPolygonIdentifier(), LayerType.PRIMARY, primaryLayer.getYearsToBreastHeightSafe(), 0.5f
=======
					polygon
							.getPolygonIdentifier(), LayerType.PRIMARY, primaryLayer.getYearsToBreastHeightSafe(), 0.5f
>>>>>>> 4dc8b4e3
			);
		}

		if (primaryLayer.getSiteIndex().orElse(0f) < 0.5) {
			throw validationError(
					"Polygon %s has %s layer where site index %s is less than minimum %.1f years.",
					polygon.getPolygonIdentifier(), LayerType.PRIMARY,
					primaryLayer.getSiteIndex().map(x -> String.format("%.1f", x)).orElse("N/A"), 0.5f
			);
		}

		for (FipLayer layer : polygon.getLayers().values()) {
			var percentTotal = getPercentTotal(layer);
			// VDYP7 performs this step which should be negligible but might have a small
			// impact due to the 0.01 percent variation and floating point errors.
			if (layer.getLayerType() == LayerType.PRIMARY) {
				layer.getSpecies().values()
						.forEach(species -> species.setFractionGenus(species.getPercentGenus() / percentTotal));
			}
		}

	}

	// EMP098
	float estimateVeteranBaseArea(float height, float crownClosure, String genus, Region region) {
		var coefficients = Utils.<MatrixMap2<String, Region, Coefficients>>expectParsedControl(
				controlMap, ControlKey.VETERAN_BQ, MatrixMap2.class
		).getM(genus, region);

		// mismatched index is copied from VDYP7
		float a0 = coefficients.getCoe(1);
		float a1 = coefficients.getCoe(2);
		float a2 = coefficients.getCoe(3);

		float baseArea = a0 * pow(max(height - a1, 0.0f), a2);

		baseArea *= crownClosure / 4.0f;

		baseArea = max(baseArea, 0.01f);

		return baseArea;
	}

	/**
	 * estimate mean volume per tree For a species, for trees with dbh >= 7.5 CM Using eqn in jf117.doc
	 *
	 * @param volumeGroup
	 * @param loreyHeight
	 * @param quadMeanDiameter
	 * @return
	 */
	public float estimateMeanVolume(int volumeGroup, float loreyHeight, float quadMeanDiameter) {
		var coeMap = Utils.<Map<Integer, Coefficients>>expectParsedControl(
				controlMap, ControlKey.TOTAL_STAND_WHOLE_STEM_VOL, Map.class
		);

		var coe = coeMap.get(volumeGroup);

		if (coe == null) {
			throw new IllegalArgumentException("Coefficients not found for volume group " + volumeGroup);
		}

		float lvMean = //
				coe.getCoe(0) + //
						coe.getCoe(1) * log(quadMeanDiameter) + //
						coe.getCoe(2) * log(loreyHeight) + //
						coe.getCoe(3) * quadMeanDiameter + //
						coe.getCoe(4) / quadMeanDiameter + //
						coe.getCoe(5) * loreyHeight + //
						coe.getCoe(6) * quadMeanDiameter * quadMeanDiameter + //
						coe.getCoe(7) * quadMeanDiameter * loreyHeight + //
						coe.getCoe(8) * loreyHeight / quadMeanDiameter;

		return exp(lvMean);
	}

	double[] rootFinderFunction(double[] point, VdypLayer layer, double[] diameterBase) {

		var percentL1 = new double[point.length];
		double percentSum = 0;
		if (point.length > 1) {
			for (int i = 0; i < point.length - 1; i++) {
				percentL1[i] = point[i];
				percentSum += point[i];
			}
		}
		percentL1[point.length - 1] = 100d - percentSum;

		double volumeSum = 0d;
		double treesPerHectareSum = 0d;

		final var layerBa = layer.getBaseAreaByUtilization().getAll();

		// Iterate over the fixed order list with an index
		{
			var it = layer.getSpecies().entrySet().iterator();
			for (int j = 0; it.hasNext(); j++) {
				var spec = it.next().getValue();

				// These side effects are evil but that's how VDYP7 works.

				final float quadMeanDiameter = (float) (7.5
						+ (diameterBase[j] - 7.5) * FastMath.exp(point[point.length - 1] / 20d));
				spec.getQuadraticMeanDiameterByUtilization().setAll(quadMeanDiameter);

				final float baseArea = (float) (layerBa * percentL1[j] / 100d);
				spec.getBaseAreaByUtilization().setAll(baseArea);

				final float tph = BaseAreaTreeDensityDiameter.treesPerHectare(baseArea, quadMeanDiameter);
				spec.getTreesPerHectareByUtilization().setAll(tph);
				treesPerHectareSum += tph;

				final float loreyHeight = spec.getLoreyHeightByUtilization().getAll();

				final float meanVolume = estimateMeanVolume(spec.getVolumeGroup(), loreyHeight, quadMeanDiameter);
				final float wholeStemVolume = tph * meanVolume;

				spec.getWholeStemVolumeByUtilization().setAll(wholeStemVolume);
				volumeSum += wholeStemVolume;
			}
		}

		double dqFinal = BaseAreaTreeDensityDiameter
				.quadMeanDiameter(layer.getBaseAreaByUtilization().getAll(), (float) treesPerHectareSum);

		var y = new double[point.length];

		if (layer.getSpecies().size() > 1) {
			var it = layer.getSpecies().values().iterator();
			for (int i = 0; it.hasNext(); i++) {
				var spec = it.next();

				y[i] = 100d * spec.getWholeStemVolumeByUtilization().getAll() / volumeSum;
			}
		}
		y[y.length - 1] = dqFinal;
		return y;
	}

	@Override
	protected ValueOrMarker<Float, Boolean>
			isVeteranForEstimatePercentForestLand(FipPolygon polygon, Optional<FipLayer> vetLayer) {
		if (polygon.getMode().map(mode -> mode == PolygonMode.YOUNG).orElse(false)) {
			return FLOAT_OR_BOOL.value(100f);
		}
		return super.isVeteranForEstimatePercentForestLand(polygon, vetLayer);
	}

	/**
	 * Estimate the Jacobian Matrix of a function using forward difference
	 *
	 * @param x
	 * @param func
	 * @return
	 */
	double[][] estimateJacobian(double[] x, MultivariateVectorFunction func) {
		return estimateJacobian(x, func.value(x), func);
	}

	/**
	 * Estimate the Jacobian Matrix of a function using forward difference
	 *
	 * @param x
	 * @param y
	 * @param func
	 * @return
	 */
	double[][] estimateJacobian(double[] x, double[] y, MultivariateVectorFunction func) {
		// TODO
		final double machineEpsilon = 2.22e-16;
		final double functionEpsilon = 1.19e-07;

		double epsilon = FastMath.sqrt(FastMath.max(functionEpsilon, machineEpsilon));

		double[] x2 = Arrays.copyOf(x, x.length);

		double[][] result = new double[x.length][x.length];

		for (int j = 0; j < x.length; j++) {
			double temp = x[j];
			double h = epsilon * FastMath.abs(temp);
			if (h == 0) {
				h = epsilon;
			}
			x2[j] = temp + h;
			double[] y2 = func.value(x2);
			x2[j] = temp;
			for (int i = 0; i < x.length; i++) {
				result[i][j] = (y2[i] - y[i]) / h;
			}
		}
		return result;
	}

	RealMatrix identityMatrix(int n) {
		var diag = new double[n];
		Arrays.fill(diag, n);
		return new DiagonalMatrix(diag);

	}

	RealVector findRoot(double[] diameterBase, double[] goal, double[] x, VdypLayer layer, double tolerance) {
		MultivariateVectorFunction func = point -> rootFinderFunction(point, layer, diameterBase);

		MultivariateMatrixFunction jacFunc = point -> estimateJacobian(point, func);

		LevenbergMarquardtOptimizer optimizer = new LevenbergMarquardtOptimizer();

		optimizer.withCostRelativeTolerance(tolerance); // Not sure if this is the right tolerance

		LeastSquaresProblem leastSquaresProblem = LeastSquaresFactory.create(
				func, //
				jacFunc, //
				goal, //
				x, //
				identityMatrix(x.length), //
				null, //
				200, //
				1000 //
		);

		var result = optimizer.optimize(leastSquaresProblem);

		return result.getPoint();
	}

	@Override
	public VdypApplicationIdentifier getId() {
		return VdypApplicationIdentifier.FIP_START;
	}

	@Override
	protected BaseControlParser getControlFileParser() {
		return new FipControlParser();
	}

	@Override
	protected FipSpecies
			copySpecies(FipSpecies toCopy, Consumer<BaseVdypSpecies.Builder<FipSpecies, FipSite, ?>> config) {
		return FipSpecies.build(builder -> {
			builder.copy(toCopy);
		});
	}

	@Override
	protected Optional<FipSite> getPrimarySite(FipLayer layer) {
		return layer.getSite();
	}

	@Override
	protected float getYieldFactor(FipPolygon polygon) {
		return polygon.getYieldFactor();
		// TODO Make an InputPolygon interface that has this.
	}

}<|MERGE_RESOLUTION|>--- conflicted
+++ resolved
@@ -467,24 +467,18 @@
 					// EMP061
 					var limits = estimationMethods.getLimitsForHeightAndDiameter(spec.getGenus(), bec.getRegion());
 
-					var dqMin = limits.minQuadMeanDiameterLoreyHeightRatio()
-							* spec.getLoreyHeightByUtilization().getAll();
+					var dqMin = limits.minQuadMeanDiameterLoreyHeightRatio() * spec.getLoreyHeightByUtilization()
+							.getAll();
 					var dqMax = max(
-							limits.quadMeanDiameterMaximum(),
-							limits.maxQuadMeanDiameterLoreyHeightRatio() * spec.getLoreyHeightByUtilization().getAll()
+							limits.quadMeanDiameterMaximum(), limits.maxQuadMeanDiameterLoreyHeightRatio()
+									* spec.getLoreyHeightByUtilization().getAll()
 					);
 
 					// EMP060
 					float quadMeanDiameter = clamp(
 							estimationMethods.estimateQuadMeanDiameterForSpecies(
-<<<<<<< HEAD
 									spec, result.getSpecies(), bec.getRegion(), quadMeanDiameterTotal, baseAreaTotal,
 									treesPerHectareTotal, loreyHeightTotal
-=======
-									spec, result.getSpecies(), bec
-											.getRegion(), quadMeanDiameterTotal, baseAreaTotal, treesPerHectareTotal,
-									loreyHeightTotal
->>>>>>> 4dc8b4e3
 							), //
 							dqMin, dqMax
 					);
@@ -678,7 +672,7 @@
 		var vdypLayer = VdypLayer.build(builder -> {
 			builder.polygonIdentifier(polygonIdentifier);
 			builder.layerType(layer);
-			builder.primaryGenus(primaryGenus);
+
 			builder.addSpecies(vdypSpecies.values());
 		});
 
@@ -818,12 +812,7 @@
 		if (primaryLayer.getYearsToBreastHeight().orElse(0f) < 0.5) {
 			throw validationError(
 					"Polygon %s has %s layer where years to breast height %.1f is less than minimum %.1f years.",
-<<<<<<< HEAD
 					polygon.getPolygonIdentifier(), LayerType.PRIMARY, primaryLayer.getYearsToBreastHeightSafe(), 0.5f
-=======
-					polygon
-							.getPolygonIdentifier(), LayerType.PRIMARY, primaryLayer.getYearsToBreastHeightSafe(), 0.5f
->>>>>>> 4dc8b4e3
 			);
 		}
 
