--- conflicted
+++ resolved
@@ -152,11 +152,7 @@
 			addSite(Optional.of(site));
 			return this;
 		}
-<<<<<<< HEAD
-		
-=======
-
->>>>>>> 1a1ca48e
+
 		public Builder<T, I, IB> addSite(Optional<I> site) {
 			this.site = site;
 			this.siteBuilder = Optional.empty();
@@ -177,15 +173,7 @@
 			result.setSpeciesPercent(speciesPercent);
 			this.fractionGenus.ifPresent(result::setFractionGenus);
 		}
-		
-		@Override
-		protected void preProcess() {
-			super.preProcess();
-			site = siteBuilder.map(this::buildSite).or(()->site);
-		}
-
-<<<<<<< HEAD
-=======
+
 		@Override
 		protected void preProcess() {
 			super.preProcess();
@@ -202,7 +190,6 @@
 			);
 		}
 
->>>>>>> 1a1ca48e
 		public Builder<T, I, IB> adapt(BaseVdypSpecies<?> toCopy) {
 			polygonIdentifier(toCopy.getPolygonIdentifier());
 			layerType(toCopy.getLayerType());
@@ -228,15 +215,12 @@
 			return this;
 		}
 
-<<<<<<< HEAD
-=======
 		public <S2 extends BaseVdypSpecies<I2>, I2 extends BaseVdypSite> Builder<T, I, IB>
 				adaptSiteFrom(S2 specToCopy, BiConsumer<IB, I2> config) {
 			specToCopy.getSite().ifPresent(toCopy -> this.adaptSite(toCopy, config));
 			return this;
 		}
 
->>>>>>> 1a1ca48e
 		public Builder<T, I, IB> copySite(I toCopy, BiConsumer<IB, I> config) {
 			this.addSite(builder -> {
 				builder.copy(toCopy);
@@ -248,14 +232,11 @@
 			return this;
 		}
 
-<<<<<<< HEAD
-=======
 		public Builder<T, I, IB> copySiteFrom(T specToCopy, BiConsumer<IB, I> config) {
 			specToCopy.getSite().ifPresent(toCopy -> this.copySite(toCopy, config));
 			return this;
 		}
 
->>>>>>> 1a1ca48e
 		protected abstract I buildSite(Consumer<IB> config);
 	}
 
