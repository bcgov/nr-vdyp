package ca.bc.gov.nrs.vdyp.application;

import static ca.bc.gov.nrs.vdyp.math.FloatMath.clamp;
import static ca.bc.gov.nrs.vdyp.math.FloatMath.exp;
import static ca.bc.gov.nrs.vdyp.math.FloatMath.floor;
import static ca.bc.gov.nrs.vdyp.math.FloatMath.log;
import static ca.bc.gov.nrs.vdyp.math.FloatMath.pow;
import static java.lang.Math.max;
import static java.lang.Math.min;

import java.beans.IntrospectionException;
import java.beans.Introspector;
import java.beans.PropertyDescriptor;
import java.io.Closeable;
import java.io.IOException;
import java.io.InputStream;
import java.lang.reflect.InvocationTargetException;
import java.text.MessageFormat;
import java.util.ArrayList;
import java.util.Arrays;
import java.util.Collection;
import java.util.Comparator;
import java.util.HashMap;
import java.util.List;
import java.util.Map;
import java.util.Objects;
import java.util.Optional;
import java.util.Set;
import java.util.function.Consumer;
import java.util.function.Function;
import java.util.function.ToDoubleFunction;
import java.util.stream.Collectors;
import java.util.stream.IntStream;

import org.slf4j.Logger;
import org.slf4j.LoggerFactory;

import ca.bc.gov.nrs.vdyp.common.ControlKey;
import ca.bc.gov.nrs.vdyp.common.EstimationMethods;
import ca.bc.gov.nrs.vdyp.common.ReconcilationMethods;
import ca.bc.gov.nrs.vdyp.common.Utils;
import ca.bc.gov.nrs.vdyp.common.ValueOrMarker;
import ca.bc.gov.nrs.vdyp.common_calculators.BaseAreaTreeDensityDiameter;
import ca.bc.gov.nrs.vdyp.controlmap.ResolvedControlMapImpl;
import ca.bc.gov.nrs.vdyp.io.FileSystemFileResolver;
import ca.bc.gov.nrs.vdyp.io.parse.coe.UpperCoefficientParser;
import ca.bc.gov.nrs.vdyp.io.parse.common.ResourceParseException;
import ca.bc.gov.nrs.vdyp.io.parse.control.BaseControlParser;
import ca.bc.gov.nrs.vdyp.io.parse.streaming.StreamingParser;
import ca.bc.gov.nrs.vdyp.io.parse.streaming.StreamingParserFactory;
import ca.bc.gov.nrs.vdyp.io.write.VriAdjustInputWriter;
import ca.bc.gov.nrs.vdyp.math.FloatMath;
import ca.bc.gov.nrs.vdyp.model.BaseVdypLayer;
import ca.bc.gov.nrs.vdyp.model.BaseVdypPolygon;
import ca.bc.gov.nrs.vdyp.model.BaseVdypSite;
import ca.bc.gov.nrs.vdyp.model.BaseVdypSpecies;
import ca.bc.gov.nrs.vdyp.model.BecDefinition;
import ca.bc.gov.nrs.vdyp.model.Coefficients;
import ca.bc.gov.nrs.vdyp.model.CompatibilityVariableMode;
import ca.bc.gov.nrs.vdyp.model.InputLayer;
import ca.bc.gov.nrs.vdyp.model.LayerType;
import ca.bc.gov.nrs.vdyp.model.MatrixMap;
import ca.bc.gov.nrs.vdyp.model.MatrixMap2;
import ca.bc.gov.nrs.vdyp.model.MatrixMap3;
import ca.bc.gov.nrs.vdyp.model.Region;
import ca.bc.gov.nrs.vdyp.model.UtilizationClass;
import ca.bc.gov.nrs.vdyp.model.UtilizationVector;
import ca.bc.gov.nrs.vdyp.model.VdypLayer;
import ca.bc.gov.nrs.vdyp.model.VdypSpecies;
import ca.bc.gov.nrs.vdyp.model.VdypUtilizationHolder;
import ca.bc.gov.nrs.vdyp.model.VolumeComputeMode;

public abstract class VdypStartApplication<P extends BaseVdypPolygon<L, Optional<Float>, S, I>, L extends BaseVdypLayer<S, I> & InputLayer, S extends BaseVdypSpecies<I>, I extends BaseVdypSite>
		extends VdypApplication implements Closeable {

	private static final Logger log = LoggerFactory.getLogger(VdypStartApplication.class);

	public static final int CONFIG_LOAD_ERROR = 1;
	public static final int PROCESSING_ERROR = 2;

	public static final float LOW_CROWN_CLOSURE = 10f;

	static final Map<String, Integer> ITG_PURE = Utils.constMap(map -> {
		map.put("AC", 36);
		map.put("AT", 42);
		map.put("B", 18);
		map.put("C", 9);
		map.put("D", 38);
		map.put("E", 40);
		map.put("F", 1);
		map.put("H", 12);
		map.put("L", 34);
		map.put("MB", 39);
		map.put("PA", 28);
		map.put("PL", 28);
		map.put("PW", 27);
		map.put("PY", 32);
		map.put("S", 21);
		map.put("Y", 9);
	});

	// TODO Should probably handle this with enums instead for clarity.
	private int[] debugModes = new int[25];

	public int getDebugMode(int index) {
		return debugModes[index];
	}

	public void setDebugMode(int index, int mode) {
		debugModes[index] = mode;
	}

	static final Set<String> HARDWOODS = Set.of("AC", "AT", "D", "E", "MB");

	protected static void doMain(VdypStartApplication<?, ?, ?, ?> app, final String... args) {
		var resolver = new FileSystemFileResolver();

		try {
			app.init(resolver, args);
		} catch (Exception ex) {
			log.error("Error during initialization", ex);
			System.exit(CONFIG_LOAD_ERROR);
		}

		try {
			app.process();
		} catch (Exception ex) {
			log.error("Error during processing", ex);
			System.exit(PROCESSING_ERROR);
		}
	}

	/**
	 * Accessor methods for utilization vectors, except for Lorey Height, on Layer and Species objects.
	 */
	protected static final Collection<PropertyDescriptor> UTILIZATION_VECTOR_ACCESSORS;

	/**
	 * Accessor methods for utilization vectors, except for Lorey Height and Quadratic Mean Diameter, on Layer and
	 * Species objects. These are properties where the values for the layer are the sum of those for its species.
	 */
	static final Collection<PropertyDescriptor> SUMMABLE_UTILIZATION_VECTOR_ACCESSORS;

	/**
	 * Accessor methods for utilization vectors, except for Lorey Height,and Volume on Layer and Species objects.
	 */
	protected static final Collection<PropertyDescriptor> NON_VOLUME_UTILIZATION_VECTOR_ACCESSORS;

	static {
		try {
			var bean = Introspector.getBeanInfo(VdypUtilizationHolder.class);
			UTILIZATION_VECTOR_ACCESSORS = Arrays.stream(bean.getPropertyDescriptors()) //
					.filter(p -> p.getName().endsWith("ByUtilization")) //
					.filter(p -> !p.getName().startsWith("loreyHeight")) //
					.filter(p -> p.getPropertyType() == UtilizationVector.class) //
					.toList();
		} catch (IntrospectionException e) {
			throw new IllegalStateException(e);
		}

		SUMMABLE_UTILIZATION_VECTOR_ACCESSORS = UTILIZATION_VECTOR_ACCESSORS.stream()
				.filter(x -> !x.getName().startsWith("quadraticMeanDiameter")).toList();

		NON_VOLUME_UTILIZATION_VECTOR_ACCESSORS = UTILIZATION_VECTOR_ACCESSORS.stream()
				.filter(x -> !x.getName().contains("Volume")).toList();
	}

	protected VriAdjustInputWriter vriWriter;

	protected Map<String, Object> controlMap = new HashMap<>();

	protected EstimationMethods estimators;

	static final Comparator<BaseVdypSpecies<?>> PERCENT_GENUS_DESCENDING = Utils
			.compareUsing(BaseVdypSpecies<?>::getPercentGenus).reversed();

	/**
	 * When finding primary species these genera should be combined
	 */
	protected static final Collection<Collection<String>> PRIMARY_SPECIES_TO_COMBINE = Arrays
			.asList(Arrays.asList("PL", "PA"), Arrays.asList("C", "Y"));

	protected VdypStartApplication() {
		super();
	}

	/**
	 * Initialize application
	 *
	 * @param resolver
	 * @param controlFilePath
	 * @throws IOException
	 * @throws ResourceParseException
	 */
	public void init(FileSystemFileResolver resolver, String... controlFilePaths)
			throws IOException, ResourceParseException {

		// Load the control map

		if (controlFilePaths.length < 1) {
			throw new IllegalArgumentException("At least one control file must be specified.");
		}

		BaseControlParser parser = getControlFileParser();
		List<InputStream> resources = new ArrayList<>(controlFilePaths.length);
		try {
			for (String path : controlFilePaths) {
				resources.add(resolver.resolveForInput(path));
			}

			init(resolver, parser.parse(resources, resolver, controlMap));

		} finally {
			for (var resource : resources) {
				resource.close();
			}
		}
	}

	/**
	 * Initialize application
	 *
	 * @param controlMap
	 * @throws IOException
	 */
	public void init(FileSystemFileResolver resolver, Map<String, Object> controlMap) throws IOException {

		setControlMap(controlMap);
		closeVriWriter();
		vriWriter = new VriAdjustInputWriter(controlMap, resolver);
	}

	protected abstract BaseControlParser getControlFileParser();

	void closeVriWriter() throws IOException {
		if (vriWriter != null) {
			vriWriter.close();
			vriWriter = null;
		}
	}

	protected void setControlMap(Map<String, Object> controlMap) {
		this.controlMap = controlMap;
		this.estimators = new EstimationMethods(new ResolvedControlMapImpl(controlMap));
	}

	protected <T> StreamingParser<T> getStreamingParser(ControlKey key) throws ProcessingException {
		try {
			var factory = Utils
					.<StreamingParserFactory<T>>expectParsedControl(controlMap, key, StreamingParserFactory.class);

			return factory.get();
		} catch (IllegalStateException ex) {
			throw new ProcessingException(String.format("Data file %s not specified in control map.", key), ex);
		} catch (IOException ex) {
			throw new ProcessingException("Error while opening data file.", ex);
		}
	}

	public abstract void process() throws ProcessingException;

	@Override
	public void close() throws IOException {
		closeVriWriter();
	}

	protected Coefficients getCoeForSpecies(BaseVdypSpecies<?> species, ControlKey controlKey) {
		var coeMap = Utils.<Map<String, Coefficients>>expectParsedControl(controlMap, controlKey, java.util.Map.class);
		return coeMap.get(species.getGenus());
	}

	protected L requireLayer(P polygon, LayerType type) throws ProcessingException {
		if (!polygon.getLayers().containsKey(type)) {
			throw validationError(
					"Polygon \"%s\" has no %s layer, or that layer has non-positive height or crown closure.",
					polygon.getPolygonIdentifier(), type
			);
		}

		return polygon.getLayers().get(type);
	}

	/**
	 * Get the sum of the percentages of the species in a layer. Throws an exception if this differs from the expected
	 * 100% by too much.
	 *
	 * @param layer
	 * @return
	 * @throws StandProcessingException
	 */
	protected float getPercentTotal(L layer) throws StandProcessingException {
		var percentTotal = (float) layer.getSpecies().values().stream()//
				.mapToDouble(BaseVdypSpecies::getPercentGenus)//
				.sum();
		if (Math.abs(percentTotal - 100f) > 0.01f) {
			throw validationError(
					"Polygon \"%s\" has %s layer where species entries have a percentage total that does not sum to 100%%.",
					layer.getPolygonIdentifier(), LayerType.PRIMARY
			);
		}
		return percentTotal;
	}

	protected abstract S copySpecies(S toCopy, Consumer<BaseVdypSpecies.Builder<S, I, ?>> config);

	/**
	 * Returns the primary, and secondary if present species records as a one or two element list.
	 */
	protected List<S> findPrimarySpecies(Collection<S> allSpecies) {
		if (allSpecies.isEmpty()) {
			throw new IllegalArgumentException("Can not find primary species as there are no species");
		}
		var result = new ArrayList<S>(2);

		// Start with a deep copy of the species map so there are no side effects from
		// the manipulation this method does.
		var combined = new HashMap<String, S>(allSpecies.size());
		allSpecies.stream().forEach(spec -> combined.put(spec.getGenus(), copySpecies(spec, x -> {
		})));

		for (var combinationGroup : PRIMARY_SPECIES_TO_COMBINE) {
			var groupSpecies = combinationGroup.stream().map(combined::get).filter(Objects::nonNull).toList();
			if (groupSpecies.size() < 2) {
				continue;
			}
			var groupPrimary = copySpecies(
					// groupSpecies.size() is at least 2 so findFirest will not be empty
					groupSpecies.stream().sorted(PERCENT_GENUS_DESCENDING).findFirst().orElseThrow(), builder -> {
						var total = (float) groupSpecies.stream().mapToDouble(BaseVdypSpecies::getPercentGenus).sum();
						builder.percentGenus(total);
					}
			);
			combinationGroup.forEach(combined::remove);
			combined.put(groupPrimary.getGenus(), groupPrimary);
		}

		assert !combined.isEmpty();

		if (combined.size() == 1) {
			// There's only one
			result.addAll(combined.values());
		} else {
			switch (this.getDebugMode(22)) {
			case 0:
				combined.values().stream().sorted(PERCENT_GENUS_DESCENDING).limit(2).forEach(result::add);
				break;
			case 1:
				// TODO
				throw new UnsupportedOperationException(
						MessageFormat.format("Debug flag 22 value of {0} is not supported", this.getDebugMode(22))
				);
			default:
				throw new IllegalStateException(
						MessageFormat.format("Debug flag 22 value of {0} is unknown", this.getDebugMode(22))
				);
			}
		}

		assert !result.isEmpty();
		assert result.size() <= 2;
		return result;
	}

	/**
	 * Find Inventory type group (ITG)
	 *
	 * @param primarySecondary
	 * @return
	 * @throws ProcessingException
	 */
	@SuppressWarnings(
		{ //
				"java:S1301", // Using switch instead of if for consistency
				"java:S3776" // Inherently a lot of branching in a consistent manner, breaking into more
								// functions would make it less comprehensible
		}
	)
	protected int findItg(List<S> primarySecondary) throws StandProcessingException {
		var primary = primarySecondary.get(0);

		if (primary.getPercentGenus() > 79.999) { // Copied from VDYP7
			return ITG_PURE.get(primary.getGenus());
		}
		assert primarySecondary.size() == 2;

		var secondary = primarySecondary.get(1);

		assert !primary.getGenus().equals(secondary.getGenus());

		switch (primary.getGenus()) {
		case "F":
			switch (secondary.getGenus()) {
			case "C", "Y":
				return 2;
			case "B", "H":
				return 3;
			case "S":
				return 4;
			case "PL", "PA":
				return 5;
			case "PY":
				return 6;
			case "L", "PW":
				return 7;
			default:
				return 8;
			}
		case "C", "Y":
			switch (secondary.getGenus()) {
			case "C", "Y":
				return 10;
			case "H", "B", "S":
				return 11;
			default:
				return 10;
			}
		case "B":
			switch (secondary.getGenus()) {
			case "C", "Y", "H":
				return 19;
			default:
				return 20;
			}
		case "H":
			switch (secondary.getGenus()) {
			case "C", "Y":
				return 14;
			case "B":
				return 15;
			case "S":
				return 16;
			default:
				if (HARDWOODS.contains(secondary.getGenus())) {
					return 17;
				}
				return 13;
			}
		case "S":
			switch (secondary.getGenus()) {
			case "C", "Y", "H":
				return 23;
			case "B":
				return 24;
			case "PL":
				return 25;
			default:
				if (HARDWOODS.contains(secondary.getGenus())) {
					return 26;
				}
				return 22;
			}
		case "PW":
			return 27;
		case "PL", "PA":
			switch (secondary.getGenus()) {
			case "PL", "PA":
				return 28;
			case "F", "PW", "L", "PY":
				return 29;
			default:
				if (HARDWOODS.contains(secondary.getGenus())) {
					return 31;
				}
				return 30;
			}
		case "PY":
			return 32;
		case "L":
			switch (secondary.getGenus()) {
			case "F":
				return 33;
			default:
				return 34;
			}
		case "AC":
			if (HARDWOODS.contains(secondary.getGenus())) {
				return 36;
			}
			return 35;
		case "D":
			if (HARDWOODS.contains(secondary.getGenus())) {
				return 38;
			}
			return 37;
		case "MB":
			return 39;
		case "E":
			return 40;
		case "AT":
			if (HARDWOODS.contains(secondary.getGenus())) {
				return 42;
			}
			return 41;
		default:
			throw new StandProcessingException("Unexpected primary species: " + primary.getGenus());
		}
	}

	public int findEmpiricalRelationshipParameterIndex(String specAlias, BecDefinition bec, int itg) {
		var groupMap = Utils.<MatrixMap2<String, String, Integer>>expectParsedControl(
				controlMap, ControlKey.DEFAULT_EQ_NUM, ca.bc.gov.nrs.vdyp.model.MatrixMap2.class
		);
		var modMap = Utils.<MatrixMap2<Integer, Integer, Optional<Integer>>>expectParsedControl(
				controlMap, ControlKey.EQN_MODIFIERS, ca.bc.gov.nrs.vdyp.model.MatrixMap2.class
		);
		var group = groupMap.get(specAlias, bec.getGrowthBec().getAlias());
		group = MatrixMap.safeGet(modMap, group, itg).orElse(group);
		return group;
	}

	protected VriAdjustInputWriter getVriWriter() {
		return vriWriter;
	}

	// EMP040
	protected float estimatePrimaryBaseArea(
			L layer, BecDefinition bec, float yieldFactor, float breastHeightAge, float baseAreaOverstory,
			float crownClosure
	) throws LowValueException {
		boolean lowCrownClosure = layer.getCrownClosure() < LOW_CROWN_CLOSURE;
		crownClosure = lowCrownClosure ? LOW_CROWN_CLOSURE : crownClosure;

		var coeMap = Utils.<MatrixMap2<String, String, Coefficients>>expectParsedControl(
				controlMap, ControlKey.COE_BA, ca.bc.gov.nrs.vdyp.model.MatrixMap2.class
		);
		var modMap = Utils.<MatrixMap2<String, Region, Float>>expectParsedControl(
				controlMap, ControlKey.BA_MODIFIERS, ca.bc.gov.nrs.vdyp.model.MatrixMap2.class
		);
		var upperBoundMap = Utils.<MatrixMap3<Region, String, Integer, Float>>expectParsedControl(
				controlMap, ControlKey.UPPER_BA_BY_CI_S0_P, MatrixMap3.class
		);

		var leadGenus = leadGenus(layer);

		var decayBecAlias = bec.getDecayBec().getAlias();
		Coefficients coe = weightedCoefficientSum(
				List.of(0, 1, 2, 3, 4, 5), 9, 0, layer.getSpecies().values(), BaseVdypSpecies::getFractionGenus,
				s -> coeMap.get(decayBecAlias, s.getGenus())
		);

		float ageToUse = clamp(breastHeightAge, 5f, 350f);
		float trAge = FloatMath.log(ageToUse);

		/* @formatter:off */
						//      A00 = exp(A(0)) * ( 1.0 +  A(1) * TR_AGE  )
						/* @formatter:on */
		var a00 = exp(coe.getCoe(0)) * (1f + coe.getCoe(1) * trAge);

		/* @formatter:off */
						//      AP  = exp( A(3)) + exp(A(4)) * TR_AGE
						/* @formatter:on */
		float ap = FloatMath.exp(coe.getCoe(3)) + exp(coe.getCoe(4)) * trAge;

		var baseArea = 0f;

		float height = getLayerHeight(layer).orElse(0f);
		if (height > coe.getCoe(2) - 3f) {
			/* @formatter:off */
							//  if (HD .le. A(2) - 3.0) then
							//      BAP = 0.0
							//      GO TO 90
							//  else if (HD .lt. A(2)+3.0) then
							//      FHD = (HD- (A(2)-3.00) )**2 / 12.0
							//  else
							//      FHD = HD-A(2)
							//  end if
							/* @formatter:on */
			var fHeight = height <= coe.getCoe(2) + 3f ? //
					pow(height - (coe.getCoe(2) - 3), 2) / 12f //
					: height - coe.getCoe(2);

			/* @formatter:off */
							//      BAP =  A00 * (CCUSE/100) ** ( A(7) + A(8)*log(HD) )   *
							//     &      FHD**AP * exp( A(5)*HD  + A(6) * BAV )
							/* @formatter:on */
			baseArea = a00 * FloatMath.pow(crownClosure / 100, coe.getCoe(7) + coe.getCoe(8) * FloatMath.log(height))
					* FloatMath.pow(fHeight, ap) * exp(coe.getCoe(5) * height + coe.getCoe(6) * baseAreaOverstory);

			baseArea *= modMap.get(leadGenus.getGenus(), bec.getRegion());

			// TODO
			var NDEBUG_1 = 0;
			if (NDEBUG_1 <= 0) {
				// See ISPSJF128
				var upperBound = upperBoundMap.get(bec.getRegion(), leadGenus.getGenus(), UpperCoefficientParser.BA);
				baseArea = min(baseArea, upperBound);
			}

			if (lowCrownClosure) {
				baseArea *= layer.getCrownClosure() / LOW_CROWN_CLOSURE;
			}

		}

		baseArea *= yieldFactor;

		// This is to prevent underflow errors in later calculations
		if (baseArea <= 0.05f) {
			throw new LowValueException("Estimated base area", baseArea, 0.05f);
		}
		return baseArea;
	}

	protected abstract float getYieldFactor(P polygon);

	protected abstract Optional<I> getPrimarySite(L layer);

	protected Optional<Float> getLayerHeight(L layer) {
		return getPrimarySite(layer).flatMap(BaseVdypSite::getHeight);
	}

	protected Optional<Float> getLayerAgeTotal(L layer) {
		return getPrimarySite(layer).flatMap(BaseVdypSite::getAgeTotal);
	}

	protected Optional<Float> getLayerYearstoBreastHhight(L layer) {
		return getPrimarySite(layer).flatMap(BaseVdypSite::getYearsToBreastHeight);
	}

	protected Optional<Float> getLayerBreastHeightAge(L layer) {
		// TODO implement accessor for VRI and FIP Site. InputSite interface?
		return getPrimarySite(layer).flatMap(
				site -> Utils.mapBoth(site.getAgeTotal(), site.getYearsToBreastHeight(), (at, ytbh) -> at - ytbh)
		);
	}

	protected float estimatePrimaryBaseArea(
			L layer, BecDefinition bec, float yieldFactor, float breastHeightAge, float baseAreaOverstory
	) throws LowValueException {
		return estimatePrimaryBaseArea(
				layer, bec, yieldFactor, breastHeightAge, baseAreaOverstory, layer.getCrownClosure()
		);
	}

	public S leadGenus(L fipLayer) {
		return fipLayer.getSpecies().values().stream()
<<<<<<< HEAD
				.sorted(Utils.compareUsing(BaseVdypSpecies<? extends BaseVdypSite>::getFractionGenus).reversed()).findFirst().orElseThrow();
=======
				.sorted(Utils.compareUsing(BaseVdypSpecies<?>::getFractionGenus).reversed()).findFirst().orElseThrow();
>>>>>>> 1a1ca48e
	}

	protected L getPrimaryLayer(P poly) throws StandProcessingException {
		L primaryLayer = poly.getLayers().get(LayerType.PRIMARY);
		if (primaryLayer == null) {
			throw new StandProcessingException("Polygon does not have a primary layer");
		}
		return primaryLayer;
	}

	protected Optional<L> getVeteranLayer(P poly) throws StandProcessingException {
		return Utils.optSafe(poly.getLayers().get(LayerType.VETERAN));
	}

	protected BecDefinition getBec(P poly) throws ProcessingException {
		return Utils.getBec(poly.getBiogeoclimaticZone(), controlMap);
	}

	protected static <E extends Throwable> void throwIfPresent(Optional<E> opt) throws E {
		if (opt.isPresent()) {
			throw opt.get();
		}
	}

	protected static StandProcessingException validationError(String template, Object... values) {

		return new StandProcessingException(String.format(template, values));
	}

	/**
	 * Create a coefficients object where its values are either a weighted sum of those for each of the given entities,
	 * or the value from one arbitrarily chose entity.
	 *
	 * @param <T>             The type of entity
	 * @param weighted        the indicies of the coefficients that should be weighted sums, those that are not included
	 *                        are assumed to be constant across all entities and one is choses arbitrarily.
	 * @param size            Size of the resulting coefficients object
	 * @param indexFrom       index from of the resulting coefficients object
	 * @param entities        the entities to do weighted sums over
	 * @param weight          the weight for a given entity
	 * @param getCoefficients the coefficients for a given entity
	 */
	public static <T> Coefficients weightedCoefficientSum(
			Collection<Integer> weighted, int size, int indexFrom, Collection<T> entities, ToDoubleFunction<T> weight,
			Function<T, Coefficients> getCoefficients
	) {
		Coefficients coe = Coefficients.empty(size, indexFrom);

		// Do the summation in double precision
		var coeWorking = new double[size];
		Arrays.fill(coeWorking, 0.0);

		for (var entity : entities) {
			var entityCoe = getCoefficients.apply(entity);
			double fraction = weight.applyAsDouble(entity);
			log.atInfo().addArgument(entity).addArgument(fraction).addArgument(entityCoe)
					.setMessage("For entity {} with fraction {} adding coefficients {}").log();
			for (int i : weighted) {
				coeWorking[i - indexFrom] += (entityCoe.getCoe(i)) * fraction;
			}
		}
		// Reduce back to float once done
		for (int i : weighted) {
			coe.setCoe(i, (float) coeWorking[i - indexFrom]);
		}

		// Pick one entity to fill in the fixed coefficients
		// Choice is arbitrary, they should all be the same
		var anyCoe = getCoefficients.apply(entities.iterator().next());

		for (int i = indexFrom; i < size + indexFrom; i++) {
			if (weighted.contains(i))
				continue;
			coe.setCoe(i, anyCoe.getCoe(i));
		}
		return coe;
	}

	/**
	 * Create a coefficients object where its values are either a weighted sum of those for each of the given entities,
	 * or the value from one arbitrarily chose entity.
	 *
	 * @param <T>             The type of entity
	 * @param size            Size of the resulting coefficients object
	 * @param indexFrom       index from of the resulting coefficients object
	 * @param entities        the entities to do weighted sums over
	 * @param weight          the weight for a given entity
	 * @param getCoefficients the coefficients for a given entity
	 */
	public static <T> Coefficients weightedCoefficientSum(
			int size, int indexFrom, Collection<T> entities, ToDoubleFunction<T> weight,
			Function<T, Coefficients> getCoefficients
	) {
		var weighted = IntStream.range(indexFrom, size + indexFrom).boxed().toList();
		return weightedCoefficientSum(weighted, size, indexFrom, entities, weight, getCoefficients);
	}

	// FIPLAND
	@SuppressWarnings("java:S3655")
	public float estimatePercentForestLand(P polygon, Optional<L> vetLayer, L primaryLayer) throws ProcessingException {
		if (polygon.getPercentAvailable().isPresent()) {
			return polygon.getPercentAvailable().get();
		}

		assert primaryLayer != null;

		final boolean veteran;
		{
			var resultOrIsVeteran = isVeteranForEstimatePercentForestLand(polygon, vetLayer);
			if (resultOrIsVeteran.isValue()) {
				return resultOrIsVeteran.getValue().orElseThrow();
			}

			veteran = resultOrIsVeteran.getMarker().orElseThrow();
		}

		float primaryAgeTotal = getLayerAgeTotal(primaryLayer).orElseThrow();

		float crownClosure = crownClosureForPercentForestLand(vetLayer, primaryLayer, veteran, primaryAgeTotal);

		/*
		 * assume that CC occurs at age 25 and that most land goes to 90% occupancy but that occupancy increases only 1%
		 * /yr with no increases after ages 25. });
		 */

		// Obtain the percent yield (in comparison with CC = 90%)

		float crownClosureTop = 90f;
		float breastHeightAge = primaryAgeTotal
				- getPrimarySite(primaryLayer).flatMap(BaseVdypSite::getYearsToBreastHeight).orElseThrow();

		float yieldFactor = getYieldFactor(polygon);

		var bec = Utils.getBec(polygon.getBiogeoclimaticZone(), controlMap);

		breastHeightAge = max(5.0f, breastHeightAge);
		// EMP040
		float baseAreaTop = estimatePrimaryBaseArea(
				primaryLayer, bec, yieldFactor, breastHeightAge, 0f, crownClosureTop
		);
		// EMP040
		float baseAreaHat = estimatePrimaryBaseArea(primaryLayer, bec, yieldFactor, breastHeightAge, 0f, crownClosure);

		float percentYield;
		if (baseAreaTop > 0f && baseAreaHat > 0f) {
			percentYield = min(100f, 100f * baseAreaHat / baseAreaTop);
		} else {
			percentYield = 90f;
		}

		float gainMax;
		if (primaryAgeTotal > 125f) {
			gainMax = 0f;
		} else if (primaryAgeTotal < 25f) {
			gainMax = max(90f - percentYield, 0);
		} else {
			gainMax = max(90f - percentYield, 0);
			gainMax = min(gainMax, 125 - primaryAgeTotal);
		}

		return floor(min(percentYield + gainMax, 100f));

	}

	protected static final ValueOrMarker.Builder<Float, Boolean> FLOAT_OR_BOOL = ValueOrMarker
			.builder(Float.class, Boolean.class);

	public static final Collection<UtilizationClass> UTIL_CLASSES = List.of(
			UtilizationClass.U75TO125, UtilizationClass.U125TO175, UtilizationClass.U175TO225, UtilizationClass.OVER225
	);

	protected ValueOrMarker<Float, Boolean> isVeteranForEstimatePercentForestLand(P polygon, Optional<L> vetLayer) {
		boolean veteran = vetLayer//
				.filter(layer -> getLayerHeight(layer).orElse(0f) > 0f) //
				.filter(layer -> layer.getCrownClosure() > 0f)//
				.isPresent(); // LAYERV

		return FLOAT_OR_BOOL.marker(veteran);
	}

	private float crownClosureForPercentForestLand(
			Optional<L> vetLayer, L primaryLayer, boolean veteran, float primaryAgeTotal
	) {
		float crownClosure = primaryLayer.getCrownClosure();

		// Assume crown closure linear with age, to 25.
		if (primaryAgeTotal < 25f) {
			crownClosure *= 25f / primaryAgeTotal;
		}
		// define crown closure as the SUM of two layers
		if (veteran) {
			crownClosure += vetLayer.map(InputLayer::getCrownClosure).orElse(0f);
		}

		crownClosure = clamp(crownClosure, 0, 100);
		return crownClosure;
	}

	// EMP041
	protected float estimatePrimaryQuadMeanDiameter(
			L layer, BecDefinition bec, float breastHeightAge, float baseAreaOverstory
	) {
		var coeMap = Utils.<MatrixMap2<String, String, Coefficients>>expectParsedControl(
				controlMap, ControlKey.COE_DQ, MatrixMap2.class
		);
		var modMap = Utils.<MatrixMap2<String, Region, Float>>expectParsedControl(
				controlMap, ControlKey.DQ_MODIFIERS, MatrixMap2.class
		);
		var upperBoundMap = Utils.<MatrixMap3<Region, String, Integer, Float>>expectParsedControl(
				controlMap, ControlKey.UPPER_BA_BY_CI_S0_P, MatrixMap3.class
		);

		var leadGenus = leadGenus(layer);

		var decayBecAlias = bec.getDecayBec().getAlias();
		Coefficients coe = weightedCoefficientSum(
				List.of(0, 1, 2, 3, 4), 8, 0, layer.getSpecies().values(), BaseVdypSpecies::getFractionGenus,
				s -> coeMap.get(decayBecAlias, s.getGenus())
		);

		var trAge = log(clamp(breastHeightAge, 5f, 350f));
		var height = getLayerHeight(layer).orElse(0f);

		if (height <= coe.getCoe(5)) {
			return 7.6f;
		}

		/* @formatter:off */
		//    C0 = A(0)
		//    C1 = EXP(A(1)) + EXP(A(2)) * TR_AGE
		//    C2 = EXP(A(3)) + EXP(A(4)) * TR_AGE
		/* @formatter:on */
		var c0 = coe.get(0);
		var c1 = exp(coe.getCoe(1)) + exp(coe.getCoe(2)) * trAge;
		var c2 = exp(coe.getCoe(3)) + exp(coe.getCoe(4)) * trAge;

		/* @formatter:off */
		//      DQ = C0 + ( C1*(HD - A(5))**C2 )**2 * exp(A(7)*BAV)
		//     &        * (1.0 - A(6)*CC/100.0)
		/* @formatter:on */

		var quadMeanDiameter = c0 + pow(c1 * pow(height - coe.getCoe(5), c2), 2)
				* exp(coe.getCoe(7) * baseAreaOverstory) * (1f - coe.getCoe(6) * layer.getCrownClosure() / 100f);

		/* @formatter:off */
		//      DQ = DQ * DQMOD200(JLEAD, INDEX_IC)
		/* @formatter:on */
		quadMeanDiameter *= modMap.get(leadGenus.getGenus(), bec.getRegion());

		quadMeanDiameter = max(quadMeanDiameter, 7.6f);

		// TODO
		var NDEBUG_2 = 0;
		if (NDEBUG_2 <= 0) {
			// See ISPSJF129
			var upperBound = upperBoundMap.get(bec.getRegion(), leadGenus.getGenus(), UpperCoefficientParser.DQ);
			quadMeanDiameter = min(quadMeanDiameter, upperBound);
		}

		return quadMeanDiameter;
	}

	protected Map<String, Float>
			applyGroups(BaseVdypPolygon<?, ?, ?, ?> fipPolygon, Collection<VdypSpecies> vdypSpecies)
					throws ProcessingException {
		// Lookup volume group, Decay Group, and Breakage group for each species.

		Map<String, Float> targetPercentages = new HashMap<>(vdypSpecies.size());

		BecDefinition bec = Utils.getBec(fipPolygon.getBiogeoclimaticZone(), controlMap);
		var volumeGroupMap = getGroupMap(ControlKey.VOLUME_EQN_GROUPS);
		var decayGroupMap = getGroupMap(ControlKey.DECAY_GROUPS);
		var breakageGroupMap = getGroupMap(ControlKey.BREAKAGE_GROUPS);
		for (var vSpec : vdypSpecies) {
			// VGRPFIND
			var volumeGroup = volumeGroupMap.get(vSpec.getGenus(), bec.getVolumeBec().getAlias());
			// DGRPFIND
			var decayGroup = decayGroupMap.get(vSpec.getGenus(), bec.getDecayBec().getAlias());
			// BGRPFIND (Breakage uses decay BEC)
			var breakageGroup = breakageGroupMap.get(vSpec.getGenus(), bec.getDecayBec().getAlias());

			vSpec.setVolumeGroup(volumeGroup);
			vSpec.setDecayGroup(decayGroup);
			vSpec.setBreakageGroup(breakageGroup);

			targetPercentages.put(vSpec.getGenus(), vSpec.getPercentGenus());
		}

		return targetPercentages;
	}

	protected void applyGroups(BecDefinition bec, String genus, VdypSpecies.Builder builder) {
		// Lookup volume group, Decay Group, and Breakage group for each species.

		var volumeGroupMap = getGroupMap(ControlKey.VOLUME_EQN_GROUPS);
		var decayGroupMap = getGroupMap(ControlKey.DECAY_GROUPS);
		var breakageGroupMap = getGroupMap(ControlKey.BREAKAGE_GROUPS);

		// VGRPFIND
		var volumeGroup = volumeGroupMap.get(genus, bec.getVolumeBec().getAlias());
		// DGRPFIND
		var decayGroup = decayGroupMap.get(genus, bec.getDecayBec().getAlias());
		// BGRPFIND (Breakage uses decay BEC)
		var breakageGroup = breakageGroupMap.get(genus, bec.getDecayBec().getAlias());

		builder.volumeGroup(volumeGroup);
		builder.decayGroup(decayGroup);
		builder.breakageGroup(breakageGroup);

	}

	protected MatrixMap2<String, String, Integer> getGroupMap(ControlKey key) {
		return Utils.expectParsedControl(controlMap, key, ca.bc.gov.nrs.vdyp.model.MatrixMap2.class);
	}

	// YSMAL(0, X)
	/**
	 * Estimate small components for primary layer
	 *
	 * @throws ProcessingException
	 */
	public void estimateSmallComponents(P fPoly, VdypLayer layer) throws ProcessingException {
		float loreyHeightSum = 0f;
		float baseAreaSum = 0f;
		float treesPerHectareSum = 0f;
		float volumeSum = 0f;

		Region region = Utils.getBec(fPoly.getBiogeoclimaticZone(), controlMap).getRegion();

		for (VdypSpecies spec : layer.getSpecies().values()) {
			@SuppressWarnings("unused")
			float loreyHeightSpec = spec.getLoreyHeightByUtilization().getAll(); // HLsp
			float baseAreaSpec = spec.getBaseAreaByUtilization().getAll(); // BAsp
			@SuppressWarnings("unused")
			float quadMeanDiameterSpec = spec.getQuadraticMeanDiameterByUtilization().getAll(); // DQsp

			// EMP080
			float smallComponentProbability = smallComponentProbability(layer, spec, region); // PROBsp

			// this WHOLE operation on Actual BA's, not 100% occupancy.
			float fractionAvailable = Utils.<Float>optSafe(fPoly.getPercentAvailable()).map(p -> p / 100f).orElse(1f);
			baseAreaSpec *= fractionAvailable;
			// EMP081
			float conditionalExpectedBaseArea = conditionalExpectedBaseArea(spec, baseAreaSpec, region); // BACONDsp
			conditionalExpectedBaseArea /= fractionAvailable;

			float baseAreaSpecSmall = smallComponentProbability * conditionalExpectedBaseArea;

			// EMP082
			float quadMeanDiameterSpecSmall = smallComponentQuadMeanDiameter(spec); // DQSMsp

			// EMP085
			float loreyHeightSpecSmall = smallComponentLoreyHeight(spec, quadMeanDiameterSpecSmall); // HLSMsp

			// EMP086
			float meanVolumeSmall = meanVolumeSmall(spec, quadMeanDiameterSpecSmall, loreyHeightSpecSmall); // VMEANSMs

			// TODO Apply Compatibility Variables, not needed for FIPSTART or VRISTART

			spec.getLoreyHeightByUtilization().setSmall(loreyHeightSpecSmall);
			float treesPerHectareSpecSmall = BaseAreaTreeDensityDiameter
					.treesPerHectare(baseAreaSpecSmall, quadMeanDiameterSpecSmall); // TPHSMsp
			spec.getBaseAreaByUtilization().setSmall(baseAreaSpecSmall);
			spec.getTreesPerHectareByUtilization().setSmall(treesPerHectareSpecSmall);
			spec.getQuadraticMeanDiameterByUtilization().setSmall(quadMeanDiameterSpecSmall);
			float wholeStemVolumeSpecSmall = treesPerHectareSpecSmall * meanVolumeSmall; // VOLWS(I,-1)
			spec.getWholeStemVolumeByUtilization().setSmall(wholeStemVolumeSpecSmall);

			loreyHeightSum += baseAreaSpecSmall * loreyHeightSpecSmall;
			baseAreaSum += baseAreaSpecSmall;
			treesPerHectareSum += treesPerHectareSpecSmall;
			volumeSum += wholeStemVolumeSpecSmall;
		}

		if (baseAreaSum > 0f) {
			layer.getLoreyHeightByUtilization().setSmall(loreyHeightSum / baseAreaSum);
		} else {
			layer.getLoreyHeightByUtilization().setSmall(0f);
		}
		layer.getBaseAreaByUtilization().setSmall(baseAreaSum);
		layer.getTreesPerHectareByUtilization().setSmall(treesPerHectareSum);
		layer.getQuadraticMeanDiameterByUtilization()
				.setSmall(BaseAreaTreeDensityDiameter.quadMeanDiameter(baseAreaSum, treesPerHectareSum));
		layer.getWholeStemVolumeByUtilization().setSmall(volumeSum);
	}

	// EMP085
	private float smallComponentLoreyHeight(VdypSpecies spec, float quadMeanDiameterSpecSmall) {
		Coefficients coe = getCoeForSpecies(spec, ControlKey.SMALL_COMP_HL);

		// EQN 1 in IPSJF119.doc

		float a0 = coe.getCoe(1);
		float a1 = coe.getCoe(2);

		return 1.3f + (spec.getLoreyHeightByUtilization().getAll() - 1.3f) * exp(
				a0 * (pow(quadMeanDiameterSpecSmall, a1)
						- pow(spec.getQuadraticMeanDiameterByUtilization().getAll(), a1))
		);
	}

	// EMP082
	private float smallComponentQuadMeanDiameter(VdypSpecies spec) {
		Coefficients coe = getCoeForSpecies(spec, ControlKey.SMALL_COMP_DQ);

		// EQN 5 in IPSJF118.doc

		float a0 = coe.getCoe(1);
		float a1 = coe.getCoe(2);

		float logit = //
				a0 + a1 * spec.getLoreyHeightByUtilization().getAll();

		return 4.0f + 3.5f * exp(logit) / (1.0f + exp(logit));
	}

	// EMP081
	private float conditionalExpectedBaseArea(VdypSpecies spec, float baseAreaSpec, Region region) {
		Coefficients coe = getCoeForSpecies(spec, ControlKey.SMALL_COMP_BA);

		// EQN 3 in IPSJF118.doc

		float a0 = coe.getCoe(1);
		float a1 = coe.getCoe(2);
		float a2 = coe.getCoe(3);
		float a3 = coe.getCoe(4);

		float coast = region == Region.COASTAL ? 1.0f : 0.0f;

		// FIXME due to a bug in VDYP7 it always treats this as interior. Replicating
		// that for now.
		coast = 0f;

		float arg = //
				(a0 + //
						a1 * coast + //
						a2 * baseAreaSpec//
				) * exp(a3 * spec.getLoreyHeightByUtilization().getAll());
		arg = max(arg, 0f);

		return arg;
	}

	// EMP080
	private float smallComponentProbability(VdypLayer layer, VdypSpecies spec, Region region) {
		Coefficients coe = getCoeForSpecies(spec, ControlKey.SMALL_COMP_PROBABILITY);

		// EQN 1 in IPSJF118.doc

		float a0 = coe.getCoe(1);
		float a1 = coe.getCoe(2);
		float a2 = coe.getCoe(3);
		float a3 = coe.getCoe(4);

		float coast = region == Region.COASTAL ? 1.0f : 0.0f;

		float logit = //
				a0 + //
						a1 * coast + //
						a2 * layer.getBreastHeightAge().orElse(0f) + //
						a3 * spec.getLoreyHeightByUtilization().getAll();

		return exp(logit) / (1.0f + exp(logit));
	}

	// EMP086
	private float meanVolumeSmall(VdypSpecies spec, float quadMeanDiameterSpecSmall, float loreyHeightSpecSmall) {
		Coefficients coe = getCoeForSpecies(spec, ControlKey.SMALL_COMP_WS_VOLUME);

		// EQN 1 in IPSJF119.doc

		float a0 = coe.getCoe(1);
		float a1 = coe.getCoe(2);
		float a2 = coe.getCoe(3);
		float a3 = coe.getCoe(4);

		return exp(
				a0 + a1 * log(quadMeanDiameterSpecSmall) + a2 * log(loreyHeightSpecSmall)
						+ a3 * quadMeanDiameterSpecSmall
		);
	}

	// YUC1
	public void computeUtilizationComponentsPrimary(
			BecDefinition bec, VdypLayer vdypLayer, VolumeComputeMode volumeComputeMode,
			CompatibilityVariableMode compatibilityVariableMode
	) throws ProcessingException {
		log.atTrace().setMessage("computeUtilizationComponentsPrimary for {}, stand total age is {}")
				.addArgument(vdypLayer.getPolygonIdentifier()).addArgument(vdypLayer.getAgeTotal()).log();

		log.atDebug().setMessage("Primary layer for {} has {} species/genera: {}")
				.addArgument(vdypLayer::getPolygonIdentifier) //
				.addArgument(() -> vdypLayer.getSpecies().size()) //
				.addArgument(() -> vdypLayer.getSpecies().keySet().stream().collect(Collectors.joining(", "))) //
				.log();

		for (VdypSpecies spec : vdypLayer.getSpecies().values()) {
			float loreyHeightSpec = spec.getLoreyHeightByUtilization().getAll();
			float baseAreaSpec = spec.getBaseAreaByUtilization().getAll();
			float quadMeanDiameterSpec = spec.getQuadraticMeanDiameterByUtilization().getAll();
			float treesPerHectareSpec = spec.getTreesPerHectareByUtilization().getAll();

			log.atDebug().setMessage("Working with species {}  LH: {}  DQ: {}  BA: {}  TPH: {}")
					.addArgument(spec.getClass()).addArgument(loreyHeightSpec).addArgument(quadMeanDiameterSpec)
					.addArgument(baseAreaSpec).addArgument(treesPerHectareSpec);

			if (volumeComputeMode == VolumeComputeMode.BY_UTIL_WITH_WHOLE_STEM_BY_SPEC) {
				log.atDebug().log("Estimating tree volume");

				var volumeGroup = spec.getVolumeGroup();
				var meanVolume = this.estimators
						.estimateWholeStemVolumePerTree(volumeGroup, loreyHeightSpec, quadMeanDiameterSpec);
				var specWholeStemVolume = treesPerHectareSpec * meanVolume;

				spec.getWholeStemVolumeByUtilization().setAll(specWholeStemVolume);
			}
			float wholeStemVolumeSpec = spec.getWholeStemVolumeByUtilization().getAll();

			var baseAreaUtil = Utils.utilizationVector();
			var quadMeanDiameterUtil = Utils.utilizationVector();
			var treesPerHectareUtil = Utils.utilizationVector();
			var wholeStemVolumeUtil = Utils.utilizationVector();
			var closeVolumeUtil = Utils.utilizationVector();
			var closeVolumeNetDecayUtil = Utils.utilizationVector();
			var closeVolumeNetDecayWasteUtil = Utils.utilizationVector();
			var closeVolumeNetDecayWasteBreakUtil = Utils.utilizationVector();

			baseAreaUtil.setAll(baseAreaSpec); // BAU
			quadMeanDiameterUtil.setAll(quadMeanDiameterSpec); // DQU
			treesPerHectareUtil.setAll(treesPerHectareSpec); // TPHU
			wholeStemVolumeUtil.setAll(wholeStemVolumeSpec); // WSU

			var adjustCloseUtil = Utils.utilizationVector(); // ADJVCU
			@SuppressWarnings("unused")
			var adjustDecayUtil = Utils.utilizationVector(); // ADJVD
			@SuppressWarnings("unused")
			var adjustDecayWasteUtil = Utils.utilizationVector(); // ADJVDW

			// EMP071
			estimators.estimateQuadMeanDiameterByUtilization(bec, quadMeanDiameterUtil, spec.getGenus());

			// EMP070
			estimators.estimateBaseAreaByUtilization(bec, quadMeanDiameterUtil, baseAreaUtil, spec.getGenus());

			// Calculate tree density components
			for (var uc : VdypStartApplication.UTIL_CLASSES) {
				treesPerHectareUtil.set(
						uc,
						BaseAreaTreeDensityDiameter
								.treesPerHectare(baseAreaUtil.getCoe(uc.index), quadMeanDiameterUtil.get(uc))
				);
			}

			// reconcile components with totals

			// YUC1R
			ReconcilationMethods.reconcileComponents(baseAreaUtil, treesPerHectareUtil, quadMeanDiameterUtil);

			if (compatibilityVariableMode != CompatibilityVariableMode.NONE) {
				throw new UnsupportedOperationException("TODO");
			}

			// Recalculate TPH's

			for (var uc : VdypStartApplication.UTIL_CLASSES) {
				treesPerHectareUtil.setCoe(
						uc.index,
						BaseAreaTreeDensityDiameter
								.treesPerHectare(baseAreaUtil.getCoe(uc.index), quadMeanDiameterUtil.getCoe(uc.index))
				);
			}

			// Since DQ's may have changed, MUST RECONCILE AGAIN
			// Seems this might only be needed when compatibilityVariableMode is not NONE?

			// YUC1R
			ReconcilationMethods.reconcileComponents(baseAreaUtil, treesPerHectareUtil, quadMeanDiameterUtil);

			if (volumeComputeMode == VolumeComputeMode.ZERO) {
				throw new UnsupportedOperationException("TODO");
			} else {

				// EMP091
				estimators.estimateWholeStemVolume(
						UtilizationClass.ALL, adjustCloseUtil.getCoe(4), spec.getVolumeGroup(), loreyHeightSpec,
						quadMeanDiameterUtil, baseAreaUtil, wholeStemVolumeUtil
				);

				if (compatibilityVariableMode == CompatibilityVariableMode.ALL) {
					// apply compatibity variables to WS volume

					// Set the adjustment factors for next three volume types

					throw new UnsupportedOperationException("TODO");
				} else {
					// Do nothing as the adjustment vectors are already set to 0
				}

				// EMP092
				estimators.estimateCloseUtilizationVolume(
						UtilizationClass.ALL, adjustCloseUtil, spec.getVolumeGroup(), loreyHeightSpec,
						quadMeanDiameterUtil, wholeStemVolumeUtil, closeVolumeUtil
				);

				// EMP093
				estimators.estimateNetDecayVolume(
						spec.getGenus(), bec.getRegion(), UtilizationClass.ALL, adjustCloseUtil, spec.getDecayGroup(),
						vdypLayer.getBreastHeightAge().orElse(0f), quadMeanDiameterUtil, closeVolumeUtil,
						closeVolumeNetDecayUtil
				);

				// EMP094
				estimators.estimateNetDecayAndWasteVolume(
						bec.getRegion(), UtilizationClass.ALL, adjustCloseUtil, spec.getGenus(), loreyHeightSpec,
						quadMeanDiameterUtil, closeVolumeUtil, closeVolumeNetDecayUtil, closeVolumeNetDecayWasteUtil
				);

				if (this.getId().isStart()) {
					// EMP095
					estimators.estimateNetDecayWasteAndBreakageVolume(
							UtilizationClass.ALL, spec.getBreakageGroup(), quadMeanDiameterUtil, closeVolumeUtil,
							closeVolumeNetDecayWasteUtil, closeVolumeNetDecayWasteBreakUtil
					);
				}
			}

			spec.getBaseAreaByUtilization().pairwiseInPlace(baseAreaUtil, EstimationMethods.COPY_IF_BAND);
			spec.getTreesPerHectareByUtilization().pairwiseInPlace(treesPerHectareUtil, EstimationMethods.COPY_IF_BAND);
			spec.getQuadraticMeanDiameterByUtilization().pairwiseInPlace(quadMeanDiameterUtil, EstimationMethods.COPY_IF_BAND);

			spec.getWholeStemVolumeByUtilization().pairwiseInPlace(wholeStemVolumeUtil, EstimationMethods.COPY_IF_NOT_SMALL);
			spec.getCloseUtilizationVolumeByUtilization()
					.pairwiseInPlace(closeVolumeUtil, EstimationMethods.COPY_IF_NOT_SMALL);
			spec.getCloseUtilizationVolumeNetOfDecayByUtilization()
					.pairwiseInPlace(closeVolumeNetDecayUtil, EstimationMethods.COPY_IF_NOT_SMALL);
			spec.getCloseUtilizationVolumeNetOfDecayAndWasteByUtilization()
					.pairwiseInPlace(closeVolumeNetDecayWasteUtil, EstimationMethods.COPY_IF_NOT_SMALL);
			spec.getCloseUtilizationVolumeNetOfDecayWasteAndBreakageByUtilization()
					.pairwiseInPlace(closeVolumeNetDecayWasteBreakUtil, EstimationMethods.COPY_IF_NOT_SMALL);

		}
		computeLayerUtilizationComponentsFromSpecies(vdypLayer);

		for (VdypSpecies spec : vdypLayer.getSpecies().values()) {
			if (vdypLayer.getBaseAreaByUtilization().getAll() > 0f) {
				spec.setFractionGenus(
						spec.getBaseAreaByUtilization().getAll() / vdypLayer.getBaseAreaByUtilization().getAll()
				);
			}
			log.atDebug().addArgument(spec.getGenus()).addArgument(spec.getFractionGenus())
					.setMessage("Species {} base area {}%").log();
		}

		log.atDebug().setMessage("Calculating Stand Lorey Height").log();

		vdypLayer.getLoreyHeightByUtilization().setSmall(0f);
		vdypLayer.getLoreyHeightByUtilization().setAll(0f);

		for (VdypSpecies spec : vdypLayer.getSpecies().values()) {
			log.atDebug() //
					.addArgument(spec.getGenus()) //
					.addArgument(() -> spec.getLoreyHeightByUtilization().getAll())
					.addArgument(() -> spec.getBaseAreaByUtilization().getAll())
					.addArgument(
							() -> spec.getLoreyHeightByUtilization().getAll() * spec.getBaseAreaByUtilization().getAll()
					)
					.setMessage(
							"For species {}, Species LH (7.5cm+): {}, Species BA (7.5cm+): {}, Weighted LH (7.5cm+): {}"
					).log();
			vdypLayer.getLoreyHeightByUtilization().scalarInPlace(
					UtilizationClass.SMALL,
					x -> x + spec.getLoreyHeightByUtilization().getSmall() * spec.getBaseAreaByUtilization().getSmall()
			);
			vdypLayer.getLoreyHeightByUtilization().scalarInPlace(
					UtilizationClass.ALL,
					x -> x + spec.getLoreyHeightByUtilization().getAll() * spec.getBaseAreaByUtilization().getAll()
			);
		}
		{
			float baSmall = vdypLayer.getBaseAreaByUtilization().getSmall();
			float baAll = vdypLayer.getBaseAreaByUtilization().getAll();

			if (baSmall > 0) {
				vdypLayer.getLoreyHeightByUtilization().scalarInPlace(UtilizationClass.SMALL, x -> x / baSmall);
			}
			if (baAll > 0) {
				vdypLayer.getLoreyHeightByUtilization().scalarInPlace(UtilizationClass.ALL, x -> x / baAll);
			}

		}

	}

	/**
	 * Sets the Layer's utilization components based on those of its species.
	 *
	 * @param vdypLayer
	 */
	protected void computeLayerUtilizationComponentsFromSpecies(VdypLayer vdypLayer) {
		// Layer utilization vectors other than quadratic mean diameter are the pairwise
		// sums of those of their species
		sumSpeciesUtilizationVectorsToLayer(vdypLayer);

		{
			var hlVector = Utils.heightVector();
			vdypLayer.getSpecies().values().stream().forEach(spec -> {
				var ba = spec.getBaseAreaByUtilization();
				hlVector.pairwiseInPlace(
						spec.getLoreyHeightByUtilization(),
						(float x, float y, UtilizationClass uc) -> x + y * ba.get(uc)
				);
			});
			var ba = vdypLayer.getBaseAreaByUtilization();
			hlVector.scalarInPlace((float x, UtilizationClass uc) -> ba.get(uc) > 0 ? x / ba.get(uc) : x);
			vdypLayer.setLoreyHeightByUtilization(hlVector);
		}
		// Quadratic mean diameter for the layer is computed from the BA and TPH after
		// they have been found from the species
		{
			var utilVector = vdypLayer.getBaseAreaByUtilization().pairwise(
					vdypLayer.getTreesPerHectareByUtilization(), BaseAreaTreeDensityDiameter::quadMeanDiameter
			);
			vdypLayer.setQuadraticMeanDiameterByUtilization(utilVector);
		}
	}

	// TODO De-reflectify this when we want to make it work in GralVM
	void sumSpeciesUtilizationVectorsToLayer(VdypLayer vdypLayer) throws IllegalStateException {
		try {
			for (var accessors : SUMMABLE_UTILIZATION_VECTOR_ACCESSORS) {
				var utilVector = Utils.utilizationVector();
				for (var vdypSpecies : vdypLayer.getSpecies().values()) {
					var speciesVector = (Coefficients) accessors.getReadMethod().invoke(vdypSpecies);
					utilVector.pairwiseInPlace(speciesVector, (x, y) -> x + y);
				}
				accessors.getWriteMethod().invoke(vdypLayer, utilVector);
			}
		} catch (IllegalAccessException | InvocationTargetException ex) {
			throw new IllegalStateException(ex);
		}
	}

	// TODO De-reflectify this when we want to make it work in GralVM
	protected void scaleAllSummableUtilization(VdypUtilizationHolder holder, float factor)
			throws IllegalStateException {
		try {
			for (var accessors : SUMMABLE_UTILIZATION_VECTOR_ACCESSORS) {
				((Coefficients) accessors.getReadMethod().invoke(holder)).scalarInPlace(x -> x * factor);
			}
		} catch (IllegalAccessException | InvocationTargetException ex) {
			throw new IllegalStateException(ex);
		}
	}

}<|MERGE_RESOLUTION|>--- conflicted
+++ resolved
@@ -41,7 +41,6 @@
 import ca.bc.gov.nrs.vdyp.common.Utils;
 import ca.bc.gov.nrs.vdyp.common.ValueOrMarker;
 import ca.bc.gov.nrs.vdyp.common_calculators.BaseAreaTreeDensityDiameter;
-import ca.bc.gov.nrs.vdyp.controlmap.ResolvedControlMapImpl;
 import ca.bc.gov.nrs.vdyp.io.FileSystemFileResolver;
 import ca.bc.gov.nrs.vdyp.io.parse.coe.UpperCoefficientParser;
 import ca.bc.gov.nrs.vdyp.io.parse.common.ResourceParseException;
@@ -169,7 +168,7 @@
 
 	protected Map<String, Object> controlMap = new HashMap<>();
 
-	protected EstimationMethods estimators;
+	public EstimationMethods estimationMethods;
 
 	static final Comparator<BaseVdypSpecies<?>> PERCENT_GENUS_DESCENDING = Utils
 			.compareUsing(BaseVdypSpecies<?>::getPercentGenus).reversed();
@@ -241,7 +240,7 @@
 
 	protected void setControlMap(Map<String, Object> controlMap) {
 		this.controlMap = controlMap;
-		this.estimators = new EstimationMethods(new ResolvedControlMapImpl(controlMap));
+		this.estimationMethods = new EstimationMethods(controlMap);
 	}
 
 	protected <T> StreamingParser<T> getStreamingParser(ControlKey key) throws ProcessingException {
@@ -634,11 +633,7 @@
 
 	public S leadGenus(L fipLayer) {
 		return fipLayer.getSpecies().values().stream()
-<<<<<<< HEAD
-				.sorted(Utils.compareUsing(BaseVdypSpecies<? extends BaseVdypSite>::getFractionGenus).reversed()).findFirst().orElseThrow();
-=======
 				.sorted(Utils.compareUsing(BaseVdypSpecies<?>::getFractionGenus).reversed()).findFirst().orElseThrow();
->>>>>>> 1a1ca48e
 	}
 
 	protected L getPrimaryLayer(P poly) throws StandProcessingException {
@@ -1149,7 +1144,7 @@
 				log.atDebug().log("Estimating tree volume");
 
 				var volumeGroup = spec.getVolumeGroup();
-				var meanVolume = this.estimators
+				var meanVolume = this.estimationMethods
 						.estimateWholeStemVolumePerTree(volumeGroup, loreyHeightSpec, quadMeanDiameterSpec);
 				var specWholeStemVolume = treesPerHectareSpec * meanVolume;
 
@@ -1178,10 +1173,10 @@
 			var adjustDecayWasteUtil = Utils.utilizationVector(); // ADJVDW
 
 			// EMP071
-			estimators.estimateQuadMeanDiameterByUtilization(bec, quadMeanDiameterUtil, spec.getGenus());
+			estimationMethods.estimateQuadMeanDiameterByUtilization(bec, quadMeanDiameterUtil, spec.getGenus());
 
 			// EMP070
-			estimators.estimateBaseAreaByUtilization(bec, quadMeanDiameterUtil, baseAreaUtil, spec.getGenus());
+			estimationMethods.estimateBaseAreaByUtilization(bec, quadMeanDiameterUtil, baseAreaUtil, spec.getGenus());
 
 			// Calculate tree density components
 			for (var uc : VdypStartApplication.UTIL_CLASSES) {
@@ -1222,7 +1217,7 @@
 			} else {
 
 				// EMP091
-				estimators.estimateWholeStemVolume(
+				estimationMethods.estimateWholeStemVolume(
 						UtilizationClass.ALL, adjustCloseUtil.getCoe(4), spec.getVolumeGroup(), loreyHeightSpec,
 						quadMeanDiameterUtil, baseAreaUtil, wholeStemVolumeUtil
 				);
@@ -1238,27 +1233,27 @@
 				}
 
 				// EMP092
-				estimators.estimateCloseUtilizationVolume(
+				estimationMethods.estimateCloseUtilizationVolume(
 						UtilizationClass.ALL, adjustCloseUtil, spec.getVolumeGroup(), loreyHeightSpec,
 						quadMeanDiameterUtil, wholeStemVolumeUtil, closeVolumeUtil
 				);
 
 				// EMP093
-				estimators.estimateNetDecayVolume(
+				estimationMethods.estimateNetDecayVolume(
 						spec.getGenus(), bec.getRegion(), UtilizationClass.ALL, adjustCloseUtil, spec.getDecayGroup(),
 						vdypLayer.getBreastHeightAge().orElse(0f), quadMeanDiameterUtil, closeVolumeUtil,
 						closeVolumeNetDecayUtil
 				);
 
 				// EMP094
-				estimators.estimateNetDecayAndWasteVolume(
+				estimationMethods.estimateNetDecayAndWasteVolume(
 						bec.getRegion(), UtilizationClass.ALL, adjustCloseUtil, spec.getGenus(), loreyHeightSpec,
 						quadMeanDiameterUtil, closeVolumeUtil, closeVolumeNetDecayUtil, closeVolumeNetDecayWasteUtil
 				);
 
 				if (this.getId().isStart()) {
 					// EMP095
-					estimators.estimateNetDecayWasteAndBreakageVolume(
+					estimationMethods.estimateNetDecayWasteAndBreakageVolume(
 							UtilizationClass.ALL, spec.getBreakageGroup(), quadMeanDiameterUtil, closeVolumeUtil,
 							closeVolumeNetDecayWasteUtil, closeVolumeNetDecayWasteBreakUtil
 					);
@@ -1267,9 +1262,11 @@
 
 			spec.getBaseAreaByUtilization().pairwiseInPlace(baseAreaUtil, EstimationMethods.COPY_IF_BAND);
 			spec.getTreesPerHectareByUtilization().pairwiseInPlace(treesPerHectareUtil, EstimationMethods.COPY_IF_BAND);
-			spec.getQuadraticMeanDiameterByUtilization().pairwiseInPlace(quadMeanDiameterUtil, EstimationMethods.COPY_IF_BAND);
-
-			spec.getWholeStemVolumeByUtilization().pairwiseInPlace(wholeStemVolumeUtil, EstimationMethods.COPY_IF_NOT_SMALL);
+			spec.getQuadraticMeanDiameterByUtilization()
+					.pairwiseInPlace(quadMeanDiameterUtil, EstimationMethods.COPY_IF_BAND);
+
+			spec.getWholeStemVolumeByUtilization()
+					.pairwiseInPlace(wholeStemVolumeUtil, EstimationMethods.COPY_IF_NOT_SMALL);
 			spec.getCloseUtilizationVolumeByUtilization()
 					.pairwiseInPlace(closeVolumeUtil, EstimationMethods.COPY_IF_NOT_SMALL);
 			spec.getCloseUtilizationVolumeNetOfDecayByUtilization()
