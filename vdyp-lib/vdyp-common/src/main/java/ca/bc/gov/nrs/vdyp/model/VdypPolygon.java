--- conflicted
+++ resolved
@@ -49,8 +49,6 @@
 		return super.getPolygonIdentifier().toString();
 	}
 
-<<<<<<< HEAD
-=======
 	@Override
 	public boolean equals(Object other) {
 		return super.equals(other);
@@ -61,7 +59,6 @@
 		return super.hashCode();
 	}
 
->>>>>>> ff1731d5
 	public Optional<Integer> getTargetYear() {
 		return targetYear;
 	}
