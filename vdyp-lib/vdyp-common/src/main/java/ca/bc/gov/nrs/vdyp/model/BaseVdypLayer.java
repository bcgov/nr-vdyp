package ca.bc.gov.nrs.vdyp.model;

import java.text.MessageFormat;
import java.util.Collection;
import java.util.Collections;
import java.util.HashMap;
import java.util.LinkedHashMap;
import java.util.LinkedList;
import java.util.List;
import java.util.Map;
import java.util.Optional;
import java.util.function.BiConsumer;
import java.util.function.Consumer;
import java.util.stream.Collectors;

import ca.bc.gov.nrs.vdyp.common.Computed;

public abstract class BaseVdypLayer<S extends BaseVdypSpecies<I>, I extends BaseVdypSite> {

	private final PolygonIdentifier polygonIdentifier;
	private final LayerType layerType;
	private Optional<Integer> inventoryTypeGroup = Optional.empty();

	private LinkedHashMap<String, S> speciesBySp0 = new LinkedHashMap<>();
	private HashMap<Integer, S> speciesByIndex = new HashMap<>();

	protected BaseVdypLayer(
			PolygonIdentifier polygonIdentifier, LayerType layerType, Optional<Integer> inventoryTypeGroup
	) {
		super();
		this.polygonIdentifier = polygonIdentifier;
		this.layerType = layerType;

		this.inventoryTypeGroup = inventoryTypeGroup;
	}

	public PolygonIdentifier getPolygonIdentifier() {
		return polygonIdentifier;
	}

	public LayerType getLayerType() {
		return layerType;
	}

	public LinkedHashMap<String, S> getSpecies() {
		return speciesBySp0;
	}

	public void setSpecies(Map<String, S> species) {
		this.speciesBySp0.clear();
		this.speciesByIndex.clear();
		this.speciesBySp0.putAll(species);
	}

	public void setSpecies(Collection<S> species) {
		this.speciesBySp0.clear();
		this.speciesByIndex.clear();
		species.forEach(spec -> {
			this.speciesBySp0.put(spec.getGenus(), spec);
			this.speciesByIndex.put(spec.getGenusIndex(), spec);
		});
	}

	public S getSpeciesBySp0(String sp0) {
		return speciesBySp0.get(sp0);
	}

	public S getSpeciesByIndex(int index) {
		return speciesByIndex.get(index);
	}

	public LinkedHashMap<String, I> getSites() {
		var result = new LinkedHashMap<String, I>(speciesBySp0.size());
		speciesBySp0.forEach((key, spec) -> spec.getSite().ifPresent(site -> result.put(key, site)));
		return result;
	}

	public Optional<Integer> getInventoryTypeGroup() {
		return inventoryTypeGroup;
	}

	public void setInventoryTypeGroup(Optional<Integer> inventoryTypeGroup) {
		this.inventoryTypeGroup = inventoryTypeGroup;
	}

<<<<<<< HEAD
	@Override
	public String toString() {
		return polygonIdentifier.toStringCompact() + "-" + layerType;
	}

	@Override
	public boolean equals(Object other) {
		if (other instanceof BaseVdypLayer that) {
			// This is the "business key" of a layer.
			return this.polygonIdentifier.equals(that.polygonIdentifier) && this.layerType.equals(that.layerType);
		} else {
			return false;
		}
	}

	@Override
	public int hashCode() {
		return polygonIdentifier.hashCode() * 17 + layerType.hashCode();
=======
	public abstract Optional<String> getPrimaryGenus();

	@Computed
	public Optional<S> getPrimarySpeciesRecord() {
		return getPrimaryGenus().map(this.getSpecies()::get);
	}

	@Computed
	public Optional<I> getPrimarySite() {
		return getPrimaryGenus().map(this.getSites()::get);
>>>>>>> 34c530e8
	}

	public abstract static class Builder<T extends BaseVdypLayer<S, I>, S extends BaseVdypSpecies<I>, I extends BaseVdypSite, SB extends BaseVdypSpecies.Builder<S, I, IB>, IB extends BaseVdypSite.Builder<I>>
			extends ModelClassBuilder<T> {
		protected Optional<PolygonIdentifier> polygonIdentifier = Optional.empty();
		protected Optional<LayerType> layerType = Optional.empty();

		protected Optional<Integer> inventoryTypeGroup = Optional.empty();

		protected List<S> species = new LinkedList<>();
		protected List<Consumer<SB>> speciesBuilders = new LinkedList<>();
		protected List<Consumer<IB>> siteBuilders = new LinkedList<>();

		public Builder<T, S, I, SB, IB> polygonIdentifier(PolygonIdentifier polygonIdentifier) {
			this.polygonIdentifier = Optional.of(polygonIdentifier);
			return this;
		}

		public Builder<T, S, I, SB, IB> polygonIdentifier(String polygonIdentifier) {
			this.polygonIdentifier = Optional.of(PolygonIdentifier.split(polygonIdentifier));
			return this;
		}

		public Builder<T, S, I, SB, IB> polygonIdentifier(String base, int year) {
			this.polygonIdentifier = Optional.of(new PolygonIdentifier(base, year));
			return this;
		}

		public Builder<T, S, I, SB, IB> layerType(LayerType layer) {
			this.layerType = Optional.of(layer);
			return this;
		}

		public Optional<LayerType> getLayerType() {
			return layerType;
		}

		public Builder<T, S, I, SB, IB> addSpecies(Consumer<SB> config) {
			speciesBuilders.add(config);
			return this;
		}

		public Builder<T, S, I, SB, IB> addSpecies(Collection<S> species) {
			this.species.addAll(species);
			return this;
		}

		public Builder<T, S, I, SB, IB> addSpecies(S species) {
			this.species.add(species);
			return this;
		}

		public Builder<T, S, I, SB, IB> inventoryTypeGroup(int inventoryTypeGroup) {
			return this.inventoryTypeGroup(Optional.of(inventoryTypeGroup));
		}

		public Builder<T, S, I, SB, IB> inventoryTypeGroup(Optional<Integer> inventoryTypeGroup) {
			this.inventoryTypeGroup = inventoryTypeGroup;
			return this;
		}

		public Builder<T, S, I, SB, IB> adapt(BaseVdypLayer<?, ?> source) {
			polygonIdentifier(source.getPolygonIdentifier());
			layerType(source.getLayerType());
			inventoryTypeGroup(source.getInventoryTypeGroup());
			return this;
		}

		public Builder<T, S, I, SB, IB> copy(T source) {
			adapt(source);
			return this;
		}

		public <S2 extends BaseVdypSpecies<I2>, I2 extends BaseVdypSite> Builder<T, S, I, SB, IB>
				adaptSpecies(BaseVdypLayer<S2, ?> source, BiConsumer<SB, S2> config) {
			source.getSpecies().values().forEach(speciesToCopy -> {
				this.addSpecies(builder -> {
					builder.adapt(speciesToCopy);
					builder.polygonIdentifier = Optional.empty();
					builder.layerType = Optional.empty();
					config.accept(builder, speciesToCopy);
				});
			});
			return this;
		}

		public Builder<T, S, I, SB, IB> copySpecies(T source, BiConsumer<SB, S> config) {
			source.getSpecies().values().forEach(speciesToCopy -> {
				this.addSpecies(builder -> {
					builder.copy(speciesToCopy);
					builder.polygonIdentifier = Optional.empty();
					builder.layerType = Optional.empty();
					config.accept(builder, speciesToCopy);
				});
			});
			return this;
		}

		public List<S> getSpecies() {
			if (!speciesBuilders.isEmpty()) {
				throw new IllegalStateException("Tried to get species when there are unbuilt species builders");
			}
			return Collections.unmodifiableList(species);
		}

		@Override
		protected void check(Collection<String> errors) {
			requirePresent(polygonIdentifier, "polygonIdentifier", errors);
			requirePresent(layerType, "layerType", errors);
		}

		protected abstract S buildSpecies(Consumer<SB> config);

		/**
		 * Build any builders for child objects and store the results. This will clear the stored child builders.
		 */
		public void buildChildren() {
			speciesBuilders.stream().map(this::buildSpecies).collect(Collectors.toCollection(() -> species));
			speciesBuilders.clear();
		}

		@Override
		protected void postProcess(T result) {
			super.postProcess(result);
			buildChildren();
			result.setSpecies(species);
		}

		@Override
		protected String getBuilderId() {
			return MessageFormat.format(
					"Layer {0} {1}", //
					polygonIdentifier.map(Object::toString).orElse("N/A"), //
					layerType.map(Object::toString).orElse("N/A") //
			);
		}
	}
}<|MERGE_RESOLUTION|>--- conflicted
+++ resolved
@@ -83,7 +83,17 @@
 		this.inventoryTypeGroup = inventoryTypeGroup;
 	}
 
-<<<<<<< HEAD
+	public abstract Optional<String> getPrimaryGenus();
+
+	@Computed
+	public Optional<S> getPrimarySpeciesRecord() {
+		return getPrimaryGenus().map(this.getSpecies()::get);
+	}
+
+	@Computed
+	public Optional<I> getPrimarySite() {
+		return getPrimaryGenus().map(this.getSites()::get);
+
 	@Override
 	public String toString() {
 		return polygonIdentifier.toStringCompact() + "-" + layerType;
@@ -102,18 +112,6 @@
 	@Override
 	public int hashCode() {
 		return polygonIdentifier.hashCode() * 17 + layerType.hashCode();
-=======
-	public abstract Optional<String> getPrimaryGenus();
-
-	@Computed
-	public Optional<S> getPrimarySpeciesRecord() {
-		return getPrimaryGenus().map(this.getSpecies()::get);
-	}
-
-	@Computed
-	public Optional<I> getPrimarySite() {
-		return getPrimaryGenus().map(this.getSites()::get);
->>>>>>> 34c530e8
 	}
 
 	public abstract static class Builder<T extends BaseVdypLayer<S, I>, S extends BaseVdypSpecies<I>, I extends BaseVdypSite, SB extends BaseVdypSpecies.Builder<S, I, IB>, IB extends BaseVdypSite.Builder<I>>
