package ca.bc.gov.nrs.vdyp.common;

import java.text.MessageFormat;
import java.util.ArrayList;
import java.util.Collection;
import java.util.Collections;
import java.util.HashMap;
import java.util.List;
import java.util.Map;

import ca.bc.gov.nrs.vdyp.model.GenusDefinition;

public class GenusDefinitionMap {
	private final Map<String, GenusDefinition> genusByAliasMap = new HashMap<>();
	private final Map<String, Integer> indexByAliasMap = new HashMap<>();
	private final Map<Integer, GenusDefinition> genusByIndexMap = new HashMap<>();
	private final int nGenera;
	private final List<String> aliasesSortedByIndex;
	private final List<GenusDefinition> genusDefinitionsSortedByIndex;

	public GenusDefinitionMap(List<GenusDefinition> genusDefinitionList) {

		if (genusDefinitionList != null) {
			nGenera = genusDefinitionList.size();

			List<String> aliases = new ArrayList<>();
			List<GenusDefinition> genusDefinitions = new ArrayList<>();

			for (GenusDefinition g : genusDefinitionList) {
				genusByAliasMap.put(g.getAlias(), g);
				indexByAliasMap.put(g.getAlias(), g.getIndex());
				genusByIndexMap.put(g.getIndex(), g);
				aliases.add(g.getAlias());
				genusDefinitions.add(g);
			}

			aliasesSortedByIndex = aliases.stream().sorted((o1, o2) -> indexByAliasMap.get(o1) - indexByAliasMap.get(o2)).toList();
			genusDefinitionsSortedByIndex = genusDefinitions.stream().sorted((o1, o2) -> o1.getIndex() - o2.getIndex()).toList();
		} else {
			aliasesSortedByIndex = new ArrayList<>();
			genusDefinitionsSortedByIndex = new ArrayList<>();
			nGenera = 0;
		}
	}

	public boolean contains(String alias) {
		return genusByAliasMap.get(alias) != null;
	}

<<<<<<< HEAD
	public List<String> getAliases() {
		return genusByAliasMap.values().stream().map(GenusDefinition::getAlias).toList();
	}

	public GenusDefinition get(String alias) {
=======
	public GenusDefinition getByAlias(String alias) {
>>>>>>> 167ebf97
		GenusDefinition g = genusByAliasMap.get(alias);
		if (g == null) {
			throw new IllegalArgumentException(
					MessageFormat.format("Unable to find GenusDefinition for alias {0}", alias)
			);
		}
		return g;
	}

	public GenusDefinition getByIndex(int index) {
		GenusDefinition g = genusByIndexMap.get(index);
		if (g == null) {
			throw new IllegalArgumentException(
					MessageFormat.format("Unable to find GenusDefinition for index {0}", index)
			);
		}
		return g;
	}

	public int getIndexByAlias(String alias) {
		return getByAlias(alias).getIndex();
	}

	public int getNGenera() {
		return nGenera;
	}

	public List<GenusDefinition> getGenera() {
		return Collections.unmodifiableList(genusDefinitionsSortedByIndex);
	}

	public List<String> getAllGeneraAliases() {
		return Collections.unmodifiableList(aliasesSortedByIndex);
	}
}<|MERGE_RESOLUTION|>--- conflicted
+++ resolved
@@ -47,15 +47,7 @@
 		return genusByAliasMap.get(alias) != null;
 	}
 
-<<<<<<< HEAD
-	public List<String> getAliases() {
-		return genusByAliasMap.values().stream().map(GenusDefinition::getAlias).toList();
-	}
-
-	public GenusDefinition get(String alias) {
-=======
 	public GenusDefinition getByAlias(String alias) {
->>>>>>> 167ebf97
 		GenusDefinition g = genusByAliasMap.get(alias);
 		if (g == null) {
 			throw new IllegalArgumentException(
