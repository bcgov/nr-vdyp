package ca.bc.gov.nrs.vdyp.io.write;

import java.io.IOException;
import java.io.OutputStream;
import java.util.Map;

import ca.bc.gov.nrs.vdyp.common.ControlKey;
import ca.bc.gov.nrs.vdyp.io.FileResolver;
<<<<<<< HEAD
=======
import ca.bc.gov.nrs.vdyp.model.BaseVdypSpecies;
import ca.bc.gov.nrs.vdyp.model.LayerType;
import ca.bc.gov.nrs.vdyp.model.PolygonMode;
import ca.bc.gov.nrs.vdyp.model.Sp64Distribution;
import ca.bc.gov.nrs.vdyp.model.UtilizationClass;
import ca.bc.gov.nrs.vdyp.model.VdypLayer;
import ca.bc.gov.nrs.vdyp.model.VdypPolygon;
import ca.bc.gov.nrs.vdyp.model.VdypSite;
import ca.bc.gov.nrs.vdyp.model.VdypSpecies;
import ca.bc.gov.nrs.vdyp.model.VdypUtilizationHolder;
>>>>>>> 34c530e8

/**
 * Write files to be input into VRI Adjust.
 */
public class VriAdjustInputWriter extends VdypOutputWriter {

	/**
	 * Create a writer for VRI Adjust input files using provided OutputStreams. The Streams will be closed when the
	 * writer is closed.
	 *
	 * @param polygonFile
	 * @param speciesFile
	 * @param utilizationFile
	 * @param controlMap
	 */
	public VriAdjustInputWriter(
			OutputStream polygonFile, OutputStream speciesFile, OutputStream utilizationFile,
			Map<String, Object> controlMap
	) {
		super(polygonFile, speciesFile, utilizationFile);
	}

	/**
	 * Create a writer for VRI Adjust input files configured using the given control map.
	 *
	 * @param polygonFile
	 * @param speciesFile
	 * @param utilizationFile
	 * @param controlMap
	 */
	public VriAdjustInputWriter(Map<String, Object> controlMap, FileResolver resolver) throws IOException {
		this(
				getOutputStream(controlMap, resolver, ControlKey.VRI_OUTPUT_VDYP_POLYGON.name()),
				getOutputStream(controlMap, resolver, ControlKey.VRI_OUTPUT_VDYP_LAYER_BY_SPECIES.name()),
				getOutputStream(controlMap, resolver, ControlKey.VRI_OUTPUT_VDYP_LAYER_BY_SP0_BY_UTIL.name()),
				controlMap
		);
	}
<<<<<<< HEAD
=======

	static OutputStream getOutputStream(Map<String, Object> controlMap, FileResolver resolver, String key)
			throws IOException {
		String fileName = Utils.expectParsedControl(controlMap, key, String.class);
		return resolver.resolveForOutput(fileName);
	}

	// V7W_AIP
	/**
	 * Write a polygon record to the polygon file
	 *
	 * @param polygon
	 * @throws IOException
	 */
	void writePolygon(VdypPolygon polygon) throws IOException {
		writeFormat(
				polygonFile, //
				POLY_FORMAT, //

				polygon.getPolygonIdentifier(), //
				polygon.getBiogeoclimaticZone().getAlias(), //
				polygon.getForestInventoryZone(), //

				polygon.getPercentAvailable().intValue(), //
				polygon.getLayers().get(LayerType.PRIMARY).getInventoryTypeGroup().orElse(EMPTY_INT), //
				polygon.getLayers().get(LayerType.PRIMARY).getEmpiricalRelationshipParameterIndex().orElse(EMPTY_INT), //
				polygon.getMode().orElse(PolygonMode.START).getCode()
		);
	}

	/**
	 * Write a species record to the species file
	 *
	 * @param layer
	 * @param spec
	 * @throws IOException
	 */
	void writeSpecies(VdypLayer layer, VdypSpecies spec) throws IOException {

		// Ensure we have a list of 4 distribution entries
		var specDistributionEntries = Stream.concat(
				spec.getSp64DistributionSet().getSp64DistributionList().stream(), Stream
						.generate(() -> new Sp64Distribution(0, "", 0f))
		).limit(4).toList();
		// 082E004 615 1988 P 9 L LW 100.0 0.0 0.0 0.0 -9.00 -9.00 -9.0 -9.0 -9.0 0 -9
		writeFormat(
				speciesFile, //
				SPEC_FORMAT, //

				spec.getPolygonIdentifier(), //
				spec.getLayerType().getAlias(), //

				spec.getGenusIndex(), //
				spec.getGenus(), //

				specDistributionEntries.get(0).getGenusAlias(), //
				specDistributionEntries.get(0).getPercentage(), //
				specDistributionEntries.get(1).getGenusAlias(), //
				specDistributionEntries.get(1).getPercentage(), //
				specDistributionEntries.get(2).getGenusAlias(), //
				specDistributionEntries.get(2).getPercentage(), //
				specDistributionEntries.get(3).getGenusAlias(), //
				specDistributionEntries.get(3).getPercentage(), //

				spec.getSite().flatMap(VdypSite::getSiteIndex).orElse(EMPTY_FLOAT),
				spec.getSite().flatMap(VdypSite::getHeight).orElse(EMPTY_FLOAT),
				spec.getSite().flatMap(VdypSite::getAgeTotal).orElse(EMPTY_FLOAT),
				spec.getSite().flatMap(VdypSite::getYearsAtBreastHeight).orElse(EMPTY_FLOAT),
				spec.getSite().flatMap(VdypSite::getYearsToBreastHeight).orElse(EMPTY_FLOAT),
				layer.getPrimaryGenus().map(spec.getGenus()::equals).orElse(false) ? 1 : 0,
				spec.getSite().flatMap(VdypSite::getSiteCurveNumber).orElse(EMPTY_INT)

		);

	}

	/**
	 * Write the utilization records for a layer or species to the utilization file.
	 *
	 * @param layer
	 * @param utils
	 * @throws IOException
	 */
	// V7W_AIU Internalized loop over utilization classes
	void writeUtilization(VdypLayer layer, VdypUtilizationHolder utils) throws IOException {
		Optional<String> specId = Optional.empty();
		Optional<Integer> specIndex = Optional.empty();
		if (utils instanceof VdypSpecies spec) {
			specId = Optional.of(spec.getGenus());
			specIndex = Optional.of(spec.getGenusIndex());
		}

		for (var uc : UtilizationClass.values()) {
			Optional<Float> height = Optional.empty();
			if (uc.index < 1) {
				height = Optional.of(utils.getLoreyHeightByUtilization().getCoe(uc.index)).filter(x -> x > 0f);
			}
			Optional<Float> quadMeanDiameter = Optional.empty();
			if (utils.getBaseAreaByUtilization().getCoe(uc.index) > 0) {
				quadMeanDiameter = Optional.of(
						BaseAreaTreeDensityDiameter.quadMeanDiameter(
								utils.getBaseAreaByUtilization().getCoe(uc.index), utils
										.getTreesPerHectareByUtilization().getCoe(uc.index)
						)
				);
			}

			writeFormat(
					utilizationFile, //
					UTIL_FORMAT, //

					layer.getPolygonIdentifier(), //
					layer.getLayerType().getAlias(), //

					specIndex.orElse(0), //
					specId.orElse("  "), //

					uc.index,

					utils.getBaseAreaByUtilization().getCoe(uc.index), //
					utils.getTreesPerHectareByUtilization().getCoe(uc.index), //
					height.orElse(EMPTY_FLOAT), //

					utils.getWholeStemVolumeByUtilization().getCoe(uc.index), //
					utils.getCloseUtilizationVolumeByUtilization().getCoe(uc.index), //
					utils.getCloseUtilizationVolumeNetOfDecayByUtilization().getCoe(uc.index), //
					utils.getCloseUtilizationVolumeNetOfDecayAndWasteByUtilization().getCoe(uc.index), //
					utils.getCloseUtilizationVolumeNetOfDecayWasteAndBreakageByUtilization().getCoe(uc.index), //

					quadMeanDiameter.orElse(layer.getLayerType() == LayerType.PRIMARY ? //
							EMPTY_FLOAT : 0f
					) // FIXME: VDYP7 is being inconsistent. Should consider using -9 for both.
			);
		}
	}

	/**
	 * Output a polygon and its children.
	 *
	 * @param polygon
	 * @throws IOException
	 */
	// VDYP_OUT when JPROGRAM = 1 (FIPSTART) or 3 (VRISTART)
	public void writePolygonWithSpeciesAndUtilization(VdypPolygon polygon) throws IOException {

		writePolygon(polygon);
		for (var layer : polygon.getLayers().values()) {
			writeUtilization(layer, layer);
			List<VdypSpecies> specs = new ArrayList<>(layer.getSpecies().size());
			specs.addAll(layer.getSpecies().values());
			specs.sort(Utils.compareUsing(BaseVdypSpecies::getGenus));
			for (var species : specs) {
				writeSpecies(layer, species);
				writeUtilization(layer, species);
			}
		}
		writeSpeciesEndRecord(polygon);
		writeUtilizationEndRecord(polygon);
	}

	private void writeEndRecord(OutputStream os, VdypPolygon polygon) throws IOException {
		writeFormat(os, END_RECORD_FORMAT, polygon.getPolygonIdentifier());
	}

	private void writeUtilizationEndRecord(VdypPolygon polygon) throws IOException {
		writeEndRecord(utilizationFile, polygon);
	}

	private void writeSpeciesEndRecord(VdypPolygon polygon) throws IOException {
		writeEndRecord(speciesFile, polygon);
	}

	void writeFormat(OutputStream os, String format, Object... params) throws IOException {
		os.write(String.format(format, params).getBytes());
	}

	@Override
	public void close() throws IOException {
		polygonFile.close();
		speciesFile.close();
		utilizationFile.close();
	}
>>>>>>> 34c530e8
}<|MERGE_RESOLUTION|>--- conflicted
+++ resolved
@@ -6,8 +6,6 @@
 
 import ca.bc.gov.nrs.vdyp.common.ControlKey;
 import ca.bc.gov.nrs.vdyp.io.FileResolver;
-<<<<<<< HEAD
-=======
 import ca.bc.gov.nrs.vdyp.model.BaseVdypSpecies;
 import ca.bc.gov.nrs.vdyp.model.LayerType;
 import ca.bc.gov.nrs.vdyp.model.PolygonMode;
@@ -18,7 +16,6 @@
 import ca.bc.gov.nrs.vdyp.model.VdypSite;
 import ca.bc.gov.nrs.vdyp.model.VdypSpecies;
 import ca.bc.gov.nrs.vdyp.model.VdypUtilizationHolder;
->>>>>>> 34c530e8
 
 /**
  * Write files to be input into VRI Adjust.
@@ -57,8 +54,6 @@
 				controlMap
 		);
 	}
-<<<<<<< HEAD
-=======
 
 	static OutputStream getOutputStream(Map<String, Object> controlMap, FileResolver resolver, String key)
 			throws IOException {
@@ -241,5 +236,4 @@
 		speciesFile.close();
 		utilizationFile.close();
 	}
->>>>>>> 34c530e8
 }