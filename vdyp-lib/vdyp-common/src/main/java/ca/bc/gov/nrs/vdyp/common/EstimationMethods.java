--- conflicted
+++ resolved
@@ -422,16 +422,9 @@
 	public void estimateQuadMeanDiameterByUtilization(
 			BecDefinition bec, UtilizationVector quadMeanDiameterUtil, String genus
 	) throws ProcessingException {
-<<<<<<< HEAD
-		log.atTrace().setMessage("Estimate DQ by utilization class for {} in BEC {}.  DQ for all >7.5 is {}")
-				.addArgument(genus).addArgument(bec.getName()).addArgument(quadMeanDiameterUtil.getAll());
-=======
 		log.atTrace().setMessage("Estimate DQ by utilization class for {} in BEC {}.  DQ for all >{} is {}")
 				.addArgument(genus).addArgument(bec.getName()).addArgument(UtilizationClass.U75TO125.lowBound)
 				.addArgument(quadMeanDiameterUtil.getAll());
-
-		var coeMap = controlMap.getQuadMeanDiameterUtilizationComponentMap();
->>>>>>> ff1731d5
 
 		var coeMap = controlMap.getQuadMeanDiameterUtilizationComponentMap();
 
