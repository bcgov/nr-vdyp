package ca.bc.gov.nrs.vdyp.io.parse;

import static org.hamcrest.MatcherAssert.assertThat;
import static org.junit.jupiter.api.Assertions.assertThrows;

import java.util.HashMap;
import java.util.Map;

import org.hamcrest.Matchers;
import org.junit.jupiter.api.Test;

import ca.bc.gov.nrs.vdyp.common.ControlKey;
import ca.bc.gov.nrs.vdyp.io.parse.coe.BasalAreaGrowthFiatParser;
import ca.bc.gov.nrs.vdyp.io.parse.common.ResourceParseException;
import ca.bc.gov.nrs.vdyp.io.parse.common.ResourceParseLineException;
import ca.bc.gov.nrs.vdyp.model.GrowthFiatDetails;
import ca.bc.gov.nrs.vdyp.model.Region;
import ca.bc.gov.nrs.vdyp.test.TestUtils;

class BasalAreaGrowthFiatParserTest {

	@Test
	void testParseSimple() throws Exception {

		var parser = new BasalAreaGrowthFiatParser();

		Map<String, Object> controlMap = new HashMap<>();

		TestUtils.populateControlMapFromResource(controlMap, parser, "EMP111A1.PRM");

		@SuppressWarnings("unchecked")
		Map<Region, GrowthFiatDetails> m = (Map<Region, GrowthFiatDetails>) controlMap
				.get(ControlKey.BA_GROWTH_FIAT.name());

		assertThat(m, Matchers.aMapWithSize(2));
		assertThat(m.get(Region.COASTAL).getNAgesSupplied(), Matchers.is(3));
		assertThat(
				m.get(Region.COASTAL),
				Matchers.allOf(
<<<<<<< HEAD
						Matchers.hasProperty("ages", Matchers.arrayContaining(1.0f, 0.02f, 100.0f, 0.01f)),
						Matchers.hasProperty("coefficients", Matchers.arrayContaining(200f, 0.0f, 0.0f, 0.0f)),
=======
						Matchers.hasProperty("ages", Matchers.arrayContaining(1f, 100f, 200f, 0.0f)),
						Matchers.hasProperty("coefficients", Matchers.arrayContaining(0.02f, 0.01f, 0.0f, 0.0f)),
>>>>>>> 0d57ac6b
						Matchers.hasProperty("mixedCoefficients", Matchers.arrayContaining(100.0f, 150.0f, 1.0f))
				)
		);
		assertThat(
				m.get(Region.INTERIOR),
				Matchers.allOf(
<<<<<<< HEAD
						Matchers.hasProperty("ages", Matchers.arrayContaining(1.0f, 0.02f, 100.0f, 0.01f)),
						Matchers.hasProperty("coefficients", Matchers.arrayContaining(200f, 0.0f, 0.0f, 0.0f)),
=======
						Matchers.hasProperty("ages", Matchers.arrayContaining(1f, 100f, 200f, 0.0f)),
						Matchers.hasProperty("coefficients", Matchers.arrayContaining(0.02f, 0.01f, 0.0f, 0.0f)),
>>>>>>> 0d57ac6b
						Matchers.hasProperty("mixedCoefficients", Matchers.arrayContaining(100.0f, 150.0f, 1.0f))
				)
		);
	}

	@Test
	void testParseMissingInteriorRegion() throws Exception {

		var parser = new BasalAreaGrowthFiatParser();

		var is = TestUtils.makeInputStream("  1     1   .02   100   .01   200     0     0     0   100   150   1.0");

		assertThat(
				assertThrows(ResourceParseException.class, () -> parser.parse(is, new HashMap<>())),
				Matchers.hasProperty("message", Matchers.is("Details for Interior region missing"))
		);
	}

	@Test
	void testParseMissingCoastalRegion() throws Exception {

		var parser = new BasalAreaGrowthFiatParser();

		var is = TestUtils.makeInputStream("  2     1   .02   100   .01   200     0     0     0   100   150   1.0");

		assertThat(
				assertThrows(ResourceParseException.class, () -> parser.parse(is, new HashMap<>())),
				Matchers.hasProperty("message", Matchers.is("Details for Coastal region missing"))
		);
	}

	@Test
	void testParseMissingRegions() throws Exception {

		var parser = new BasalAreaGrowthFiatParser();

		var is = TestUtils.makeInputStream();

		assertThat(
				assertThrows(ResourceParseException.class, () -> parser.parse(is, new HashMap<>())),
				Matchers.hasProperty("message", Matchers.is("Details for Interior and Coastal regions missing"))
		);
	}

	@Test
	void testParseMissingAges() throws Exception {

		var parser = new BasalAreaGrowthFiatParser();

		var is = TestUtils.makeInputStream(
				"  1   0.0   0.0   0.0   0.0     0     0     0     0   100   150   1.0", //
				"  2     1   .02   100   .01   200     0     0     0   100   150   1.0" //
		);

		assertThat(
				assertThrows(ResourceParseException.class, () -> parser.parse(is, new HashMap<>())),
				Matchers.hasProperty("message", Matchers.is("Error at line 1: Region Id 1 contains no age ranges"))
		);
	}

	@Test
	void testDuplicatedLines() throws Exception {

		var parser = new BasalAreaGrowthFiatParser();

		var is = TestUtils.makeInputStream(
				"  1     1   .02   100   .01   200     0     0     0   100   150   1.0", //
				"  2     1   .02   100   .01   200     0     0     0   100   150   1.0", //
				"  2     1   .02   100   .01   200     0     0     0   100   150   1.0" //
		);

		assertThat(
				assertThrows(ResourceParseLineException.class, () -> parser.parse(is, new HashMap<>())),
				Matchers.hasProperty(
						"message",
						Matchers.is("Error at line 3: Region Id INTERIOR is present multiple times in the file")
				)
		);
	}
}<|MERGE_RESOLUTION|>--- conflicted
+++ resolved
@@ -37,26 +37,16 @@
 		assertThat(
 				m.get(Region.COASTAL),
 				Matchers.allOf(
-<<<<<<< HEAD
-						Matchers.hasProperty("ages", Matchers.arrayContaining(1.0f, 0.02f, 100.0f, 0.01f)),
-						Matchers.hasProperty("coefficients", Matchers.arrayContaining(200f, 0.0f, 0.0f, 0.0f)),
-=======
 						Matchers.hasProperty("ages", Matchers.arrayContaining(1f, 100f, 200f, 0.0f)),
 						Matchers.hasProperty("coefficients", Matchers.arrayContaining(0.02f, 0.01f, 0.0f, 0.0f)),
->>>>>>> 0d57ac6b
 						Matchers.hasProperty("mixedCoefficients", Matchers.arrayContaining(100.0f, 150.0f, 1.0f))
 				)
 		);
 		assertThat(
 				m.get(Region.INTERIOR),
 				Matchers.allOf(
-<<<<<<< HEAD
-						Matchers.hasProperty("ages", Matchers.arrayContaining(1.0f, 0.02f, 100.0f, 0.01f)),
-						Matchers.hasProperty("coefficients", Matchers.arrayContaining(200f, 0.0f, 0.0f, 0.0f)),
-=======
 						Matchers.hasProperty("ages", Matchers.arrayContaining(1f, 100f, 200f, 0.0f)),
 						Matchers.hasProperty("coefficients", Matchers.arrayContaining(0.02f, 0.01f, 0.0f, 0.0f)),
->>>>>>> 0d57ac6b
 						Matchers.hasProperty("mixedCoefficients", Matchers.arrayContaining(100.0f, 150.0f, 1.0f))
 				)
 		);
