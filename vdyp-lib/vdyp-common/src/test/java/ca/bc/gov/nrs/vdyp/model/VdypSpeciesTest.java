package ca.bc.gov.nrs.vdyp.model;

import static ca.bc.gov.nrs.vdyp.test.VdypMatchers.isPolyId;
import static ca.bc.gov.nrs.vdyp.test.VdypMatchers.present;
import static org.hamcrest.MatcherAssert.assertThat;
import static org.hamcrest.Matchers.allOf;
import static org.hamcrest.Matchers.anEmptyMap;
import static org.hamcrest.Matchers.containsString;
import static org.hamcrest.Matchers.hasEntry;
import static org.hamcrest.Matchers.hasProperty;
import static org.hamcrest.Matchers.is;
import static org.junit.jupiter.api.Assertions.assertThrows;

import java.util.Arrays;
import java.util.HashMap;
import java.util.List;
import java.util.NoSuchElementException;

import org.junit.jupiter.api.Test;

import ca.bc.gov.nrs.vdyp.application.InitializationIncompleteException;

class VdypSpeciesTest {

	@Test
	void build() throws Exception {
		var species1 = VdypSpecies.build(builder -> {
			builder.polygonIdentifier("Test", 2024);
			builder.layerType(LayerType.PRIMARY);
			builder.genus("B", 3);
			builder.percentGenus(50f);
			builder.volumeGroup(1);
			builder.decayGroup(2);
			builder.breakageGroup(3);
		});
		assertThat(species1, hasProperty("polygonIdentifier", isPolyId("Test", 2024)));
		assertThat(species1, hasProperty("layerType", is(LayerType.PRIMARY)));
		assertThat(species1, hasProperty("genus", is("B")));
		assertThat(species1, hasProperty("percentGenus", is(50f)));
		assertThat(species1, hasProperty("volumeGroup", is(1)));
		assertThat(species1, hasProperty("decayGroup", is(2)));
		assertThat(species1, hasProperty("breakageGroup", is(3)));
		assertThat(species1, hasProperty("sp64DistributionSet", hasProperty("sp64DistributionMap", anEmptyMap())));

		assertThat(species1.toString(), is("Test(2024)-PRIMARY-B"));
		assertThat(species1.equals(species1), is(true));

		var species2 = VdypSpecies.build(builder -> {
			builder.polygonIdentifier("Test2", 2024);
			builder.layerType(LayerType.PRIMARY);
			builder.genus("B", 3);
			builder.percentGenus(50f);
			builder.volumeGroup(1);
			builder.decayGroup(2);
			builder.breakageGroup(3);
		});

		assertThat(species1.equals(species2), is(false));

		var species3 = VdypSpecies.build(builder -> {
			builder.polygonIdentifier("Test", 2024);
			builder.layerType(LayerType.PRIMARY);
			builder.genus("D", 5);
			builder.percentGenus(50f);
			builder.volumeGroup(1);
			builder.decayGroup(2);
			builder.breakageGroup(3);
		});

		assertThat(species1.equals(species3), is(false));

		var species4 = VdypSpecies.build(builder -> {
			builder.polygonIdentifier("Test", 2024);
			builder.layerType(LayerType.VETERAN);
			builder.genus("B", 3);
			builder.percentGenus(50f);
			builder.volumeGroup(1);
			builder.decayGroup(2);
			builder.breakageGroup(3);
		});

		assertThat(species1.equals(species4), is(false));
	};

	@Test
	void testAdditionalBuildMethods() {
		VdypSpecies sp = VdypSpecies.build(sb -> {
			sb.polygonIdentifier(new PolygonIdentifier("Poly1", 2024));
			sb.layerType(LayerType.PRIMARY);
			sb.percentGenus(100.0f);
			sb.genus("Species1", 5);
			sb.baseArea(0.00155f, 0.01412f, 0.05128f, 0.45736f, 28.77972f);
			sb.treesPerHectare(0.47f, 1.64f, 2.69f, 13.82f, 269.56f);
			sb.loreyHeight(10.6033f, 33.7440f);
			sb.wholeStemVolume(0.0078f, 0.1091f, 0.5602f, 6.0129f, 452.8412f);
			sb.quadMeanDiameter(6.5f, 36.0f, 10.5f, 15.6f, 20.5f, 36.9f);
			sb.closeUtilizationVolumeByUtilization(0.0078f, 0.1091f, 0.5602f, 6.0129f, 452.8412f);
			sb.closeUtilizationVolumeNetOfDecayByUtilization(0.0000f, 0.0571f, 0.5048f, 5.6414f, 437.8810f);
			sb.closeUtilizationVolumeNetOfDecayAndWasteByUtilization(0.0000f, 0.0566f, 0.5007f, 5.5975f, 430.3732f);
			sb.closeUtilizationVolumeNetOfDecayWasteAndBreakageByUtilization(
					0.0000f, 0.0565f, 0.5005f, 5.5948f, 429.1300f
			);
		});

		assertThrows(NoSuchElementException.class, () -> sp.getVolumeGroup());
		assertThrows(NoSuchElementException.class, () -> sp.getDecayGroup());
		assertThrows(NoSuchElementException.class, () -> sp.getBreakageGroup());

		sp.setVolumeGroup(0);
		sp.setDecayGroup(0);
		sp.setBreakageGroup(0);

		assertThrows(IllegalStateException.class, () -> sp.setVolumeGroup(1));
		assertThrows(IllegalStateException.class, () -> sp.setDecayGroup(1));
		assertThrows(IllegalStateException.class, () -> sp.setBreakageGroup(1));

		List<UtilizationClass> ucs = Arrays.asList(UtilizationClass.values());
		List<VolumeVariable> vvs = Arrays.asList(VolumeVariable.values());
		List<LayerType> lts = Arrays.asList(LayerType.values());

		assertThrows(InitializationIncompleteException.class, () -> sp.getCvVolume(null, null, null));
		assertThrows(InitializationIncompleteException.class, () -> sp.getCvBasalArea(null, null));
		assertThrows(InitializationIncompleteException.class, () -> sp.getCvQuadraticMeanDiameter(null, null));
		assertThrows(InitializationIncompleteException.class, () -> sp.getCvPrimaryLayerSmall(null));

		var cvVolume = new MatrixMap3Impl<UtilizationClass, VolumeVariable, LayerType, Float>(
				ucs, vvs, lts, (x, y, z) -> 1.0f
		);
		var cvBasalArea = new MatrixMap2Impl<UtilizationClass, LayerType, Float>(ucs, lts, (x, y) -> 1.0f);
		var cvQuadraticMeanDiameter = new MatrixMap2Impl<UtilizationClass, LayerType, Float>(ucs, lts, (x, y) -> 1.0f);
		var cvPrimaryLayerSmall = new HashMap<UtilizationClassVariable, Float>();

		sp.setCompatibilityVariables(cvVolume, cvBasalArea, cvQuadraticMeanDiameter, cvPrimaryLayerSmall);
	}

	@Test
	void buildNoProperties() throws Exception {
		var ex = assertThrows(IllegalStateException.class, () -> VdypSpecies.build(builder -> {
		}));
		assertThat(
				ex,
				hasProperty(
						"message",
<<<<<<< HEAD
						allOf(
								containsString("polygonIdentifier"), containsString("layer"), containsString("genus"),
								containsString("percentGenus"), containsString("volumeGroup"),
								containsString("decayGroup")
						)
=======
						allOf(containsString("polygonIdentifier"), containsString("layer"), containsString("genus"))
>>>>>>> 0d57ac6b
				)
		);
	}

	@Test
	void buildForLayer() throws Exception {

		var layer = VdypLayer.build(builder -> {
			builder.polygonIdentifier("Test", 2024);
			builder.layerType(LayerType.PRIMARY);
		});

		var result = VdypSpecies.build(layer, builder -> {
			builder.polygonIdentifier("Test", 2024);
			builder.genus("B", 3);
			builder.percentGenus(50f);
			builder.volumeGroup(1);
			builder.decayGroup(2);
			builder.breakageGroup(3);
			builder.addSite(siteBuilder -> {
				siteBuilder.siteCurveNumber(0);
				siteBuilder.ageTotal(42f);
				siteBuilder.yearsToBreastHeight(2f);
				siteBuilder.height(10f);
			});
		});

		assertThat(result, hasProperty("polygonIdentifier", isPolyId("Test", 2024)));
		assertThat(result, hasProperty("layerType", is(LayerType.PRIMARY)));
		assertThat(result, hasProperty("genus", is("B")));
		assertThat(result, hasProperty("percentGenus", is(50f)));
		assertThat(result, hasProperty("volumeGroup", is(1)));
		assertThat(result, hasProperty("decayGroup", is(2)));
		assertThat(result, hasProperty("breakageGroup", is(3)));
		assertThat(result, hasProperty("sp64DistributionSet", hasProperty("size", is(0))));

		assertThat(layer.getSpecies(), hasEntry("B", result));
	}

	@Test
	void buildAddSpeciesPercent() throws Exception {
		var result = VdypSpecies.build(builder -> {
			builder.polygonIdentifier("Test", 2024);
			builder.layerType(LayerType.PRIMARY);
			builder.genus("B", 3);
			builder.percentGenus(50f);
			builder.volumeGroup(1);
			builder.decayGroup(2);
			builder.breakageGroup(3);
			builder.addSp64Distribution("B", 100f);
		});
		assertThat(
				result,
				hasProperty(
						"sp64DistributionSet",
						hasProperty(
								"sp64DistributionMap",
								hasEntry(
										is(1),
										allOf(hasProperty("genusAlias", is("B")), hasProperty("percentage", is(100f)))
								)
						)
				)
		);
	}

	@Test
	void adaptSite() throws Exception {
		var toCopy = VdypSpecies.build(builder -> {
			builder.polygonIdentifier("Test", 2024);
			builder.layerType(LayerType.PRIMARY);
			builder.genus("B", 3);
			builder.percentGenus(50f);
			builder.volumeGroup(1);
			builder.decayGroup(2);
			builder.breakageGroup(3);
			builder.addSp64Distribution("B", 100f);
			builder.addSite(ib -> {
				ib.ageTotal(42);
				ib.yearsToBreastHeight(5);
				ib.siteCurveNumber(2);
				ib.siteIndex(5.5f);
			});
		});
		var result = VdypSpecies.build(builder -> {
			builder.adapt(toCopy);

			builder.volumeGroup(1);
			builder.decayGroup(2);
			builder.breakageGroup(3);

			builder.adaptSiteFrom(toCopy, (ib, siteToCopy) -> {
			});
		});

		var siteResult = result.getSite().get();

		assertThat(siteResult, hasProperty("polygonIdentifier", isPolyId("Test", 2024)));
		assertThat(siteResult, hasProperty("layerType", is(LayerType.PRIMARY)));
		assertThat(siteResult, hasProperty("siteGenus", is("B")));
		assertThat(siteResult, hasProperty("yearsToBreastHeight", present(is(5f))));
		assertThat(siteResult, hasProperty("ageTotal", present(is(42f))));
		assertThat(siteResult, hasProperty("siteCurveNumber", present(is(2))));
		assertThat(siteResult, hasProperty("siteIndex", present(is(5.5f))));
	}

}<|MERGE_RESOLUTION|>--- conflicted
+++ resolved
@@ -141,15 +141,7 @@
 				ex,
 				hasProperty(
 						"message",
-<<<<<<< HEAD
-						allOf(
-								containsString("polygonIdentifier"), containsString("layer"), containsString("genus"),
-								containsString("percentGenus"), containsString("volumeGroup"),
-								containsString("decayGroup")
-						)
-=======
 						allOf(containsString("polygonIdentifier"), containsString("layer"), containsString("genus"))
->>>>>>> 0d57ac6b
 				)
 		);
 	}
