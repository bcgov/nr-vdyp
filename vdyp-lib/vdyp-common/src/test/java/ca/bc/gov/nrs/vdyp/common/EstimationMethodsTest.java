package ca.bc.gov.nrs.vdyp.common;

import static ca.bc.gov.nrs.vdyp.test.TestUtils.closeUtilMap;
import static ca.bc.gov.nrs.vdyp.test.VdypMatchers.closeTo;
import static ca.bc.gov.nrs.vdyp.test.VdypMatchers.utilization;
import static org.hamcrest.MatcherAssert.assertThat;
import static org.hamcrest.Matchers.contains;
import static org.hamcrest.Matchers.is;

import java.util.HashMap;
import java.util.Map;

import org.junit.jupiter.api.BeforeEach;
import org.junit.jupiter.api.Nested;
import org.junit.jupiter.api.Test;

import ca.bc.gov.nrs.vdyp.application.ProcessingException;
import ca.bc.gov.nrs.vdyp.common_calculators.BaseAreaTreeDensityDiameter;
import ca.bc.gov.nrs.vdyp.controlmap.ResolvedControlMapImpl;
import ca.bc.gov.nrs.vdyp.model.BecLookup;
import ca.bc.gov.nrs.vdyp.model.Coefficients;
import ca.bc.gov.nrs.vdyp.model.ComponentSizeLimits;
import ca.bc.gov.nrs.vdyp.model.GenusDefinitionMap;
import ca.bc.gov.nrs.vdyp.model.LayerType;
import ca.bc.gov.nrs.vdyp.model.MatrixMap2;
import ca.bc.gov.nrs.vdyp.model.Region;
import ca.bc.gov.nrs.vdyp.model.UtilizationClass;
import ca.bc.gov.nrs.vdyp.model.UtilizationVector;
import ca.bc.gov.nrs.vdyp.model.VdypLayer;
import ca.bc.gov.nrs.vdyp.model.VdypSpecies;
import ca.bc.gov.nrs.vdyp.test.TestUtils;
import ca.bc.gov.nrs.vdyp.test.VdypMatchers;

class EstimatorsTest {

	Map<String, Object> controlMap;
	BecLookup becLookup;
	EstimationMethods emp;

	@BeforeEach
	void setup() {
		controlMap = TestUtils.loadControlMap();
		var resolvedControlMap = new ResolvedControlMapImpl(controlMap);
		emp = new EstimationMethods(resolvedControlMap);
		becLookup = (BecLookup) controlMap.get(ControlKey.BEC_DEF.name());
	}

	@Nested
	class BasalAreaEstimation {
		@Test
		void testWhenBasalAreaAllIsZero() throws ProcessingException {
			var becDefinition = becLookup.get("IDF").get();

			var genera = (GenusDefinitionMap) controlMap.get(ControlKey.SP0_DEF.name());
			var genus = genera.getByIndex(1);

			UtilizationVector quadMeanDiameterByUtilization = Utils.utilizationVector(0.0f);
			UtilizationVector basalAreaByUtilization = Utils.utilizationVector(0.0f);

			emp.estimateBaseAreaByUtilization(
					becDefinition, quadMeanDiameterByUtilization, basalAreaByUtilization, genus.getAlias()
			);

			for (var c : basalAreaByUtilization) {
				assertThat(c, is(0.0f));
			}
		}

		@Test
		void testWhenBasalAreaAllIsTenAndQuadMeanDiametersAreAllZero() throws ProcessingException {
			var becDefinition = becLookup.get("IDF").get();

			var genera = (GenusDefinitionMap) controlMap.get(ControlKey.SP0_DEF.name());
			var genus = genera.getByIndex(1);

			UtilizationVector quadMeanDiameterByUtilization = Utils.utilizationVector(0.0f);
			UtilizationVector basalAreaByUtilization = Utils.utilizationVector(10.0f);

			emp.estimateBaseAreaByUtilization(
					becDefinition, quadMeanDiameterByUtilization, basalAreaByUtilization, genus.getAlias()
			);

			assertThat(basalAreaByUtilization.getCoe(UtilizationClass.SMALL.index), is(0.0f));
			assertThat(basalAreaByUtilization.getCoe(UtilizationClass.ALL.index), is(10.0f));
			assertThat(basalAreaByUtilization.getCoe(UtilizationClass.U75TO125.index), is(10.0f));
			assertThat(basalAreaByUtilization.getCoe(UtilizationClass.U125TO175.index), is(0.0f));
			assertThat(basalAreaByUtilization.getCoe(UtilizationClass.U175TO225.index), is(0.0f));
			assertThat(basalAreaByUtilization.getCoe(UtilizationClass.OVER225.index), is(0.0f));
		}

		@Test
		void testTypical() throws ProcessingException {

			var becDefinition = becLookup.get("CDF").get();

			var genera = (GenusDefinitionMap) controlMap.get(ControlKey.SP0_DEF.name());
			var genus = genera.getByIndex(3);

			UtilizationVector quadMeanDiameterByUtilization = Utils.utilizationVector(31.5006275f);
			UtilizationVector basalAreaByUtilization = Utils.utilizationVector(0.406989872f);

			emp.estimateBaseAreaByUtilization(
					becDefinition, quadMeanDiameterByUtilization, basalAreaByUtilization, genus.getAlias()
			);

			// Result of run in FORTRAN VDYP7 with the above parameters.
			assertThat(
					basalAreaByUtilization,
					contains(0.0f, 0.406989872f, 0.00509467721f, 0.0138180256f, 0.023145527f, 0.36493164f)
			);
		}

		@Test
		void testWithInstantiatedControlMap() throws ProcessingException {
			var dq = Utils.utilizationVector();
			var ba = Utils.utilizationVector();
			dq.setCoe(0, 31.6622887f);
			dq.setCoe(1, 10.0594692f);
			dq.setCoe(2, 14.966774f);
			dq.setCoe(3, 19.9454956f);
			dq.setCoe(4, 46.1699982f);

			ba.setCoe(0, 0.397305071f);

			var bec = Utils.getBec("CWH", controlMap);

			emp.estimateBaseAreaByUtilization(bec, dq, ba, "B");

			assertThat(
					ba,
					VdypMatchers
							.utilization(0f, 0.397305071f, 0.00485289097f, 0.0131751001f, 0.0221586525f, 0.357118428f)
			);

		}

	}

	@Nested
	class CloseUtilizationEstimation {

		@Test
		void testWhenWholeStemVolumeIsZero() throws ProcessingException {

			var becDefinition = becLookup.get("IDF").get();

			var genera = (GenusDefinitionMap) controlMap.get(ControlKey.SP0_DEF.name());
			var genus = genera.getByIndex(1);

			var volumeEquationGroupMatrix = Utils.<MatrixMap2<String, String, Integer>>expectParsedControl(
					controlMap, ControlKey.VOLUME_EQN_GROUPS, MatrixMap2.class
			);
			int volumeGroup = volumeEquationGroupMatrix.get(genus.getAlias(), becDefinition.getAlias());

			Coefficients aAdjust = Utils.utilizationVector(0.0f);
			UtilizationVector quadMeanDiameterByUtilization = Utils.utilizationVector(0.0f);
			UtilizationVector wholeStemVolumeByUtilization = Utils.utilizationVector(0.0f);
			UtilizationVector closeUtilizationVolume = Utils.utilizationVector(0.0f);
			float loreyHeight = 30.0f;

<<<<<<< HEAD
			EstimationMethods.estimateCloseUtilizationVolume(
					controlMap, UtilizationClass.U75TO125, aAdjust, volumeGroup, loreyHeight,
					quadMeanDiameterByUtilization, wholeStemVolumeByUtilization, closeUtilizationVolume
=======
			emp.estimateCloseUtilizationVolume(
					UtilizationClass.U75TO125, aAdjust, volumeGroup, loreyHeight, quadMeanDiameterByUtilization,
					wholeStemVolumeByUtilization, closeUtilizationVolume
>>>>>>> 0d57ac6b
			);

			assertThat(closeUtilizationVolume, contains(0.0f, 0.0f, 0.0f, 0.0f, 0.0f, 0.0f));
		}

		@Test
		void testTypical() throws ProcessingException {

			var becDefinition = becLookup.get("CDF").get();

			var genera = (GenusDefinitionMap) controlMap.get(ControlKey.SP0_DEF.name());
			var genus = genera.getByIndex(3);

			var volumeEquationGroupMatrix = Utils.<MatrixMap2<String, String, Integer>>expectParsedControl(
					controlMap, ControlKey.VOLUME_EQN_GROUPS, MatrixMap2.class
			);
			int volumeGroup = volumeEquationGroupMatrix.get(genus.getAlias(), becDefinition.getAlias());

			Coefficients aAdjust = Utils.utilizationVector(0.0f);
			UtilizationVector quadMeanDiameterByUtilization = Utils
					.utilizationVector(0.0f, 31.5006275f, 9.17065048f, 13.6603403f, 18.1786556f, 42.0707741f);
			UtilizationVector wholeStemVolumeByUtilization = Utils
					.utilizationVector(0.0f, 0.0186868683f, 0.0764646456f, 0.176565647f, 6.00080776f);
			UtilizationVector closeUtilizationVolume = Utils.utilizationVector(0.0f);
			float loreyHeight = 36.7552986f;

<<<<<<< HEAD
			EstimationMethods.estimateCloseUtilizationVolume(
					controlMap, UtilizationClass.U175TO225, aAdjust, volumeGroup, loreyHeight,
					quadMeanDiameterByUtilization, wholeStemVolumeByUtilization, closeUtilizationVolume
=======
			emp.estimateCloseUtilizationVolume(
					UtilizationClass.U175TO225, aAdjust, volumeGroup, loreyHeight, quadMeanDiameterByUtilization,
					wholeStemVolumeByUtilization, closeUtilizationVolume
>>>>>>> 0d57ac6b
			);

			// Result of run in FORTRAN VDYP7 with the above parameters.
			assertThat(closeUtilizationVolume, contains(0.0f, 0.0f, 0.0f, 0.0f, 0.15350838f, 0.0f));
		}

		@Test
		void testVeteran() throws Exception {
			TestUtils.populateControlMapCloseUtilization(controlMap, closeUtilMap(12));

			var utilizationClass = UtilizationClass.OVER225;
			var aAdjust = new Coefficients(new float[] { 0f, 0f, 0f, -0.0981800035f }, 1);
			var volumeGroup = 12;
			var lorieHeight = 26.2000008f;
			var quadMeanDiameterUtil = Utils.utilizationVector(51.8356705f, 0f, 0f, 0f, 51.8356705f);
			var wholeStemVolumeUtil = Utils.utilizationVector(0f, 0f, 0f, 0f, 6.11904192f);

			var closeUtilizationUtil = Utils.utilizationVector(0f, 0f, 0f, 0f, 0f);

			emp.estimateCloseUtilizationVolume(
					utilizationClass, aAdjust, volumeGroup, lorieHeight, quadMeanDiameterUtil, wholeStemVolumeUtil,
					closeUtilizationUtil
			);

			assertThat(closeUtilizationUtil, utilization(0f, 0f, 0f, 0f, 0f, 5.86088896f));

		}
	}

	@Nested
	class CloseUtilizationLessDecayEstimation {
		@Test
		void testWhenCloseUtilizationIsZero() throws ProcessingException {

			var becDefinition = becLookup.get("CDF").get();

			var genera = (GenusDefinitionMap) controlMap.get(ControlKey.SP0_DEF.name());
			var genus = genera.getByIndex(3);

			Coefficients aAdjust = Utils.utilizationVector(0.0f);
			UtilizationVector quadMeanDiameterByUtilization = Utils.utilizationVector(0.0f);
			UtilizationVector closeUtilization = Utils.utilizationVector(0.0f);
			UtilizationVector closeUtilizationNetOfDecay = Utils.utilizationVector(0.0f);

			var volumeEquationGroupMatrix = Utils.<MatrixMap2<String, String, Integer>>expectParsedControl(
					controlMap, ControlKey.VOLUME_EQN_GROUPS, MatrixMap2.class
			);
			int volumeGroup = volumeEquationGroupMatrix.get(genus.getAlias(), becDefinition.getAlias());

<<<<<<< HEAD
			EstimationMethods.estimateNetDecayVolume(
					controlMap, genus.getAlias(), becDefinition.getRegion(), UtilizationClass.U175TO225, aAdjust,
					volumeGroup, 0.0f, quadMeanDiameterByUtilization, closeUtilization, closeUtilizationNetOfDecay
=======
			emp.estimateNetDecayVolume(
					genus.getAlias(), becDefinition.getRegion(), UtilizationClass.U175TO225, aAdjust, volumeGroup, 0.0f,
					quadMeanDiameterByUtilization, closeUtilization, closeUtilizationNetOfDecay
>>>>>>> 0d57ac6b
			);

			assertThat(closeUtilizationNetOfDecay, contains(0.0f, 0.0f, 0.0f, 0.0f, 0.0f, 0.0f));
		}

		@Test
		void testTypical() throws ProcessingException {

			var becDefinition = becLookup.get("CWH").get();

			var genera = (GenusDefinitionMap) controlMap.get(ControlKey.SP0_DEF.name());
			var genus = genera.getByIndex(3);

			Coefficients aAdjust = Utils.utilizationVector(0.0f);
			UtilizationVector quadMeanDiameterByUtilization = Utils
					.utilizationVector(0.0f, 31.5006275f, 9.17065048f, 13.6603403f, 18.1786556f, 42.0707741f);
			UtilizationVector closeUtilization = Utils
					.utilizationVector(0.0f, 6.01939344f, 0.000909090857f, 0.0503030308f, 0.153636351f, 5.81454515f);
			UtilizationVector closeUtilizationNetOfDecay = Utils.utilizationVector(0.0f);

			var decayEquationGroupMatrix = Utils.<MatrixMap2<String, String, Integer>>expectParsedControl(
					controlMap, ControlKey.DECAY_GROUPS, MatrixMap2.class
			);
			int decayGroup = decayEquationGroupMatrix.get(genus.getAlias(), becDefinition.getAlias());

<<<<<<< HEAD
			EstimationMethods.estimateNetDecayVolume(
					controlMap, genus.getAlias(), becDefinition.getRegion(), UtilizationClass.U175TO225, aAdjust,
					decayGroup, 54.0f, quadMeanDiameterByUtilization, closeUtilization, closeUtilizationNetOfDecay
=======
			emp.estimateNetDecayVolume(
					genus.getAlias(), becDefinition.getRegion(), UtilizationClass.U175TO225, aAdjust, decayGroup, 54.0f,
					quadMeanDiameterByUtilization, closeUtilization, closeUtilizationNetOfDecay
>>>>>>> 0d57ac6b
			);

			// Result of run in FORTRAN VDYP7 with the above parameters.
			assertThat(closeUtilizationNetOfDecay, contains(0.0f, 0.0f, 0.0f, 0.0f, 0.15293269f, 0.0f));
		}
	}

	@Nested
	class CloseUtilizationLessDecayAndWastageEstimation {
		@Test
		void testWhenCloseUtilizationLessDecayIsZero() throws ProcessingException {

			var becDefinition = becLookup.get("CDF").get();

			var genera = (GenusDefinitionMap) controlMap.get(ControlKey.SP0_DEF.name());
			var genus = genera.getByIndex(3);

			Coefficients aAdjust = Utils.utilizationVector(0.0f);
			UtilizationVector quadMeanDiameterByUtilization = Utils.utilizationVector(0.0f);
			UtilizationVector closeUtilization = Utils.utilizationVector(0.0f);
			UtilizationVector closeUtilizationNetOfDecay = Utils.utilizationVector(0.0f);
			UtilizationVector closeUtilizationNetOfDecayAndWastage = Utils.utilizationVector(0.0f);

<<<<<<< HEAD
			EstimationMethods.estimateNetDecayAndWasteVolume(
					controlMap, becDefinition.getRegion(), UtilizationClass.U175TO225, aAdjust, genus.getAlias(), 0.0f,
=======
			emp.estimateNetDecayAndWasteVolume(
					becDefinition.getRegion(), UtilizationClass.U175TO225, aAdjust, genus.getAlias(), 0.0f,
>>>>>>> 0d57ac6b
					quadMeanDiameterByUtilization, closeUtilization, closeUtilizationNetOfDecay,
					closeUtilizationNetOfDecayAndWastage
			);

			assertThat(closeUtilizationNetOfDecay, contains(0.0f, 0.0f, 0.0f, 0.0f, 0.0f, 0.0f));
		}

		@Test
		void testTypical() throws ProcessingException {

			var becDefinition = becLookup.get("CWH").get();

			var genera = (GenusDefinitionMap) controlMap.get(ControlKey.SP0_DEF.name());
			var genus = genera.getByIndex(3);

			Coefficients aAdjust = Utils.utilizationVector(0.0f);
			UtilizationVector quadMeanDiameterByUtilization = Utils
					.utilizationVector(0.0f, 31.5006275f, 9.17065048f, 13.6603403f, 18.1786556f, 42.0707741f);
			UtilizationVector closeUtilization = Utils
					.utilizationVector(0.0f, 6.01939344f, 0.000909090857f, 0.0503030308f, 0.153636351f, 5.81454515f);
			UtilizationVector closeUtilizationNetOfDecay = Utils
					.utilizationVector(0.0f, 5.90565634f, 0.000909090857f, 0.0502020158f, 0.152929291f, 5.70161581f);
			UtilizationVector closeUtilizationNetOfDecayAndWastage = Utils.utilizationVector(0.0f);

<<<<<<< HEAD
			EstimationMethods.estimateNetDecayAndWasteVolume(
					controlMap, becDefinition.getRegion(), UtilizationClass.U175TO225, aAdjust, genus.getAlias(),
					36.7552986f, quadMeanDiameterByUtilization, closeUtilization, closeUtilizationNetOfDecay,
=======
			emp.estimateNetDecayAndWasteVolume(
					becDefinition.getRegion(), UtilizationClass.U175TO225, aAdjust, genus.getAlias(), 36.7552986f,
					quadMeanDiameterByUtilization, closeUtilization, closeUtilizationNetOfDecay,
>>>>>>> 0d57ac6b
					closeUtilizationNetOfDecayAndWastage
			);

			// Result of run in FORTRAN VDYP7 with the above parameters.
			assertThat(closeUtilizationNetOfDecayAndWastage, contains(0.0f, 0.0f, 0.0f, 0.0f, 0.15271991f, 0.0f));
		}
	}

	@Nested
	class CloseUtilizationLessDecayAndWastageAndBreakageEstimation {

		@Test
		void testWhenCloseUtilizationLessDecayAndWastageIsZero() throws ProcessingException {

			var becDefinition = becLookup.get("CDF").get();

			var genera = (GenusDefinitionMap) controlMap.get(ControlKey.SP0_DEF.name());
			var genus = genera.getByIndex(3);

			UtilizationVector quadMeanDiameterByUtilization = Utils.utilizationVector(0.0f);
			UtilizationVector closeUtilization = Utils.utilizationVector(0.0f);
			UtilizationVector closeUtilizationNetOfDecayAndWastage = Utils.utilizationVector(0.0f);
			UtilizationVector closeUtilizationNetOfDecayWastageAndBreakage = Utils.utilizationVector(0.0f);

			var breakageEquationGroupMatrix = Utils.<MatrixMap2<String, String, Integer>>expectParsedControl(
					controlMap, ControlKey.BREAKAGE_GROUPS, MatrixMap2.class
			);
			int breakageGroup = breakageEquationGroupMatrix.get(genus.getAlias(), becDefinition.getAlias());

<<<<<<< HEAD
			EstimationMethods.estimateNetDecayWasteAndBreakageVolume(
					controlMap, UtilizationClass.U175TO225, breakageGroup, quadMeanDiameterByUtilization,
					closeUtilization, closeUtilizationNetOfDecayAndWastage, closeUtilizationNetOfDecayWastageAndBreakage
=======
			emp.estimateNetDecayWasteAndBreakageVolume(
					UtilizationClass.U175TO225, breakageGroup, quadMeanDiameterByUtilization, closeUtilization,
					closeUtilizationNetOfDecayAndWastage, closeUtilizationNetOfDecayWastageAndBreakage
>>>>>>> 0d57ac6b
			);

			assertThat(closeUtilizationNetOfDecayAndWastage, contains(0.0f, 0.0f, 0.0f, 0.0f, 0.0f, 0.0f));
		}

		@Test
		void testTypical() throws ProcessingException {

			var becDefinition = becLookup.get("CWH").get();

			var genera = (GenusDefinitionMap) controlMap.get(ControlKey.SP0_DEF.name());
			var genus = genera.getByIndex(3);

			UtilizationVector quadMeanDiameterByUtilization = Utils
					.utilizationVector(0.0f, 31.5006275f, 9.17065048f, 13.6603403f, 18.1786556f, 42.0707741f);
			UtilizationVector closeUtilization = Utils
					.utilizationVector(0.0f, 6.01939344f, 0.000909090857f, 0.0503030308f, 0.153636351f, 5.81454515f);
			UtilizationVector closeUtilizationNetOfDecayAndWastage = Utils
					.utilizationVector(0.0f, 0.0f, 0.0f, 0.0f, 0.15271991f, 0.0f);
			UtilizationVector closeUtilizationNetOfDecayWastageAndBreakage = Utils.utilizationVector(0.0f);

			var breakageEquationGroupMatrix = Utils.<MatrixMap2<String, String, Integer>>expectParsedControl(
					controlMap, ControlKey.BREAKAGE_GROUPS, MatrixMap2.class
			);
			int breakageGroup = breakageEquationGroupMatrix.get(genus.getAlias(), becDefinition.getAlias());

<<<<<<< HEAD
			EstimationMethods.estimateNetDecayWasteAndBreakageVolume(
					controlMap, UtilizationClass.U175TO225, breakageGroup, quadMeanDiameterByUtilization,
					closeUtilization, closeUtilizationNetOfDecayAndWastage, closeUtilizationNetOfDecayWastageAndBreakage
=======
			emp.estimateNetDecayWasteAndBreakageVolume(
					UtilizationClass.U175TO225, breakageGroup, quadMeanDiameterByUtilization, closeUtilization,
					closeUtilizationNetOfDecayAndWastage, closeUtilizationNetOfDecayWastageAndBreakage
>>>>>>> 0d57ac6b
			);

			// Result of run in FORTRAN VDYP7 with the above parameters.
			assertThat(
					closeUtilizationNetOfDecayWastageAndBreakage, contains(0.0f, 0.0f, 0.0f, 0.0f, 0.14595404f, 0.0f)
			);
		}

	}

	@Nested
	class EstimateQuadMeanDiameterByUtilization {

		@Test
		void testTest1() throws Exception {
			var controlMap = TestUtils.loadControlMap();

			var coe = Utils.utilizationVector();
			coe.setAll(31.6622887f);

			var bec = Utils.getBec("CWH", controlMap);

			emp.estimateQuadMeanDiameterByUtilization(bec, coe, "B");

			assertThat(coe, utilization(0f, 31.6622887f, 10.0594692f, 14.966774f, 19.9454956f, 46.1699982f));
		}

		@Test
		void testTest2() throws Exception {
			var controlMap = TestUtils.loadControlMap();

			var coe = Utils.utilizationVector();
			coe.setAll(13.4943399f);

			var bec = Utils.getBec("MH", controlMap);

			emp.estimateQuadMeanDiameterByUtilization(bec, coe, "L");

			assertThat(coe, utilization(0f, 13.4943399f, 10.2766619f, 14.67033f, 19.4037666f, 25.719244f));
		}

	}

	@Nested
	class EstimateQuadMeanDiameterForSpecies {
		@Test
		void testSimple() throws Exception {

			var layer = VdypLayer.build(builder -> {
				builder.polygonIdentifier("Test", 2024);
				builder.layerType(LayerType.PRIMARY);
			});

			// sp 3, 4, 5, 8, 15
			// sp B, C, D, H, S
			var spec1 = VdypSpecies.build(layer, builder -> {
				builder.genus("B", controlMap);
				builder.volumeGroup(12);
				builder.decayGroup(7);
				builder.breakageGroup(5);
				builder.percentGenus(1f);
			});
			spec1.getLoreyHeightByUtilization().setCoe(0, 38.7456512f);
			spec1.setFractionGenus(0.00817133673f);

			var spec2 = VdypSpecies.build(layer, builder -> {
				builder.genus("C", controlMap);
				builder.volumeGroup(4);
				builder.decayGroup(14);
				builder.breakageGroup(6);
				builder.percentGenus(7f);
			});
			spec2.getLoreyHeightByUtilization().setCoe(0, 22.8001652f);
			spec2.setFractionGenus(0.0972022042f);

			var spec3 = VdypSpecies.build(layer, builder -> {
				builder.genus("D", controlMap);
				builder.volumeGroup(25);
				builder.decayGroup(19);
				builder.breakageGroup(12);
				builder.percentGenus(74f);
			});
			spec3.getLoreyHeightByUtilization().setCoe(0, 33.6889763f);
			spec3.setFractionGenus(0.695440531f);

			var spec4 = VdypSpecies.build(layer, builder -> {
				builder.genus("H", controlMap);
				builder.volumeGroup(37);
				builder.decayGroup(31);
				builder.breakageGroup(17);
				builder.percentGenus(9f);
				builder.addSite(siteBuilder -> {
					siteBuilder.ageTotal(55f);
					siteBuilder.yearsToBreastHeight(1f);
					siteBuilder.height(32.2999992f);
				});
			});
			spec4.getLoreyHeightByUtilization().setCoe(0, 24.3451157f);
			spec4.setFractionGenus(0.117043354f);

			var spec5 = VdypSpecies.build(layer, builder -> {
				builder.genus("S", controlMap);
				builder.volumeGroup(66);
				builder.decayGroup(54);
				builder.breakageGroup(28);
				builder.percentGenus(9f);
			});
			spec5.getLoreyHeightByUtilization().setCoe(0, 34.6888771f);
			spec5.setFractionGenus(0.082142584f);

			Map<String, VdypSpecies> specs = new HashMap<>();
			specs.put(spec1.getGenus(), spec1);
			specs.put(spec2.getGenus(), spec2);
			specs.put(spec3.getGenus(), spec3);
			specs.put(spec4.getGenus(), spec4);
			specs.put(spec5.getGenus(), spec5);

			float dq = emp.estimateQuadMeanDiameterForSpecies(
					spec1, specs, Region.COASTAL, 30.2601795f, 44.6249847f, 620.504883f, 31.6603775f
			);

			assertThat(dq, closeTo(31.7022133f));

		}

		@Test
		void testClampSimple() throws Exception {
			var limits = new ComponentSizeLimits(48.3f, 68.7f, 0.729f, 1.718f);
			float standTreesPerHectare = 620.5049f;
			float minQuadMeanDiameter = 7.6f;
			float loreyHeightSpec = 38.74565f;
			float baseArea1 = 0.36464578f;
			float baseArea2 = 44.260338f;
			float quadMeanDiameter1 = 31.697449f;
			float treesPerHectare2 = 615.8839f;
			float quadMeanDiameter2 = 30.249138f;

			float dq = emp.estimateQuadMeanDiameterClampResult(
					limits, standTreesPerHectare, minQuadMeanDiameter, loreyHeightSpec, baseArea1, baseArea2,
					quadMeanDiameter1, treesPerHectare2, quadMeanDiameter2
			);

			assertThat(dq, is(quadMeanDiameter1));

		}

		@Test
		void testClampToLow2() throws Exception {
			var limits = new ComponentSizeLimits(48.3f, 68.7f, 0.729f, 1.718f);
			float standTreesPerHectare = 620.5049f;
			float minQuadMeanDiameter = 7.6f;
			float loreyHeightSpec = 38.74565f;

			float baseArea1 = 44.36464578f;
			float baseArea2 = 0.1f;

			float quadMeanDiameter2 = 7.3f; // Less than minQuadMeanDiameter 7.6

			float treesPerHectare2 = BaseAreaTreeDensityDiameter.treesPerHectare(baseArea2, quadMeanDiameter2);
			float treesPerHectare1 = standTreesPerHectare - treesPerHectare2;

			float quadMeanDiameter1 = BaseAreaTreeDensityDiameter.quadMeanDiameter(baseArea1, treesPerHectare1);

			float dq = emp.estimateQuadMeanDiameterClampResult(
					limits, standTreesPerHectare, minQuadMeanDiameter, loreyHeightSpec, baseArea1, baseArea2,
					quadMeanDiameter1, treesPerHectare2, quadMeanDiameter2
			);

			assertThat(dq, closeTo(30.722431f));

		}

		@Test
		void testClampToLow1() throws Exception {
			var limits = new ComponentSizeLimits(48.3f, 68.7f, 0.729f, 1.718f);
			float standTreesPerHectare = 620.5049f;
			float minQuadMeanDiameter = 7.6f;
			float loreyHeightSpec = 38.74565f;

			float baseArea1 = 30f;
			float baseArea2 = 10f;

			float quadMeanDiameter1 = 26f; // Less than computed min of 28.245578

			float treesPerHectare1 = BaseAreaTreeDensityDiameter.treesPerHectare(baseArea1, quadMeanDiameter1);
			float treesPerHectare2 = standTreesPerHectare - treesPerHectare1;

			float quadMeanDiameter2 = BaseAreaTreeDensityDiameter.quadMeanDiameter(baseArea2, treesPerHectare2);

			float dq = emp.estimateQuadMeanDiameterClampResult(
					limits, standTreesPerHectare, minQuadMeanDiameter, loreyHeightSpec, baseArea1, baseArea2,
					quadMeanDiameter1, treesPerHectare2, quadMeanDiameter2
			);

			assertThat(dq, closeTo(28.245578f));

		}

		@Test
		void testClampToHigh1() throws Exception {
			var limits = new ComponentSizeLimits(48.3f, 68.7f, 0.729f, 1.718f);
			float standTreesPerHectare = 620.5049f;
			float minQuadMeanDiameter = 7.6f;
			float loreyHeightSpec = 38.74565f;

			float baseArea1 = 30f;
			float baseArea2 = 10f;

			float quadMeanDiameter1 = 70f; // More than than computed max of 66.565033

			float treesPerHectare1 = BaseAreaTreeDensityDiameter.treesPerHectare(baseArea1, quadMeanDiameter1);
			float treesPerHectare2 = standTreesPerHectare - treesPerHectare1;

			float quadMeanDiameter2 = BaseAreaTreeDensityDiameter.quadMeanDiameter(baseArea2, treesPerHectare2);

			float dq = emp.estimateQuadMeanDiameterClampResult(
					limits, standTreesPerHectare, minQuadMeanDiameter, loreyHeightSpec, baseArea1, baseArea2,
					quadMeanDiameter1, treesPerHectare2, quadMeanDiameter2
			);

			assertThat(dq, closeTo(66.565033f));

		}

	}

	@Nested
	class WholeStemVolumeEstimation {

		@Test
		void testPrimary() throws ProcessingException {

			var becDefinition = becLookup.get("CWH").get();

			var genera = (GenusDefinitionMap) controlMap.get(ControlKey.SP0_DEF.name());
			var genus = genera.getByIndex(3);

			UtilizationVector quadMeanDiameterByUtilization = Utils
					.utilizationVector(0.0f, 31.5006275f, 9.17065048f, 13.6603403f, 18.1786556f, 42.0707741f);
			UtilizationVector basalAreaByUtilization = Utils
					.utilizationVector(0.0f, 0.406989872f, 0.00507070683f, 0.0137676764f, 0.0230707061f, 0.365080774f);
			UtilizationVector wholeStemVolumeByUtilization = Utils
					.utilizationVector(0.0f, 6.27250576f, 0.0f, 0.0f, 0.0f, 0.0f);

			var volumeEquationGroupMatrix = Utils.<MatrixMap2<String, String, Integer>>expectParsedControl(
					controlMap, ControlKey.VOLUME_EQN_GROUPS, MatrixMap2.class
			);
			int volumeGroup = volumeEquationGroupMatrix.get(genus.getAlias(), becDefinition.getAlias());

<<<<<<< HEAD
			EstimationMethods.estimateWholeStemVolume(
					controlMap, UtilizationClass.ALL, 0.0f, volumeGroup, 36.7552986f, quadMeanDiameterByUtilization,
=======
			emp.estimateWholeStemVolume(
					UtilizationClass.ALL, 0.0f, volumeGroup, 36.7552986f, quadMeanDiameterByUtilization,
>>>>>>> 0d57ac6b
					basalAreaByUtilization, wholeStemVolumeByUtilization
			);

			// Result of run in FORTRAN VDYP7 with the above parameters.
			assertThat(
					wholeStemVolumeByUtilization,
					contains(0.0f, 6.27250576f, 0.01865777f, 0.07648385f, 0.17615195f, 6.00121212f)
			);
		}

		@Test
		void testVeteran() throws Exception {
			var utilizationClass = UtilizationClass.OVER225;
			var aAdjust = 0.10881f;
			var volumeGroup = 12;
			var lorieHeight = 26.2000008f;
			var quadMeanDiameterUtil = Utils.utilizationVector(51.8356705f, 0f, 0f, 0f, 51.8356705f);
			var baseAreaUtil = Utils.utilizationVector(0.492921442f, 0f, 0f, 0f, 0.492921442f);
			var wholeStemVolumeUtil = Utils.utilizationVector();

			emp.estimateWholeStemVolume(
					utilizationClass, aAdjust, volumeGroup, lorieHeight, quadMeanDiameterUtil, baseAreaUtil,
					wholeStemVolumeUtil
			);

			assertThat(wholeStemVolumeUtil, utilization(0f, 0f, 0f, 0f, 0f, 6.11904192f));

		}

	}

	@Test
	void testWholeStemVolumePerTreeEstimation() {

		var becDefinition = becLookup.get("CWH").get();

		var genera = (GenusDefinitionMap) controlMap.get(ControlKey.SP0_DEF.name());
		var genus = genera.getByIndex(3);

		var volumeEquationGroupMatrix = Utils.<MatrixMap2<String, String, Integer>>expectParsedControl(
				controlMap, ControlKey.VOLUME_EQN_GROUPS, MatrixMap2.class
		);
		int volumeGroup = volumeEquationGroupMatrix.get(genus.getAlias(), becDefinition.getAlias());

		float result = emp.estimateWholeStemVolumePerTree(volumeGroup, 36.7552986f, 31.5006275f);

		// Result of run in FORTRAN VDYP7 with the above parameters.
		assertThat(result, is(1.2011181f));
	}

	@Nested
	class EstimateNonPrimaryLoreyHeight {

		@Test
		void testEqn1() throws Exception {

			var bec = Utils.getBec("CWH", controlMap);

			var spec = VdypSpecies.build(builder -> {
				builder.polygonIdentifier("Test", 2024);
				builder.layerType(LayerType.PRIMARY);
				builder.genus("B", controlMap);
				builder.percentGenus(50f);
				builder.volumeGroup(-1);
				builder.decayGroup(-1);
				builder.breakageGroup(-1);
			});
			var specPrime = VdypSpecies.build(builder -> {
				builder.polygonIdentifier("Test", 2024);
				builder.layerType(LayerType.PRIMARY);
				builder.genus("H", controlMap);
				builder.percentGenus(50f);
				builder.volumeGroup(-1);
				builder.decayGroup(-1);
				builder.breakageGroup(-1);
			});

			var result = emp.estimateNonPrimaryLoreyHeight(
					spec.getGenus(), specPrime.getGenus(), bec, 24.2999992f, 20.5984688f
			);

			assertThat(result, closeTo(21.5356998f));

		}

		@Test
		void testEqn2() throws Exception {

			var bec = Utils.getBec("CWH", controlMap);

			var spec = VdypSpecies.build(builder -> {
				builder.polygonIdentifier("Test", 2024);
				builder.layerType(LayerType.PRIMARY);
				builder.genus("B", controlMap);
				builder.percentGenus(50f);
				builder.volumeGroup(-1);
				builder.decayGroup(-1);
				builder.breakageGroup(-1);
			});
			var specPrime = VdypSpecies.build(builder -> {
				builder.polygonIdentifier("Test", 2024);
				builder.layerType(LayerType.PRIMARY);
				builder.genus("D", controlMap);
				builder.percentGenus(50f);
				builder.volumeGroup(-1);
				builder.decayGroup(-1);
				builder.breakageGroup(-1);
			});

			var result = emp.estimateNonPrimaryLoreyHeight(
					spec.getGenus(), specPrime.getGenus(), bec, 35.2999992f, 33.6889763f
			);

			assertThat(result, closeTo(38.7456512f));

		}
	}

	@Nested
	class PrimaryLeadHeightConversion {

		@Test
		void testPrimaryHeightFromLeadHeight() throws Exception {
			float result = emp.primaryHeightFromLeadHeight(20.0f, "B", Region.COASTAL, 40.260403f);

			assertThat(result, closeTo(19.870464f));
		}

		@Test
		void testLeadHeightFromPrimaryHeight() throws Exception {
			float result = emp.leadHeightFromPrimaryHeight(19.870464f, "B", Region.COASTAL, 40.260403f);

			assertThat(result, closeTo(20));
		}

	}

}<|MERGE_RESOLUTION|>--- conflicted
+++ resolved
@@ -31,7 +31,7 @@
 import ca.bc.gov.nrs.vdyp.test.TestUtils;
 import ca.bc.gov.nrs.vdyp.test.VdypMatchers;
 
-class EstimatorsTest {
+class EstimationMethodsTest {
 
 	Map<String, Object> controlMap;
 	BecLookup becLookup;
@@ -158,15 +158,9 @@
 			UtilizationVector closeUtilizationVolume = Utils.utilizationVector(0.0f);
 			float loreyHeight = 30.0f;
 
-<<<<<<< HEAD
-			EstimationMethods.estimateCloseUtilizationVolume(
-					controlMap, UtilizationClass.U75TO125, aAdjust, volumeGroup, loreyHeight,
-					quadMeanDiameterByUtilization, wholeStemVolumeByUtilization, closeUtilizationVolume
-=======
 			emp.estimateCloseUtilizationVolume(
 					UtilizationClass.U75TO125, aAdjust, volumeGroup, loreyHeight, quadMeanDiameterByUtilization,
 					wholeStemVolumeByUtilization, closeUtilizationVolume
->>>>>>> 0d57ac6b
 			);
 
 			assertThat(closeUtilizationVolume, contains(0.0f, 0.0f, 0.0f, 0.0f, 0.0f, 0.0f));
@@ -193,15 +187,9 @@
 			UtilizationVector closeUtilizationVolume = Utils.utilizationVector(0.0f);
 			float loreyHeight = 36.7552986f;
 
-<<<<<<< HEAD
-			EstimationMethods.estimateCloseUtilizationVolume(
-					controlMap, UtilizationClass.U175TO225, aAdjust, volumeGroup, loreyHeight,
-					quadMeanDiameterByUtilization, wholeStemVolumeByUtilization, closeUtilizationVolume
-=======
 			emp.estimateCloseUtilizationVolume(
 					UtilizationClass.U175TO225, aAdjust, volumeGroup, loreyHeight, quadMeanDiameterByUtilization,
 					wholeStemVolumeByUtilization, closeUtilizationVolume
->>>>>>> 0d57ac6b
 			);
 
 			// Result of run in FORTRAN VDYP7 with the above parameters.
@@ -251,15 +239,9 @@
 			);
 			int volumeGroup = volumeEquationGroupMatrix.get(genus.getAlias(), becDefinition.getAlias());
 
-<<<<<<< HEAD
-			EstimationMethods.estimateNetDecayVolume(
-					controlMap, genus.getAlias(), becDefinition.getRegion(), UtilizationClass.U175TO225, aAdjust,
-					volumeGroup, 0.0f, quadMeanDiameterByUtilization, closeUtilization, closeUtilizationNetOfDecay
-=======
 			emp.estimateNetDecayVolume(
 					genus.getAlias(), becDefinition.getRegion(), UtilizationClass.U175TO225, aAdjust, volumeGroup, 0.0f,
 					quadMeanDiameterByUtilization, closeUtilization, closeUtilizationNetOfDecay
->>>>>>> 0d57ac6b
 			);
 
 			assertThat(closeUtilizationNetOfDecay, contains(0.0f, 0.0f, 0.0f, 0.0f, 0.0f, 0.0f));
@@ -285,15 +267,9 @@
 			);
 			int decayGroup = decayEquationGroupMatrix.get(genus.getAlias(), becDefinition.getAlias());
 
-<<<<<<< HEAD
-			EstimationMethods.estimateNetDecayVolume(
-					controlMap, genus.getAlias(), becDefinition.getRegion(), UtilizationClass.U175TO225, aAdjust,
-					decayGroup, 54.0f, quadMeanDiameterByUtilization, closeUtilization, closeUtilizationNetOfDecay
-=======
 			emp.estimateNetDecayVolume(
 					genus.getAlias(), becDefinition.getRegion(), UtilizationClass.U175TO225, aAdjust, decayGroup, 54.0f,
 					quadMeanDiameterByUtilization, closeUtilization, closeUtilizationNetOfDecay
->>>>>>> 0d57ac6b
 			);
 
 			// Result of run in FORTRAN VDYP7 with the above parameters.
@@ -317,13 +293,8 @@
 			UtilizationVector closeUtilizationNetOfDecay = Utils.utilizationVector(0.0f);
 			UtilizationVector closeUtilizationNetOfDecayAndWastage = Utils.utilizationVector(0.0f);
 
-<<<<<<< HEAD
-			EstimationMethods.estimateNetDecayAndWasteVolume(
-					controlMap, becDefinition.getRegion(), UtilizationClass.U175TO225, aAdjust, genus.getAlias(), 0.0f,
-=======
 			emp.estimateNetDecayAndWasteVolume(
 					becDefinition.getRegion(), UtilizationClass.U175TO225, aAdjust, genus.getAlias(), 0.0f,
->>>>>>> 0d57ac6b
 					quadMeanDiameterByUtilization, closeUtilization, closeUtilizationNetOfDecay,
 					closeUtilizationNetOfDecayAndWastage
 			);
@@ -348,15 +319,9 @@
 					.utilizationVector(0.0f, 5.90565634f, 0.000909090857f, 0.0502020158f, 0.152929291f, 5.70161581f);
 			UtilizationVector closeUtilizationNetOfDecayAndWastage = Utils.utilizationVector(0.0f);
 
-<<<<<<< HEAD
-			EstimationMethods.estimateNetDecayAndWasteVolume(
-					controlMap, becDefinition.getRegion(), UtilizationClass.U175TO225, aAdjust, genus.getAlias(),
-					36.7552986f, quadMeanDiameterByUtilization, closeUtilization, closeUtilizationNetOfDecay,
-=======
 			emp.estimateNetDecayAndWasteVolume(
 					becDefinition.getRegion(), UtilizationClass.U175TO225, aAdjust, genus.getAlias(), 36.7552986f,
 					quadMeanDiameterByUtilization, closeUtilization, closeUtilizationNetOfDecay,
->>>>>>> 0d57ac6b
 					closeUtilizationNetOfDecayAndWastage
 			);
 
@@ -386,15 +351,9 @@
 			);
 			int breakageGroup = breakageEquationGroupMatrix.get(genus.getAlias(), becDefinition.getAlias());
 
-<<<<<<< HEAD
-			EstimationMethods.estimateNetDecayWasteAndBreakageVolume(
-					controlMap, UtilizationClass.U175TO225, breakageGroup, quadMeanDiameterByUtilization,
-					closeUtilization, closeUtilizationNetOfDecayAndWastage, closeUtilizationNetOfDecayWastageAndBreakage
-=======
 			emp.estimateNetDecayWasteAndBreakageVolume(
 					UtilizationClass.U175TO225, breakageGroup, quadMeanDiameterByUtilization, closeUtilization,
 					closeUtilizationNetOfDecayAndWastage, closeUtilizationNetOfDecayWastageAndBreakage
->>>>>>> 0d57ac6b
 			);
 
 			assertThat(closeUtilizationNetOfDecayAndWastage, contains(0.0f, 0.0f, 0.0f, 0.0f, 0.0f, 0.0f));
@@ -421,15 +380,9 @@
 			);
 			int breakageGroup = breakageEquationGroupMatrix.get(genus.getAlias(), becDefinition.getAlias());
 
-<<<<<<< HEAD
-			EstimationMethods.estimateNetDecayWasteAndBreakageVolume(
-					controlMap, UtilizationClass.U175TO225, breakageGroup, quadMeanDiameterByUtilization,
-					closeUtilization, closeUtilizationNetOfDecayAndWastage, closeUtilizationNetOfDecayWastageAndBreakage
-=======
 			emp.estimateNetDecayWasteAndBreakageVolume(
 					UtilizationClass.U175TO225, breakageGroup, quadMeanDiameterByUtilization, closeUtilization,
 					closeUtilizationNetOfDecayAndWastage, closeUtilizationNetOfDecayWastageAndBreakage
->>>>>>> 0d57ac6b
 			);
 
 			// Result of run in FORTRAN VDYP7 with the above parameters.
@@ -679,13 +632,8 @@
 			);
 			int volumeGroup = volumeEquationGroupMatrix.get(genus.getAlias(), becDefinition.getAlias());
 
-<<<<<<< HEAD
-			EstimationMethods.estimateWholeStemVolume(
-					controlMap, UtilizationClass.ALL, 0.0f, volumeGroup, 36.7552986f, quadMeanDiameterByUtilization,
-=======
 			emp.estimateWholeStemVolume(
 					UtilizationClass.ALL, 0.0f, volumeGroup, 36.7552986f, quadMeanDiameterByUtilization,
->>>>>>> 0d57ac6b
 					basalAreaByUtilization, wholeStemVolumeByUtilization
 			);
 
