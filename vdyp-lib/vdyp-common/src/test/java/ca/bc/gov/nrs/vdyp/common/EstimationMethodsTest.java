--- conflicted
+++ resolved
@@ -158,14 +158,9 @@
 			UtilizationVector closeUtilizationVolume = Utils.utilizationVector(0.0f);
 			float loreyHeight = 30.0f;
 
-<<<<<<< HEAD
 			emp.estimateCloseUtilizationVolume(
 					UtilizationClass.U75TO125, aAdjust, volumeGroup, loreyHeight, quadMeanDiameterByUtilization,
 					wholeStemVolumeByUtilization, closeUtilizationVolume
-=======
-			EstimationMethods.estimateCloseUtilizationVolume(
-					controlMap, UtilizationClass.U75TO125, aAdjust, volumeGroup, loreyHeight, quadMeanDiameterByUtilization, wholeStemVolumeByUtilization, closeUtilizationVolume
->>>>>>> 60006f6a
 			);
 
 			assertThat(closeUtilizationVolume, contains(0.0f, 0.0f, 0.0f, 0.0f, 0.0f, 0.0f));
@@ -192,14 +187,9 @@
 			UtilizationVector closeUtilizationVolume = Utils.utilizationVector(0.0f);
 			float loreyHeight = 36.7552986f;
 
-<<<<<<< HEAD
 			emp.estimateCloseUtilizationVolume(
 					UtilizationClass.U175TO225, aAdjust, volumeGroup, loreyHeight, quadMeanDiameterByUtilization,
 					wholeStemVolumeByUtilization, closeUtilizationVolume
-=======
-			EstimationMethods.estimateCloseUtilizationVolume(
-					controlMap, UtilizationClass.U175TO225, aAdjust, volumeGroup, loreyHeight, quadMeanDiameterByUtilization, wholeStemVolumeByUtilization, closeUtilizationVolume
->>>>>>> 60006f6a
 			);
 
 			// Result of run in FORTRAN VDYP7 with the above parameters.
@@ -248,15 +238,9 @@
 			);
 			int volumeGroup = volumeEquationGroupMatrix.get(genus.getAlias(), becDefinition.getAlias());
 
-<<<<<<< HEAD
 			emp.estimateNetDecayVolume(
 					genus.getAlias(), becDefinition.getRegion(), UtilizationClass.U175TO225, aAdjust, volumeGroup, 0.0f,
 					quadMeanDiameterByUtilization, closeUtilization, closeUtilizationNetOfDecay
-=======
-			EstimationMethods.estimateNetDecayVolume(
-					controlMap, genus.getAlias(), becDefinition
-							.getRegion(), UtilizationClass.U175TO225, aAdjust, volumeGroup, 0.0f, quadMeanDiameterByUtilization, closeUtilization, closeUtilizationNetOfDecay
->>>>>>> 60006f6a
 			);
 
 			assertThat(closeUtilizationNetOfDecay, contains(0.0f, 0.0f, 0.0f, 0.0f, 0.0f, 0.0f));
@@ -282,15 +266,9 @@
 			);
 			int decayGroup = decayEquationGroupMatrix.get(genus.getAlias(), becDefinition.getAlias());
 
-<<<<<<< HEAD
 			emp.estimateNetDecayVolume(
 					genus.getAlias(), becDefinition.getRegion(), UtilizationClass.U175TO225, aAdjust, decayGroup, 54.0f,
 					quadMeanDiameterByUtilization, closeUtilization, closeUtilizationNetOfDecay
-=======
-			EstimationMethods.estimateNetDecayVolume(
-					controlMap, genus.getAlias(), becDefinition
-							.getRegion(), UtilizationClass.U175TO225, aAdjust, decayGroup, 54.0f, quadMeanDiameterByUtilization, closeUtilization, closeUtilizationNetOfDecay
->>>>>>> 60006f6a
 			);
 
 			// Result of run in FORTRAN VDYP7 with the above parameters.
@@ -314,16 +292,10 @@
 			UtilizationVector closeUtilizationNetOfDecay = Utils.utilizationVector(0.0f);
 			UtilizationVector closeUtilizationNetOfDecayAndWastage = Utils.utilizationVector(0.0f);
 
-<<<<<<< HEAD
 			emp.estimateNetDecayAndWasteVolume(
 					becDefinition.getRegion(), UtilizationClass.U175TO225, aAdjust, genus.getAlias(), 0.0f,
 					quadMeanDiameterByUtilization, closeUtilization, closeUtilizationNetOfDecay,
 					closeUtilizationNetOfDecayAndWastage
-=======
-			EstimationMethods.estimateNetDecayAndWasteVolume(
-					controlMap, becDefinition.getRegion(), UtilizationClass.U175TO225, aAdjust, genus
-							.getAlias(), 0.0f, quadMeanDiameterByUtilization, closeUtilization, closeUtilizationNetOfDecay, closeUtilizationNetOfDecayAndWastage
->>>>>>> 60006f6a
 			);
 
 			assertThat(closeUtilizationNetOfDecay, contains(0.0f, 0.0f, 0.0f, 0.0f, 0.0f, 0.0f));
@@ -346,16 +318,10 @@
 					.utilizationVector(0.0f, 5.90565634f, 0.000909090857f, 0.0502020158f, 0.152929291f, 5.70161581f);
 			UtilizationVector closeUtilizationNetOfDecayAndWastage = Utils.utilizationVector(0.0f);
 
-<<<<<<< HEAD
 			emp.estimateNetDecayAndWasteVolume(
 					becDefinition.getRegion(), UtilizationClass.U175TO225, aAdjust, genus.getAlias(), 36.7552986f,
 					quadMeanDiameterByUtilization, closeUtilization, closeUtilizationNetOfDecay,
 					closeUtilizationNetOfDecayAndWastage
-=======
-			EstimationMethods.estimateNetDecayAndWasteVolume(
-					controlMap, becDefinition.getRegion(), UtilizationClass.U175TO225, aAdjust, genus
-							.getAlias(), 36.7552986f, quadMeanDiameterByUtilization, closeUtilization, closeUtilizationNetOfDecay, closeUtilizationNetOfDecayAndWastage
->>>>>>> 60006f6a
 			);
 
 			// Result of run in FORTRAN VDYP7 with the above parameters.
@@ -384,14 +350,9 @@
 			);
 			int breakageGroup = breakageEquationGroupMatrix.get(genus.getAlias(), becDefinition.getAlias());
 
-<<<<<<< HEAD
 			emp.estimateNetDecayWasteAndBreakageVolume(
 					UtilizationClass.U175TO225, breakageGroup, quadMeanDiameterByUtilization, closeUtilization,
 					closeUtilizationNetOfDecayAndWastage, closeUtilizationNetOfDecayWastageAndBreakage
-=======
-			EstimationMethods.estimateNetDecayWasteAndBreakageVolume(
-					controlMap, UtilizationClass.U175TO225, breakageGroup, quadMeanDiameterByUtilization, closeUtilization, closeUtilizationNetOfDecayAndWastage, closeUtilizationNetOfDecayWastageAndBreakage
->>>>>>> 60006f6a
 			);
 
 			assertThat(closeUtilizationNetOfDecayAndWastage, contains(0.0f, 0.0f, 0.0f, 0.0f, 0.0f, 0.0f));
@@ -418,14 +379,9 @@
 			);
 			int breakageGroup = breakageEquationGroupMatrix.get(genus.getAlias(), becDefinition.getAlias());
 
-<<<<<<< HEAD
 			emp.estimateNetDecayWasteAndBreakageVolume(
 					UtilizationClass.U175TO225, breakageGroup, quadMeanDiameterByUtilization, closeUtilization,
 					closeUtilizationNetOfDecayAndWastage, closeUtilizationNetOfDecayWastageAndBreakage
-=======
-			EstimationMethods.estimateNetDecayWasteAndBreakageVolume(
-					controlMap, UtilizationClass.U175TO225, breakageGroup, quadMeanDiameterByUtilization, closeUtilization, closeUtilizationNetOfDecayAndWastage, closeUtilizationNetOfDecayWastageAndBreakage
->>>>>>> 60006f6a
 			);
 
 			// Result of run in FORTRAN VDYP7 with the above parameters.
@@ -671,14 +627,9 @@
 			);
 			int volumeGroup = volumeEquationGroupMatrix.get(genus.getAlias(), becDefinition.getAlias());
 
-<<<<<<< HEAD
 			emp.estimateWholeStemVolume(
 					UtilizationClass.ALL, 0.0f, volumeGroup, 36.7552986f, quadMeanDiameterByUtilization,
 					basalAreaByUtilization, wholeStemVolumeByUtilization
-=======
-			EstimationMethods.estimateWholeStemVolume(
-					controlMap, UtilizationClass.ALL, 0.0f, volumeGroup, 36.7552986f, quadMeanDiameterByUtilization, basalAreaByUtilization, wholeStemVolumeByUtilization
->>>>>>> 60006f6a
 			);
 
 			// Result of run in FORTRAN VDYP7 with the above parameters.
