--- conflicted
+++ resolved
@@ -141,16 +141,10 @@
 				builder.addSpecies(specBuilder -> {
 					specBuilder.genus("PL");
 					specBuilder.percentGenus(100);
-<<<<<<< HEAD
-					specBuilder.volumeGroup(1);
-					specBuilder.decayGroup(2);
-					specBuilder.breakageGroup(3);
-=======
 					specBuilder.volumeGroup(0);
 					specBuilder.decayGroup(0);
 					specBuilder.breakageGroup(0);
 					specBuilder.addSpecies("PL", 100);
->>>>>>> 1a1ca48e
 
 					specBuilder.addSite(siteBuilder -> {
 						siteBuilder.height(15f);
@@ -363,16 +357,10 @@
 				builder.addSpecies(specBuilder -> {
 					specBuilder.genus("PL");
 					specBuilder.percentGenus(100);
-<<<<<<< HEAD
-					specBuilder.volumeGroup(1);
-					specBuilder.decayGroup(2);
-					specBuilder.breakageGroup(3);
-=======
 					specBuilder.volumeGroup(0);
 					specBuilder.decayGroup(0);
 					specBuilder.breakageGroup(0);
 					specBuilder.addSpecies("PL", 100);
->>>>>>> 1a1ca48e
 
 					specBuilder.addSite(siteBuilder -> {
 						siteBuilder.height(15f);
