--- conflicted
+++ resolved
@@ -19,8 +19,6 @@
 	protected TestPolygon(
 			PolygonIdentifier polygonIdentifier, Optional<Float> percentAvailable, String fiz, BecDefinition bec,
 			Optional<PolygonMode> mode
-<<<<<<< HEAD
-=======
 	) {
 		super(polygonIdentifier, percentAvailable, fiz, bec, mode, Optional.empty());
 	}
@@ -28,7 +26,6 @@
 	protected TestPolygon(
 			PolygonIdentifier polygonIdentifier, Optional<Float> percentAvailable, String fiz,
 			BecDefinition becIdentifier, Optional<PolygonMode> mode, Optional<Integer> inventoryTypeGroup
->>>>>>> 0d57ac6b
 	) {
 		super(polygonIdentifier, percentAvailable, fiz, becIdentifier, mode, inventoryTypeGroup);
 	}
