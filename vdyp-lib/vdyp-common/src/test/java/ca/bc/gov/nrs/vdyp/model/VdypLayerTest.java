package ca.bc.gov.nrs.vdyp.model;

import static ca.bc.gov.nrs.vdyp.test.VdypMatchers.isPolyId;
import static ca.bc.gov.nrs.vdyp.test.VdypMatchers.present;
import static org.hamcrest.MatcherAssert.assertThat;
import static org.hamcrest.Matchers.aMapWithSize;
import static org.hamcrest.Matchers.allOf;
import static org.hamcrest.Matchers.anEmptyMap;
import static org.hamcrest.Matchers.containsString;
import static org.hamcrest.Matchers.hasEntry;
import static org.hamcrest.Matchers.hasProperty;
import static org.hamcrest.Matchers.is;
import static org.junit.jupiter.api.Assertions.assertThrows;

import java.util.Collections;
import java.util.LinkedHashMap;
import java.util.Optional;

import org.easymock.EasyMock;
import org.junit.jupiter.api.Test;

import ca.bc.gov.nrs.vdyp.common.Utils;

class VdypLayerTest {

	@Test
	void build() throws Exception {
		var result = VdypLayer.build(builder -> {
			builder.polygonIdentifier("Test", 2024);
			builder.layerType(LayerType.PRIMARY);

			builder.addSpecies(specBuilder -> {
<<<<<<< HEAD
=======
				specBuilder.genus("PL");
				specBuilder.percentGenus(100);
				specBuilder.volumeGroup(-1);
				specBuilder.decayGroup(-1);
				specBuilder.breakageGroup(-1);
>>>>>>> 1a1ca48e
				specBuilder.addSite(siteBuilder -> {
					siteBuilder.height(10f);
					siteBuilder.ageTotal(42f);
					siteBuilder.yearsToBreastHeight(2f);
<<<<<<< HEAD
					siteBuilder.siteGenus("PL");
=======
>>>>>>> 1a1ca48e
					siteBuilder.siteCurveNumber(0);
				});
			});

		});
		assertThat(result, hasProperty("polygonIdentifier", isPolyId("Test", 2024)));
		assertThat(result, hasProperty("layerType", is(LayerType.PRIMARY)));
		assertThat(result, hasProperty("ageTotal", present(is(42f))));
		assertThat(result, hasProperty("yearsToBreastHeight", present(is(2f))));
		assertThat(result, hasProperty("height", present(is(10f))));
		assertThat(result, hasProperty("species", aMapWithSize(1)));
	}

	@Test
	void buildNoProperties() throws Exception {
		var ex = assertThrows(IllegalStateException.class, () -> VdypLayer.build(builder -> {
		}));
		assertThat(ex, hasProperty("message", allOf(containsString("polygonIdentifier"), containsString("layer"))));
	}

	@Test
	void buildForPolygon() throws Exception {

		var poly = VdypPolygon.build(builder -> {
			builder.polygonIdentifier("Test", 2024);
			builder.percentAvailable(50f);

			builder.forestInventoryZone("?");
			builder.biogeoclimaticZone("?");
		});

		var result = VdypLayer.build(poly, builder -> {
			builder.layerType(LayerType.PRIMARY);
			builder.addSpecies(specBuilder -> {
<<<<<<< HEAD
=======
				specBuilder.genus("PL");
				specBuilder.percentGenus(100);
				specBuilder.volumeGroup(-1);
				specBuilder.decayGroup(-1);
				specBuilder.breakageGroup(-1);
>>>>>>> 1a1ca48e
				specBuilder.addSite(siteBuilder -> {
					siteBuilder.height(10f);
					siteBuilder.ageTotal(42f);
					siteBuilder.yearsToBreastHeight(2f);
<<<<<<< HEAD
					siteBuilder.siteGenus("PL");
=======
>>>>>>> 1a1ca48e
					siteBuilder.siteCurveNumber(0);
				});
			});


		});

		assertThat(result, hasProperty("polygonIdentifier", isPolyId("Test", 2024)));
		assertThat(result, hasProperty("layerType", is(LayerType.PRIMARY)));
		assertThat(result, hasProperty("ageTotal", present(is(42f))));
		assertThat(result, hasProperty("yearsToBreastHeight", present(is(2f))));
		assertThat(result, hasProperty("height", present(is(10f))));
		assertThat(result, hasProperty("species", aMapWithSize(1)));

		assertThat(poly.getLayers(), hasEntry(LayerType.PRIMARY, result));
	}

	@Test
	void buildAddSpecies() throws Exception {
		VdypSpecies mock = EasyMock.mock(VdypSpecies.class);
		EasyMock.expect(mock.getLayerType()).andStubReturn(LayerType.PRIMARY);
		EasyMock.expect(mock.getGenus()).andStubReturn("B");
		EasyMock.replay(mock);
		var result = VdypLayer.build(builder -> {
			builder.polygonIdentifier("Test", 2024);
			builder.layerType(LayerType.PRIMARY);
			builder.addSpecies(specBuilder -> {
<<<<<<< HEAD
=======
				specBuilder.genus("PL");
				specBuilder.percentGenus(100);
				specBuilder.volumeGroup(-1);
				specBuilder.decayGroup(-1);
				specBuilder.breakageGroup(-1);
>>>>>>> 1a1ca48e
				specBuilder.addSite(siteBuilder -> {
					siteBuilder.height(10f);
					siteBuilder.ageTotal(42f);
					siteBuilder.yearsToBreastHeight(2f);
<<<<<<< HEAD
					siteBuilder.siteGenus("PL");
=======
>>>>>>> 1a1ca48e
					siteBuilder.siteCurveNumber(0);
				});
			});

			builder.addSpecies(specBuilder -> {
				specBuilder.genus("B");
				specBuilder.percentGenus(90f);
				specBuilder.volumeGroup(10);
				specBuilder.decayGroup(10);
				specBuilder.breakageGroup(10);
			});
		});
		assertThat(result, hasProperty("species", hasEntry(is("B"), hasProperty("genus", is("B")))));
	}

	@Test
	void buildAdapt() throws Exception {

		var control = EasyMock.createControl();

		BaseVdypLayer<?, ?> toCopy = control.createMock(BaseVdypLayer.class);

		EasyMock.expect(toCopy.getPolygonIdentifier()).andStubReturn(new PolygonIdentifier("Test", 2024));
		EasyMock.expect(toCopy.getLayerType()).andStubReturn(LayerType.PRIMARY);
		EasyMock.expect(toCopy.getInventoryTypeGroup()).andStubReturn(Optional.of(12));

		control.replay();

		var result = VdypLayer.build(builder -> {

			builder.adapt(toCopy);

		});
		assertThat(result, hasProperty("polygonIdentifier", isPolyId("Test", 2024)));
		assertThat(result, hasProperty("layerType", is(LayerType.PRIMARY)));
		assertThat(result, hasProperty("species", anEmptyMap()));
		assertThat(result, hasProperty("inventoryTypeGroup", present(is(12))));

		control.verify();

	}

	@Test
	void buildAdaptSpecies() throws Exception {

		var control = EasyMock.createControl();

		BaseVdypLayer<BaseVdypSpecies<BaseVdypSite>, BaseVdypSite> toCopy = control.createMock(BaseVdypLayer.class);
<<<<<<< HEAD
		BaseVdypSpecies speciesToCopy = control.createMock(BaseVdypSpecies.class);
=======
		BaseVdypSpecies<BaseVdypSite> speciesToCopy = control.createMock(BaseVdypSpecies.class);
>>>>>>> 1a1ca48e

		EasyMock.expect(toCopy.getPolygonIdentifier()).andStubReturn(new PolygonIdentifier("Test", 2024));
		EasyMock.expect(speciesToCopy.getPolygonIdentifier()).andStubReturn(new PolygonIdentifier("Test", 2024));
		EasyMock.expect(toCopy.getLayerType()).andStubReturn(LayerType.PRIMARY);
		EasyMock.expect(speciesToCopy.getLayerType()).andStubReturn(LayerType.PRIMARY);
		EasyMock.expect(toCopy.getInventoryTypeGroup()).andStubReturn(Optional.of(12));
		EasyMock.expect(toCopy.getSpecies())
				.andStubReturn(new LinkedHashMap<>(Collections.singletonMap("B", speciesToCopy)));
		EasyMock.expect(speciesToCopy.getGenus()).andStubReturn("B");
		EasyMock.expect(speciesToCopy.getPercentGenus()).andStubReturn(100f);
		EasyMock.expect(speciesToCopy.getFractionGenus()).andStubReturn(1f);
		EasyMock.expect(speciesToCopy.getSpeciesPercent()).andStubReturn(Utils.constMap(map -> {
			map.put("BL", 75f);
			map.put("BX", 25f);
		}));

		control.replay();

		var result = VdypLayer.build(builder -> {

			builder.adapt(toCopy);
			builder.adaptSpecies(toCopy, (siteBuilder, site) -> {
				siteBuilder.volumeGroup(1);
				siteBuilder.decayGroup(2);
				siteBuilder.breakageGroup(3);
			});

		});
		assertThat(result, hasProperty("species", hasEntry(is("B"), hasProperty("genus", is("B")))));
		var resultSpecies = result.getSpecies().get("B");
		assertThat(resultSpecies, hasProperty("polygonIdentifier", isPolyId("Test", 2024)));
		assertThat(resultSpecies, hasProperty("layerType", is(LayerType.PRIMARY)));
		assertThat(resultSpecies, hasProperty("genus", is("B")));
		assertThat(resultSpecies, hasProperty("percentGenus", is(100f)));
		assertThat(resultSpecies, hasProperty("fractionGenus", is(1f)));
		assertThat(
				resultSpecies,
				hasProperty("speciesPercent", allOf(hasEntry(is("BL"), is(75f)), hasEntry(is("BX"), is(25f))))
		);

		control.verify();

	}

	@Test
	void buildCopySpecies() throws Exception {

		var toCopy = VdypLayer.build(builder -> {
			builder.polygonIdentifier("Test", 2024);
			builder.layerType(LayerType.PRIMARY);

			builder.addSpecies(speciesBuilder -> {
				speciesBuilder.genus("B");
				speciesBuilder.percentGenus(100f);
				speciesBuilder.fractionGenus(1f);
				speciesBuilder.volumeGroup(1);
				speciesBuilder.decayGroup(2);
				speciesBuilder.breakageGroup(3);
				speciesBuilder.addSpecies("BL", 75f);
				speciesBuilder.addSpecies("BX", 25f);
			});

		});

		var result = VdypLayer.build(builder -> {

			builder.copy(toCopy);
			builder.copySpecies(toCopy, (speciesBuilder, species) -> {
				// Do Nothing
			});

		});

		assertThat(result, hasProperty("species", hasEntry(is("B"), hasProperty("genus", is("B")))));
		var resultSpecies = result.getSpecies().get("B");
		assertThat(resultSpecies, hasProperty("polygonIdentifier", isPolyId("Test", 2024)));
		assertThat(resultSpecies, hasProperty("layerType", is(LayerType.PRIMARY)));
		assertThat(resultSpecies, hasProperty("genus", is("B")));
		assertThat(resultSpecies, hasProperty("percentGenus", is(100f)));
		assertThat(resultSpecies, hasProperty("fractionGenus", is(1f)));
		assertThat(resultSpecies, hasProperty("volumeGroup", is(1)));
		assertThat(resultSpecies, hasProperty("decayGroup", is(2)));
		assertThat(resultSpecies, hasProperty("breakageGroup", is(3)));
		assertThat(
				resultSpecies,
				hasProperty("speciesPercent", allOf(hasEntry(is("BL"), is(75f)), hasEntry(is("BX"), is(25f))))
		);

	}

}<|MERGE_RESOLUTION|>--- conflicted
+++ resolved
@@ -30,22 +30,15 @@
 			builder.layerType(LayerType.PRIMARY);
 
 			builder.addSpecies(specBuilder -> {
-<<<<<<< HEAD
-=======
 				specBuilder.genus("PL");
 				specBuilder.percentGenus(100);
 				specBuilder.volumeGroup(-1);
 				specBuilder.decayGroup(-1);
 				specBuilder.breakageGroup(-1);
->>>>>>> 1a1ca48e
 				specBuilder.addSite(siteBuilder -> {
 					siteBuilder.height(10f);
 					siteBuilder.ageTotal(42f);
 					siteBuilder.yearsToBreastHeight(2f);
-<<<<<<< HEAD
-					siteBuilder.siteGenus("PL");
-=======
->>>>>>> 1a1ca48e
 					siteBuilder.siteCurveNumber(0);
 				});
 			});
@@ -80,26 +73,18 @@
 		var result = VdypLayer.build(poly, builder -> {
 			builder.layerType(LayerType.PRIMARY);
 			builder.addSpecies(specBuilder -> {
-<<<<<<< HEAD
-=======
 				specBuilder.genus("PL");
 				specBuilder.percentGenus(100);
 				specBuilder.volumeGroup(-1);
 				specBuilder.decayGroup(-1);
 				specBuilder.breakageGroup(-1);
->>>>>>> 1a1ca48e
 				specBuilder.addSite(siteBuilder -> {
 					siteBuilder.height(10f);
 					siteBuilder.ageTotal(42f);
 					siteBuilder.yearsToBreastHeight(2f);
-<<<<<<< HEAD
-					siteBuilder.siteGenus("PL");
-=======
->>>>>>> 1a1ca48e
 					siteBuilder.siteCurveNumber(0);
 				});
 			});
-
 
 		});
 
@@ -123,22 +108,15 @@
 			builder.polygonIdentifier("Test", 2024);
 			builder.layerType(LayerType.PRIMARY);
 			builder.addSpecies(specBuilder -> {
-<<<<<<< HEAD
-=======
 				specBuilder.genus("PL");
 				specBuilder.percentGenus(100);
 				specBuilder.volumeGroup(-1);
 				specBuilder.decayGroup(-1);
 				specBuilder.breakageGroup(-1);
->>>>>>> 1a1ca48e
 				specBuilder.addSite(siteBuilder -> {
 					siteBuilder.height(10f);
 					siteBuilder.ageTotal(42f);
 					siteBuilder.yearsToBreastHeight(2f);
-<<<<<<< HEAD
-					siteBuilder.siteGenus("PL");
-=======
->>>>>>> 1a1ca48e
 					siteBuilder.siteCurveNumber(0);
 				});
 			});
@@ -187,11 +165,7 @@
 		var control = EasyMock.createControl();
 
 		BaseVdypLayer<BaseVdypSpecies<BaseVdypSite>, BaseVdypSite> toCopy = control.createMock(BaseVdypLayer.class);
-<<<<<<< HEAD
-		BaseVdypSpecies speciesToCopy = control.createMock(BaseVdypSpecies.class);
-=======
 		BaseVdypSpecies<BaseVdypSite> speciesToCopy = control.createMock(BaseVdypSpecies.class);
->>>>>>> 1a1ca48e
 
 		EasyMock.expect(toCopy.getPolygonIdentifier()).andStubReturn(new PolygonIdentifier("Test", 2024));
 		EasyMock.expect(speciesToCopy.getPolygonIdentifier()).andStubReturn(new PolygonIdentifier("Test", 2024));
