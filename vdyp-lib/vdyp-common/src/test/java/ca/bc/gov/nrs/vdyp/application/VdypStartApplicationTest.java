package ca.bc.gov.nrs.vdyp.application;

import static ca.bc.gov.nrs.vdyp.test.VdypMatchers.causedBy;
import static ca.bc.gov.nrs.vdyp.test.VdypMatchers.closeTo;
import static ca.bc.gov.nrs.vdyp.test.VdypMatchers.coe;
import static ca.bc.gov.nrs.vdyp.test.VdypMatchers.utilization;
import static ca.bc.gov.nrs.vdyp.test.VdypMatchers.utilizationHeight;
import static org.hamcrest.MatcherAssert.assertThat;
import static org.hamcrest.Matchers.contains;
import static org.hamcrest.Matchers.describedAs;
import static org.hamcrest.Matchers.hasProperty;
import static org.hamcrest.Matchers.hasSize;
import static org.hamcrest.Matchers.is;
import static org.junit.jupiter.api.Assertions.assertEquals;
import static org.junit.jupiter.api.Assertions.assertThrows;

import java.io.ByteArrayOutputStream;
import java.io.IOException;
import java.io.InputStream;
import java.io.OutputStream;
import java.util.Arrays;
import java.util.Collection;
import java.util.Collections;
import java.util.HashMap;
import java.util.List;
import java.util.Map;
import java.util.Optional;
import java.util.function.Consumer;

import org.easymock.Capture;
import org.easymock.EasyMock;
import org.easymock.IMocksControl;
import org.junit.jupiter.api.Nested;
import org.junit.jupiter.api.Test;
import org.junit.jupiter.params.ParameterizedTest;
import org.junit.jupiter.params.provider.CsvSource;
import org.junit.jupiter.params.provider.ValueSource;

import ca.bc.gov.nrs.vdyp.application.test.TestLayer;
import ca.bc.gov.nrs.vdyp.application.test.TestPolygon;
import ca.bc.gov.nrs.vdyp.application.test.TestSite;
import ca.bc.gov.nrs.vdyp.application.test.TestSpecies;
import ca.bc.gov.nrs.vdyp.application.test.TestStartApplication;
import ca.bc.gov.nrs.vdyp.common.ControlKey;
import ca.bc.gov.nrs.vdyp.common.Utils;
import ca.bc.gov.nrs.vdyp.io.parse.coe.BecDefinitionParser;
import ca.bc.gov.nrs.vdyp.io.parse.common.ResourceParseException;
import ca.bc.gov.nrs.vdyp.io.parse.streaming.StreamingParser;
import ca.bc.gov.nrs.vdyp.io.parse.streaming.StreamingParserFactory;
import ca.bc.gov.nrs.vdyp.model.BaseVdypLayer;
import ca.bc.gov.nrs.vdyp.model.BaseVdypPolygon;
import ca.bc.gov.nrs.vdyp.model.BaseVdypSpecies;
import ca.bc.gov.nrs.vdyp.model.BecDefinition;
import ca.bc.gov.nrs.vdyp.model.Coefficients;
import ca.bc.gov.nrs.vdyp.model.CompatibilityVariableMode;
import ca.bc.gov.nrs.vdyp.model.LayerType;
import ca.bc.gov.nrs.vdyp.model.MatrixMap2Impl;
import ca.bc.gov.nrs.vdyp.model.PolygonIdentifier;
import ca.bc.gov.nrs.vdyp.model.PolygonMode;
import ca.bc.gov.nrs.vdyp.model.Region;
import ca.bc.gov.nrs.vdyp.model.VdypLayer;
import ca.bc.gov.nrs.vdyp.model.VdypPolygon;
import ca.bc.gov.nrs.vdyp.model.VdypSpecies;
import ca.bc.gov.nrs.vdyp.model.VolumeComputeMode;
import ca.bc.gov.nrs.vdyp.test.MockFileResolver;
import ca.bc.gov.nrs.vdyp.test.TestUtils;

@SuppressWarnings({ "unchecked", "rawtypes" })
class VdypStartApplicationTest {

	private Map<String, Object> controlMap = new HashMap<>();

	@Nested
	class Init {

		@Test
		void testInitWithoutErrors() throws IOException, ResourceParseException {
			controlMap = TestUtils.loadControlMap();

			MockFileResolver resolver = dummyIo();

			InputStream inputStream = TestUtils.makeInputStream("");
			resolver.addStream("testControl", inputStream);

			var app = new TestStartApplication(controlMap, false);

			app.init(resolver, "testControl");
			assertThat(app.controlMap, is(controlMap));

			app.close();
		}

		@Test
		void testInitNoControlFiles() throws IOException, ResourceParseException {
			MockFileResolver resolver = new MockFileResolver("Test");

			var app = new TestStartApplication(controlMap, true);

			var ex = assertThrows(IllegalArgumentException.class, () -> app.init(resolver));
			assertThat(ex, hasProperty("message", is("At least one control file must be specified.")));

			app.close();
		}

	}

	private MockFileResolver dummyIo() {
		controlMap.put(ControlKey.VRI_OUTPUT_VDYP_POLYGON.name(), "DUMMY1");
		controlMap.put(ControlKey.VRI_OUTPUT_VDYP_LAYER_BY_SPECIES.name(), "DUMMY2");
		controlMap.put(ControlKey.VRI_OUTPUT_VDYP_LAYER_BY_SP0_BY_UTIL.name(), "DUMMY3");

		MockFileResolver resolver = new MockFileResolver("Test");
		resolver.addStream("DUMMY1", (OutputStream) new ByteArrayOutputStream());
		resolver.addStream("DUMMY2", (OutputStream) new ByteArrayOutputStream());
		resolver.addStream("DUMMY3", (OutputStream) new ByteArrayOutputStream());
		return resolver;
	}

	@Nested
	class GetStreamingParser {

		@Test
		void testSimple() throws IOException, ResourceParseException, ProcessingException {
			StreamingParserFactory streamingParserFactory = EasyMock.createMock(StreamingParserFactory.class);
			StreamingParser streamingParser = EasyMock.createMock(StreamingParser.class);

			MockFileResolver resolver = dummyIo();

			controlMap.put(ControlKey.FIP_INPUT_YIELD_LAYER.name(), streamingParserFactory);

			EasyMock.expect(streamingParserFactory.get()).andReturn(streamingParser);

			var app = new TestStartApplication(controlMap, false);

			EasyMock.replay(streamingParserFactory, streamingParser);

			app.init(resolver, controlMap);

			var result = app.getStreamingParser(ControlKey.FIP_INPUT_YIELD_LAYER);

			assertThat(result, is(streamingParser));

			EasyMock.verify(streamingParserFactory, streamingParser);

			app.close();
		}

		@Test
		void testEntryMissing() throws IOException, ResourceParseException {

			MockFileResolver resolver = dummyIo();

			var app = new TestStartApplication(controlMap, false);

			app.init(resolver, controlMap);

			@SuppressWarnings("resource") // mock object can't leak anything
			var ex = assertThrows(
					ProcessingException.class, () -> app.getStreamingParser(ControlKey.FIP_INPUT_YIELD_LAYER)
			);
			assertThat(ex, hasProperty("message", is("Data file FIP_INPUT_YIELD_LAYER not specified in control map.")));

			app.close();
		}

		@Test
		void testErrorOpeningFile() throws IOException, ResourceParseException {
			var mockControl = EasyMock.createControl();

			StreamingParserFactory streamingParserFactory = mockControl.createMock(StreamingParserFactory.class);

			MockFileResolver resolver = dummyIo();
			;
			controlMap.put(ControlKey.FIP_INPUT_YIELD_LAYER.name(), streamingParserFactory);

			IOException exception = new IOException("This is a Test");
			EasyMock.expect(streamingParserFactory.get()).andThrow(exception);

			var app = getTestUnit(mockControl);

			mockControl.replay();

			app.init(resolver, controlMap);

			@SuppressWarnings("resource") // mock object can't leak anything
			var ex = assertThrows(
					ProcessingException.class, () -> app.getStreamingParser(ControlKey.FIP_INPUT_YIELD_LAYER)
			);
			assertThat(ex, hasProperty("message", is("Error while opening data file.")));
			assertThat(ex, causedBy(is(exception)));

			mockControl.verify();

			app.close();
		}

	}

	protected VdypStartApplication getTestUnit(IMocksControl control) throws IOException {

		VdypStartApplication mock = EasyMock.createMockBuilder(VdypStartApplication.class)//
				.addMockedMethods("getControlFileParser", "process", "getId", "copySpecies", "getDebugMode")//
				.createMock(control);
		return mock;
	}

	BaseVdypSpecies mockSpecies(IMocksControl mockControl, String id, float percent) {
		BaseVdypSpecies spec = mockControl.createMock("spec" + id, BaseVdypSpecies.class);

		EasyMock.expect(spec.getGenus()).andStubReturn(id);
		EasyMock.expect(spec.getPercentGenus()).andStubReturn(percent);
		EasyMock.expect(spec.getFractionGenus()).andStubReturn(percent / 100f);

		return spec;
	}

	@Nested
	class FindPrimarySpecies {
		@Test
		void testFindPrimarySpeciesNoSpecies() throws Exception {
			var mockControl = EasyMock.createControl();

			try (VdypStartApplication app = getTestUnit(mockControl)) {
				mockControl.replay();
				var allSpecies = Collections.emptyList();
				assertThrows(IllegalArgumentException.class, () -> app.findPrimarySpecies(allSpecies));
			}
			mockControl.verify();
		}

		@Test
		void testOneSpecies() throws Exception {
			var mockControl = EasyMock.createControl();

			BaseVdypSpecies spec = mockControl.createMock(BaseVdypSpecies.class);

			EasyMock.expect(spec.getGenus()).andStubReturn("B");
			EasyMock.expect(spec.getPercentGenus()).andStubReturn(100f);
			EasyMock.expect(spec.getFractionGenus()).andStubReturn(1f);

			try (VdypStartApplication app = getTestUnit(mockControl)) {
				EasyMock.expect(app.copySpecies(EasyMock.same(spec), EasyMock.anyObject())).andReturn(spec);
				mockControl.replay();
				var allSpecies = List.of(spec);
				List<BaseVdypSpecies> result = app.findPrimarySpecies(allSpecies);

				assertThat(result, hasSize(1));
				assertThat(result, contains(is(spec)));
			}
			mockControl.verify();
		}

		@Test
		void testCombinePAIntoPL() throws Exception {
			var mockControl = EasyMock.createControl();

			BaseVdypSpecies spec1 = mockSpecies(mockControl, "PA", 25f);
			BaseVdypSpecies spec2 = mockSpecies(mockControl, "PL", 75f);
			BaseVdypSpecies specCombined = mockSpecies(mockControl, "PL", 100f);
			BaseVdypSpecies.Builder specBuilder = mockControl.createMock(BaseVdypSpecies.Builder.class);
			BaseVdypSpecies.Builder copyBuilder = mockControl.createMock(BaseVdypSpecies.Builder.class); // Should not
																											// have
																											// any
																											// methods
																											// called.

			Capture<Consumer<BaseVdypSpecies.Builder>> configCapture = Capture.newInstance();
			Capture<Consumer<BaseVdypSpecies.Builder>> copyCapture = Capture.newInstance();

			EasyMock.expect(specBuilder.percentGenus(100f)).andReturn(specBuilder);

			try (VdypStartApplication app = getTestUnit(mockControl)) {
				EasyMock.expect(app.copySpecies(EasyMock.same(spec1), EasyMock.capture(copyCapture))).andReturn(spec1);
				EasyMock.expect(app.copySpecies(EasyMock.same(spec2), EasyMock.capture(copyCapture))).andReturn(spec2);
				EasyMock.expect(app.copySpecies(EasyMock.same(spec2), EasyMock.capture(configCapture)))
						.andReturn(specCombined);
				mockControl.replay();

				var allSpecies = List.of(spec1, spec2);

				List<BaseVdypSpecies> result = app.findPrimarySpecies(allSpecies);

				assertThat(result, hasSize(1));
				assertThat(result, contains(is(specCombined)));

				configCapture.getValue().accept(specBuilder);
				for (var config : copyCapture.getValues()) {
					config.accept(copyBuilder);
				}
			}
			mockControl.verify();
		}

		@Test
		void testCombinePLIntoPA() throws Exception {

			var mockControl = EasyMock.createControl();

			BaseVdypSpecies spec1 = mockSpecies(mockControl, "PA", 75f);
			BaseVdypSpecies spec2 = mockSpecies(mockControl, "PL", 25f);
			BaseVdypSpecies specCombined = mockSpecies(mockControl, "PA", 100f);
			BaseVdypSpecies.Builder specBuilder = mockControl.createMock(BaseVdypSpecies.Builder.class);
			BaseVdypSpecies.Builder copyBuilder = mockControl.createMock(BaseVdypSpecies.Builder.class); // Should not
																											// have
																											// any
																											// methods
																											// called.

			Capture<Consumer<BaseVdypSpecies.Builder>> configCapture = Capture.newInstance();
			Capture<Consumer<BaseVdypSpecies.Builder>> copyCapture = Capture.newInstance();

			EasyMock.expect(specBuilder.percentGenus(100f)).andReturn(specBuilder);

			try (VdypStartApplication app = getTestUnit(mockControl)) {
				EasyMock.expect(app.copySpecies(EasyMock.same(spec1), EasyMock.capture(copyCapture))).andReturn(spec1);
				EasyMock.expect(app.copySpecies(EasyMock.same(spec2), EasyMock.capture(copyCapture))).andReturn(spec2);
				EasyMock.expect(app.copySpecies(EasyMock.same(spec1), EasyMock.capture(configCapture)))
						.andReturn(specCombined);
				mockControl.replay();

				var allSpecies = List.of(spec1, spec2);

				List<BaseVdypSpecies> result = app.findPrimarySpecies(allSpecies);

				assertThat(result, hasSize(1));
				assertThat(result, contains(is(specCombined)));

				configCapture.getValue().accept(specBuilder);
				for (var config : copyCapture.getValues()) {
					config.accept(copyBuilder);
				}
			}
			mockControl.verify();
		}

		@Test
		void testCombineCIntoY() throws Exception {

			var mockControl = EasyMock.createControl();

			BaseVdypSpecies spec1 = mockSpecies(mockControl, "C", 25f);
			BaseVdypSpecies spec2 = mockSpecies(mockControl, "Y", 75f);
			BaseVdypSpecies specCombined = mockSpecies(mockControl, "Y", 100f);

			BaseVdypSpecies.Builder specBuilder = mockControl.createMock(BaseVdypSpecies.Builder.class);
			BaseVdypSpecies.Builder copyBuilder = mockControl.createMock(BaseVdypSpecies.Builder.class); // Should not
																											// have
																											// any
																											// methods
																											// called.

			Capture<Consumer<BaseVdypSpecies.Builder>> configCapture = Capture.newInstance();
			Capture<Consumer<BaseVdypSpecies.Builder>> copyCapture = Capture.newInstance();

			EasyMock.expect(specBuilder.percentGenus(100f)).andReturn(specBuilder);

			try (VdypStartApplication app = getTestUnit(mockControl)) {
				EasyMock.expect(app.copySpecies(EasyMock.same(spec1), EasyMock.capture(copyCapture))).andReturn(spec1);
				EasyMock.expect(app.copySpecies(EasyMock.same(spec2), EasyMock.capture(copyCapture))).andReturn(spec2);
				EasyMock.expect(app.copySpecies(EasyMock.same(spec2), EasyMock.capture(configCapture)))
						.andReturn(specCombined);
				mockControl.replay();

				var allSpecies = List.of(spec1, spec2);

				List<BaseVdypSpecies> result = app.findPrimarySpecies(allSpecies);

				assertThat(result, hasSize(1));
				assertThat(result, contains(is(specCombined)));

				configCapture.getValue().accept(specBuilder);
				for (var config : copyCapture.getValues()) {
					config.accept(copyBuilder);
				}
			}
			mockControl.verify();
		}

		@Test
		void testCombineYIntoC() throws Exception {

			var mockControl = EasyMock.createControl();

			BaseVdypSpecies spec1 = mockSpecies(mockControl, "C", 75f);
			BaseVdypSpecies spec2 = mockSpecies(mockControl, "Y", 25f);
			BaseVdypSpecies specCombined = mockSpecies(mockControl, "C", 100f);

			BaseVdypSpecies.Builder specBuilder = mockControl.createMock(BaseVdypSpecies.Builder.class);
			BaseVdypSpecies.Builder copyBuilder = mockControl.createMock(BaseVdypSpecies.Builder.class); // Should not
																											// have
																											// any
																											// methods
																											// called.

			Capture<Consumer<BaseVdypSpecies.Builder>> configCapture = Capture.newInstance();
			Capture<Consumer<BaseVdypSpecies.Builder>> copyCapture = Capture.newInstance();

			EasyMock.expect(specBuilder.percentGenus(100f)).andReturn(specBuilder);

			try (VdypStartApplication app = getTestUnit(mockControl)) {
				EasyMock.expect(app.copySpecies(EasyMock.same(spec1), EasyMock.capture(copyCapture))).andReturn(spec1);
				EasyMock.expect(app.copySpecies(EasyMock.same(spec2), EasyMock.capture(copyCapture))).andReturn(spec2);
				EasyMock.expect(app.copySpecies(EasyMock.same(spec1), EasyMock.capture(configCapture)))
						.andReturn(specCombined);
				mockControl.replay();

				var allSpecies = List.of(spec1, spec2);

				List<BaseVdypSpecies> result = app.findPrimarySpecies(allSpecies);

				assertThat(result, hasSize(1));
				assertThat(result, contains(is(specCombined)));

				configCapture.getValue().accept(specBuilder);
				for (var config : copyCapture.getValues()) {
					config.accept(copyBuilder);
				}
			}
			mockControl.verify();
		}

		@Test
		void testSort() throws Exception {

			var mockControl = EasyMock.createControl();

			BaseVdypSpecies spec1 = mockSpecies(mockControl, "B", 20f);
			BaseVdypSpecies spec2 = mockSpecies(mockControl, "H", 70f);
			BaseVdypSpecies spec3 = mockSpecies(mockControl, "MB", 10f);
			BaseVdypSpecies.Builder copyBuilder = mockControl.createMock(BaseVdypSpecies.Builder.class); // Should not
																											// have
																											// any
																											// methods
																											// called.

			Capture<Consumer<BaseVdypSpecies.Builder>> copyCapture = Capture.newInstance();

			try (VdypStartApplication app = getTestUnit(mockControl)) {
				EasyMock.expect(app.copySpecies(EasyMock.same(spec1), EasyMock.capture(copyCapture))).andReturn(spec1);
				EasyMock.expect(app.copySpecies(EasyMock.same(spec2), EasyMock.capture(copyCapture))).andReturn(spec2);
				EasyMock.expect(app.copySpecies(EasyMock.same(spec3), EasyMock.capture(copyCapture))).andReturn(spec3);
				EasyMock.expect(app.getDebugMode(22)).andStubReturn(0);
				mockControl.replay();

				var allSpecies = List.of(spec1, spec2, spec3);

				List<BaseVdypSpecies> result = app.findPrimarySpecies(allSpecies);

				assertThat(result, hasSize(2));
				assertThat(result, contains(is(spec2), is(spec1)));

				for (var config : copyCapture.getValues()) {
					config.accept(copyBuilder);
				}
			}
			mockControl.verify();

		}
	}

	@Nested
	class FindItg {

		@Test
		void testFindItg80PercentPure() throws Exception {
			var mockControl = EasyMock.createControl();

			BaseVdypSpecies spec1 = mockSpecies(mockControl, "F", 80f);
			BaseVdypSpecies spec2 = mockSpecies(mockControl, "C", 20f);

			try (VdypStartApplication app = getTestUnit(mockControl)) {
				mockControl.replay();

				Map<String, BaseVdypSpecies> allSpecies = new HashMap<>();
				allSpecies.put(spec1.getGenus(), spec1);
				allSpecies.put(spec2.getGenus(), spec2);

				List<BaseVdypSpecies> primarySpecies = List.of(spec1, spec2);

				var result = app.findItg(primarySpecies);

				assertEquals(1, result);

			}
			mockControl.verify();
		}

		@Test
		void testFindItgNoSecondary() throws Exception {

			var mockControl = EasyMock.createControl();

			BaseVdypSpecies spec1 = mockSpecies(mockControl, "F", 100f);

			try (VdypStartApplication app = getTestUnit(mockControl)) {
				mockControl.replay();

				Map<String, BaseVdypSpecies> allSpecies = new HashMap<>();
				allSpecies.put(spec1.getGenus(), spec1);

				List<BaseVdypSpecies> primarySpecies = List.of(spec1);

				var result = app.findItg(primarySpecies);

				assertEquals(1, result);

			}
			mockControl.verify();
		}

		void assertItgMixed(VdypStartApplication app, int expected, String primary, String... secondary)
				throws ProcessingException {
			for (var sec : secondary) {
				var result = app.findItg(primarySecondarySpecies(primary, sec));
				assertThat(
						result,
						describedAs("ITG for " + primary + " and " + sec + " should be " + expected, is(expected))
				);
			}
		}

		void assertItgMixed(VdypStartApplication app, int expected, String primary, Collection<String> secondary)
				throws ProcessingException {
			for (var sec : secondary) {
				var mocks = primarySecondarySpecies(primary, sec);
				var result = app.findItg(mocks);
				assertThat(
						result,
						describedAs("ITG for " + primary + " and " + sec + " should be " + expected, is(expected))
				);
			}
		}

		@Test
		void testFindItgMixed() throws Exception {
			var mockControl = EasyMock.createControl();
			try (VdypStartApplication app = getTestUnit(mockControl)) {
				mockControl.replay();

				assertItgMixed(app, 2, "F", /*  */ "Y", "C");
				assertItgMixed(app, 3, "F", /*  */ "B", "H");
				assertItgMixed(app, 3, "F", /*  */ "H");
				assertItgMixed(app, 4, "F", /*  */ "S");
				assertItgMixed(app, 5, "F", /*  */ "PL", "PA");
				assertItgMixed(app, 6, "F", /*  */ "PY");
				assertItgMixed(app, 7, "F", /*  */ "L", "PW");
				assertItgMixed(app, 8, "F", /*  */ VdypStartApplication.HARDWOODS);

				assertItgMixed(app, 10, "C", /* */ "Y");
				assertItgMixed(app, 11, "C", /* */ "B", "H", "S");
				assertItgMixed(app, 10, "C", /* */ "PL", "PA", "PY", "L", "PW");
				assertItgMixed(app, 10, "C", /* */ VdypStartApplication.HARDWOODS);

				assertItgMixed(app, 10, "Y", /* */ "C");
				assertItgMixed(app, 11, "Y", /* */ "B", "H", "S");
				assertItgMixed(app, 10, "Y", /* */ "PL", "PA", "PY", "L", "PW");
				assertItgMixed(app, 10, "Y", /* */ VdypStartApplication.HARDWOODS);

				assertItgMixed(app, 14, "H", /* */ "C", "Y");
				assertItgMixed(app, 15, "H", /* */ "B");
				assertItgMixed(app, 16, "H", /* */ "S");
				assertItgMixed(app, 17, "H", /* */ VdypStartApplication.HARDWOODS);
				assertItgMixed(app, 13, "H", /* */ "F", "L", "PA", "PL", "PY");

				assertItgMixed(app, 19, "B", /* */ "C", "Y", "H");
				assertItgMixed(app, 20, "B", /* */ "S", "PL", "PA", "PY", "L", "PW");
				assertItgMixed(app, 20, "B", /* */ VdypStartApplication.HARDWOODS);

				assertItgMixed(app, 22, "S", /* */ "F", "L", "PA", "PW", "PY");
				assertItgMixed(app, 23, "S", /* */ "C", "Y", "H");
				assertItgMixed(app, 24, "S", /* */ "B");
				assertItgMixed(app, 25, "S", /* */ "PL");
				assertItgMixed(app, 26, "S", /* */ VdypStartApplication.HARDWOODS);

				assertItgMixed(app, 27, "PW", /**/ "B", "C", "F", "H", "L", "PA", "PL", "PY", "S", "Y");
				assertItgMixed(app, 27, "PW", /**/ VdypStartApplication.HARDWOODS);

				assertItgMixed(app, 28, "PL", /**/ "PA");
				assertItgMixed(app, 30, "PL", /**/ "B", "C", "H", "S", "Y");
				assertItgMixed(app, 29, "PL", /**/ "F", "PW", "L", "PY");
				assertItgMixed(app, 31, "PL", /**/ VdypStartApplication.HARDWOODS);

				assertItgMixed(app, 28, "PA", /**/ "PL");
				assertItgMixed(app, 30, "PA", /**/ "B", "C", "H", "S", "Y");
				assertItgMixed(app, 29, "PA", /**/ "F", "PW", "L", "PY");
				assertItgMixed(app, 31, "PA", /**/ VdypStartApplication.HARDWOODS);

				assertItgMixed(app, 32, "PY", /**/ "B", "C", "F", "H", "L", "PA", "PL", "PW", "S", "Y");
				assertItgMixed(app, 32, "PY", /**/ VdypStartApplication.HARDWOODS);

				assertItgMixed(app, 33, "L", /* */ "F");
				assertItgMixed(app, 34, "L", /* */ "B", "C", "H", "PA", "PL", "PW", "PY", "S", "Y");
				assertItgMixed(app, 34, "L", /* */ VdypStartApplication.HARDWOODS);

				assertItgMixed(app, 35, "AC", /**/ "B", "C", "F", "H", "L", "PA", "PL", "PW", "PY", "S", "Y");
				assertItgMixed(app, 36, "AC", /**/ "AT", "D", "E", "MB");

				assertItgMixed(app, 37, "D", /* */ "B", "C", "F", "H", "L", "PA", "PL", "PW", "PY", "S", "Y");
				assertItgMixed(app, 38, "D", /* */ "AC", "AT", "E", "MB");

				assertItgMixed(app, 39, "MB", /**/ "B", "C", "F", "H", "L", "PA", "PL", "PW", "PY", "S", "Y");
				assertItgMixed(app, 39, "MB", /**/ "AC", "AT", "D", "E");

				assertItgMixed(app, 40, "E", /* */ "B", "C", "F", "H", "L", "PA", "PL", "PW", "PY", "S", "Y");
				assertItgMixed(app, 40, "E", /* */ "AC", "AT", "D", "MB");

				assertItgMixed(app, 41, "AT", /**/ "B", "C", "F", "H", "L", "PA", "PL", "PW", "PY", "S", "Y");
				assertItgMixed(app, 42, "AT", /**/ "AC", "D", "E", "MB");

			}
		}

	}

	List<BaseVdypSpecies> primarySecondarySpecies(String primary, String secondary) {
		var mockControl = EasyMock.createControl();

		var spec1 = this.mockSpecies(mockControl, primary, 70f);
		var spec2 = this.mockSpecies(mockControl, secondary, 70f);

		mockControl.replay();

		return List.of(spec1, spec2);
	}

	@Nested
	class FindEmpericalRelationshipParameterIndex {

		@Test
		void testModified() throws Exception {
			var mockControl = EasyMock.createControl();

			controlMap.put(
					ControlKey.DEFAULT_EQ_NUM.name(),
					new MatrixMap2Impl(Collections.singletonList("D"), Collections.singletonList("CDF"), (x, y) -> 42)
			);
			controlMap.put(
					ControlKey.EQN_MODIFIERS.name(),
					new MatrixMap2Impl(
							Collections.singletonList(42), Collections.singletonList(37), (x, y) -> Optional.of(64)
					)
			);

			try (VdypStartApplication app = getTestUnit(mockControl)) {

				MockFileResolver resolver = dummyIo();

				mockControl.replay();

				app.init(resolver, controlMap);

				var bec = new BecDefinition("CDF", Region.COASTAL, "Coastal Douglas Fir");

				int result = app.findEmpiricalRelationshipParameterIndex("D", bec, 37);

				assertThat(result, is(64));
			}
		}

		@Test
		void testUnmodified() throws Exception {
			var mockControl = EasyMock.createControl();

			controlMap.put(
					ControlKey.DEFAULT_EQ_NUM.name(),
					new MatrixMap2Impl(Collections.singletonList("D"), Collections.singletonList("CDF"), (x, y) -> 42)
			);
			controlMap.put(
					ControlKey.EQN_MODIFIERS.name(),
					new MatrixMap2Impl(
							Collections.singletonList(42), Collections.singletonList(37), (x, y) -> Optional.empty()
					)
			);

			try (VdypStartApplication app = getTestUnit(mockControl)) {

				MockFileResolver resolver = dummyIo();

				mockControl.replay();

				app.init(resolver, controlMap);

				var bec = new BecDefinition("CDF", Region.COASTAL, "Coastal Douglas Fir");

				int result = app.findEmpiricalRelationshipParameterIndex("D", bec, 37);

				assertThat(result, is(42));
			}
		}
	}

	@Nested
	class EstimatePrimaryBaseArea {

		@Test
		void testSimple() throws Exception {
			controlMap = TestUtils.loadControlMap();
			var polygonId = new PolygonIdentifier("TestPolygon", 2024);
			try (TestStartApplication app = new TestStartApplication(controlMap, false)) {

				var bec = Utils.getBec("CWH", controlMap);

				var layer = TestLayer.build(lb -> {
					lb.polygonIdentifier(polygonId);
					lb.layerType(LayerType.PRIMARY);
					lb.crownClosure(82.8000031f);
					lb.addSpecies(sb -> {
						sb.genus("B");
						sb.percentGenus(33f);
						sb.addSpecies("B", 100f);
					});
					lb.addSpecies(sb -> {
						sb.genus("H");
						sb.percentGenus(67f);
						sb.addSpecies("H", 100f);
						sb.addSite(ib -> {
							ib.ageTotal(85f);
							ib.height(38.2999992f);
							ib.siteIndex(28.6000004f);
							ib.yearsToBreastHeight(5.4000001f);
							ib.siteCurveNumber(34);
						});
					});
				});

				var result = app.estimatePrimaryBaseArea(layer, bec, 1f, 79.5999985f, 3.13497972f);

				assertThat(result, closeTo(62.6653595f));
			}
		}

		@Test
		void testHeightCloseToA2() throws Exception {
			controlMap = TestUtils.loadControlMap();
			var polygonId = new PolygonIdentifier("TestPolygon", 2024);
			try (TestStartApplication app = new TestStartApplication(controlMap, false)) {

				var bec = Utils.getBec("CWH", controlMap);

				var layer = TestLayer.build(lb -> {
					lb.polygonIdentifier(polygonId);
					lb.layerType(LayerType.PRIMARY);
					lb.crownClosure(82.8000031f);
					lb.addSpecies(sb -> {
						sb.genus("B");
						sb.percentGenus(33f);
						sb.addSpecies("B", 100f);
					});
					lb.addSpecies(sb -> {
						sb.genus("H");
						sb.percentGenus(67f);
						sb.addSpecies("H", 100f);
						sb.addSite(ib -> {
							ib.ageTotal(85f);
							ib.height(10.1667995f); // Altered this in the debugger while running VDYP7
							ib.siteIndex(28.6000004f);
							ib.yearsToBreastHeight(5.4000001f);
							ib.siteCurveNumber(34);
						});
					});
				});

				var result = app.estimatePrimaryBaseArea(layer, bec, 1f, 79.5999985f, 3.13497972f);

				assertThat(result, closeTo(23.1988659f));
			}
		}

		@Test
		void testLowCrownClosure() throws Exception {
			controlMap = TestUtils.loadControlMap();
			var polygonId = new PolygonIdentifier("TestPolygon", 2024);
			try (TestStartApplication app = new TestStartApplication(controlMap, false)) {

				var bec = Utils.getBec("CWH", controlMap);

				var layer = TestLayer.build(lb -> {
					lb.polygonIdentifier(polygonId);
					lb.layerType(LayerType.PRIMARY);
					lb.crownClosure(9f);// Altered this in the debugger while running VDYP7
					lb.addSpecies(sb -> {
						sb.genus("B");
						sb.percentGenus(33f);
						sb.addSpecies("B", 100f);
					});
					lb.addSpecies(sb -> {
						sb.genus("H");
						sb.percentGenus(67f);
						sb.addSpecies("H", 100f);
						sb.addSite(ib -> {
							ib.ageTotal(85f);
							ib.height(38.2999992f);
							ib.siteIndex(28.6000004f);
							ib.yearsToBreastHeight(5.4000001f);
							ib.siteCurveNumber(34);
						});
					});
				});

				var result = app.estimatePrimaryBaseArea(layer, bec, 1f, 79.5999985f, 3.13497972f);

				assertThat(result, closeTo(37.6110077f));
			}
		}

		@Test
		void testLowResult() throws Exception {
			controlMap = TestUtils.loadControlMap();
			var polygonId = new PolygonIdentifier("TestPolygon", 2024);
			try (TestStartApplication app = new TestStartApplication(controlMap, false)) {

				var bec = Utils.getBec("CWH", controlMap);

				var layer = TestLayer.build(lb -> {
					lb.polygonIdentifier(polygonId);
					lb.layerType(LayerType.PRIMARY);
					lb.crownClosure(82.8000031f);
					lb.addSpecies(sb -> {
						sb.genus("B");
						sb.percentGenus(33f);
						sb.addSpecies("B", 100f);
					});
					lb.addSpecies(sb -> {
						sb.genus("H");
						sb.percentGenus(67f);
						sb.addSpecies("H", 100f);
						sb.addSite(ib -> {
							ib.ageTotal(85f);
							ib.height(7f); // Altered this in the debugger while running VDYP7
							ib.siteIndex(28.6000004f);
							ib.yearsToBreastHeight(5.4000001f);
							ib.siteCurveNumber(34);
						});
					});
				});

				var ex = assertThrows(
						LowValueException.class,
						() -> app.estimatePrimaryBaseArea(layer, bec, 1f, 79.5999985f, 3.13497972f)
				);

				assertThat(ex, hasProperty("value", is(0f)));
				assertThat(ex, hasProperty("threshold", is(0.05f)));
			}
		}

	}

	@Nested
	class EstimatePrimaryQuadMeanDiameter {

		@Test
		void testSimple() throws Exception {
			controlMap = TestUtils.loadControlMap();
			var polygonId = new PolygonIdentifier("TestPolygon", 2024);
			try (var app = new TestStartApplication(controlMap, false)) {

				var becLookup = BecDefinitionParser.getBecs(controlMap);
				var bec = becLookup.get("CWH").get();

				var layer = TestLayer.build(lb -> {
					lb.polygonIdentifier(polygonId);
					lb.layerType(LayerType.PRIMARY);
					lb.crownClosure(82.8000031f);
					lb.addSpecies(sb -> {
						sb.genus("B");
						sb.percentGenus(33f);
						sb.addSpecies("B", 100f);
					});
					lb.addSpecies(sb -> {
						sb.genus("H");
						sb.percentGenus(67f);
						sb.addSpecies("H", 100f);
						sb.addSite(ib -> {
							ib.ageTotal(85f);
							ib.height(38.2999992f);
							ib.siteIndex(28.6000004f);
							ib.yearsToBreastHeight(5.4000001f);
							ib.siteCurveNumber(34);
						});
					});
				});

				var result = app.estimatePrimaryQuadMeanDiameter(layer, bec, 79.5999985f, 3.13497972f);

				assertThat(result, closeTo(32.5390053f));
			}
		}

		@Test
		void testHeightLessThanA5() throws Exception {
			controlMap = TestUtils.loadControlMap();
			var polygonId = new PolygonIdentifier("TestPolygon", 2024);
			try (var app = new TestStartApplication(controlMap, false)) {

				var becLookup = BecDefinitionParser.getBecs(controlMap);
				var bec = becLookup.get("CWH").get();

				var layer = TestLayer.build(lb -> {
					lb.polygonIdentifier(polygonId);
					lb.layerType(LayerType.PRIMARY);
					lb.crownClosure(82.8000031f);
					lb.addSpecies(sb -> {
						sb.genus("B");
						sb.percentGenus(33f);
						sb.addSpecies("B", 100f);
					});
					lb.addSpecies(sb -> {
						sb.genus("H");
						sb.percentGenus(67f);
						sb.addSpecies("H", 100f);
						sb.addSite(ib -> {
							ib.ageTotal(85f);
							ib.height(4.74730005f);
							ib.siteIndex(28.6000004f);
							ib.yearsToBreastHeight(5.4000001f);
							ib.siteCurveNumber(34);
						});
					});
				});

				var result = app.estimatePrimaryQuadMeanDiameter(layer, bec, 79.5999985f, 3.13497972f);

				assertThat(result, closeTo(7.6f));
			}
		}

		@Test
		void testResultLargerThanUpperBound() throws Exception {
			controlMap = TestUtils.loadControlMap();
			var polygonId = new PolygonIdentifier("TestPolygon", 2024);
			try (var app = new TestStartApplication(controlMap, false)) {

				var becLookup = BecDefinitionParser.getBecs(controlMap);
				var bec = becLookup.get("CWH").get();

				var layer = TestLayer.build(lb -> {
					lb.polygonIdentifier(polygonId);
					lb.layerType(LayerType.PRIMARY);
					lb.crownClosure(82.8000031f);
					lb.addSpecies(sb -> {
						sb.genus("B");
						sb.percentGenus(33f);
						sb.addSpecies("B", 100f);
					});
					lb.addSpecies(sb -> {
						sb.genus("H");
						sb.percentGenus(67f);
						sb.addSpecies("H", 100f);
						sb.addSite(ib -> {
							ib.ageTotal(350f);
							ib.height(80f);
							ib.siteIndex(28.6000004f);
							ib.yearsToBreastHeight(5.4000001f);
							ib.siteCurveNumber(34);
						});
					});
				});

				var result = app.estimatePrimaryQuadMeanDiameter(layer, bec, 350f - 5.4000001f, 3.13497972f);

				assertThat(result, closeTo(61.1f)); // Clamp to the COE043/UPPER_BA_BY_CI_S0_P DQ value for this species
													// and
				// region
			}
		}
	}

	@Nested
	class EstimatePercentForestLand {

		@Test
		void testAlreadySet() throws Exception {
			controlMap = TestUtils.loadControlMap();
			try (var app = new TestStartApplication(controlMap, false)) {

				var polygon = TestPolygon.build(pb -> {
					pb.polygonIdentifier("TestPolygon", 2024);
					pb.biogeoclimaticZone("IDF");
					pb.forestInventoryZone("Z");
					pb.mode(PolygonMode.START);

					pb.percentAvailable(Optional.of(42f));

				});

				TestLayer primaryLayer = polygon.getLayers().get(LayerType.PRIMARY);
				Optional<TestLayer> veteranLayer = Optional.empty();

				var result = app.estimatePercentForestLand(polygon, veteranLayer, primaryLayer);

				assertThat(result, closeTo(42f));
			}
		}

		@Test
		void testWithoutVeteran() throws Exception {
			controlMap = TestUtils.loadControlMap();
			try (var app = new TestStartApplication(controlMap, false)) {

				var polygon = TestPolygon.build(pb -> {
					pb.polygonIdentifier("TestPolygon", 2024);
					pb.biogeoclimaticZone("IDF");
					pb.forestInventoryZone("Z");
					pb.mode(PolygonMode.START);

					pb.percentAvailable(Optional.empty());

					pb.addLayer(lb -> {
						lb.layerType(LayerType.PRIMARY);

						lb.crownClosure(60f);

						lb.addSpecies(sb -> {
							sb.genus("L");
							sb.percentGenus(10);
							sb.addSite(ib -> {
								ib.siteGenus("L");
								ib.ageTotal(60f);
								ib.height(15f);
								ib.siteIndex(5f);
								ib.yearsToBreastHeight(8.5f);
							});
						});
						lb.addSpecies(sb -> {
							sb.genus("PL");
							sb.percentGenus(90);
						});
					});
				});

				TestLayer primaryLayer = polygon.getLayers().get(LayerType.PRIMARY);
				Optional<TestLayer> veteranLayer = Optional.empty();

				var result = app.estimatePercentForestLand(polygon, veteranLayer, primaryLayer);

				assertThat(result, closeTo(90f));
			}
		}

		@Test
		void testWithVeteran() throws Exception {
			controlMap = TestUtils.loadControlMap();
			try (var app = new TestStartApplication(controlMap, false) {

				@Override
				public VdypApplicationIdentifier getId() {
					return VdypApplicationIdentifier.FIP_START;
				}

			}) {

				var polygon = TestPolygon.build(pb -> {
					pb.polygonIdentifier("TestPolygon", 2024);
					pb.biogeoclimaticZone("CWH");
					pb.forestInventoryZone("A");
					pb.mode(PolygonMode.START);

					pb.percentAvailable(Optional.empty());

					pb.addLayer(lb -> {
						lb.layerType(LayerType.PRIMARY);

						lb.crownClosure(82.8f);

						lb.addSpecies(sb -> {
							sb.genus("B");
							sb.percentGenus(15);
						});
						lb.addSpecies(sb -> {
							sb.genus("D");
							sb.percentGenus(7);
						});
						lb.addSpecies(sb -> {
							sb.genus("H");
							sb.percentGenus(77);
							sb.addSite(ib -> {
								ib.ageTotal(45f);
								ib.height(24.3f);
								ib.siteIndex(28.7f);
								ib.yearsToBreastHeight(7.1f);
							});

						});
						lb.addSpecies(sb -> {
							sb.genus("S");
							sb.percentGenus(1);
						});
					});
					pb.addLayer(lb -> {
						lb.layerType(LayerType.VETERAN);

						lb.crownClosure(4f);

						lb.addSpecies(sb -> {
							sb.genus("H");
							sb.percentGenus(100);
							sb.addSite(ib -> {
								ib.siteGenus("H");
								ib.ageTotal(105f);
								ib.height(26.2f);
								ib.siteIndex(16.7f);
								ib.yearsToBreastHeight(7.1f);
							});
						});
					});
				});

				TestLayer primaryLayer = polygon.getLayers().get(LayerType.PRIMARY);
				Optional<TestLayer> veteranLayer = Optional.of(polygon.getLayers().get(LayerType.VETERAN));

				var result = app.estimatePercentForestLand(polygon, veteranLayer, primaryLayer);

				assertThat(result, closeTo(98f));
			}
		}
	}

	@Nested
	class GetPercentTotal {

		@ParameterizedTest
		@CsvSource(
				value = { //
						"'A:100.0', 100.0", //
						"'A:99.991', 99.991", //
						"'A:100.009', 100.009", //
						"'A:75.0 B:25.0', 100.0", //
						"'A:75.0 B:25.009', 100.009", //
						"'A:75.0 B:24.991', 99.991" //
				}
		)
		void testPass(String dist, float expected) throws Exception {
			controlMap = TestUtils.loadControlMap();
			try (var app = new TestStartApplication(controlMap, false)) {

				var layer = TestLayer.build(lb -> {
					lb.polygonIdentifier("TestPolygon", 2024);
					lb.layerType(LayerType.PRIMARY);
					lb.crownClosure(90f);
					for (String s : dist.split(" ")) {
						var parts = s.split(":");
						lb.addSpecies(sb -> {
							sb.genus(parts[0]);
							sb.percentGenus(Float.valueOf(parts[1]));
						});
					}
				});

				var result = app.getPercentTotal(layer);

				assertThat(result, closeTo(expected));
			}
		}

		@ParameterizedTest
		@ValueSource(
				strings = { //
						"A:99.989", //
						"A:100.011", //
						"A:75.0 B:25.011", //
						"A:75.0 B:24.989" //
				}
		)
		void testFail(String dist) throws Exception {
			controlMap = TestUtils.loadControlMap();
			try (var app = new TestStartApplication(controlMap, false)) {

				var layer = TestLayer.build(lb -> {
					lb.polygonIdentifier("TestPolygon", 2024);
					lb.layerType(LayerType.PRIMARY);
					lb.crownClosure(90f);
					for (String s : dist.split(" ")) {
						var parts = s.split(":");
						lb.addSpecies(sb -> {
							sb.genus(parts[0]);
							sb.percentGenus(Float.valueOf(parts[1]));
						});
					}
				});

				assertThrows(StandProcessingException.class, () -> app.getPercentTotal(layer));
			}
		}
	}

	@Nested
	class SmallComponents {
		@Test
		void testEstimate() throws ProcessingException, IOException {
			controlMap = TestUtils.loadControlMap();
			try (var app = new TestStartApplication(controlMap, false)) {
				ApplicationTestUtils.setControlMap(app, controlMap);

				var fPoly = TestPolygon.build(builder -> {
					builder.polygonIdentifier("Test", 2024);
					builder.forestInventoryZone("A");
					builder.biogeoclimaticZone("CWH");
					builder.percentAvailable(Optional.of(100f));
				});

				var layer = VdypLayer.build(lb -> {
					lb.polygonIdentifier("Test", 2024);
					lb.layerType(LayerType.PRIMARY);
					lb.addSpecies(sb -> {
						sb.genus("B");
						sb.percentGenus(20f);
						sb.volumeGroup(-1);
						sb.decayGroup(-1);
						sb.breakageGroup(-1);
<<<<<<< HEAD
						
=======

>>>>>>> 1a1ca48e
						sb.loreyHeight(38.6004372f);
						sb.baseArea(0.397305071f);
						sb.treesPerHectare(5.04602766f);
						sb.quadMeanDiameter(31.6622887f);
						sb.wholeStemVolume(635.659668f);
					});
					lb.addSpecies(sb -> {
						sb.genus("C");
						sb.percentGenus(20f);
						sb.volumeGroup(-1);
						sb.decayGroup(-1);
						sb.breakageGroup(-1);
						sb.loreyHeight(22.8001652f);
						sb.baseArea(5.08774281f);
						sb.treesPerHectare(92.4298019f);
						sb.quadMeanDiameter(26.4735165f);
						sb.wholeStemVolume(6.35662031f);
					});
					lb.addSpecies(sb -> {
						sb.genus("D");
						sb.percentGenus(20f);
						sb.volumeGroup(-1);
						sb.decayGroup(-1);
						sb.breakageGroup(-1);
						sb.loreyHeight(33.5375252f);
						sb.baseArea(29.5411568f);
						sb.treesPerHectare(326.800781f);
						sb.quadMeanDiameter(33.9255791f);
						sb.wholeStemVolume(44.496151f);
					});
					lb.addSpecies(sb -> {
						sb.genus("H");
						sb.percentGenus(20f);
						sb.volumeGroup(-1);
						sb.decayGroup(-1);
						sb.breakageGroup(-1);
						sb.loreyHeight(24.3451157f);
						sb.baseArea(5.50214148f);
						sb.treesPerHectare(152.482513f);
						sb.quadMeanDiameter(21.4343796f);
						sb.wholeStemVolume(470.388489f);
						sb.addSite(siteBuilder -> {
							siteBuilder.ageTotal(55f);
							siteBuilder.yearsToBreastHeight(1f);
							siteBuilder.height(31f);
						});

					});
					lb.addSpecies(sb -> {
						sb.genus("S");
						sb.percentGenus(20f);
						sb.volumeGroup(-1);
						sb.decayGroup(-1);
						sb.breakageGroup(-1);
						sb.loreyHeight(34.6888771f);
						sb.baseArea(4.0966382f);
						sb.treesPerHectare(43.7256737f);
						sb.quadMeanDiameter(34.5382729f);
						sb.wholeStemVolume(57.2091446f);
					});
<<<<<<< HEAD

					lb.loreyHeight(31.3307209f);
					lb.baseArea(44.6249847f);
					lb.treesPerHectare(620.484802f);
					lb.quadMeanDiameter(30.2606697f);
					lb.wholeStemVolume(635.659668f);
				});
				
				var site = layer.getSite();

=======

					lb.loreyHeight(31.3307209f);
					lb.baseArea(44.6249847f);
					lb.treesPerHectare(620.484802f);
					lb.quadMeanDiameter(30.2606697f);
					lb.wholeStemVolume(635.659668f);
				});
>>>>>>> 1a1ca48e

				app.estimateSmallComponents(fPoly, layer);
				
				var spec1 = layer.getSpecies().get("B");
				var spec2 = layer.getSpecies().get("C");
				var spec3 = layer.getSpecies().get("D");
				var spec4 = layer.getSpecies().get("H");
				var spec5 = layer.getSpecies().get("S");

<<<<<<< HEAD
=======
				var spec1 = layer.getSpecies().get("B");
				var spec2 = layer.getSpecies().get("C");
				var spec3 = layer.getSpecies().get("D");
				var spec4 = layer.getSpecies().get("H");
				var spec5 = layer.getSpecies().get("S");

>>>>>>> 1a1ca48e
				assertThat(spec1.getLoreyHeightByUtilization().getSmall(), closeTo(8.39441967f));
				assertThat(spec2.getLoreyHeightByUtilization().getSmall(), closeTo(6.61517191f));
				assertThat(spec3.getLoreyHeightByUtilization().getSmall(), closeTo(10.8831682f));
				assertThat(spec4.getLoreyHeightByUtilization().getSmall(), closeTo(7.93716192f));
				assertThat(spec5.getLoreyHeightByUtilization().getSmall(), closeTo(8.63455391f));

				assertThat(spec1.getBaseAreaByUtilization().getSmall(), closeTo(0f));
				assertThat(spec2.getBaseAreaByUtilization().getSmall(), closeTo(0.0131671466f));
				assertThat(spec3.getBaseAreaByUtilization().getSmall(), closeTo(0.00163476227f));
				assertThat(spec4.getBaseAreaByUtilization().getSmall(), closeTo(0f));
				assertThat(spec5.getBaseAreaByUtilization().getSmall(), closeTo(0.000575399841f));

				assertThat(spec1.getTreesPerHectareByUtilization().getSmall(), closeTo(0f));
				assertThat(spec2.getTreesPerHectareByUtilization().getSmall(), closeTo(4.67143154f));
				assertThat(spec3.getTreesPerHectareByUtilization().getSmall(), closeTo(0.498754263f));
				assertThat(spec4.getTreesPerHectareByUtilization().getSmall(), closeTo(0f));
				assertThat(spec5.getTreesPerHectareByUtilization().getSmall(), closeTo(0.17785944f));

				assertThat(spec1.getQuadraticMeanDiameterByUtilization().getSmall(), closeTo(6.13586617f));
				assertThat(spec2.getQuadraticMeanDiameterByUtilization().getSmall(), closeTo(5.99067688f));
				assertThat(spec3.getQuadraticMeanDiameterByUtilization().getSmall(), closeTo(6.46009731f));
				assertThat(spec4.getQuadraticMeanDiameterByUtilization().getSmall(), closeTo(6.03505516f));
				assertThat(spec5.getQuadraticMeanDiameterByUtilization().getSmall(), closeTo(6.41802597f));

				assertThat(spec1.getWholeStemVolumeByUtilization().getSmall(), closeTo(0f));
				assertThat(spec2.getWholeStemVolumeByUtilization().getSmall(), closeTo(0.0556972362f));
				assertThat(spec3.getWholeStemVolumeByUtilization().getSmall(), closeTo(0.0085867513f));
				assertThat(spec4.getWholeStemVolumeByUtilization().getSmall(), closeTo(0f));
				assertThat(spec5.getWholeStemVolumeByUtilization().getSmall(), closeTo(0.00240394124f));
<<<<<<< HEAD
				
=======

>>>>>>> 1a1ca48e
				assertThat(layer.getLoreyHeightByUtilization().getSmall(), closeTo(7.14446497f));
				assertThat(layer.getBaseAreaByUtilization().getSmall(), closeTo(0.0153773092f));
				assertThat(layer.getTreesPerHectareByUtilization().getSmall(), closeTo(5.34804487f));
				assertThat(layer.getQuadraticMeanDiameterByUtilization().getSmall(), closeTo(6.05059004f));
				assertThat(layer.getWholeStemVolumeByUtilization().getSmall(), closeTo(0.0666879341f));

			}
		}
	}

	@Nested
	class ApplyGroups {

		@Test
		void testApplyToBuilder() throws Exception {
			controlMap = TestUtils.loadControlMap();
			var bec = Utils.getBec("IDF", controlMap);

			try (var app = new TestStartApplication(controlMap, false)) {

				var result = VdypSpecies.build(sb -> {
					sb.polygonIdentifier("Test", 2024);
					sb.layerType(LayerType.PRIMARY);
					sb.genus("B");
					sb.percentGenus(100);
					app.applyGroups(bec, "B", sb);
				});

				assertThat(result, hasProperty("volumeGroup", is(15)));
				assertThat(result, hasProperty("decayGroup", is(11)));
				assertThat(result, hasProperty("breakageGroup", is(4)));
			}
		}

		@Test
		void testApplyToObject() throws Exception {
			controlMap = TestUtils.loadControlMap();

			try (var app = new TestStartApplication(controlMap, false)) {
				var poly = VdypPolygon.build(pb -> {
					pb.polygonIdentifier("Test", 2024);
					pb.percentAvailable(90f);
					pb.biogeoclimaticZone("IDF");
					pb.forestInventoryZone("");
					pb.addLayer(lb -> {
						lb.layerType(LayerType.PRIMARY);
						lb.addSpecies(sb -> {
							sb.genus("B");
							sb.percentGenus(100);

							sb.volumeGroup(0);
							sb.decayGroup(0);
							sb.breakageGroup(0);
						});
					});
				});
				var spec = poly.getLayers().get(LayerType.PRIMARY).getSpecies().get("B");

				app.applyGroups(poly, poly.getLayers().get(LayerType.PRIMARY).getSpecies().values());

				assertThat(spec, hasProperty("volumeGroup", is(15)));
				assertThat(spec, hasProperty("decayGroup", is(11)));
				assertThat(spec, hasProperty("breakageGroup", is(4)));
			}
		}
	}

	@Nested
	class UtilityMethods {

		@Test
		void testRequireLayer() throws ProcessingException, IOException {
			var mockControl = EasyMock.createControl();
			BaseVdypPolygon poly = mockControl.createMock(BaseVdypPolygon.class);
			BaseVdypLayer layer = mockControl.createMock(BaseVdypLayer.class);
			EasyMock.expect(poly.getLayers()).andStubReturn(Collections.singletonMap(LayerType.PRIMARY, layer));
			EasyMock.expect(poly.getPolygonIdentifier()).andStubReturn(new PolygonIdentifier("TestPoly", 2024));

			try (VdypStartApplication app = getTestUnit(mockControl)) {
				mockControl.replay();

				var result = app.requireLayer(poly, LayerType.PRIMARY);
				assertThat(result, is(layer));
				var ex = assertThrows(StandProcessingException.class, () -> app.requireLayer(poly, LayerType.VETERAN));
				assertThat(
						ex,
						hasProperty(
								"message",
								is(
										"Polygon \"TestPoly             2024\" has no VETERAN layer, or that layer has non-positive height or crown closure."
								)
						)
				);

			}

		}

		@Test
		void testGetCoeForSpecies() throws Exception {
			controlMap = TestUtils.loadControlMap();
			try (var app = new TestStartApplication(controlMap, false)) {
				var species = TestSpecies.build(sb -> {
					sb.polygonIdentifier("TestPolygon", 2024);
					sb.layerType(LayerType.PRIMARY);
					sb.genus("MB");

					sb.percentGenus(90);
				});
				var result = app.getCoeForSpecies(species, ControlKey.SMALL_COMP_BA);

				assertThat(result, coe(1, 0.1183f, 0f, 0.03896f, -0.04348f)); // Small Component Base Area coefficients
																				// for
																				// genus MB
			}

		}

		@Test
		void testWeightedCoefficientSum() {
			var result = VdypStartApplication
					.weightedCoefficientSum(List.of(2, 4, 6), 6, 1, List.of("A", "B", "C", "D"), s -> {
						switch (s) {
						case "A":
							return 0.2f;
						case "B":
							return 0.4f;
						case "C":
							return 0.1f;
						default:
							return 0.3f;
						}
					}, s -> {
						switch (s) {
						case "A":
							return new Coefficients(new float[] { 2.0f, 10.0f, 7.0f, 0.0f, 9.0f, 0.0f }, 1);
						case "B":
							return new Coefficients(new float[] { 2.0f, 0.0f, 7.0f, 6.0f, 9.0f, 4.0f }, 1);
						case "C":
							return new Coefficients(new float[] { 2.0f, 3.0f, 7.0f, -3.0f, 9.0f, 3.0f }, 1);
						default:
							return new Coefficients(new float[] { 2.0f, 1.0f, 7.0f, 1.0f, 9.0f, 1.0f }, 1);
						}
					});

			assertThat(
					result,
					coe(
							1, 2f, 2f + 0.3f + 0.3f, 7f, 6f * 0.4f - 3f * 0.1f + 0.3f * 1f, 9f,
							4f * 0.4f + 3f * 0.1f + 0.3f * 1f
					)
			);
		}

	}

	@Test
	void testComputeUtilizationComponentsPrimaryByUtilNoCV() throws ProcessingException, IOException {
		controlMap = TestUtils.loadControlMap();
		try (var app = new TestStartApplication(controlMap, false)) {

			var bec = BecDefinitionParser.getBecs(controlMap).get("IDF").get();

			var layer = VdypLayer.build(builder -> {
				builder.polygonIdentifier("Test", 2024);
				builder.layerType(LayerType.PRIMARY);
			});

			layer.getLoreyHeightByUtilization().setAll(13.0660105f);
			layer.getBaseAreaByUtilization().setAll(19.9786701f);
			layer.getTreesPerHectareByUtilization().setAll(1485.8208f);
			layer.getQuadraticMeanDiameterByUtilization().setAll(13.0844402f);
			layer.getWholeStemVolumeByUtilization().setAll(117.993797f);

			layer.getLoreyHeightByUtilization().setSmall(7.83768177f);
			layer.getBaseAreaByUtilization().setSmall(0.0286490358f);
			layer.getTreesPerHectareByUtilization().setSmall(9.29024601f);
			layer.getQuadraticMeanDiameterByUtilization().setSmall(6.26608753f);
			layer.getWholeStemVolumeByUtilization().setSmall(0.107688069f);

			var spec1 = VdypSpecies.build(layer, builder -> {
				builder.genus("L");
				builder.percentGenus(11.0567074f);
				builder.volumeGroup(46);
				builder.decayGroup(38);
				builder.breakageGroup(20);
			});

			spec1.getLoreyHeightByUtilization().setAll(14.2597857f);
			spec1.getBaseAreaByUtilization().setAll(2.20898318f);
			spec1.getTreesPerHectareByUtilization().setAll(154.454025f);
			spec1.getQuadraticMeanDiameterByUtilization().setAll(13.4943399f);
			spec1.getWholeStemVolumeByUtilization().setAll(11.7993851f);

			spec1.getLoreyHeightByUtilization().setSmall(7.86393309f);
			spec1.getBaseAreaByUtilization().setSmall(0.012636207f);
			spec1.getTreesPerHectareByUtilization().setSmall(3.68722916f);
			spec1.getQuadraticMeanDiameterByUtilization().setSmall(6.60561657f);
			spec1.getWholeStemVolumeByUtilization().setSmall(0.0411359742f);

			var spec2 = VdypSpecies.build(layer, builder -> {
				builder.genus("PL");
				builder.percentGenus(88.9432907f);
				builder.volumeGroup(54);
				builder.decayGroup(42);
				builder.breakageGroup(24);
				builder.addSite(siteBuilder -> {
					siteBuilder.ageTotal(55f);
					siteBuilder.yearsToBreastHeight(3.5f);
					siteBuilder.height(20f);
				});
			});

			spec2.getLoreyHeightByUtilization().setAll(12.9176102f);
			spec2.getBaseAreaByUtilization().setAll(17.7696857f);
			spec2.getTreesPerHectareByUtilization().setAll(1331.36682f);
			spec2.getQuadraticMeanDiameterByUtilization().setAll(13.0360518f);
			spec2.getWholeStemVolumeByUtilization().setAll(106.194412f);

			spec2.getLoreyHeightByUtilization().setSmall(7.81696558f);
			spec2.getBaseAreaByUtilization().setSmall(0.0160128288f);
			spec2.getTreesPerHectareByUtilization().setSmall(5.60301685f);
			spec2.getQuadraticMeanDiameterByUtilization().setSmall(6.03223324f);
			spec2.getWholeStemVolumeByUtilization().setSmall(0.0665520951f);

			layer.setSpecies(Arrays.asList(spec1, spec2));

			app.computeUtilizationComponentsPrimary(
					bec, layer, VolumeComputeMode.BY_UTIL, CompatibilityVariableMode.NONE
			);

			// TODO test percent for each species

			assertThat(layer.getLoreyHeightByUtilization(), utilizationHeight(7.83768177f, 13.0660114f));
			assertThat(spec1.getLoreyHeightByUtilization(), utilizationHeight(7.86393309f, 14.2597857f));
			assertThat(spec2.getLoreyHeightByUtilization(), utilizationHeight(7.81696558f, 12.9176102f));

			assertThat(
					spec1.getBaseAreaByUtilization(),
					utilization(0.012636207f, 2.20898318f, 0.691931725f, 0.862404406f, 0.433804274f, 0.220842764f)
			);
			assertThat(
					spec2.getBaseAreaByUtilization(),
					utilization(0.0160128288f, 17.7696857f, 6.10537529f, 7.68449211f, 3.20196891f, 0.777849257f)
			);
			assertThat(
					layer.getBaseAreaByUtilization(),
					utilization(0.0286490358f, 19.9786682f, 6.79730701f, 8.54689693f, 3.63577318f, 0.998692036f)
			);

			assertThat(
					spec1.getTreesPerHectareByUtilization(),
					utilization(3.68722916f, 154.454025f, 84.0144501f, 51.3837852f, 14.7746315f, 4.28116179f)
			);
			assertThat(
					spec2.getTreesPerHectareByUtilization(),
					utilization(5.60301685f, 1331.36682f, 750.238892f, 457.704498f, 108.785675f, 14.6378069f)
			);
			assertThat(
					layer.getTreesPerHectareByUtilization(),
					utilization(9.29024601f, 1485.8208f, 834.253357f, 509.088287f, 123.560303f, 18.9189682f)
			);

			assertThat(
					spec1.getQuadraticMeanDiameterByUtilization(),
					utilization(6.60561657f, 13.4943399f, 10.2402296f, 14.6183214f, 19.3349762f, 25.6280651f)
			);
			assertThat(
					spec2.getQuadraticMeanDiameterByUtilization(),
					utilization(6.03223324f, 13.0360518f, 10.1791487f, 14.6207638f, 19.3587704f, 26.0114632f)
			);
			assertThat(
					layer.getQuadraticMeanDiameterByUtilization(),
					utilization(6.26608753f, 13.0844393f, 10.1853161f, 14.6205177f, 19.3559265f, 25.9252014f)
			);

			assertThat(
					spec1.getWholeStemVolumeByUtilization(),
					utilization(0.0411359742f, 11.7993851f, 3.13278913f, 4.76524019f, 2.63645673f, 1.26489878f)
			);
			assertThat(
					spec2.getWholeStemVolumeByUtilization(),
					utilization(0.0665520951f, 106.194412f, 30.2351704f, 47.6655998f, 22.5931034f, 5.70053911f)
			);
			assertThat(
					layer.getWholeStemVolumeByUtilization(),
					utilization(0.107688069f, 117.993797f, 33.3679581f, 52.4308395f, 25.2295609f, 6.96543789f)
			);

			assertThat(
					spec1.getCloseUtilizationVolumeByUtilization(),
					utilization(0f, 6.41845179f, 0.0353721268f, 2.99654913f, 2.23212862f, 1.1544019f)
			);
			assertThat(
					spec2.getCloseUtilizationVolumeByUtilization(),
					utilization(0f, 61.335495f, 2.38199472f, 33.878521f, 19.783432f, 5.29154539f)
			);
			assertThat(
					layer.getCloseUtilizationVolumeByUtilization(),
					utilization(0f, 67.7539444f, 2.41736674f, 36.8750687f, 22.0155602f, 6.44594717f)
			);

			assertThat(
					spec1.getCloseUtilizationVolumeNetOfDecayByUtilization(),
					utilization(0f, 6.26433992f, 0.0349677317f, 2.95546484f, 2.18952441f, 1.08438313f)
			);
			assertThat(
					spec2.getCloseUtilizationVolumeNetOfDecayByUtilization(),
					utilization(0f, 60.8021164f, 2.36405492f, 33.6109734f, 19.6035042f, 5.2235837f)
			);
			assertThat(
					layer.getCloseUtilizationVolumeNetOfDecayByUtilization(),
					utilization(0f, 67.0664597f, 2.39902258f, 36.5664368f, 21.7930279f, 6.30796671f)
			);

			assertThat(
					spec1.getCloseUtilizationVolumeNetOfDecayAndWasteByUtilization(),
					utilization(0f, 6.18276405f, 0.0347718038f, 2.93580461f, 2.16927385f, 1.04291379f)
			);
			assertThat(
					spec2.getCloseUtilizationVolumeNetOfDecayAndWasteByUtilization(),
					utilization(0f, 60.6585732f, 2.36029577f, 33.544487f, 19.5525551f, 5.20123625f)
			);
			assertThat(
					layer.getCloseUtilizationVolumeNetOfDecayAndWasteByUtilization(),
					utilization(0f, 66.8413391f, 2.39506769f, 36.4802933f, 21.7218285f, 6.24415016f)
			);

			assertThat(
					spec1.getCloseUtilizationVolumeNetOfDecayWasteAndBreakageByUtilization(),
					utilization(0f, 5.989573f, 0.0337106399f, 2.84590816f, 2.10230994f, 1.00764418f)
			);
			assertThat(
					spec2.getCloseUtilizationVolumeNetOfDecayWasteAndBreakageByUtilization(),
					utilization(0f, 59.4318657f, 2.31265593f, 32.8669167f, 19.1568871f, 5.09540558f)
			);
			assertThat(
					layer.getCloseUtilizationVolumeNetOfDecayWasteAndBreakageByUtilization(),
					utilization(0f, 65.4214401f, 2.34636664f, 35.7128258f, 21.2591972f, 6.10304976f)
			);
		}
	}

	TestPolygon getTestPolygon(PolygonIdentifier polygonId, Consumer<TestPolygon.Builder> mutator) {
		return TestPolygon.build(builder -> {
			builder.polygonIdentifier(polygonId);
			builder.forestInventoryZone("0");
			builder.biogeoclimaticZone("BG");
			builder.mode(PolygonMode.START);
			mutator.accept(builder);
		});
	};

	TestLayer getTestPrimaryLayer(
			PolygonIdentifier polygonId, Consumer<TestLayer.Builder> mutator, Consumer<TestSite.Builder> siteMutator
	) {
		var result = TestLayer.build(builder -> {
			builder.polygonIdentifier(polygonId);
			builder.layerType(LayerType.PRIMARY);
			builder.addSpecies(specBuilder -> {
				specBuilder.genus("B");
				specBuilder.addSite(siteBuilder -> {
					siteBuilder.ageTotal(8f);
					siteBuilder.yearsToBreastHeight(7f);
					siteBuilder.height(6f);
					siteBuilder.siteIndex(5f);
					siteMutator.accept(siteBuilder);
				});
			});

			builder.crownClosure(0.9f);
			mutator.accept(builder);
		});

		return result;
	};

	TestLayer getTestVeteranLayer(
			PolygonIdentifier polygonId, Consumer<TestLayer.Builder> mutator, Consumer<TestSite.Builder> siteMutator
	) {
		var result = TestLayer.build(builder -> {
			builder.polygonIdentifier(polygonId);
			builder.layerType(LayerType.VETERAN);

			builder.addSpecies(specBuilder -> {
				specBuilder.genus("B");
				specBuilder.addSite(siteBuilder -> {
					siteBuilder.ageTotal(8f);
					siteBuilder.yearsToBreastHeight(7f);
					siteBuilder.height(6f);
					siteBuilder.siteIndex(5f);
					siteMutator.accept(siteBuilder);
				});
			});

			builder.crownClosure(0.9f);
			mutator.accept(builder);
		});

		return result;
	};

	TestSpecies getTestSpecies(PolygonIdentifier polygonId, LayerType layer, Consumer<TestSpecies> mutator) {
		return getTestSpecies(polygonId, layer, "B", mutator);
	};

	TestSpecies getTestSpecies(
			PolygonIdentifier polygonId, LayerType layer, String genusId, Consumer<TestSpecies> mutator
	) {
		var result = TestSpecies.build(builder -> {
			builder.polygonIdentifier(polygonId);
			builder.layerType(layer);
			builder.genus(genusId);
			builder.percentGenus(100.0f);
			builder.addSpecies(genusId, 100f);
		});
		mutator.accept(result);
		return result;
	};

}<|MERGE_RESOLUTION|>--- conflicted
+++ resolved
@@ -1208,11 +1208,7 @@
 						sb.volumeGroup(-1);
 						sb.decayGroup(-1);
 						sb.breakageGroup(-1);
-<<<<<<< HEAD
-						
-=======
-
->>>>>>> 1a1ca48e
+
 						sb.loreyHeight(38.6004372f);
 						sb.baseArea(0.397305071f);
 						sb.treesPerHectare(5.04602766f);
@@ -1273,7 +1269,6 @@
 						sb.quadMeanDiameter(34.5382729f);
 						sb.wholeStemVolume(57.2091446f);
 					});
-<<<<<<< HEAD
 
 					lb.loreyHeight(31.3307209f);
 					lb.baseArea(44.6249847f);
@@ -1281,36 +1276,15 @@
 					lb.quadMeanDiameter(30.2606697f);
 					lb.wholeStemVolume(635.659668f);
 				});
-				
-				var site = layer.getSite();
-
-=======
-
-					lb.loreyHeight(31.3307209f);
-					lb.baseArea(44.6249847f);
-					lb.treesPerHectare(620.484802f);
-					lb.quadMeanDiameter(30.2606697f);
-					lb.wholeStemVolume(635.659668f);
-				});
->>>>>>> 1a1ca48e
 
 				app.estimateSmallComponents(fPoly, layer);
-				
+
 				var spec1 = layer.getSpecies().get("B");
 				var spec2 = layer.getSpecies().get("C");
 				var spec3 = layer.getSpecies().get("D");
 				var spec4 = layer.getSpecies().get("H");
 				var spec5 = layer.getSpecies().get("S");
 
-<<<<<<< HEAD
-=======
-				var spec1 = layer.getSpecies().get("B");
-				var spec2 = layer.getSpecies().get("C");
-				var spec3 = layer.getSpecies().get("D");
-				var spec4 = layer.getSpecies().get("H");
-				var spec5 = layer.getSpecies().get("S");
-
->>>>>>> 1a1ca48e
 				assertThat(spec1.getLoreyHeightByUtilization().getSmall(), closeTo(8.39441967f));
 				assertThat(spec2.getLoreyHeightByUtilization().getSmall(), closeTo(6.61517191f));
 				assertThat(spec3.getLoreyHeightByUtilization().getSmall(), closeTo(10.8831682f));
@@ -1340,11 +1314,7 @@
 				assertThat(spec3.getWholeStemVolumeByUtilization().getSmall(), closeTo(0.0085867513f));
 				assertThat(spec4.getWholeStemVolumeByUtilization().getSmall(), closeTo(0f));
 				assertThat(spec5.getWholeStemVolumeByUtilization().getSmall(), closeTo(0.00240394124f));
-<<<<<<< HEAD
-				
-=======
-
->>>>>>> 1a1ca48e
+
 				assertThat(layer.getLoreyHeightByUtilization().getSmall(), closeTo(7.14446497f));
 				assertThat(layer.getBaseAreaByUtilization().getSmall(), closeTo(0.0153773092f));
 				assertThat(layer.getTreesPerHectareByUtilization().getSmall(), closeTo(5.34804487f));
