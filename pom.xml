<project xmlns="http://maven.apache.org/POM/4.0.0" xmlns:xsi="http://www.w3.org/2001/XMLSchema-instance" xsi:schemaLocation="http://maven.apache.org/POM/4.0.0 https://maven.apache.org/xsd/maven-4.0.0.xsd">
	<modelVersion>4.0.0</modelVersion>

	<groupId>ca.bc.gov.nrs.vdyp</groupId>
	<artifactId>vdyp-parent</artifactId>
	<version>0.0.1-SNAPSHOT</version>
	<packaging>pom</packaging>

	<name>Variable Density Yield Project Parent</name>
	<url>http://maven.apache.org</url>

	<properties>

		<maven.compiler.release>17</maven.compiler.release>

		<project.build.sourceEncoding>UTF-8</project.build.sourceEncoding>

		<junit.version>5.9.2</junit.version>
		<hamcrest.version>2.2</hamcrest.version>
		<easymock.version>5.1.0</easymock.version>

	</properties>

	<modules>
		<module>vdyp-core</module>
		<module>vdyp-fip</module>
		<module>vdyp-buildtools</module>
		<module>vdyp-sindex</module>
	</modules>

	<dependencyManagement>
		<dependencies>
			<dependency>
				<groupId>com.google.code.findbugs</groupId>
				<artifactId>jsr305</artifactId>
				<version>3.0.2</version>
			</dependency>
			
			<dependency>
<<<<<<< HEAD
				<groupId>org.apache.commons</groupId>
				<artifactId>commons-math3</artifactId>
				<version>3.6.1</version>
			</dependency>
			
			<dependency>
=======
>>>>>>> 8a4ddf63
				<groupId>org.slf4j</groupId>
				<artifactId>slf4j-api</artifactId>
				<version>2.0.7</version>
			</dependency>
			<dependency>
				<groupId>org.slf4j</groupId>
				<artifactId>slf4j-jdk14</artifactId>
				<version>2.0.7</version>
			</dependency>
<<<<<<< HEAD

=======
			
>>>>>>> 8a4ddf63
			<dependency>
				<groupId>org.junit.jupiter</groupId>
				<artifactId>junit-jupiter-engine</artifactId>
				<version>${junit.version}</version>
				<scope>test</scope>
			</dependency>

			<dependency>
				<groupId>org.junit.jupiter</groupId>
				<artifactId>junit-jupiter-api</artifactId>
				<version>${junit.version}</version>
				<scope>test</scope>
			</dependency>

			<dependency>
				<groupId>org.hamcrest</groupId>
				<artifactId>hamcrest</artifactId>
				<version>${hamcrest.version}</version>
				<scope>test</scope>
			</dependency>

			<dependency>
				<groupId>org.easymock</groupId>
				<artifactId>easymock</artifactId>
				<version>${easymock.version}</version>
				<scope>test</scope>
			</dependency>

		</dependencies>
	</dependencyManagement>

	<build>
		<pluginManagement>
			<plugins>
				<plugin>
					<artifactId>maven-clean-plugin</artifactId>
					<version>3.2.0</version>
				</plugin>
				<plugin>
					<artifactId>maven-resources-plugin</artifactId>
					<version>3.3.1</version>
				</plugin>
				<plugin>
					<artifactId>maven-compiler-plugin</artifactId>
					<version>3.11.0</version>
					<configuration>
						<source>${java.version.source}</source>
						<target>${java.version.source}</target>
					</configuration>
				</plugin>
				<plugin>
					<artifactId>maven-surefire-plugin</artifactId>
					<version>3.0.0</version>
				</plugin>
				<plugin>
					<artifactId>maven-install-plugin</artifactId>
					<version>3.1.1</version>
				</plugin>
				<plugin>
					<artifactId>maven-deploy-plugin</artifactId>
					<version>3.1.1</version>
				</plugin>

				<plugin>
					<groupId>net.revelc.code.formatter</groupId>
					<artifactId>formatter-maven-plugin</artifactId>
					<version>2.22.0</version>
				</plugin>
				<plugin>
					<groupId>org.jacoco</groupId>
					<artifactId>jacoco-maven-plugin</artifactId>
					<version>0.8.9</version>
				</plugin>
			</plugins>
		</pluginManagement>

		<plugins>

			<plugin>
				<groupId>net.revelc.code.formatter</groupId>
				<artifactId>formatter-maven-plugin</artifactId>
				<executions>
					<execution>
						<goals>
							<goal>format</goal>
						</goals>
						<configuration>
							<configFile>eclipse/formatter.xml</configFile>
						</configuration>
					</execution>
				</executions>
			</plugin>

		</plugins>
		
	</build>
	<profiles>
		<profile>
			<id>coverage</id>
			<build>
				<plugins>
					<plugin>
						<groupId>org.jacoco</groupId>
						<artifactId>jacoco-maven-plugin</artifactId>
						<executions>
							<execution>
								<id>prepare-agent</id>
								<goals>
									<goal>prepare-agent</goal>
								</goals>
							</execution>
							<execution>
								<id>report</id>
								<goals>
									<goal>report</goal>
								</goals>
								<configuration>
									<formats>
										<format>XML</format>
									</formats>
								</configuration>
							</execution>
						</executions>
					</plugin>
				</plugins>
			</build>
		</profile>
	</profiles>
</project><|MERGE_RESOLUTION|>--- conflicted
+++ resolved
@@ -37,15 +37,12 @@
 			</dependency>
 			
 			<dependency>
-<<<<<<< HEAD
 				<groupId>org.apache.commons</groupId>
 				<artifactId>commons-math3</artifactId>
 				<version>3.6.1</version>
 			</dependency>
 			
 			<dependency>
-=======
->>>>>>> 8a4ddf63
 				<groupId>org.slf4j</groupId>
 				<artifactId>slf4j-api</artifactId>
 				<version>2.0.7</version>
@@ -55,11 +52,7 @@
 				<artifactId>slf4j-jdk14</artifactId>
 				<version>2.0.7</version>
 			</dependency>
-<<<<<<< HEAD
-
-=======
 			
->>>>>>> 8a4ddf63
 			<dependency>
 				<groupId>org.junit.jupiter</groupId>
 				<artifactId>junit-jupiter-engine</artifactId>
