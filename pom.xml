--- conflicted
+++ resolved
@@ -12,7 +12,7 @@
 	<properties>
 
 		<maven.compiler.release>17</maven.compiler.release>
-
+		
 		<project.build.sourceEncoding>UTF-8</project.build.sourceEncoding>
 
 		<junit.version>5.9.2</junit.version>
@@ -127,12 +127,10 @@
 					</execution>
 				</executions>
 			</plugin>
+
 		</plugins>
-
+		
 	</build>
-<<<<<<< HEAD
-
-=======
 	<profiles>
 		<profile>
 			<id>coverage</id>
@@ -165,5 +163,4 @@
 			</build>
 		</profile>
 	</profiles>
->>>>>>> 0197b1f0
 </project>