--- conflicted
+++ resolved
@@ -36,8 +36,6 @@
 		</dependency>
 
 		<dependency>
-<<<<<<< HEAD
-=======
 			<groupId>org.slf4j</groupId>
 			<artifactId>slf4j-api</artifactId>
 		</dependency>
@@ -47,7 +45,6 @@
 		</dependency>
 
 		<dependency>
->>>>>>> c3f42367
 			<groupId>org.junit.jupiter</groupId>
 			<artifactId>junit-jupiter-api</artifactId>
 			<scope>test</scope>
