package ca.bc.gov.nrs.vdyp.test;

import static org.hamcrest.MatcherAssert.assertThat;
import static org.hamcrest.Matchers.aMapWithSize;
import static org.hamcrest.Matchers.equalTo;
import static org.hamcrest.Matchers.hasKey;
import static org.hamcrest.Matchers.hasProperty;
import static org.hamcrest.Matchers.is;
import static org.junit.jupiter.api.Assertions.assertTrue;
import static org.junit.jupiter.api.Assertions.fail;
import static org.junit.jupiter.api.Assumptions.assumeTrue;

import java.io.ByteArrayInputStream;
import java.io.ByteArrayOutputStream;
import java.io.IOException;
import java.io.InputStream;
import java.io.OutputStream;
import java.util.ArrayList;
import java.util.Arrays;
import java.util.Collection;
import java.util.Collections;
import java.util.HashMap;
import java.util.List;
import java.util.Map;
import java.util.Optional;
import java.util.function.BiFunction;
import java.util.function.Consumer;
import java.util.function.Function;
import java.util.stream.Collectors;
import java.util.stream.IntStream;

import org.hamcrest.Matcher;
import org.hamcrest.Matchers;

import ca.bc.gov.nrs.vdyp.application.VdypApplicationIdentifier;
import ca.bc.gov.nrs.vdyp.common.ControlKey;
import ca.bc.gov.nrs.vdyp.io.FileResolver;
import ca.bc.gov.nrs.vdyp.io.parse.coe.BecDefinitionParser;
import ca.bc.gov.nrs.vdyp.io.parse.coe.BreakageParser;
import ca.bc.gov.nrs.vdyp.io.parse.coe.CloseUtilVolumeParser;
import ca.bc.gov.nrs.vdyp.io.parse.coe.GenusDefinitionParser;
import ca.bc.gov.nrs.vdyp.io.parse.coe.ModifierParser;
import ca.bc.gov.nrs.vdyp.io.parse.coe.UtilComponentWSVolumeParser;
import ca.bc.gov.nrs.vdyp.io.parse.coe.VeteranBAParser;
import ca.bc.gov.nrs.vdyp.io.parse.coe.VolumeNetDecayParser;
import ca.bc.gov.nrs.vdyp.io.parse.common.ResourceParseException;
import ca.bc.gov.nrs.vdyp.io.parse.control.BaseControlParser;
import ca.bc.gov.nrs.vdyp.io.parse.control.ControlMapValueReplacer;
import ca.bc.gov.nrs.vdyp.io.parse.control.NonFipControlParser;
import ca.bc.gov.nrs.vdyp.io.parse.control.ResourceControlMapModifier;
import ca.bc.gov.nrs.vdyp.io.parse.control.StartApplicationControlParser;
import ca.bc.gov.nrs.vdyp.model.BaseVdypLayer;
import ca.bc.gov.nrs.vdyp.model.BaseVdypPolygon;
import ca.bc.gov.nrs.vdyp.model.BaseVdypSpecies;
import ca.bc.gov.nrs.vdyp.model.BecDefinition;
import ca.bc.gov.nrs.vdyp.model.BecLookup;
import ca.bc.gov.nrs.vdyp.model.Coefficients;
import ca.bc.gov.nrs.vdyp.model.GenusDefinition;
import ca.bc.gov.nrs.vdyp.model.LayerType;
import ca.bc.gov.nrs.vdyp.model.MatrixMap2Impl;
import ca.bc.gov.nrs.vdyp.model.PolygonIdentifier;
import ca.bc.gov.nrs.vdyp.model.Region;

public class TestUtils {

	/**
	 * Create a stream returning the given sequence of lines.
	 */
	public static InputStream makeInputStream(String... lines) {
		return new ByteArrayInputStream(String.join("\r\n", lines).getBytes());
	}

	public static class MockOutputStream extends OutputStream {
		private boolean isOpen = true;
		private ByteArrayOutputStream realStream;
		private String streamName;

		public MockOutputStream(String streamName) {
			this.realStream = new ByteArrayOutputStream();
			this.streamName = streamName;
		}

		@Override
		public void write(int b) throws IOException {
			if (isOpen) {
				realStream.write(b);
			} else {
				fail("Attempt to write to closed stream");
			}
		}

		@Override
		public void close() throws IOException {
			isOpen = false;
		}

		@Override
		public String toString() {
			return realStream.toString();
		}

		public boolean isOpen() {
			return isOpen;
		}

		public void assertClosed() {
			assertTrue(!isOpen, "stream " + streamName + " was not closed");
		}

		public void assertContent(Matcher<String> matcher) {
			assertThat("Stream " + streamName + "contents", toString(), matcher);
		}
	}

	/**
	 * Read an output streams contents as a string..
	 */
	public static String readOutputStream(ByteArrayOutputStream os) {
		return os.toString();
	}

	/**
	 * Return a mock file resolver that expects to resolve one file with the given name and returns the given input
	 * stream.
	 *
	 * @param expectedFilename
	 * @param is
	 * @return
	 */
	public static FileResolver fileResolver(String expectedFilename, InputStream is) {
		var result = new MockFileResolver("TEST");
		result.addStream(expectedFilename, is);
		return result;
	}

	/**
	 * Add a mock control map entry for BEC parse results
	 */
	public static void populateControlMapBecReal(Map<String, Object> controlMap) {
		populateControlMapFromResource(controlMap, new BecDefinitionParser(), "Becdef.dat");
	}

	/**
	 * Add a mock control map entry for SP0 parse results. Alternates assigning to Coastal and Interior regions,
	 * starting with Coastal.
	 */
	public static void populateControlMapBec(Map<String, Object> controlMap, String... aliases) {

		List<BecDefinition> becs = new ArrayList<>();

		int i = 0;
		for (var alias : aliases) {
			becs.add(new BecDefinition(alias, Region.values()[i % 2], "Test " + alias));
			i++;
		}

		controlMap.put(ControlKey.BEC_DEF.name(), new BecLookup(becs));
	}

	/**
	 * Add a mock control map entry for BEC parse results with species "B1" and "B2" for Coastal and Interior Regions
	 * respectively
	 */
	public static void populateControlMapBec(Map<String, Object> controlMap) {
		populateControlMapBec(controlMap, "B1", "B2");
	}

	@SuppressWarnings("unused")
	private static BecDefinition makeBec(String id, Region region, String name) {
		return new BecDefinition(id, region, name);
	}

	/**
	 * Add a mock control map entry for SP0 parse results with species "S1" and "S2"
	 */
	public static void populateControlMapGenus(Map<String, Object> controlMap) {
		populateControlMapGenus(controlMap, "S1", "S2");
	}

	/**
	 * Add a mock control map entry for SP0 parse results with 16 species
	 */
	public static void populateControlMapGenusReal(Map<String, Object> controlMap) {
		populateControlMapFromResource(controlMap, new GenusDefinitionParser(), "SP0DEF_v0.dat");
	}

	/**
	 * Get the species aliases expected
	 */
	public static String[] getSpeciesAliases() {
		return new String[] { "AC", "AT", "B", "C", "D", "E", "F", "H", "L", "MB", "PA", "PL", "PW", "PY", "S", "Y" };
	}

	/**
	 * Add a mock control map entry for SP0 parse results
	 */
	public static void populateControlMapGenus(Map<String, Object> controlMap, String... aliases) {

		List<GenusDefinition> sp0List = new ArrayList<>();

		for (var alias : aliases) {
			sp0List.add(new GenusDefinition(alias, java.util.Optional.empty(), "Test " + alias));
		}

		controlMap.put(ControlKey.SP0_DEF.name(), sp0List);
	}

	/**
	 * Add a mock control map entries for equation groups
	 */
	public static void populateControlMapEquationGroups(
			Map<String, Object> controlMap, //
			BiFunction<String, String, int[]> mapper
	) {

		var becAliases = BecDefinitionParser.getBecs(controlMap).getBecAliases();
		var genusAliases = GenusDefinitionParser.getSpeciesAliases(controlMap);

		var volume = new MatrixMap2Impl<String, String, Integer>(genusAliases, becAliases, mapper.andThen(x -> x[0]));
		controlMap.put(ControlKey.VOLUME_EQN_GROUPS.name(), volume);

		var decay = new MatrixMap2Impl<String, String, Integer>(genusAliases, becAliases, mapper.andThen(x -> x[1]));
		controlMap.put(ControlKey.DECAY_GROUPS.name(), decay);

		var breakage = new MatrixMap2Impl<String, String, Integer>(genusAliases, becAliases, mapper.andThen(x -> x[2]));
		controlMap.put(ControlKey.BREAKAGE_GROUPS.name(), breakage);
	}

	/**
	 * Add mock control map entry for VeteranBQ Map
	 */
	public static void populateControlMapVeteranBq(Map<String, Object> controlMap) {
		populateControlMapFromResource(controlMap, new VeteranBAParser(), "REGBAV01.COE");
	}

	public static void
			populateControlMapVeteranDq(Map<String, Object> controlMap, BiFunction<String, Region, float[]> mapper) {
		var regions = Arrays.asList(Region.values());
		var genusAliases = GenusDefinitionParser.getSpeciesAliases(controlMap);

		var result = new MatrixMap2Impl<String, Region, Coefficients>(
				genusAliases, regions, mapper.andThen(x -> new Coefficients(x, 1))
		);
		controlMap.put(ControlKey.VETERAN_LAYER_DQ.name(), result);
	}

	public static void
			populateControlMapVeteranVolAdjust(Map<String, Object> controlMap, Function<String, float[]> mapper) {

		var genusAliases = GenusDefinitionParser.getSpeciesAliases(controlMap);

		var result = genusAliases.stream()
				.collect(Collectors.toMap(x -> x, mapper.andThen(x -> new Coefficients(x, 1))));

		controlMap.put(ControlKey.VETERAN_LAYER_VOLUME_ADJUST.name(), result);
	}

	public static void populateControlMapWholeStemVolume(
			Map<String, Object> controlMap, BiFunction<Integer, Integer, Optional<Coefficients>> mapper
	) {

		var groupIndicies = groupIndices(UtilComponentWSVolumeParser.MAX_GROUPS);

		populateControlMap2(controlMap, ControlKey.UTIL_COMP_WS_VOLUME.name(), UTIL_CLASSES, groupIndicies, mapper);
	}

	public static void populateControlMapCloseUtilization(
			Map<String, Object> controlMap, BiFunction<Integer, Integer, Optional<Coefficients>> mapper
	) {

		var groupIndicies = groupIndices(CloseUtilVolumeParser.MAX_GROUPS);

		populateControlMap2(controlMap, ControlKey.CLOSE_UTIL_VOLUME.name(), UTIL_CLASSES, groupIndicies, mapper);
	}

	public static void populateControlMapNetDecay(
			Map<String, Object> controlMap, BiFunction<Integer, Integer, Optional<Coefficients>> mapper
	) {

		var groupIndicies = groupIndices(VolumeNetDecayParser.MAX_GROUPS);

		populateControlMap2(controlMap, ControlKey.VOLUME_NET_DECAY.name(), UTIL_CLASSES, groupIndicies, mapper);
	}

	public static void
			populateControlMapNetWaste(Map<String, Object> controlMap, Function<String, Coefficients> mapper) {
		var speciesDim = Arrays.asList(getSpeciesAliases());

		populateControlMap1(controlMap, ControlKey.VOLUME_NET_DECAY_WASTE.name(), speciesDim, mapper);
	}

	public static void
			populateControlMapNetBreakage(Map<String, Object> controlMap, Function<Integer, Coefficients> mapper) {
		var groupIndicies = groupIndices(BreakageParser.MAX_GROUPS);

		populateControlMap1(controlMap, ControlKey.BREAKAGE.name(), groupIndicies, mapper);
	}

	public static <K1, K2, V> void populateControlMap2(
			Map<String, Object> controlMap, String key, Collection<K1> keys1, Collection<K2> keys2,
			BiFunction<K1, K2, V> mapper
	) {

		var result = new MatrixMap2Impl<>(keys1, keys2, mapper);

		controlMap.put(key, result);
	}

	public static <K, V> void populateControlMap1(
			Map<String, Object> controlMap, String key, Collection<K> keys1, Function<K, V> mapper
	) {

		var result = keys1.stream().collect(Collectors.toMap(k -> k, mapper));

		controlMap.put(key, result);
	}

	/**
	 * Fill in the decay modifiers in a control map with mock data for testing.
	 *
	 * @param controlMap
	 * @param mapper
	 */
	public static void
			populateControlMapDecayModifiers(Map<String, Object> controlMap, BiFunction<String, Region, Float> mapper) {
		var spec = Arrays.asList(TestUtils.getSpeciesAliases());
		var regions = Arrays.asList(Region.values());
		TestUtils
				.populateControlMap2(controlMap, ModifierParser.CONTROL_KEY_MOD301_DECAY.name(), spec, regions, mapper);
	}

	/**
	 * Fill in the waste modifiers in a control map with mock data for testing.
	 *
	 * @param controlMap
	 * @param mapper
	 */
	public static void
			populateControlMapWasteModifiers(Map<String, Object> controlMap, BiFunction<String, Region, Float> mapper) {
		var spec = Arrays.asList(TestUtils.getSpeciesAliases());
		var regions = Arrays.asList(Region.values());
		TestUtils
				.populateControlMap2(controlMap, ModifierParser.CONTROL_KEY_MOD301_WASTE.name(), spec, regions, mapper);
	}

	static final Collection<Integer> UTIL_CLASSES = IntStream.rangeClosed(-1, 4).mapToObj(x -> x).toList();

	static Collection<Integer> groupIndices(int max) {
		return IntStream.rangeClosed(1, max).mapToObj(x -> x).toList();
	}

	public static void populateControlMapFromResource(
			Map<String, Object> controlMap, ResourceControlMapModifier parser, String resource
	) {
		try (var is = TestUtils.class.getResourceAsStream("coe/" + resource)) {
			parser.modify(controlMap, is);
		} catch (IOException | ResourceParseException ex) {
			fail(ex);
		}
	}

	public static void populateControlMapFromStream(
			Map<String, Object> controlMap, ResourceControlMapModifier parser, InputStream is
	) {
		try {
			parser.modify(controlMap, is);
		} catch (IOException | ResourceParseException ex) {
			fail(ex);
		}
	}

	public static FileResolver fileResolver(Class<?> klazz) {
		return new FileResolver() {

			@Override
			public InputStream resolveForInput(String filename) throws IOException {
				assertThat("Attempt to resolve a null filename for input", filename, Matchers.notNullValue());
				InputStream resourceAsStream = klazz.getResourceAsStream(filename);
				if (resourceAsStream == null)
					throw new IOException("Could not load " + filename);
				return resourceAsStream;
			}

			@Override
			public OutputStream resolveForOutput(String filename) throws IOException {
				fail("Should not be opening file " + filename + " for output");
				return null;
			}

			@Override
			public String toString(String filename) throws IOException {
				return klazz.getResource(filename).getPath();
			}

			@Override
			public FileResolver relative(String path) throws IOException {
				fail("Should not be requesting relative file resolver " + path);
				return null;
			}

		};
	}

	public static void assumeThat(java.lang.Object actual, @SuppressWarnings("rawtypes") org.hamcrest.Matcher matcher) {
		assumeTrue(matcher.matches(actual));
	}

	public static Map<String, Object> loadControlMap(BaseControlParser parser, Class<?> klazz, String resourceName)
			throws IOException, ResourceParseException {
		try (var is = klazz.getResourceAsStream(resourceName)) {

			return parser.parse(is, TestUtils.fileResolver(klazz), new HashMap<>());
		}
	}

	public static Map<String, Object> loadControlMap() {
		BaseControlParser parser = new TestNonFipControlParser();
		try {
			return TestUtils.loadControlMap(parser, TestUtils.class, "VRISTART.CTR");
		} catch (IOException | ResourceParseException ex) {
			fail(ex);
			return null;
		}

	}

	public static PolygonIdentifier polygonId(String name, int year) {
		return new PolygonIdentifier(name, year);
	}

	public static StartApplicationControlParser startAppControlParser() {
		return new TestNonFipControlParser();
	}

	static private class TestNonFipControlParser extends NonFipControlParser {

		public TestNonFipControlParser() {
			initialize();
		}

		@Override
		protected List<ControlMapValueReplacer<Object, String>> inputFileParsers() {
			return Collections.emptyList();
		}

		@Override
		protected List<ControlKey> outputFileParsers() {
			return Collections.emptyList();
		}

		@Override
		protected VdypApplicationIdentifier getProgramId() {
			return VdypApplicationIdentifier.VRI_START;
		}
	}

	/**
	 * Do nothing to mutate valid test data
	 */
	public static final <T> Consumer<T> valid() {
		return x -> {
		};
	}

	public static BiFunction<Integer, Integer, Optional<Coefficients>> wholeStemMap(int group) {
		return (u, g) -> {
			if (g == group) {
				switch (u) {
				case 1:
					return Optional.of(
							new Coefficients(new float[] { -1.20775998f, 0.670000017f, 1.43023002f, -0.886789978f }, 0)
					);
				case 2:
					return Optional.of(
							new Coefficients(new float[] { -1.58211005f, 0.677200019f, 1.36449003f, -0.781769991f }, 0)
					);
				case 3:
					return Optional.of(
							new Coefficients(new float[] { -1.61995006f, 0.651030004f, 1.17782998f, -0.607379973f }, 0)
					);
				case 4:
					return Optional
							.of(
									new Coefficients(
											new float[] { -0.172529995f, 0.932619989f, -0.0697899982f,
													-0.00362000009f },
											0
									)
							);
				}
			}
			return Optional.empty();
		};
	}

	public static BiFunction<Integer, Integer, Optional<Coefficients>> closeUtilMap(int group) {
		return (u, g) -> {
			if (g == group) {
				switch (u) {
				case 1:
					return Optional.of(new Coefficients(new float[] { -10.6339998f, 0.835500002f, 0f }, 1));
				case 2:
					return Optional.of(new Coefficients(new float[] { -4.44999981f, 0.373400003f, 0f }, 1));
				case 3:
					return Optional.of(new Coefficients(new float[] { -0.796000004f, 0.141299993f, 0.0033499999f }, 1));
				case 4:
					return Optional.of(new Coefficients(new float[] { 2.35400009f, 0.00419999985f, 0.0247699991f }, 1));
				}
			}
			return Optional.empty();
		};
	}

	public static BiFunction<Integer, Integer, Optional<Coefficients>> netDecayMap(int group) {
		return (u, g) -> {
			if (g == group) {
				switch (u) {
				case 1:
					return Optional.of(new Coefficients(new float[] { 9.84819984f, -0.224209994f, -0.814949989f }, 1));
				case 2:
					return Optional.of(new Coefficients(new float[] { 9.61330032f, -0.224209994f, -0.814949989f }, 1));
				case 3:
					return Optional.of(new Coefficients(new float[] { 9.40579987f, -0.224209994f, -0.814949989f }, 1));
				case 4:
					return Optional.of(new Coefficients(new float[] { 10.7090998f, -0.952880025f, -0.808309972f }, 1));
				}
			}
			return Optional.empty();
		};
<<<<<<< HEAD
=======
	}

	/**
	 * Assert that a polygon has a layer of the given type.
	 *
	 * @param polygon the polygon
	 * @param type    the type of layer
	 * @param number  the total number of layers the polygon should have
	 * @return the layer
	 */
	public static <P extends BaseVdypPolygon<L, ?, ?, ?>, L extends BaseVdypLayer<?, ?>> L
			assertLayer(P polygon, LayerType type) {
		assertThat(polygon, hasProperty("layers", hasKey(type)));

		var resultLayer = polygon.getLayers().get(type);

		assertThat(resultLayer, hasProperty("polygonIdentifier", equalTo(polygon.getPolygonIdentifier())));
		assertThat(resultLayer, hasProperty("layerType", is(type)));

		return resultLayer;
	};

	/**
	 * Assert that a polygon only has a primary layer.
	 *
	 * @param polygon the polygon
	 * @param polygon
	 * @return the primary layer
	 */
	public static <P extends BaseVdypPolygon<L, ?, ?, ?>, L extends BaseVdypLayer<?, ?>> L
			assertOnlyPrimaryLayer(P polygon) {
		assertThat(polygon, hasProperty("layers", aMapWithSize(1)));
		return assertLayer(polygon, LayerType.PRIMARY);
>>>>>>> dc7add03
	};

	/**
	 * Assert that a polygon has a primary layer, allowing for other layers.
	 *
	 * @param polygon the polygon
	 * @param polygon
	 * @return the primary layer
	 */
	public static <P extends BaseVdypPolygon<L, ?, ?, ?>, L extends BaseVdypLayer<?, ?>> L
			assertHasPrimaryLayer(P polygon) {
		return assertLayer(polygon, LayerType.PRIMARY);
	};

	/**
	 * Assert that a polygon has a veteran layer as well as a primary.
	 *
	 * @param polygon the polygon
	 * @param polygon
	 * @return the veteran layer
	 */
	public static <P extends BaseVdypPolygon<L, ?, ?, ?>, L extends BaseVdypLayer<?, ?>> L
			assertHasVeteranLayer(P polygon) {
		assertThat(polygon, hasProperty("layers", aMapWithSize(2)));
		return assertLayer(polygon, LayerType.VETERAN);
	};

	/**
	 * Assert that a layer has a species of the given genus ID.
	 *
	 * @param layer
	 * @param id
	 * @return The species
	 */
	public static <L extends BaseVdypLayer<S, ?>, S extends BaseVdypSpecies> S assertHasSpecies(L layer, String id) {

		assertThat(layer, hasProperty("species", hasKey(id)));

		var resultSpecies = layer.getSpecies().get(id);
		assertThat(resultSpecies, hasProperty("polygonIdentifier", equalTo(layer.getPolygonIdentifier())));
		assertThat(resultSpecies, hasProperty("layerType", is(layer.getLayerType())));
		assertThat(resultSpecies, hasProperty("genus", is(id)));

		return resultSpecies;
	};

	/**
	 * Assert that a layer has a species of the given genera IDs.
	 *
	 * @param layer
	 * @param ids
	 * @return the first species specified
	 */
	public static <L extends BaseVdypLayer<S, ?>, S extends BaseVdypSpecies> S
			assertHasSpecies(L layer, String... ids) {
		assertThat(layer, hasProperty("species", aMapWithSize(ids.length)));

		for (var id : ids) {
			assertHasSpecies(layer, id);
		}

		return layer.getSpecies().get(ids[0]);
	}
}<|MERGE_RESOLUTION|>--- conflicted
+++ resolved
@@ -527,8 +527,6 @@
 			}
 			return Optional.empty();
 		};
-<<<<<<< HEAD
-=======
 	}
 
 	/**
@@ -562,7 +560,6 @@
 			assertOnlyPrimaryLayer(P polygon) {
 		assertThat(polygon, hasProperty("layers", aMapWithSize(1)));
 		return assertLayer(polygon, LayerType.PRIMARY);
->>>>>>> dc7add03
 	};
 
 	/**
