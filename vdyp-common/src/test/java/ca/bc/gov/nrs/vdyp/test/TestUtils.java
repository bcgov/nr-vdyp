--- conflicted
+++ resolved
@@ -361,7 +361,6 @@
 		assumeTrue(matcher.matches(actual));
 	}
 
-<<<<<<< HEAD
 	public static Map<String, Object> loadControlMap(BaseControlParser parser, Class<?> klazz, String resourceName)
 			throws IOException, ResourceParseException {
 		try (var is = klazz.getResourceAsStream(resourceName)) {
@@ -369,6 +368,4 @@
 			return parser.parse(is, TestUtils.fileResolver(klazz), new HashMap<>());
 		}
 	}
-=======
->>>>>>> 3c4bf6ba
 }