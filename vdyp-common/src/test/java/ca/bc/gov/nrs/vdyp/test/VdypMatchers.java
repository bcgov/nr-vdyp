package ca.bc.gov.nrs.vdyp.test;

import static org.hamcrest.MatcherAssert.assertThat;
import static org.hamcrest.Matchers.allOf;
import static org.hamcrest.Matchers.anything;
import static org.hamcrest.Matchers.contains;
import static org.hamcrest.Matchers.describedAs;
import static org.hamcrest.Matchers.hasProperty;
import static org.hamcrest.Matchers.instanceOf;
import static org.hamcrest.Matchers.is;
import static org.hamcrest.Matchers.isA;
import static org.hamcrest.Matchers.notNullValue;
import static org.junit.jupiter.api.Assertions.assertDoesNotThrow;
import static org.junit.jupiter.api.Assertions.assertThrows;

import java.io.IOException;
import java.util.Arrays;
import java.util.List;
import java.util.Map;
import java.util.NoSuchElementException;
import java.util.Objects;
import java.util.Optional;
import java.util.Set;
import java.util.function.Function;

import org.hamcrest.BaseMatcher;
import org.hamcrest.Description;
import org.hamcrest.Matcher;
import org.hamcrest.Matchers;
import org.hamcrest.TypeSafeDiagnosingMatcher;

import ca.bc.gov.nrs.vdyp.common.ControlKey;
import ca.bc.gov.nrs.vdyp.common.ValueOrMarker;
import ca.bc.gov.nrs.vdyp.io.parse.common.ResourceParseException;
import ca.bc.gov.nrs.vdyp.io.parse.streaming.StreamingParser;
import ca.bc.gov.nrs.vdyp.io.parse.value.ValueParseException;
import ca.bc.gov.nrs.vdyp.io.parse.value.ValueParser;
import ca.bc.gov.nrs.vdyp.math.FloatMath;
import ca.bc.gov.nrs.vdyp.model.BecDefinition;
import ca.bc.gov.nrs.vdyp.model.BecLookup;
import ca.bc.gov.nrs.vdyp.model.Coefficients;
import ca.bc.gov.nrs.vdyp.model.MatrixMap;
import ca.bc.gov.nrs.vdyp.model.ModelClassBuilder;
import ca.bc.gov.nrs.vdyp.model.PolygonIdentifier;
import ca.bc.gov.nrs.vdyp.model.UtilizationClass;

/**
 * Custom Hamcrest Matchers
 *
 * @author Kevin Smith, Vivid Solutions
 *
 */
public class VdypMatchers {

	static final float EPSILON = 0.001f;

	/**
	 * Matches a string if when parsed by the parser method it matches the given matcher
	 *
	 * @param parsedMatcher matcher for the parsed value
	 * @param parser        parser
	 * @return
	 */
	public static <T> Matcher<String> parseAs(Matcher<? super T> parsedMatcher, ValueParser<T> parser) {
		return new BaseMatcher<String>() {

			@Override
			public boolean matches(Object actual) {
				try {
					return parsedMatcher.matches(parser.parse(actual.toString()));
				} catch (ValueParseException e) {
					return false;
				}
			}

			@Override
			public void describeTo(Description description) {
				description.appendText("parses as ");
				parsedMatcher.describeTo(description);
			}

		};
	}

	/**
	 * Matcher for the cause of an exception
	 *
	 * @param causeMatcher
	 * @return
	 */
	public static Matcher<Throwable> causedBy(Matcher<? extends Throwable> causeMatcher) {

		return new BaseMatcher<Throwable>() {

			@Override
			public boolean matches(Object actual) {
				return causeMatcher.matches( ((Throwable) actual).getCause());
			}

			@Override
			public void describeTo(Description description) {
				description.appendText("was caused by exception that ").appendDescriptionOf(causeMatcher);
			}

		};
	}

	public static <T> Matcher<Optional<T>> present() {
		return present(anything());
	}

	/**
	 * Matches an Optional if it is present and its value matches the given matcher
	 *
	 * @param delegate matcher for the optional's value
	 * @return
	 */
	public static <T> Matcher<Optional<T>> present(Matcher<? super T> delegate) {
		return new BaseMatcher<Optional<T>>() {

			@SuppressWarnings("unchecked")
			@Override
			public boolean matches(Object actual) {
				if (! (actual instanceof Optional)) {
					return false;
				}
				if (! ((Optional<?>) actual).isPresent()) {
					return false;
				}
				return delegate.matches( ((Optional<T>) actual).get());
			}

			@Override
			public void describeTo(Description description) {
				description.appendText("Optional that ");
				delegate.describeTo(description);
			}

			@Override
			public void describeMismatch(Object item, Description description) {
				if (! (item instanceof Optional)) {
					description.appendText("Not an Optional");
					return;
				}
				if (! ((Optional<?>) item).isPresent()) {
					description.appendText("Not present");
					return;
				}
				delegate.describeMismatch(item, description);
			}

		};
	}

	/**
	 * Matches an Optional if it is not present
	 *
	 * @param <T>
	 *
	 * @return
	 */
	public static <T> Matcher<Optional<T>> notPresent() {
		return new BaseMatcher<Optional<T>>() {

			@Override
			public boolean matches(Object actual) {
				if (! (actual instanceof Optional)) {
					return false;
				}
				return ! ((Optional<?>) actual).isPresent();
			}

			@Override
			public void describeTo(Description description) {
				description.appendText("Optional that is empty");
			}

			@Override
			public void describeMismatch(Object item, Description description) {
				if (item == null) {
					description.appendText("was null");
					return;
				}
				if (! (item instanceof Optional)) {
					description.appendText("was not an Optional");
					return;
				}
				if ( ((Optional<?>) item).isPresent()) {
					description.appendText("had value ").appendValue( ((Optional<?>) item).get());
					return;
				}
			}

		};
	}

	public static <T> Matcher<MatrixMap<T>> mmHasEntry(Matcher<T> valueMatcher, Object... keys) {
		return new BaseMatcher<MatrixMap<T>>() {

			@Override
			public boolean matches(Object actual) {
				if (! (actual instanceof MatrixMap)) {
					return false;
				}
				return valueMatcher.matches( ((MatrixMap<?>) actual).getM(keys));
			}

			@Override
			public void describeTo(Description description) {
				description.appendText("Matrix map with entry ").appendValueList("[", ", ", "]", keys)
						.appendText(" that ");
				valueMatcher.describeTo(description);

			}

			@Override
			public void describeMismatch(Object item, Description description) {
				if (! (item instanceof MatrixMap)) {
					description.appendText("was not a MatrixMap");
					return;
				}
				// TODO give better feedback if keys don't match the map
				var value = ((MatrixMap<?>) item).getM(keys);

				description.appendText("entry ").appendValueList("[", ", ", "]", keys).appendText(" ");
				valueMatcher.describeMismatch(value, description);
			}

		};

	}

	public static <T> Matcher<MatrixMap<Optional<T>>> mmEmpty() {
		return mmAll(notPresent());
	}

	/**
	 * Match a MatrixMap if all of its values match the given matcher
	 *
	 * @param <T>
	 * @param valueMatcher
	 * @return
	 */
	public static <T> Matcher<MatrixMap<T>> mmAll(Matcher<T> valueMatcher) {
		return new TypeSafeDiagnosingMatcher<MatrixMap<T>>() {

			@Override
			public void describeTo(Description description) {
				description.appendText("MatrixMap with all values ").appendDescriptionOf(valueMatcher);
			}

			@Override
			protected boolean matchesSafely(MatrixMap<T> item, Description mismatchDescription) {
				if (item.all(valueMatcher::matches)) {
					return true;
				}
				// TODO This could stand to be more specific
				mismatchDescription.appendText("Not all values were ").appendDescriptionOf(valueMatcher);
				return false;
			}

		};
	}

	/**
	 * Match a MatrixMap if its dimensions match the given matchers
	 *
	 * @param <T>
	 * @param <T>
	 * @param valueMatcher
	 * @return
	 */
	@SafeVarargs
	public static <T> Matcher<MatrixMap<T>> mmDimensions(Matcher<? super Set<?>>... dimensionMatchers) {
		return new TypeSafeDiagnosingMatcher<MatrixMap<T>>() {

			@Override
			public void describeTo(Description description) {
				description.appendList("MatrixMap with dimensions that ", ", ", "", Arrays.asList(dimensionMatchers));
			}

			@Override
			protected boolean matchesSafely(MatrixMap<T> item, Description mismatchDescription) {
				var dimensions = item.getDimensions();
				if (dimensionMatchers.length != dimensions.size()) {
					mismatchDescription.appendText("Expected ").appendValue(dimensionMatchers.length)
							.appendText(" dimensions but had ").appendValue(dimensions.size());
					return false;
				}
				var result = true;
				for (int i = 0; i < dimensionMatchers.length; i++) {
					if (!dimensionMatchers[i].matches(dimensions.get(i))) {
						if (!result) {
							mismatchDescription.appendText(", ");
						}
						result = false;
						mismatchDescription.appendText("dimension ").appendValue(i).appendText(" ");
						dimensionMatchers[i].describeMismatch(dimensions.get(i), mismatchDescription);
					}
				}

				return result;
			}

		};
	}

	/**
	 * Equivalent to {@link Matchers.hasEntry} with a simple equality check on the key. Does not show the full map
	 * contents on a mismatch, just the requested entry if it's present.
	 */
	public static <K, V> Matcher<Map<K, V>> hasSpecificEntry(K key, Matcher<V> valueMatcher) {
		return new TypeSafeDiagnosingMatcher<Map<K, V>>() {

			@Override
			protected boolean matchesSafely(Map<K, V> map, Description mismatchDescription) {
				V result = map.get(key);
				if (Objects.isNull(result)) {
					mismatchDescription.appendText("entry for ").appendValue(key).appendText(" was not present");
					return false;
				}
				if (!valueMatcher.matches(result)) {
					mismatchDescription.appendText("entry for ").appendValue(key).appendText(" was present but ");
					valueMatcher.describeMismatch(result, mismatchDescription);
					return false;
				}

				return true;
			}

			@Override
			public void describeTo(Description description) {
				description.appendText("A map with an entry for ").appendValue(key).appendText(" that ")
						.appendDescriptionOf(valueMatcher);
			}

		};

	}

	public static <V> Matcher<Map<String, V>> controlMapHasEntry(ControlKey key, Matcher<V> valueMatcher) {
		return hasSpecificEntry(key.name(), valueMatcher);
	}

	/**
	 * Matches a BecLookup that contains a bec with the specified alias that matches the given matcher.
	 */
	public static Matcher<BecLookup> hasBec(String alias, Matcher<Optional<BecDefinition>> valueMatcher) {
		return new TypeSafeDiagnosingMatcher<BecLookup>() {

			@Override
			protected boolean matchesSafely(BecLookup map, Description mismatchDescription) {
				var result = map.get(alias);
				if (Objects.isNull(result)) {
					mismatchDescription.appendText("entry for ").appendValue(alias).appendText(" was not present");
					return false;
				}
				if (!valueMatcher.matches(result)) {
					mismatchDescription.appendText("entry for ").appendValue(alias).appendText(" was present but ");
					valueMatcher.describeMismatch(result, mismatchDescription);
					return false;
				}

				return true;
			}

			@Override
			public void describeTo(Description description) {
				description.appendText("A BEC Lookup with an entry for ").appendValue(alias).appendText(" that ")
						.appendDescriptionOf(valueMatcher);
			}

		};

	}

	/**
	 * Matches a ValueOrMarker with a value
	 */
	public static <V> Matcher<ValueOrMarker<V, ?>> isValue(Matcher<V> valueMatcher) {
		return new TypeSafeDiagnosingMatcher<ValueOrMarker<V, ?>>() {

			@Override
			public void describeTo(Description description) {

				description.appendText("ValueOrMarker with a value ").appendDescriptionOf(valueMatcher);

			}

			@Override
			protected boolean matchesSafely(ValueOrMarker<V, ?> item, Description mismatchDescription) {
				if (item.isMarker()) {
					mismatchDescription.appendText("isMarker() was true");
					return false;
				}
				if (!item.isValue()) {
					mismatchDescription.appendText("isValue() was false");
					return false;
				}
				if (item.getMarker().isPresent()) {
					mismatchDescription.appendText("getMarker() was present with value ")
							.appendValue(item.getMarker().get());
					return false;
				}
				if (!item.getValue().isPresent()) {
					mismatchDescription.appendText("getValue() was not present");
					return false;
				}
				if (valueMatcher.matches(item.getValue().get())) {
					return true;
				}
				mismatchDescription.appendText("Value was present but ");
				valueMatcher.describeMismatch(item.getValue().get(), mismatchDescription);
				return false;
			}
		};
	}

	/**
	 * Matches a ValueOrMarker with a marker
	 */
	public static <M> Matcher<ValueOrMarker<?, M>> isMarker(Matcher<M> markerMatcher) {
		return new TypeSafeDiagnosingMatcher<ValueOrMarker<?, M>>() {

			@Override
			public void describeTo(Description description) {

				description.appendText("ValueOrMarker with a value ").appendDescriptionOf(markerMatcher);

			}

			@Override
			protected boolean matchesSafely(ValueOrMarker<?, M> item, Description mismatchDescription) {
				if (item.isValue()) {
					mismatchDescription.appendText("isValue() was true");
					return false;
				}
				if (!item.isMarker()) {
					mismatchDescription.appendText("isMarker() was false");
					return false;
				}
				if (item.getValue().isPresent()) {
					mismatchDescription.appendText("getValue() was present with value ")
							.appendValue(item.getValue().get());
					return false;
				}
				if (!item.getMarker().isPresent()) {
					mismatchDescription.appendText("getMarker() was not present");
					return false;
				}
				if (markerMatcher.matches(item.getMarker().get())) {
					return true;
				}
				mismatchDescription.appendText("Marker was present but ");
				markerMatcher.describeMismatch(item.getMarker().get(), mismatchDescription);
				return false;
			}
		};
	}

	public static <T> T assertNext(StreamingParser<T> stream) throws IOException, ResourceParseException {
		var hasNext = assertDoesNotThrow(() -> stream.hasNext());
		assertThat(hasNext, is(true));
		var next = assertDoesNotThrow(() -> stream.next());
		assertThat(next, notNullValue());
		return next;
	}

	public static <T> void assertEmpty(StreamingParser<T> stream) throws IOException, ResourceParseException {
		var hasNext = assertDoesNotThrow(() -> stream.hasNext());
		assertThat(hasNext, is(false));
		assertThrows(NoSuchElementException.class, () -> stream.next());
	}

	public static Matcher<Coefficients> coe(int indexFrom, Matcher<? super List<Float>> contentsMatcher) {
		return describedAs(
				"A Coefficients indexed from %0 that %1", //
				allOf(
						isA(Coefficients.class), //
						hasProperty("indexFrom", is(indexFrom)), //
						contentsMatcher
				), //
				indexFrom, //
				contentsMatcher
		);
	}

	@SafeVarargs
	public static Matcher<Coefficients> coe(int indexFrom, Matcher<Float>... contentsMatchers) {
		return coe(indexFrom, contains(contentsMatchers));
	}

	public static Matcher<Coefficients>
			coe(int indexFrom, Function<Float, Matcher<? super Float>> matcherGenerator, Float... contents) {
		List<Matcher<? super Float>> contentsMatchers = Arrays.stream(contents).map(matcherGenerator).toList();
		return coe(indexFrom, contains(contentsMatchers));
	}

	public static Matcher<Coefficients> coe(int indexFrom, Float... contents) {
		return coe(indexFrom, VdypMatchers::closeTo, contents);
	}

	public static Matcher<Float> asFloat(Matcher<Double> doubleMatcher) {
		return new TypeSafeDiagnosingMatcher<Float>() {

			@Override
			public void describeTo(Description description) {
				doubleMatcher.describeTo(description);
			}

			@Override
			protected boolean matchesSafely(Float item, Description mismatchDescription) {
				if (!doubleMatcher.matches((double) item)) {
					doubleMatcher.describeMismatch(item, mismatchDescription);
					return false;
				}
				return true;
			}

		};
	}

	public static Matcher<Float> closeTo(float expected) {
		return closeTo(expected, EPSILON);
	}

	public static Matcher<Float> closeTo(float expected, float threshold) {
		float epsilon = Float.max(threshold * FloatMath.abs(expected), Float.MIN_VALUE);
		return asFloat(Matchers.closeTo(expected, epsilon));
	}

	public static Matcher<String> hasLines(String... expectedLines) {
		return hasLines(Matchers.contains(expectedLines));
	}

	public static Matcher<String> hasLines(Matcher<Iterable<? extends String>> lineMatcher) {
		return new TypeSafeDiagnosingMatcher<String>() {

			@Override
			public void describeTo(Description description) {
				description.appendText("A string with lines that ");
				lineMatcher.describeTo(description);
			}

			@Override
			protected boolean matchesSafely(String item, Description mismatchDescription) {
				var lines = List.of(item.split("\n"));

				if (lineMatcher.matches(lines)) {
					return true;
				} else {
					lineMatcher.describeMismatch(lines, mismatchDescription);
					return false;
				}
			}

		};

	}

	public static <T extends ModelClassBuilder<U>, U> Matcher<T> builds(Matcher<U> builtMatcher) {
		return new TypeSafeDiagnosingMatcher<T>() {

			@Override
			public void describeTo(Description description) {
				description.appendText("is a ModelClassBuilder which builds and object that ");
			}

			@Override
			protected boolean matchesSafely(T item, Description mismatchDescription) {
				var result = item.build();
				if (builtMatcher.matches(result)) {
					return true;
				}
				mismatchDescription.appendText("built object was ");
				builtMatcher.describeMismatch(result, mismatchDescription);
				return false;
			}

		};
	}

	public static Matcher<PolygonIdentifier> isPolyId(String base, int year) {
		return allOf(instanceOf(PolygonIdentifier.class), hasProperty("base", is(base)), hasProperty("year", is(year)));
	}

	public static Matcher<Coefficients>
			utilization(float small, float all, float util1, float util2, float util3, float util4) {
		return new TypeSafeDiagnosingMatcher<Coefficients>() {

			boolean matchesComponent(Description description, float expected, float result) {
				boolean matches = closeTo(expected).matches(result);
				description.appendText(String.format(matches ? "%f" : "[[%f]]", result));
				return matches;
			}

			@Override
			public void describeTo(Description description) {
				String utilizationRep = String.format(
						"[Small: %f, All: %f, 7.5cm: %f, 12.5cm: %f, 17.5cm: %f, 22.5cm: %f]", small, all, util1, util2,
						util3, util4
				);
				description.appendText("A utilization vector ").appendValue(utilizationRep);
			}

			@Override
			protected boolean matchesSafely(Coefficients item, Description mismatchDescription) {
				if (item.size() != 6 || item.getIndexFrom() != -1) {
					mismatchDescription.appendText("Was not a utilization vector");
					return false;
				}
				boolean matches = true;
				mismatchDescription.appendText("Was [Small: ");
				matches &= matchesComponent(mismatchDescription, small, item.getCoe(UtilizationClass.SMALL.index));
				mismatchDescription.appendText(", All: ");
				matches &= matchesComponent(mismatchDescription, all, item.getCoe(UtilizationClass.ALL.index));
				mismatchDescription.appendText(", 7.5cm: ");
				matches &= matchesComponent(mismatchDescription, util1, item.getCoe(UtilizationClass.U75TO125.index));
				mismatchDescription.appendText(", 12.5cm: ");
				matches &= matchesComponent(mismatchDescription, util2, item.getCoe(UtilizationClass.U125TO175.index));
				mismatchDescription.appendText(", 17.5cm: ");
				matches &= matchesComponent(mismatchDescription, util3, item.getCoe(UtilizationClass.U175TO225.index));
				mismatchDescription.appendText(", 22.5cm: ");
				matches &= matchesComponent(mismatchDescription, util4, item.getCoe(UtilizationClass.OVER225.index));
				mismatchDescription.appendText("]");
				return matches;
			}

		};
	}

	public static Matcher<Coefficients> utilizationAllAndBiggest(float all) {
		return utilization(0f, all, 0f, 0f, 0f, all);
	}
<<<<<<< HEAD
=======

	public static Matcher<Coefficients> utilizationHeight(float small, float all) {
		return new TypeSafeDiagnosingMatcher<Coefficients>() {

			boolean matchesComponent(Description description, float expected, float result) {
				boolean matches = closeTo(expected).matches(result);
				description.appendText(String.format(matches ? "%f" : "[[%f]]", result));
				return matches;
			}

			@Override
			public void describeTo(Description description) {
				String utilizationRep = String.format("[Small: %f, All: %f]", small, all);
				description.appendText("A lorey height vector ").appendValue(utilizationRep);
			}

			@Override
			protected boolean matchesSafely(Coefficients item, Description mismatchDescription) {
				if (item.size() != 2 || item.getIndexFrom() != -1) {
					mismatchDescription.appendText("Was not a lorey height vector");
					return false;
				}
				boolean matches = true;
				mismatchDescription.appendText("Was [Small: ");
				matches &= matchesComponent(mismatchDescription, small, item.getCoe(UtilizationClass.SMALL.index));
				mismatchDescription.appendText(", All: ");
				matches &= matchesComponent(mismatchDescription, all, item.getCoe(UtilizationClass.ALL.index));
				mismatchDescription.appendText("]");
				return matches;
			}

		};
	}

>>>>>>> dc7add03
}<|MERGE_RESOLUTION|>--- conflicted
+++ resolved
@@ -632,8 +632,6 @@
 	public static Matcher<Coefficients> utilizationAllAndBiggest(float all) {
 		return utilization(0f, all, 0f, 0f, 0f, all);
 	}
-<<<<<<< HEAD
-=======
 
 	public static Matcher<Coefficients> utilizationHeight(float small, float all) {
 		return new TypeSafeDiagnosingMatcher<Coefficients>() {
@@ -668,5 +666,4 @@
 		};
 	}
 
->>>>>>> dc7add03
 }