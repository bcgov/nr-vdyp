--- conflicted
+++ resolved
@@ -2,32 +2,29 @@
 
 import static org.hamcrest.Matchers.emptyString;
 import static org.hamcrest.Matchers.is;
+import static org.junit.jupiter.api.Assertions.fail;
 
 import java.io.IOException;
-<<<<<<< HEAD
-import java.util.Collections;
-=======
 import java.io.InputStream;
 import java.io.OutputStream;
->>>>>>> 844e3b34
+import java.util.Collections;
 import java.util.HashMap;
+import java.util.List;
 import java.util.Map;
+import java.util.Optional;
+
 import org.junit.jupiter.api.BeforeEach;
 import org.junit.jupiter.api.Test;
 
 import ca.bc.gov.nrs.vdyp.common.ControlKeys;
 import ca.bc.gov.nrs.vdyp.common.Utils;
-<<<<<<< HEAD
+import ca.bc.gov.nrs.vdyp.io.FileResolver;
 import ca.bc.gov.nrs.vdyp.model.Coefficients;
-=======
-import ca.bc.gov.nrs.vdyp.io.FileResolver;
->>>>>>> 844e3b34
 import ca.bc.gov.nrs.vdyp.model.FipMode;
 import ca.bc.gov.nrs.vdyp.model.LayerType;
 import ca.bc.gov.nrs.vdyp.model.VdypLayer;
 import ca.bc.gov.nrs.vdyp.model.VdypPolygon;
 import ca.bc.gov.nrs.vdyp.model.VdypSpecies;
-import ca.bc.gov.nrs.vdyp.test.MockFileResolver;
 import ca.bc.gov.nrs.vdyp.test.TestUtils;
 import ca.bc.gov.nrs.vdyp.test.TestUtils.MockOutputStream;
 import ca.bc.gov.nrs.vdyp.test.VdypMatchers;
@@ -98,17 +95,6 @@
 	void testWritePolygon() throws IOException {
 		try (var unit = new VriAdjustInputWriter(controlMap, fileResolver);) {
 
-<<<<<<< HEAD
-			VdypPolygon polygon = new VdypPolygon(
-					"082E004    615       1988", 90f, "D", "IDF", Optional.of(FipMode.FIPSTART)
-			);
-
-			VdypLayer primeLayer = new VdypLayer("082E004    615       1988", Layer.PRIMARY);
-			polygon.setLayers(List.of(primeLayer));
-
-			primeLayer.setInventoryTypeGroup(Optional.of(28));
-			primeLayer.setEmpericalRelationshipParameterIndex(Optional.of(119));
-=======
 			VdypPolygon polygon = VdypPolygon.build(builder -> {
 
 				builder.polygonIdentifier("082E004    615       1988");
@@ -130,9 +116,9 @@
 			});
 
 			// FIXME Add to builder
+			primeLayer.setEmpericalRelationshipParameterIndex(Optional.of(119));
 			polygon.setInventoryTypeGroup(28);
 			polygon.setGrpBa1(119);
->>>>>>> 844e3b34
 
 			unit.writePolygon(polygon);
 		}
@@ -334,29 +320,6 @@
 	void testWritePolygonWithChildren() throws IOException {
 		try (var unit = new VriAdjustInputWriter(controlMap, fileResolver);) {
 
-<<<<<<< HEAD
-			VdypPolygon polygon = new VdypPolygon(
-					"082E004    615       1988", 90f, "D", "IDF", Optional.of(FipMode.FIPSTART)
-			);
-
-			var layer = new VdypLayer("082E004    615       1988", Layer.PRIMARY);
-			layer.setInventoryTypeGroup(Optional.of(28));
-			layer.setEmpericalRelationshipParameterIndex(Optional.of(119));
-
-			var species = new VdypSpecies("082E004    615       1988", Layer.PRIMARY, "PL");
-			species.setSpeciesPercent(Collections.singletonMap("PL", 100f));
-
-			layer.setSpecies(List.of(species));
-			polygon.setLayers(List.of(layer));
-
-			layer.setSiteIndex(Optional.of(14.7f));
-			layer.setHeight(Optional.of(15f));
-			layer.setAgeTotal(Optional.of(60f));
-			layer.setBreastHeightAge(Optional.of(51.5f));
-			layer.setYearsToBreastHeight(Optional.of(8.5f));
-			layer.setSiteGenus(Optional.of("PL"));
-			layer.setSiteCurveNumber(Optional.of(0));
-=======
 			VdypPolygon polygon = VdypPolygon.build(builder -> {
 
 				builder.polygonIdentifier("082E004    615       1988");
@@ -389,7 +352,6 @@
 
 			polygon.setInventoryTypeGroup(28);
 			polygon.setGrpBa1(119);
->>>>>>> 844e3b34
 
 			layer.setBaseAreaByUtilization(
 					Utils.utilizationVector(0.02865f, 19.97867f, 6.79731f, 8.54690f, 3.63577f, 0.99869f)
