package ca.bc.gov.nrs.vdyp.io.write;

import static org.hamcrest.Matchers.emptyString;
import static org.hamcrest.Matchers.is;

import java.io.IOException;
import java.util.HashMap;
import java.util.Map;
import java.util.Optional;

import org.junit.jupiter.api.BeforeEach;
import org.junit.jupiter.api.Test;

import ca.bc.gov.nrs.vdyp.common.ControlKey;
import ca.bc.gov.nrs.vdyp.common.Utils;
import ca.bc.gov.nrs.vdyp.model.PolygonMode;
import ca.bc.gov.nrs.vdyp.model.LayerType;
import ca.bc.gov.nrs.vdyp.model.VdypLayer;
import ca.bc.gov.nrs.vdyp.model.VdypPolygon;
import ca.bc.gov.nrs.vdyp.model.VdypSpecies;
import ca.bc.gov.nrs.vdyp.test.MockFileResolver;
import ca.bc.gov.nrs.vdyp.test.TestUtils;
import ca.bc.gov.nrs.vdyp.test.TestUtils.MockOutputStream;
import ca.bc.gov.nrs.vdyp.test.VdypMatchers;

class VriAdjustInputWriterTest {

	MockOutputStream polyStream;
	MockOutputStream specStream;
	MockOutputStream utilStream;

	MockFileResolver fileResolver;

	Map<String, Object> controlMap;

	@BeforeEach
	void initStreams() {
		controlMap = new HashMap<String, Object>();
		TestUtils.populateControlMapGenusReal(controlMap);

		polyStream = new TestUtils.MockOutputStream("polygons");
		specStream = new TestUtils.MockOutputStream("species");
		utilStream = new TestUtils.MockOutputStream("utilization");

		controlMap.put(ControlKey.VRI_OUTPUT_VDYP_POLYGON.name(), "testPolygonFile");
		controlMap.put(ControlKey.VRI_OUTPUT_VDYP_LAYER_BY_SPECIES.name(), "testSpeciesFile");
		controlMap.put(ControlKey.VRI_OUTPUT_VDYP_LAYER_BY_SP0_BY_UTIL.name(), "testUtilizationFile");

		fileResolver = new MockFileResolver("TEST");
		fileResolver.addStream("testPolygonFile", polyStream);
		fileResolver.addStream("testSpeciesFile", specStream);
		fileResolver.addStream("testUtilizationFile", utilStream);

	}

	@Test
	void testClosesGivenStreams() throws IOException {

		var unit = new VriAdjustInputWriter(polyStream, specStream, utilStream, controlMap);

		unit.close();

		polyStream.assertClosed();
		specStream.assertClosed();
		utilStream.assertClosed();

		polyStream.assertContent(emptyString());
		specStream.assertContent(emptyString());
		utilStream.assertContent(emptyString());
	}

	@Test
	void testClosesOpenedStreams() throws IOException {

		var unit = new VriAdjustInputWriter(controlMap, fileResolver);

		unit.close();

		polyStream.assertClosed();
		specStream.assertClosed();
		utilStream.assertClosed();

		polyStream.assertContent(emptyString());
		specStream.assertContent(emptyString());
		utilStream.assertContent(emptyString());
	}

	@Test
	void testWritePolygon() throws IOException {
		try (var unit = new VriAdjustInputWriter(controlMap, fileResolver);) {

			VdypPolygon polygon = VdypPolygon.build(builder -> {

				builder.polygonIdentifier("082E004    615       1988");
				builder.percentAvailable(90f);
				builder.biogeoclimaticZone("IDF");
				builder.forestInventoryZone("D");
<<<<<<< HEAD
				builder.modeFip(PolygonMode.START);
=======
				builder.mode(PolygonMode.START);
>>>>>>> 3c4bf6ba
			});
			var layer = VdypLayer.build(polygon, builder -> {
				builder.polygonIdentifier("082E004    615       1988");
				builder.layerType(LayerType.PRIMARY);

				builder.addSite(siteBuilder -> {
					siteBuilder.height(15f);
					siteBuilder.siteIndex(14.7f);
					siteBuilder.ageTotal(60f);
					siteBuilder.yearsToBreastHeight(8.5f);
					siteBuilder.siteGenus("PL");
					siteBuilder.siteCurveNumber(0);
				});
			});

			// FIXME Add to builder
			layer.setEmpericalRelationshipParameterIndex(Optional.of(119));
			layer.setInventoryTypeGroup(Optional.of(28));

			unit.writePolygon(polygon);
		}

		polyStream.assertContent(is("082E004    615       1988 IDF  D    90 28119  1\n"));
		specStream.assertContent(emptyString());
		utilStream.assertContent(emptyString());
	}

	@Test
	void testWriteSpecies() throws IOException {
		try (var unit = new VriAdjustInputWriter(controlMap, fileResolver);) {

			var layer = VdypLayer.build(builder -> {
				builder.polygonIdentifier("082E004    615       1988");
				builder.layerType(LayerType.PRIMARY);

				builder.addSite(siteBuilder -> {
					siteBuilder.height(15f);
					siteBuilder.siteIndex(14.7f);
					siteBuilder.ageTotal(60f);
					siteBuilder.yearsToBreastHeight(8.5f);
					siteBuilder.siteGenus("PL");
					siteBuilder.siteCurveNumber(0);
				});
			});

			var species = VdypSpecies.build(layer, builder -> {
				builder.genus("PL");
				builder.addSpecies("PL", 100f);

				builder.percentGenus(100f);
				builder.volumeGroup(0);
				builder.decayGroup(0);
				builder.breakageGroup(0);
			});

			unit.writeSpecies(layer, species);
		}
		specStream.assertContent(
				is(
						"082E004    615       1988 P 12 PL PL 100.0     0.0     0.0     0.0 14.70 15.00  60.0  51.5   8.5 1  0\n"
				)
		);
		polyStream.assertContent(emptyString());
		utilStream.assertContent(emptyString());
	}

	@Test
	void testWriteUtilizationForLayer() throws IOException {
		try (var unit = new VriAdjustInputWriter(controlMap, fileResolver);) {

			var layer = VdypLayer.build(builder -> {
				builder.polygonIdentifier("082E004    615       1988");
				builder.layerType(LayerType.PRIMARY);

				builder.addSite(siteBuilder -> {
					siteBuilder.height(15f);
					siteBuilder.siteIndex(14.7f);
					siteBuilder.ageTotal(60f);
					siteBuilder.yearsToBreastHeight(8.5f);
					siteBuilder.siteGenus("PL");
					siteBuilder.siteCurveNumber(0);
				});
			});

			@SuppressWarnings("unused")
			var species = VdypSpecies.build(layer, builder -> {
				builder.genus("PL");
				builder.addSpecies("PL", 100f);

				builder.percentGenus(100f);
				builder.volumeGroup(0);
				builder.decayGroup(0);
				builder.breakageGroup(0);
			});

			layer.setBaseAreaByUtilization(
					Utils.utilizationVector(0.02865f, 19.97867f, 6.79731f, 8.54690f, 3.63577f, 0.99869f)
			);
			layer.setTreesPerHectareByUtilization(
					Utils.utilizationVector(9.29f, 1485.82f, 834.25f, 509.09f, 123.56f, 18.92f)
			);
			layer.setLoreyHeightByUtilization(Utils.heightVector(7.8377f, 13.0660f));

			layer.setWholeStemVolumeByUtilization(
					Utils.utilizationVector(0.1077f, 117.9938f, 33.3680f, 52.4308f, 25.2296f, 6.9654f)
			);
			layer.setCloseUtilizationVolumeByUtilization(
					Utils.utilizationVector(0f, 67.7539f, 2.4174f, 36.8751f, 22.0156f, 6.4459f)
			);
			layer.setCloseUtilizationVolumeNetOfDecayByUtilization(
					Utils.utilizationVector(0f, 67.0665f, 2.3990f, 36.5664f, 21.7930f, 6.3080f)
			);
			layer.setCloseUtilizationVolumeNetOfDecayAndWasteByUtilization(
					Utils.utilizationVector(0f, 66.8413f, 2.3951f, 36.4803f, 21.7218f, 6.2442f)
			);
			layer.setCloseUtilizationVolumeNetOfDecayWasteAndBreakageByUtilization(
					Utils.utilizationVector(0f, 65.4214f, 2.3464f, 35.7128f, 21.2592f, 6.1030f)
			);

			layer.setQuadraticMeanDiameterByUtilization(Utils.utilizationVector(4f, 4f, 4f, 4f, 4f, 4f)); // Should be
																											// ignored
																											// and
																											// computed
																											// from
																											// BA and
																											// TPH

			unit.writeUtilization(layer, layer);
		}
		utilStream.assertContent(
				VdypMatchers.hasLines(
						"082E004    615       1988 P  0    -1  0.02865     9.29   7.8377   0.1077   0.0000   0.0000   0.0000   0.0000   6.3",
						"082E004    615       1988 P  0     0 19.97867  1485.82  13.0660 117.9938  67.7539  67.0665  66.8413  65.4214  13.1",
						"082E004    615       1988 P  0     1  6.79731   834.25  -9.0000  33.3680   2.4174   2.3990   2.3951   2.3464  10.2",
						"082E004    615       1988 P  0     2  8.54690   509.09  -9.0000  52.4308  36.8751  36.5664  36.4803  35.7128  14.6",
						"082E004    615       1988 P  0     3  3.63577   123.56  -9.0000  25.2296  22.0156  21.7930  21.7218  21.2592  19.4",
						"082E004    615       1988 P  0     4  0.99869    18.92  -9.0000   6.9654   6.4459   6.3080   6.2442   6.1030  25.9"
				)
		);
		polyStream.assertContent(emptyString());
		specStream.assertContent(emptyString());
	}

	@Test
	void testWriteUtilizationZeroBaseArea() throws IOException {
		try (var unit = new VriAdjustInputWriter(controlMap, fileResolver);) {

			var layer = VdypLayer.build(builder -> {
				builder.polygonIdentifier("082E004    615       1988");
				builder.layerType(LayerType.PRIMARY);

				builder.addSite(siteBuilder -> {
					siteBuilder.height(15f);
					siteBuilder.siteIndex(14.7f);
					siteBuilder.ageTotal(60f);
					siteBuilder.yearsToBreastHeight(8.5f);
					siteBuilder.siteGenus("PL");
					siteBuilder.siteCurveNumber(0);
				});
			});

			var species = VdypSpecies.build(layer, builder -> {
				builder.genus("PL");
				builder.addSpecies("PL", 100f);

				builder.percentGenus(100f);
				builder.volumeGroup(0);
				builder.decayGroup(0);
				builder.breakageGroup(0);
			});

			species.setBaseAreaByUtilization(
					Utils.utilizationVector(0.02865f, 19.97867f, 6.79731f, 8.54690f, 3.63577f, 0f)
			);
			species.setTreesPerHectareByUtilization(
					Utils.utilizationVector(9.29f, 1485.82f, 834.25f, 509.09f, 123.56f, 18.92f)
			);
			species.setLoreyHeightByUtilization(Utils.heightVector(7.8377f, 13.0660f));

			species.setWholeStemVolumeByUtilization(
					Utils.utilizationVector(0.1077f, 117.9938f, 33.3680f, 52.4308f, 25.2296f, 6.9654f)
			);
			species.setCloseUtilizationVolumeByUtilization(
					Utils.utilizationVector(0f, 67.7539f, 2.4174f, 36.8751f, 22.0156f, 6.4459f)
			);
			species.setCloseUtilizationVolumeNetOfDecayByUtilization(
					Utils.utilizationVector(0f, 67.0665f, 2.3990f, 36.5664f, 21.7930f, 6.3080f)
			);
			species.setCloseUtilizationVolumeNetOfDecayAndWasteByUtilization(
					Utils.utilizationVector(0f, 66.8413f, 2.3951f, 36.4803f, 21.7218f, 6.2442f)
			);
			species.setCloseUtilizationVolumeNetOfDecayWasteAndBreakageByUtilization(
					Utils.utilizationVector(0f, 65.4214f, 2.3464f, 35.7128f, 21.2592f, 6.1030f)
			);

			species.setQuadraticMeanDiameterByUtilization(Utils.utilizationVector(4f, 4f, 4f, 4f, 4f, 4f)); // Should be
																											// ignored
																											// and
																											// computed
																											// from
																											// BA and
																											// TPH

			unit.writeUtilization(layer, species);
		}
		utilStream.assertContent(
				VdypMatchers.hasLines(
						"082E004    615       1988 P 12 PL -1  0.02865     9.29   7.8377   0.1077   0.0000   0.0000   0.0000   0.0000   6.3",
						"082E004    615       1988 P 12 PL  0 19.97867  1485.82  13.0660 117.9938  67.7539  67.0665  66.8413  65.4214  13.1",
						"082E004    615       1988 P 12 PL  1  6.79731   834.25  -9.0000  33.3680   2.4174   2.3990   2.3951   2.3464  10.2",
						"082E004    615       1988 P 12 PL  2  8.54690   509.09  -9.0000  52.4308  36.8751  36.5664  36.4803  35.7128  14.6",
						"082E004    615       1988 P 12 PL  3  3.63577   123.56  -9.0000  25.2296  22.0156  21.7930  21.7218  21.2592  19.4",
						"082E004    615       1988 P 12 PL  4  0.00000    18.92  -9.0000   6.9654   6.4459   6.3080   6.2442   6.1030  -9.0" // DQ
																																				// should
																																				// be
																																				// -9
				)
		);
		polyStream.assertContent(emptyString());
		specStream.assertContent(emptyString());
	}

	@Test
	void testWritePolygonWithChildren() throws IOException {
		try (var unit = new VriAdjustInputWriter(controlMap, fileResolver);) {

			VdypPolygon polygon = VdypPolygon.build(builder -> {

				builder.polygonIdentifier("082E004    615       1988");
				builder.percentAvailable(90f);
				builder.biogeoclimaticZone("IDF");
				builder.forestInventoryZone("D");
<<<<<<< HEAD
				builder.modeFip(PolygonMode.START);
=======
				builder.mode(PolygonMode.START);
>>>>>>> 3c4bf6ba
			});

			var layer = VdypLayer.build(polygon, builder -> {
				builder.layerType(LayerType.PRIMARY);

				builder.addSite(siteBuilder -> {
					siteBuilder.height(15f);
					siteBuilder.siteIndex(14.7f);
					siteBuilder.ageTotal(60f);
					siteBuilder.yearsToBreastHeight(8.5f);
					siteBuilder.siteGenus("PL");
					siteBuilder.siteCurveNumber(0);
				});
			});

			var species = VdypSpecies.build(layer, builder -> {
				builder.genus("PL");
				builder.addSpecies("PL", 100f);

				builder.percentGenus(100f);
				builder.volumeGroup(0);
				builder.decayGroup(0);
				builder.breakageGroup(0);
			});

			// fixme add to builder
			layer.setEmpericalRelationshipParameterIndex(Optional.of(119));
			layer.setInventoryTypeGroup(Optional.of(28));

			layer.setBaseAreaByUtilization(
					Utils.utilizationVector(0.02865f, 19.97867f, 6.79731f, 8.54690f, 3.63577f, 0.99869f)
			);
			layer.setTreesPerHectareByUtilization(
					Utils.utilizationVector(9.29f, 1485.82f, 834.25f, 509.09f, 123.56f, 18.92f)
			);
			layer.setLoreyHeightByUtilization(Utils.heightVector(7.8377f, 13.0660f));

			layer.setWholeStemVolumeByUtilization(
					Utils.utilizationVector(0.1077f, 117.9938f, 33.3680f, 52.4308f, 25.2296f, 6.9654f)
			);
			layer.setCloseUtilizationVolumeByUtilization(
					Utils.utilizationVector(0f, 67.7539f, 2.4174f, 36.8751f, 22.0156f, 6.4459f)
			);
			layer.setCloseUtilizationVolumeNetOfDecayByUtilization(
					Utils.utilizationVector(0f, 67.0665f, 2.3990f, 36.5664f, 21.7930f, 6.3080f)
			);
			layer.setCloseUtilizationVolumeNetOfDecayAndWasteByUtilization(
					Utils.utilizationVector(0f, 66.8413f, 2.3951f, 36.4803f, 21.7218f, 6.2442f)
			);
			layer.setCloseUtilizationVolumeNetOfDecayWasteAndBreakageByUtilization(
					Utils.utilizationVector(0f, 65.4214f, 2.3464f, 35.7128f, 21.2592f, 6.1030f)
			);

			layer.setQuadraticMeanDiameterByUtilization(Utils.utilizationVector(4f, 4f, 4f, 4f, 4f, 4f)); // Should be
																											// ignored
																											// and
																											// computed
																											// from
																											// BA and
																											// TPH

			species.setBaseAreaByUtilization(
					Utils.utilizationVector(0.02865f, 19.97867f, 6.79731f, 8.54690f, 3.63577f, 0f)
			);
			species.setTreesPerHectareByUtilization(
					Utils.utilizationVector(9.29f, 1485.82f, 834.25f, 509.09f, 123.56f, 18.92f)
			);
			species.setLoreyHeightByUtilization(Utils.heightVector(7.8377f, 13.0660f));

			species.setWholeStemVolumeByUtilization(
					Utils.utilizationVector(0.1077f, 117.9938f, 33.3680f, 52.4308f, 25.2296f, 6.9654f)
			);
			species.setCloseUtilizationVolumeByUtilization(
					Utils.utilizationVector(0f, 67.7539f, 2.4174f, 36.8751f, 22.0156f, 6.4459f)
			);
			species.setCloseUtilizationVolumeNetOfDecayByUtilization(
					Utils.utilizationVector(0f, 67.0665f, 2.3990f, 36.5664f, 21.7930f, 6.3080f)
			);
			species.setCloseUtilizationVolumeNetOfDecayAndWasteByUtilization(
					Utils.utilizationVector(0f, 66.8413f, 2.3951f, 36.4803f, 21.7218f, 6.2442f)
			);
			species.setCloseUtilizationVolumeNetOfDecayWasteAndBreakageByUtilization(
					Utils.utilizationVector(0f, 65.4214f, 2.3464f, 35.7128f, 21.2592f, 6.1030f)
			);

			species.setQuadraticMeanDiameterByUtilization(Utils.utilizationVector(4f, 4f, 4f, 4f, 4f, 4f)); // Should be
																											// ignored
																											// and
																											// computed
																											// from
																											// BA and
																											// TPH

			unit.writePolygonWithSpeciesAndUtilization(polygon);
		}
		polyStream.assertContent(is("082E004    615       1988 IDF  D    90 28119  1\n"));
		utilStream.assertContent(
				VdypMatchers.hasLines(
						"082E004    615       1988 P  0    -1  0.02865     9.29   7.8377   0.1077   0.0000   0.0000   0.0000   0.0000   6.3",
						"082E004    615       1988 P  0     0 19.97867  1485.82  13.0660 117.9938  67.7539  67.0665  66.8413  65.4214  13.1",
						"082E004    615       1988 P  0     1  6.79731   834.25  -9.0000  33.3680   2.4174   2.3990   2.3951   2.3464  10.2",
						"082E004    615       1988 P  0     2  8.54690   509.09  -9.0000  52.4308  36.8751  36.5664  36.4803  35.7128  14.6",
						"082E004    615       1988 P  0     3  3.63577   123.56  -9.0000  25.2296  22.0156  21.7930  21.7218  21.2592  19.4",
						"082E004    615       1988 P  0     4  0.99869    18.92  -9.0000   6.9654   6.4459   6.3080   6.2442   6.1030  25.9",
						"082E004    615       1988 P 12 PL -1  0.02865     9.29   7.8377   0.1077   0.0000   0.0000   0.0000   0.0000   6.3",
						"082E004    615       1988 P 12 PL  0 19.97867  1485.82  13.0660 117.9938  67.7539  67.0665  66.8413  65.4214  13.1",
						"082E004    615       1988 P 12 PL  1  6.79731   834.25  -9.0000  33.3680   2.4174   2.3990   2.3951   2.3464  10.2",
						"082E004    615       1988 P 12 PL  2  8.54690   509.09  -9.0000  52.4308  36.8751  36.5664  36.4803  35.7128  14.6",
						"082E004    615       1988 P 12 PL  3  3.63577   123.56  -9.0000  25.2296  22.0156  21.7930  21.7218  21.2592  19.4",
						"082E004    615       1988 P 12 PL  4  0.00000    18.92  -9.0000   6.9654   6.4459   6.3080   6.2442   6.1030  -9.0",
						"082E004    615       1988  "
				)
		);
		specStream.assertContent(
				VdypMatchers.hasLines(
						"082E004    615       1988 P 12 PL PL 100.0     0.0     0.0     0.0 14.70 15.00  60.0  51.5   8.5 1  0",
						"082E004    615       1988  "
				)
		);
	}
}<|MERGE_RESOLUTION|>--- conflicted
+++ resolved
@@ -95,11 +95,7 @@
 				builder.percentAvailable(90f);
 				builder.biogeoclimaticZone("IDF");
 				builder.forestInventoryZone("D");
-<<<<<<< HEAD
-				builder.modeFip(PolygonMode.START);
-=======
 				builder.mode(PolygonMode.START);
->>>>>>> 3c4bf6ba
 			});
 			var layer = VdypLayer.build(polygon, builder -> {
 				builder.polygonIdentifier("082E004    615       1988");
@@ -332,11 +328,7 @@
 				builder.percentAvailable(90f);
 				builder.biogeoclimaticZone("IDF");
 				builder.forestInventoryZone("D");
-<<<<<<< HEAD
-				builder.modeFip(PolygonMode.START);
-=======
 				builder.mode(PolygonMode.START);
->>>>>>> 3c4bf6ba
 			});
 
 			var layer = VdypLayer.build(polygon, builder -> {
