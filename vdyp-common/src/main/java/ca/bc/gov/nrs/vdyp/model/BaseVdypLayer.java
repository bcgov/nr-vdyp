--- conflicted
+++ resolved
@@ -9,26 +9,15 @@
 import java.util.function.Consumer;
 import java.util.stream.Collectors;
 
-<<<<<<< HEAD
-public class BaseVdypLayer<S extends BaseVdypSpecies, I extends BaseVdypSite> {
-
-	private final String polygonIdentifier;
-	private final LayerType layer;
-=======
 public abstract class BaseVdypLayer<S extends BaseVdypSpecies, I extends BaseVdypSite> {
 
 	private final String polygonIdentifier;
 	private final LayerType layerType;
->>>>>>> 3c4bf6ba
 	private LinkedHashMap<String, S> species = new LinkedHashMap<>();
 	private LinkedHashMap<String, I> sites = new LinkedHashMap<>();
 	private Optional<Integer> inventoryTypeGroup = Optional.empty();
 
-<<<<<<< HEAD
-	protected BaseVdypLayer(String polygonIdentifier, LayerType layer, Optional<Integer> inventoryTypeGroup) {
-=======
 	protected BaseVdypLayer(String polygonIdentifier, LayerType layerType, Optional<Integer> inventoryTypeGroup) {
->>>>>>> 3c4bf6ba
 		super();
 		this.polygonIdentifier = polygonIdentifier;
 		this.layerType = layerType;
@@ -40,13 +29,8 @@
 		return polygonIdentifier;
 	}
 
-<<<<<<< HEAD
-	public LayerType getLayer() {
-		return layer;
-=======
 	public LayerType getLayerType() {
 		return layerType;
->>>>>>> 3c4bf6ba
 	}
 
 	public LinkedHashMap<String, S> getSpecies() {
@@ -88,11 +72,7 @@
 	public abstract static class Builder<T extends BaseVdypLayer<S, I>, S extends BaseVdypSpecies, I extends BaseVdypSite, SB extends BaseVdypSpecies.Builder<S>, IB extends BaseVdypSite.Builder<I>>
 			extends ModelClassBuilder<T> {
 		protected Optional<String> polygonIdentifier = Optional.empty();
-<<<<<<< HEAD
-		protected Optional<LayerType> layer = Optional.empty();
-=======
 		protected Optional<LayerType> layerType = Optional.empty();
->>>>>>> 3c4bf6ba
 
 		protected Optional<Integer> inventoryTypeGroup = Optional.empty();
 
@@ -106,21 +86,6 @@
 		}
 
 		public Builder<T, S, I, SB, IB> layerType(LayerType layer) {
-<<<<<<< HEAD
-			this.layer = Optional.of(layer);
-			return this;
-		}
-
-		public Optional<LayerType> getLayerType() {
-			return layer;
-		}
-
-		public Builder<T, S, I, SB, IB> addSpecies(Consumer<SB> config) {
-			speciesBuilders.add(config);
-			return this;
-		}
-
-=======
 			this.layerType = Optional.of(layer);
 			return this;
 		}
@@ -134,7 +99,6 @@
 			return this;
 		}
 
->>>>>>> 3c4bf6ba
 		public Builder<T, S, I, SB, IB> addSpecies(Collection<S> species) {
 			this.species.addAll(species);
 			return this;
@@ -156,11 +120,7 @@
 
 		public Builder<T, S, I, SB, IB> copy(BaseVdypLayer<?, ?> toCopy) {
 			polygonIdentifier(toCopy.getPolygonIdentifier());
-<<<<<<< HEAD
-			layerType(toCopy.getLayer());
-=======
 			layerType(toCopy.getLayerType());
->>>>>>> 3c4bf6ba
 			inventoryTypeGroup(toCopy.getInventoryTypeGroup());
 			return this;
 		}
