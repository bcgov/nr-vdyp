--- conflicted
+++ resolved
@@ -4,11 +4,7 @@
 import java.util.Optional;
 
 public enum Region {
-<<<<<<< HEAD
-	COASTAL('C', 0), INTERIOR('I', 1);
-=======
 	COASTAL('C', 1), INTERIOR('I', 2);
->>>>>>> f021ad70
 
 	private final char characterAlias;
 	private final int index;
@@ -28,6 +24,9 @@
 		}
 		return Optional.empty();
 	}
+
+	public char getCharacterAlias() {
+		return characterAlias;
 
 	public static Optional<Region> fromIndex(int index) {
 		switch (index) {
