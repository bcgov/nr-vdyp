package ca.bc.gov.nrs.vdyp.model;

import java.util.Optional;
import java.util.function.Consumer;
import java.util.function.Function;

import ca.bc.gov.nrs.vdyp.common.Computed;

<<<<<<< HEAD
=======
public class VdypPolygon extends BaseVdypPolygon<VdypLayer, Float> {

	// TODO better name
	int grpBa1;

>>>>>>> 844e3b34
	public VdypPolygon(
			String polygonIdentifier, Float percentAvailable, String fiz, String becIdentifier,
			Optional<FipMode> modeFip
	) {
		super(polygonIdentifier, percentAvailable, fiz, becIdentifier, modeFip);
	}

	/**
	 * Copy constructs from the simple attributes of another polygon, but does not
	 * copy layers.
	 *
	 * @param <O>                     Type of the polygon to copy
	 * @param <U>                     Type of percent available in the other polygon
	 * @param toCopy                  The polygon to copy
	 * @param convertPercentAvailable Function to convert
	 */
	public <O extends BaseVdypPolygon<?, U>, U> VdypPolygon(O toCopy, Function<U, Float> convertPercentAvailable) {
		super(toCopy, convertPercentAvailable);
	}

<<<<<<< HEAD
=======
	@Computed
	public int getInventoryTypeGroup() {
		return this.getLayers().get(LayerType.PRIMARY).getInventoryTypeGroup().orElseThrow(
				() -> new IllegalArgumentException("Inventory Type Group does not exist if there is no primary layer")
		);
	}

	@Computed
	public void setInventoryTypeGroup(int itg) {
		this.getLayers().get(LayerType.PRIMARY).setInventoryTypeGroup(Optional.of(itg));
	}

	// TODO better name
	public int getGrpBa1() {
		return grpBa1;
	}

	// TODO better name
	public void setGrpBa1(int grpBa1) {
		this.grpBa1 = grpBa1;
	}

	/**
	 * Accepts a configuration function that accepts a builder to configure.
	 *
	 * <pre>
	 * VdypPolygon myPolygon = VdypPolygon.build(builder-&gt; {
			builder.polygonIdentifier(polygonId);
			builder.percentAvailable(percentAvailable);
	 * })
	 * </pre>
	 *
	 * @param config The configuration function
	 * @return The object built by the configured builder.
	 * @throws IllegalStateException if any required properties have not been set by
	 *                               the configuration function.
	 */
	public static VdypPolygon build(Consumer<Builder> config) {
		var builder = new Builder();
		config.accept(builder);
		return builder.build();
	}

	public static class Builder extends BaseVdypPolygon.Builder<VdypPolygon, VdypLayer, Float> {

		// TODO better name
		int grpBa1;

		@Override
		protected VdypPolygon doBuild() {
			return new VdypPolygon(
					polygonIdentifier.get(), percentAvailable.get(), forestInventoryZone.get(),
					biogeoclimaticZone.get(), modeFip
			);
		}

		@Override
		protected VdypLayer.Builder getLayerBuilder() {
			return new VdypLayer.Builder();
		}

	}
>>>>>>> 844e3b34
}<|MERGE_RESOLUTION|>--- conflicted
+++ resolved
@@ -6,14 +6,11 @@
 
 import ca.bc.gov.nrs.vdyp.common.Computed;
 
-<<<<<<< HEAD
-=======
 public class VdypPolygon extends BaseVdypPolygon<VdypLayer, Float> {
 
 	// TODO better name
 	int grpBa1;
 
->>>>>>> 844e3b34
 	public VdypPolygon(
 			String polygonIdentifier, Float percentAvailable, String fiz, String becIdentifier,
 			Optional<FipMode> modeFip
@@ -34,8 +31,6 @@
 		super(toCopy, convertPercentAvailable);
 	}
 
-<<<<<<< HEAD
-=======
 	@Computed
 	public int getInventoryTypeGroup() {
 		return this.getLayers().get(LayerType.PRIMARY).getInventoryTypeGroup().orElseThrow(
@@ -98,5 +93,4 @@
 		}
 
 	}
->>>>>>> 844e3b34
 }