--- conflicted
+++ resolved
@@ -212,11 +212,7 @@
 		protected VdypLayer doBuild() {
 			return (new VdypLayer(
 					polygonIdentifier.get(), //
-<<<<<<< HEAD
-					layer.get(), //
-=======
 					layerType.get(), //
->>>>>>> 3c4bf6ba
 					inventoryTypeGroup, //
 					empericalRelationshipParameterIndex
 			));
@@ -226,11 +222,7 @@
 		protected VdypSpecies buildSpecies(Consumer<VdypSpecies.Builder> config) {
 			return VdypSpecies.build(builder -> {
 				builder.polygonIdentifier(this.polygonIdentifier.get());
-<<<<<<< HEAD
-				builder.layerType(this.layer.get());
-=======
 				builder.layerType(this.layerType.get());
->>>>>>> 3c4bf6ba
 				config.accept(builder);
 			});
 		}
@@ -239,11 +231,7 @@
 		protected VdypSite buildSite(Consumer<VdypSite.Builder> config) {
 			return VdypSite.build(builder -> {
 				builder.polygonIdentifier(polygonIdentifier.get());
-<<<<<<< HEAD
-				builder.layerType(layer.get());
-=======
 				builder.layerType(layerType.get());
->>>>>>> 3c4bf6ba
 				config.accept(builder);
 			});
 		}
