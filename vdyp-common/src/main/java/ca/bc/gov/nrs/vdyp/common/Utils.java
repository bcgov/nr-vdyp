--- conflicted
+++ resolved
@@ -258,16 +258,11 @@
 	}
 
 	public static <T> Optional<T> getIfPresent(List<T> list, int index) {
-<<<<<<< HEAD
-		if (list.size() >= index)
-=======
 		if (list.size() > index)
->>>>>>> 3c4bf6ba
 			return Optional.of(list.get(index));
 		return Optional.empty();
 	}
 
-<<<<<<< HEAD
 	public static BecDefinition getBec(String biogeoclimaticZone, Map<String, Object> controlMap)
 			throws ProcessingException {
 		return expectParsedControl(controlMap, ControlKey.BEC_DEF, BecLookup.class).get(biogeoclimaticZone)
@@ -309,7 +304,8 @@
 	 */
 	public static <T> String optPretty(Optional<T> value, Function<T, String> stringify) {
 		return (String) optNa(value.map(stringify));
-=======
+	}
+
 	/**
 	 * Iterates over all but the last entry, passing them to the first consumer then passes the last entry to the second
 	 * consumer
@@ -324,6 +320,5 @@
 				lastBody.accept(value);
 			}
 		}
->>>>>>> 3c4bf6ba
 	}
 }