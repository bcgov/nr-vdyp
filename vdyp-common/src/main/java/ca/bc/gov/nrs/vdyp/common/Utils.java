--- conflicted
+++ resolved
@@ -255,12 +255,6 @@
 	}
 
 	public static <T> Optional<T> getIfPresent(List<T> list, int index) {
-<<<<<<< HEAD
-		if (list.size() >= index)
-			return Optional.of(list.get(index));
-		return Optional.empty();
-	}
-=======
 		if (list.size() > index)
 			return Optional.of(list.get(index));
 		return Optional.empty();
@@ -281,5 +275,4 @@
 			}
 		}
 	}
->>>>>>> 3c4bf6ba
 }