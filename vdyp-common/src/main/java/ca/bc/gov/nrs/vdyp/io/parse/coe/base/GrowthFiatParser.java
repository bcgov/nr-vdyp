package ca.bc.gov.nrs.vdyp.io.parse.coe.base;

import java.io.IOException;
import java.io.InputStream;
import java.text.MessageFormat;
import java.util.HashMap;
import java.util.List;
import java.util.Map;

import ca.bc.gov.nrs.vdyp.io.parse.common.LineParser;
import ca.bc.gov.nrs.vdyp.io.parse.common.ResourceParseException;
import ca.bc.gov.nrs.vdyp.io.parse.control.ControlMapSubResourceParser;
import ca.bc.gov.nrs.vdyp.io.parse.value.ValueParseException;
import ca.bc.gov.nrs.vdyp.io.parse.value.ValueParser;
import ca.bc.gov.nrs.vdyp.model.GrowthFiatDetails;
import ca.bc.gov.nrs.vdyp.model.Region;

public abstract class GrowthFiatParser implements ControlMapSubResourceParser<Map<Region, GrowthFiatDetails>> {

	public static final String REGION_ID_KEY = "RegionId";
	public static final String COEFFICIENTS_KEY = "Coefficients";

<<<<<<< HEAD
	public GrowthFiatParser() {
=======
	protected GrowthFiatParser() {
>>>>>>> b75eed66

		this.lineParser = new LineParser() {
			@Override
			public boolean isStopLine(String line) {
				return line == null || line.substring(0, Math.min(3, line.length())).trim().length() == 0;
			}
		}.value(3, REGION_ID_KEY, ValueParser.INTEGER).multiValue(11, 6, COEFFICIENTS_KEY, ValueParser.FLOAT);
	}

	private LineParser lineParser;

	@Override
	public Map<Region, GrowthFiatDetails> parse(InputStream is, Map<String, Object> control)
			throws IOException, ResourceParseException {

		Map<Region, GrowthFiatDetails> result = new HashMap<>();

		lineParser.parse(is, result, (value, r, lineNumber) -> {
			var regionId = (Integer) value.get(REGION_ID_KEY);

			if (regionId != 1 && regionId != 2) {
				throw new ValueParseException(
						MessageFormat.format(
								"Line {0}: region id is not recognized; the value must be 1 or 2", lineNumber, regionId
						)
				);
			}

			@SuppressWarnings("unchecked")
			var coefficients = (List<Float>) value.get(COEFFICIENTS_KEY);

			GrowthFiatDetails details = new GrowthFiatDetails(regionId, coefficients);

			if (details.getNAges() == 0) {
				throw new ValueParseException("0", "Region Id " + regionId + " contains no age ranges");
			}

			if (r.containsKey(details.getRegion())) {
				throw new ValueParseException(
						details.getRegion().name(),
						"Region Id " + details.getRegion().name() + " is present multiple times in the file"
				);
			}

			r.put(details.getRegion(), details);

			return r;
		}, control);

		if (result.size() == 0) {
			throw new ResourceParseException("Details for Interior and Coastal regions missing");
		} else if (result.size() == 1 && result.containsKey(Region.COASTAL)) {
			throw new ResourceParseException("Details for Interior region missing");
		} else if (result.size() == 1) {
			throw new ResourceParseException("Details for Coastal region missing");
		}

		return result;
	}
}<|MERGE_RESOLUTION|>--- conflicted
+++ resolved
@@ -20,11 +20,7 @@
 	public static final String REGION_ID_KEY = "RegionId";
 	public static final String COEFFICIENTS_KEY = "Coefficients";
 
-<<<<<<< HEAD
-	public GrowthFiatParser() {
-=======
 	protected GrowthFiatParser() {
->>>>>>> b75eed66
 
 		this.lineParser = new LineParser() {
 			@Override
