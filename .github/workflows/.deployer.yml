--- conflicted
+++ resolved
@@ -166,29 +166,6 @@
             --values ${{ inputs.values }} \
             ./${{ github.event.repository.name }}-${{ steps.vars.outputs.tag }}.tgz
 
-<<<<<<< HEAD
-=======
-      # Deploy Helm chart without atomic or timeout
-      - name: Non-Atomic Helm Deployment
-        if: inputs.atomic == 'false'
-        working-directory: ${{ inputs.directory }}
-        run: |
-          # Helm upgrade/rollout - non-atomic, no timeout
-          helm upgrade \
-            --set-string global.repository=${{ github.repository }} \
-            --set-string global.tag=${{ steps.vars.outputs.tag }} \
-            ${{ inputs.params }} \
-            ${{ steps.vars.outputs.release }} \
-            --set backend.env.QUARKUS_OIDC_AUTH_SERVER_URL=${{ secrets.VITE_SSO_AUTH_SERVER_URL }}/realm/${{ secrets.VITE_SSO_REALM }} \
-            --set frontend.env.VITE_SSO_AUTH_SERVER_URL=${{ secrets.VITE_SSO_AUTH_SERVER_URL }} \
-            --set frontend.env.VITE_SSO_CLIENT_ID=${{ secrets.VITE_SSO_CLIENT_ID }} \
-            --set frontend.env.VITE_SSO_REALM=${{ secrets.VITE_SSO_REALM }} \
-            --set frontend.env.VITE_SSO_REDIRECT_URI=${{ secrets.VITE_SSO_REDIRECT_URI }} \
-            --set frontend.env.VITE_API_URL=${{ secrets.VITE_API_URL }} \
-            --install --wait --values ${{ inputs.values }} \
-            ./${{ github.event.repository.name }}-${{ inputs.tag }}.tgz
-
->>>>>>> 3abe26ca
       # Helm release history
       - name: Helm Release History
         run: |
