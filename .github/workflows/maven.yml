# This workflow will build a Java project with Maven, and cache/restore any dependencies to improve the workflow execution time
# For more information see: https://docs.github.com/en/actions/automating-builds-and-tests/building-and-testing-java-with-maven

# This workflow uses actions that are not certified by GitHub.
# They are provided by a third-party and are governed by
# separate terms of service, privacy policy, and support
# documentation.

name: Java CI with Maven and SonarCloud

on:
  push:
    branches:
      - main
  pull_request:
    types: [opened, synchronize, reopened]

jobs:
  build:

    runs-on: ubuntu-latest

    steps:
    - uses: actions/checkout@v3
    - name: Set up JDK 17
      uses: actions/setup-java@v3
      with:
        java-version: '17'
        distribution: 'temurin'
        cache: maven
    - name: Cache SonarCloud packages
      uses: actions/cache@v3
      with:
        path: ~/.sonar/cache
        key: ${{ runner.os }}-sonar
        restore-keys: ${{ runner.os }}-sonar
    - name: Cache Maven packages
      uses: actions/cache@v3
      with:
        path: ~/.m2
        key: ${{ runner.os }}-m2-${{ hashFiles('**/pom.xml') }}
        restore-keys: ${{ runner.os }}-m2
    - name: Build with Maven
<<<<<<< HEAD
      run: mvn package
    - name: Run Sonar Analysis
      run: mvn sonar:sonar
        -Dsonar.login=${{ secrets.SONAR_TOKEN }}
=======
      run: mvn -Pcoverage package verify
    - name: Run Sonar Analysis
      run: mvn sonar:sonar
        -Pcoverage
>>>>>>> c0c9d231
        -Dsonar.host.url=https://sonarcloud.io
        -Dsonar.organization=bcgov-sonarcloud
        -Dsonar.projectKey=bcgov_VDYP
      env:
<<<<<<< HEAD
        GITHUB_TOKEN: ${{ github.token }}
=======
        GITHUB_TOKEN: ${{ github.token }}
        SONAR_TOKEN: ${{ secrets.SONAR_TOKEN }}
>>>>>>> c0c9d231
<|MERGE_RESOLUTION|>--- conflicted
+++ resolved
@@ -41,24 +41,12 @@
         key: ${{ runner.os }}-m2-${{ hashFiles('**/pom.xml') }}
         restore-keys: ${{ runner.os }}-m2
     - name: Build with Maven
-<<<<<<< HEAD
-      run: mvn package
-    - name: Run Sonar Analysis
-      run: mvn sonar:sonar
-        -Dsonar.login=${{ secrets.SONAR_TOKEN }}
-=======
       run: mvn -Pcoverage package verify
     - name: Run Sonar Analysis
       run: mvn sonar:sonar
-        -Pcoverage
->>>>>>> c0c9d231
         -Dsonar.host.url=https://sonarcloud.io
         -Dsonar.organization=bcgov-sonarcloud
         -Dsonar.projectKey=bcgov_VDYP
       env:
-<<<<<<< HEAD
         GITHUB_TOKEN: ${{ github.token }}
-=======
-        GITHUB_TOKEN: ${{ github.token }}
-        SONAR_TOKEN: ${{ secrets.SONAR_TOKEN }}
->>>>>>> c0c9d231
+        SONAR_TOKEN: ${{ secrets.SONAR_TOKEN }}