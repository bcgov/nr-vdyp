package ca.bc.gov.nrs.vdyp.backend.projection.model;

import static ca.bc.gov.nrs.vdyp.test.VdypMatchers.notPresent;
import static ca.bc.gov.nrs.vdyp.test.VdypMatchers.present;
import static org.hamcrest.Matchers.allOf;
import static org.junit.jupiter.api.Assertions.assertThrows;
import static org.hamcrest.MatcherAssert.assertThat;
import static org.hamcrest.Matchers.closeTo;
import static org.hamcrest.Matchers.hasProperty;
import static org.hamcrest.Matchers.is;
import static org.hamcrest.Matchers.iterableWithSize;

import ca.bc.gov.nrs.vdyp.backend.api.v1.exceptions.AbstractProjectionRequestException;
import ca.bc.gov.nrs.vdyp.backend.api.v1.exceptions.PolygonValidationException;
import ca.bc.gov.nrs.vdyp.backend.model.v1.Parameters;
import ca.bc.gov.nrs.vdyp.backend.model.v1.ProjectionRequestKind;
import ca.bc.gov.nrs.vdyp.backend.projection.ProjectionContext;
import ca.bc.gov.nrs.vdyp.backend.projection.input.HcsvPolygonRecordBean;
import ca.bc.gov.nrs.vdyp.backend.projection.model.enumerations.CfsEcoZoneCode;
import ca.bc.gov.nrs.vdyp.backend.projection.model.enumerations.InventoryStandard;
import ca.bc.gov.nrs.vdyp.backend.projection.model.enumerations.LayerSummarizationModeCode;
import ca.bc.gov.nrs.vdyp.backend.projection.model.enumerations.NonVegetationTypeCode;
import ca.bc.gov.nrs.vdyp.backend.projection.model.enumerations.OtherVegetationTypeCode;
import ca.bc.gov.nrs.vdyp.backend.projection.model.enumerations.ProjectionTypeCode;
import ca.bc.gov.nrs.vdyp.backend.projection.model.enumerations.SilviculturalBaseCode;
import ca.bc.gov.nrs.vdyp.common_calculators.enumerations.SiteIndexEquation;
import ca.bc.gov.nrs.vdyp.si32.enumerations.SpeciesRegion;
import org.junit.jupiter.api.BeforeEach;
import org.junit.jupiter.api.Nested;
import org.junit.jupiter.api.Test;

import ca.bc.gov.nrs.vdyp.backend.model.v1.PolygonMessageKind;
import ca.bc.gov.nrs.vdyp.si32.site.SiteTool;
import org.junit.jupiter.params.ParameterizedTest;
import org.junit.jupiter.params.provider.Arguments;
import org.junit.jupiter.params.provider.MethodSource;

import java.beans.IntrospectionException;
import java.util.Arrays;
import java.util.EnumMap;
import java.util.HashMap;
import java.util.List;
import java.util.Map;
import java.util.stream.Stream;

public class PolygonTest {

<<<<<<< HEAD

    @Test
    void TestPolygonBuilder() {

        var history = new History.Builder().build();
        var polygonReportingInfo = new PolygonReportingInfo.Builder().build();
        var otherVegetationTypes = new HashMap<OtherVegetationTypeCode, HcsvPolygonRecordBean.OtherVegCoverDetails>();
        var nonVegetationTypes = new HashMap<NonVegetationTypeCode, HcsvPolygonRecordBean.NonVegCoverDetails>();
        var doAllowProjectionOfType = new HashMap<ProjectionTypeCode, Boolean>();

        var layers = new HashMap<String, Layer>();
        var layersByProjectionType = new HashMap<ProjectionTypeCode, Layer>();

        var polygon = new Polygon.Builder() //
                .featureId(1) //
                .polygonNumber(2L) //
                .district("D") //
                .mapSheet("M") //
                .mapQuad("Q") //
                .mapSubQuad("SQ") //
                .inventoryStandard(InventoryStandard.FIP) //
                .referenceYear(2000) //
                .yearOfDeath(2020) //
                .isCoastal(true) //
                .forestInventoryZone("A") //
                .becZone("AT") //
                .cfsEcoZone(CfsEcoZoneCode.ArcticCordillera) //
                .nonProductiveDescriptor("NPD") //
                .percentStockable(20.0) //
                .percentStockableDead(20.0) //
                .yieldFactor(20.0) //
                .wereLayerAdjustmentsSupplied(false) //
                .layers(layers) //
                .layerByProjectionType(layersByProjectionType) //
                .history(history) //
                .reportingInfo(polygonReportingInfo) //
                .otherVegetationTypes(otherVegetationTypes) //
                .nonVegetationTypes(nonVegetationTypes) //
                .layerSummarizationMode(LayerSummarizationModeCode.TwoLayer) //
                .doAllowProjection(true) //
                .doAllowProjectionOfType(doAllowProjectionOfType) //
                .build();

        assertThat(
                polygon, allOf(
                        hasProperty("featureId", is(1L)), //
                        hasProperty("polygonNumber", is(2L)), //
                        hasProperty("district", is("D")), //
                        hasProperty("mapSheet", is("M")), //
                        hasProperty("mapQuad", is("Q")), //
                        hasProperty("mapSubQuad", is("SQ")), //
                        hasProperty("inventoryStandard", is(InventoryStandard.FIP)), //
                        hasProperty("referenceYear", is(2000)), //
                        hasProperty("yearOfDeath", is(2020)), //
                        hasProperty("isCoastal", is(true)), //
                        hasProperty("forestInventoryZone", is("A")), //
                        hasProperty("becZone", is("AT")), //
                        hasProperty("cfsEcoZone", is(CfsEcoZoneCode.ArcticCordillera)), //
                        hasProperty("nonProductiveDescriptor", is("NPD")), //
                        hasProperty("percentStockable", is(20.0)), //
                        hasProperty("percentStockableDead", is(20.0)), //
                        hasProperty("yieldFactor", is(20.0)), //
                        hasProperty("wereLayerAdjustmentsSupplied", is(false)), //
                        hasProperty("layers", is(layers)), //
                        hasProperty("history", is(history)), //
                        hasProperty("reportingInfo", is(polygonReportingInfo)), //
                        hasProperty("otherVegetationTypes", is(otherVegetationTypes)), //
                        hasProperty("nonVegetationTypes", is(nonVegetationTypes)), //
                        hasProperty("layerSummarizationMode", is(LayerSummarizationModeCode.TwoLayer)), //
                        hasProperty("doAllowProjection", is(true))
                )
        );

        var layer = new Layer.Builder() //
                .layerId("1") //
                .assignedProjectionType(ProjectionTypeCode.PRIMARY) //
                .polygon(polygon).build();

        layers.put(layer.getLayerId(), layer);
        layersByProjectionType.put(ProjectionTypeCode.PRIMARY, layer);

        assertThat(polygon.getLayerByProjectionType(ProjectionTypeCode.PRIMARY), is(layer));
    }

    @Nested
=======
	@Test
	void TestPolygonBuilder() {

		var history = new History.Builder().build();
		var polygonReportingInfo = new PolygonReportingInfo.Builder().build();
		var otherVegetationTypes = new HashMap<OtherVegetationTypeCode, HcsvPolygonRecordBean.OtherVegCoverDetails>();
		var nonVegetationTypes = new HashMap<NonVegetationTypeCode, HcsvPolygonRecordBean.NonVegCoverDetails>();
		var doAllowProjectionOfType = new HashMap<ProjectionTypeCode, Boolean>();

		var layers = new HashMap<String, Layer>();
		var layersByProjectionType = new HashMap<ProjectionTypeCode, Layer>();

		var polygon = new Polygon.Builder() //
				.featureId(1) //
				.polygonNumber(2L) //
				.district("D") //
				.mapSheet("M") //
				.mapQuad("Q") //
				.mapSubQuad("SQ") //
				.inventoryStandard(InventoryStandard.FIP) //
				.referenceYear(2000) //
				.yearOfDeath(2020) //
				.isCoastal(true) //
				.forestInventoryZone("A") //
				.becZone("AT") //
				.cfsEcoZone(CfsEcoZoneCode.ArcticCordillera) //
				.nonProductiveDescriptor("NPD") //
				.percentStockable(20.0) //
				.percentStockableDead(20.0) //
				.yieldFactor(20.0) //
				.wereLayerAdjustmentsSupplied(false) //
				.layers(layers) //
				.layerByProjectionType(layersByProjectionType) //
				.history(history) //
				.reportingInfo(polygonReportingInfo) //
				.otherVegetationTypes(otherVegetationTypes) //
				.nonVegetationTypes(nonVegetationTypes) //
				.layerSummarizationMode(LayerSummarizationModeCode.TwoLayer) //
				.doAllowProjection(true) //
				.doAllowProjectionOfType(doAllowProjectionOfType) //
				.build();

		assertThat(
				polygon, allOf(
						hasProperty("featureId", is(1L)), //
						hasProperty("polygonNumber", is(2L)), //
						hasProperty("district", is("D")), //
						hasProperty("mapSheet", is("M")), //
						hasProperty("mapQuad", is("Q")), //
						hasProperty("mapSubQuad", is("SQ")), //
						hasProperty("inventoryStandard", is(InventoryStandard.FIP)), //
						hasProperty("referenceYear", is(2000)), //
						hasProperty("yearOfDeath", is(2020)), //
						hasProperty("isCoastal", is(true)), //
						hasProperty("forestInventoryZone", is("A")), //
						hasProperty("becZone", is("AT")), //
						hasProperty("cfsEcoZone", is(CfsEcoZoneCode.ArcticCordillera)), //
						hasProperty("nonProductiveDescriptor", is("NPD")), //
						hasProperty("percentStockable", is(20.0)), //
						hasProperty("percentStockableDead", is(20.0)), //
						hasProperty("yieldFactor", is(20.0)), //
						hasProperty("wereLayerAdjustmentsSupplied", is(false)), //
						hasProperty("layers", is(layers)), //
						hasProperty("history", is(history)), //
						hasProperty("reportingInfo", is(polygonReportingInfo)), //
						hasProperty("otherVegetationTypes", is(otherVegetationTypes)), //
						hasProperty("nonVegetationTypes", is(nonVegetationTypes)), //
						hasProperty("layerSummarizationMode", is(LayerSummarizationModeCode.TwoLayer)), //
						hasProperty("doAllowProjection", is(true))
				)
		);

		var layer = new Layer.Builder() //
				.layerId("1") //
				.assignedProjectionType(ProjectionTypeCode.PRIMARY) //
				.polygon(polygon).build();

		layers.put(layer.getLayerId(), layer);
		layersByProjectionType.put(ProjectionTypeCode.PRIMARY, layer);

		assertThat(polygon.getLayerByProjectionType(ProjectionTypeCode.PRIMARY), is(layer));
	}

	@Nested
>>>>>>> fc8fc4e8
	class TweakSpeciesPercentages {
		Polygon polygon;

		Layer layer;

		@BeforeEach
		void setup() {
			polygon = new Polygon.Builder().build();

			layer = new Layer.Builder().polygon(polygon).layerId("Test").build();
		}

		@Test
		void noSpecies() {
			var message = polygon.tweakPercentages(layer);

			// No error

			assertThat(message, notPresent());

			// No change

			assertThat(layer.getSp0sAsSupplied(), iterableWithSize(0));
		}

		@Test
		void oneStandExact() {
			var sp64Code = "PL";
			var sp0Code = SiteTool.getSpeciesVDYP7Code(sp64Code);

			var stand = new Stand.Builder() //
					.sp0Code("P") //
					.layer(layer) //
					.build();

			var sp64 = new Species.Builder() //
					.stand(stand) //
					.speciesCode(sp64Code) //
					.speciesPercent(100d) //
					.totalAge(40d) //
					.dominantHeight(20d) //
					.build();

			Species sp0 = new Species.Builder().stand(stand) //
					.speciesCode(sp64Code) //
					.speciesPercent(0) //
					.build();
			stand.addSpeciesGroup(sp0, layer.getSp0sAsSupplied().size());
			layer.addStand(stand);

			sp64.calculateUndefinedFieldValues();

			stand.addSp64(sp64);
			layer.addSp64(sp64);

			var message = polygon.tweakPercentages(layer);

			// No error

			assertThat(message, notPresent());

			// No change

			assertThat(layer.getSp0sAsSupplied(), iterableWithSize(1));
			assertThat(layer.getSp0sAsSupplied().get(0), hasProperty("speciesByPercent", iterableWithSize(1)));
			assertThat(
					layer.getSp0sAsSupplied().get(0).getSpeciesByPercent().get(0),
					hasProperty("speciesPercent", closeTo(100d, 0.1d))
			);

		}

		@Test
		void oneStandSlightlyOver() {
			var sp64Code = "PL";
			var sp0Code = SiteTool.getSpeciesVDYP7Code(sp64Code);

			var stand = new Stand.Builder() //
					.sp0Code("P") //
					.layer(layer) //
					.build();

			var sp64 = new Species.Builder() //
					.stand(stand) //
					.speciesCode(sp64Code) //
					.speciesPercent(100.5d) //
					.totalAge(40d) //
					.dominantHeight(20d) //
					.build();

			Species sp0 = new Species.Builder().stand(stand) //
					.speciesCode(sp64Code) //
					.speciesPercent(0) //
					.build();
			stand.addSpeciesGroup(sp0, layer.getSp0sAsSupplied().size());
			layer.addStand(stand);

			sp64.calculateUndefinedFieldValues();

			stand.addSp64(sp64);
			layer.addSp64(sp64);

			var message = polygon.tweakPercentages(layer);

			// No error

			assertThat(message, notPresent());

			// Corrected

			assertThat(layer.getSp0sAsSupplied(), iterableWithSize(1));
			assertThat(layer.getSp0sAsSupplied().get(0), hasProperty("speciesByPercent", iterableWithSize(1)));
			assertThat(
					layer.getSp0sAsSupplied().get(0).getSpeciesByPercent().get(0),
					hasProperty("speciesPercent", closeTo(100d, 0.1d))
			);

		}

		@Test
		void oneStandSlightlyUnder() {
			var sp64Code = "PL";
			var sp0Code = SiteTool.getSpeciesVDYP7Code(sp64Code);

			var stand = new Stand.Builder() //
					.sp0Code("P") //
					.layer(layer) //
					.build();

			var sp64 = new Species.Builder() //
					.stand(stand) //
					.speciesCode(sp64Code) //
					.speciesPercent(99.75d) //
					.totalAge(40d) //
					.dominantHeight(20d) //
					.build();

			Species sp0 = new Species.Builder().stand(stand) //
					.speciesCode(sp64Code) //
					.speciesPercent(0) //
					.build();
			stand.addSpeciesGroup(sp0, layer.getSp0sAsSupplied().size());
			layer.addStand(stand);

			sp64.calculateUndefinedFieldValues();

			stand.addSp64(sp64);
			layer.addSp64(sp64);

			var message = polygon.tweakPercentages(layer);

			// No error

			assertThat(message, notPresent());

			// Corrected

			assertThat(layer.getSp0sAsSupplied(), iterableWithSize(1));
			assertThat(layer.getSp0sAsSupplied().get(0), hasProperty("speciesByPercent", iterableWithSize(1)));
			assertThat(
					layer.getSp0sAsSupplied().get(0).getSpeciesByPercent().get(0),
					hasProperty("speciesPercent", closeTo(100d, 0.1d))
			);

		}

		@Test
		void oneStandWayOver() {
			var sp64Code = "PL";
			var sp0Code = SiteTool.getSpeciesVDYP7Code(sp64Code);

			var stand = new Stand.Builder() //
					.sp0Code("P") //
					.layer(layer) //
					.build();

			var sp64 = new Species.Builder() //
					.stand(stand) //
					.speciesCode(sp64Code) //
					.speciesPercent(102d) //
					.totalAge(40d) //
					.dominantHeight(20d) //
					.build();

			Species sp0 = new Species.Builder().stand(stand) //
					.speciesCode(sp64Code) //
					.speciesPercent(0) //
					.build();
			stand.addSpeciesGroup(sp0, layer.getSp0sAsSupplied().size());
			layer.addStand(stand);

			sp64.calculateUndefinedFieldValues();

			stand.addSp64(sp64);
			layer.addSp64(sp64);

			var message = polygon.tweakPercentages(layer);

			// Error

			assertThat(message, present(hasProperty("kind", is(PolygonMessageKind.LAYER_PERCENTAGES_TOO_INACCURATE))));

			// No change

			assertThat(layer.getSp0sAsSupplied(), iterableWithSize(1));
			assertThat(layer.getSp0sAsSupplied().get(0), hasProperty("speciesByPercent", iterableWithSize(1)));
			assertThat(
					layer.getSp0sAsSupplied().get(0).getSpeciesByPercent().get(0),
					hasProperty("speciesPercent", closeTo(102, 0.1d))
			);

		}

		@Test
		void oneStandWayUnder() {
			var sp64Code = "PL";
			var sp0Code = SiteTool.getSpeciesVDYP7Code(sp64Code);

			var stand = new Stand.Builder() //
					.sp0Code("P") //
					.layer(layer) //
					.build();

			var sp64 = new Species.Builder() //
					.stand(stand) //
					.speciesCode(sp64Code) //
					.speciesPercent(98d) //
					.totalAge(40d) //
					.dominantHeight(20d) //
					.build();

			Species sp0 = new Species.Builder().stand(stand) //
					.speciesCode(sp64Code) //
					.speciesPercent(0) //
					.build();
			stand.addSpeciesGroup(sp0, layer.getSp0sAsSupplied().size());
			layer.addStand(stand);

			sp64.calculateUndefinedFieldValues();

			stand.addSp64(sp64);
			layer.addSp64(sp64);

			var message = polygon.tweakPercentages(layer);

			// Error

			assertThat(message, present(hasProperty("kind", is(PolygonMessageKind.LAYER_PERCENTAGES_TOO_INACCURATE))));

			// No change

			assertThat(layer.getSp0sAsSupplied(), iterableWithSize(1));
			assertThat(layer.getSp0sAsSupplied().get(0), hasProperty("speciesByPercent", iterableWithSize(1)));
			assertThat(
					layer.getSp0sAsSupplied().get(0).getSpeciesByPercent().get(0),
					hasProperty("speciesPercent", closeTo(98d, 0.1d))
			);

		}
	}

<<<<<<< HEAD
    @Nested
    class CalculateMissingData {
        Parameters params;
        ProjectionContext context;
        Polygon polygon;
        Layer layer;
        History history;
        String sp64Code = "PL";
        String sp0Code = SiteTool.getSpeciesVDYP7Code(sp64Code);

        Double leadingSpeciesAge = 40d;
        Double leadingSpeciesHeight = 20d;

        //Get minimum Base Config For Polygon Calculation Testing
        Polygon.Builder baseConfig(Polygon.Builder builder) {
            return builder
                    .history(history)
                    .district(null /* not available in HCSV input */) //
                    .doAllowProjection(true) //
                    .doAllowProjectionOfType(GetAllowProjectionOfType())
                    .layers(new HashMap<>());
        }

        //Get minimum Base Config For Polygon Calculation Testing
        Layer.Builder baseConfig(Layer.Builder builder) {
            return builder
                    .assignedProjectionType(ProjectionTypeCode.UNKNOWN)
                    .layerId("Test")
                    .doSuppressPerHAYields(false)
                    .doIncludeWithProjection(true);
        }
        //Get minimum Base Config For Polygon Calculation Testing
        Stand.Builder baseConfig(Stand.Builder builder) {
            return builder //
                    .sp0Code("P") ;
        }
        Species.Builder baseConfigSp64(Species.Builder builder) {
            return builder
                    .speciesCode(sp64Code) //
                    .speciesPercent(100d) //
                    .totalAge(leadingSpeciesAge) //
                    .dominantHeight(leadingSpeciesHeight);
        }

        Species.Builder baseConfigSp0(Species.Builder builder) {
            return builder
                    .speciesCode(sp64Code) //
                    .speciesPercent(0);
        }

        static Map<ProjectionTypeCode, Boolean> allowProjectionOfType;
        static Map<ProjectionTypeCode, Boolean> GetAllowProjectionOfType(){
            if (allowProjectionOfType == null)
            {
                allowProjectionOfType= new EnumMap<ProjectionTypeCode, Boolean>(ProjectionTypeCode.class);
                for (ProjectionTypeCode t : ProjectionTypeCode.values()) {
                    allowProjectionOfType.put(t, true);
                }
            }
            return allowProjectionOfType;
        }

        record LayersCase(
                List<ProjectionTypeCode> layerTypes,
                Map<ProjectionTypeCode, Map<String,Object>> layerParams
        ){}


        void addLayerByType(ProjectionTypeCode code, Map<String, Object> params)
        {
            leadingSpeciesHeight = 10.0;
            leadingSpeciesAge = 50.0;
            var layerBuilder = baseConfig(new Layer.Builder())
                    .layerId("TEST_"+code.name)
                    .vdyp7LayerCode(code)
                    .polygon(polygon)
                    .crownClosure((short)0); // default can be overidden
            if (params != null) {
                for (var param : params.entrySet()) {
                    switch (param.getKey()) {
                        case "cc" -> layerBuilder = layerBuilder.crownClosure((short) param.getValue());
                        case "tph" -> layerBuilder = layerBuilder.treesPerHectare((Double) param.getValue());
                        case "rankCode" -> layerBuilder = layerBuilder.rankCode((String) param.getValue());
                        case "ba" -> layerBuilder = layerBuilder.basalArea((Double) param.getValue());
                        case "ps" -> layerBuilder = layerBuilder.percentStockable((Double) param.getValue());
                        case "id" -> layerBuilder = layerBuilder.layerId((String) param.getValue());
                        case "age" -> leadingSpeciesAge = (Double) param.getValue();
                        case "height" -> leadingSpeciesHeight = (Double) param.getValue();
                    }
                }
            }

            var layer = layerBuilder.build();

            setupBaseTestSpecies(layer);
            polygon.getLayers().put(layer.getLayerId(), layer);

            if (code == ProjectionTypeCode.VETERAN && (Boolean)params.getOrDefault("force",false))
            {
                polygon.setTargetedVeteranLayer(layer);
            }

            if ("1".equals(layer.getRankCode()))
            {
                polygon.setRank1Layer(layer);
            }
            switch(code)
            {
                case DEAD:
                    polygon.assignDeadLayer(layer,1950, layer.getPercentStockable());
                    break;
                case RESIDUAL:
                    polygon.setResidualLayer(layer);
                    break;
                case REGENERATION:
                    polygon.setRegenerationLayer(layer);
                    break;
            }
        }

        @BeforeEach
        void setup() {
            try {
                history = new History.Builder().build();
                params = new Parameters().ageStart(0).ageEnd(100);
                context = new ProjectionContext(
                        ProjectionRequestKind.HCSV,
                        "Test",
                        params, false);
            } catch (AbstractProjectionRequestException e) {
                // No action
            }
        }

        void setupBaseTestSpecies(Layer layer)
        {
            var stand = baseConfig(new Stand.Builder())//
                    .layer(layer) //
                    .build();

            var sp64 = baseConfigSp64(new Species.Builder().stand(stand)) //
                    .build();

            Species sp0 = baseConfigSp0(new Species.Builder().stand(stand))//
                    .build();
            stand.addSpeciesGroup(sp0, layer.getSp0sAsSupplied().size());
            layer.addStand(stand);

            sp64.calculateUndefinedFieldValues();

            stand.addSp64(sp64);
            layer.addSp64(sp64);
        }

        @Nested
        class EstimateYieldFactor {

            static Stream<Arguments> yieldFactors() {
                return Stream.of(
                        Arguments.of(0.5, 0.5),
                        Arguments.of(1.0, 1.0),
                        Arguments.of(0.0, 1.0),
                        Arguments.of(null, 1.0)
                );
            }

            @ParameterizedTest
            @MethodSource("yieldFactors")
            void testExplicitYieldFactor(Double providedYield, Double expectedYield) throws PolygonValidationException {

                polygon = baseConfig(new Polygon.Builder())
                        .yieldFactor(providedYield)
                        .build();

                layer = baseConfig(new Layer.Builder())
                        .polygon(polygon)
                        .crownClosure((short) 2)
                        .vdyp7LayerCode(ProjectionTypeCode.PRIMARY)
                        .build();

                setupBaseTestSpecies(layer);

                polygon.getLayers().put(layer.getLayerId(), layer);

                polygon.doCompleteDefinition(context);

                assertThat(polygon.getYieldFactor(), is(expectedYield));

            }

            static Stream<Arguments> fipYieldFactors() {
                return Stream.of(
                        Arguments.of((short) 13, 0.13),
                        Arguments.of((short) 50, 0.5),
                        Arguments.of((short) 51, 0.5),
                        Arguments.of((short) 75, 0.5)
                );
            }

            @ParameterizedTest
            @MethodSource("fipYieldFactors")
            void testUndefinedFIPYieldFactor(Short crownClosure, Double expectedYield) throws PolygonValidationException {

                polygon = baseConfig(new Polygon.Builder())
                        .yieldFactor(null)
                        .nonProductiveDescriptor("NSP")
                        .inventoryStandard(InventoryStandard.FIP)
                        .build();

                layer = baseConfig(new Layer.Builder())
                        .polygon(polygon)
                        .crownClosure(crownClosure)
                        .build();
                setupBaseTestSpecies(layer);

                polygon.getLayers().put(layer.getLayerId(), layer);

                polygon.doCompleteDefinition(context);

                assertThat(polygon.getYieldFactor(), is(expectedYield));

            }
        }

        @Nested
        class EstimateStockability {

            @Test
            void testEstimateWithExplicitValue()  throws PolygonValidationException{
                polygon = baseConfig(new Polygon.Builder())
                        .percentStockable(50d)
                        .build();

                layer = baseConfig(new Layer.Builder())
                        .polygon(polygon)
                        .crownClosure((short) 50)
                        .build();

                setupBaseTestSpecies(layer);

                polygon.getLayers().put(layer.getLayerId(), layer);

                polygon.doCompleteDefinition(context);

                assertThat(polygon.getPercentStockable(), is(50d));

            }

            @Test
            void testEstimateWithDeadLayer()  throws PolygonValidationException{
                polygon = baseConfig(new Polygon.Builder())
                        .build();

                layer = baseConfig(new Layer.Builder())
                        .polygon(polygon)
                        .crownClosure((short) 50)
                        .build();

                setupBaseTestSpecies(layer);

                var deadLayer = baseConfig(new Layer.Builder())
                        .layerId("DEAD")
                        .isDeadLayer(true)
                        .yearOfDeath(2000)
                        .polygon(polygon)
                        .build();

                polygon.getLayers().put(layer.getLayerId(), layer);
                polygon.getLayers().put(deadLayer.getLayerId(), deadLayer);

                polygon.assignDeadLayer(deadLayer, 2000, 25.0);

                polygon.doCompleteDefinition(context);

                assertThat(polygon.getPercentStockable(), is(85d));
            }

            @Test
            void testPrimaryLayerNoLeadingSpecies()  throws PolygonValidationException{
                polygon = baseConfig(new Polygon.Builder())
                        .build();

                layer = baseConfig(new Layer.Builder())
                        .polygon(polygon)
                        .crownClosure((short) 50)
                        .build();

                polygon.getLayers().put(layer.getLayerId(), layer);

                assertThrows(PolygonValidationException.class, () -> polygon.doCompleteDefinition(context));
            }

            static Stream<Arguments> disturbedValues() {
                return Stream.of(
                        Arguments.of(2000, 2000, 95.71), // equal years no years value for calculation
                        Arguments.of(2000, 2010, 90.22), // measurement year < disturbance use age
                        Arguments.of(2000, 1990, 95.71), // 10 years
                        Arguments.of(2000, 1980, 95.71), // 20 years
                        Arguments.of(2000, 1970, 92.82), // 30 years
                        Arguments.of(2000, 1960, 90.22), // 40 years
                        Arguments.of(2000, 1950, 90.22) // 50 years capped to 40 years (age)
                );
            }
            @ParameterizedTest
            @MethodSource("disturbedValues")
            void testSilvicultureDisturbanceHistory(int measurementYear, int disturbanceStartYear, Double expected)  throws PolygonValidationException{
                history = new History.Builder()
                        .disturbanceStartYear(disturbanceStartYear)
                        .silvicultureBase(SilviculturalBaseCode.DISTURBED)
                        .build();

                polygon = baseConfig(new Polygon.Builder())
                        .history(history)
                        .referenceYear(measurementYear)
                        .build();

                layer = baseConfig(new Layer.Builder())
                        .polygon(polygon)
                        .crownClosure((short) 50)
                        .build();

                setupBaseTestSpecies(layer);

                polygon.getLayers().put(layer.getLayerId(), layer);

                polygon.doCompleteDefinition(context);

                assertThat(polygon.getPercentStockable(), closeTo(expected,0.01d));
            }

            static Stream<Arguments> p1AgeValues() {
                return Stream.of(
                        Arguments.of(Vdyp7Constants.YEAR_LIMIT / 2, 95.71),// less than YEAR_LIMIT
                        Arguments.of(Vdyp7Constants.YEAR_MAX * 2, 71.42),// greater than YEAR_MAX
                        Arguments.of(Vdyp7Constants.YEAR_LIMIT , 95.71),//precisely year limit
                        Arguments.of(Vdyp7Constants.YEAR_LIMIT + Vdyp7Constants.YEAR_HALF, 81.42),// exponent of exactly 1
                        Arguments.of(199, 71.42)// designed to illicit neg lp1
                );
            }
            @ParameterizedTest
            @MethodSource("p1AgeValues")
            void testP1Calculations(double age, double expected)  throws PolygonValidationException{
                polygon = baseConfig(new Polygon.Builder()).build();

                layer = baseConfig(new Layer.Builder())
                        .polygon(polygon)
                        .crownClosure((short) 50)
                        .build();

                leadingSpeciesAge = age;
                setupBaseTestSpecies(layer);

                polygon.getLayers().put(layer.getLayerId(), layer);

                polygon.doCompleteDefinition(context);

                assertThat(polygon.getPercentStockable(), closeTo(expected,0.01d));
            }

            @Test
            void testInvalidCCCauseNoPercentUnaccounted()  throws PolygonValidationException{
                polygon = baseConfig(new Polygon.Builder()).build();

                layer = baseConfig(new Layer.Builder())
                        .polygon(polygon)
                        .crownClosure((short) 100)
                        .build();

                setupBaseTestSpecies(layer);

                polygon.getLayers().put(layer.getLayerId(), layer);

                polygon.doCompleteDefinition(context);

                assertThat(polygon.getPercentStockable(), closeTo(100,0.01d));
            }

            @Test
            void testFIPNonProductiveNominalStockability()  throws PolygonValidationException{
                polygon = baseConfig(new Polygon.Builder())
                        .yieldFactor(0.001) // force non productive FIP calculation under 1
                        .nonProductiveDescriptor("NSP")
                        .inventoryStandard(InventoryStandard.FIP)
                        .build();

                layer = baseConfig(new Layer.Builder())
                        .polygon(polygon)
                        .crownClosure((short)1)
                        .build();
                setupBaseTestSpecies(layer);

                polygon.getLayers().put(layer.getLayerId(), layer);

                polygon.doCompleteDefinition(context);

                assertThat(polygon.getPercentStockable(), is(1.0));
            }
        }

        @Nested
        class DetermineStockabilityForProjectionType{
            @BeforeEach
            void setup()
            {
                try {
                    history = new History.Builder().build();
                    params = new Parameters().ageStart(0).ageEnd(100);
                    context = new ProjectionContext(
                            ProjectionRequestKind.HCSV,
                            "Test",
                            params, false);
                } catch (AbstractProjectionRequestException e) {
                    // No action
                }
                polygon = baseConfig(new Polygon.Builder())
                        .percentStockable(85.0)
                        .percentStockableDead(0.0)
                        .build();
            }

            static Stream<Arguments> determinePolygonStockabilityCases(){
                return Stream.of(
                        Arguments.of(
                                new LayersCase( // Happy Path
                                        ProjectionTypeCode.ACTUAL_PROJECTION_TYPES_LIST,
                                        Map.of(
                                                ProjectionTypeCode.VETERAN,Map.of("id","1","cc",(short)5,"ba",20.0,"tph",20.0, "age",141.0,"height",11.0),
                                                ProjectionTypeCode.PRIMARY, Map.of("rankCode","1","ba",40.0),
                                                ProjectionTypeCode.RESIDUAL,Map.of("ba",20.0),
                                                ProjectionTypeCode.DEAD, Map.of("ps", 10.0)
                                        )
                                ),
                                Map.of(
                                        ProjectionTypeCode.PRIMARY,  42.0,
                                        ProjectionTypeCode.VETERAN, 5.0,
                                        ProjectionTypeCode.RESIDUAL, 21.0,
                                        ProjectionTypeCode.DEAD, 8.5,
                                        ProjectionTypeCode.REGENERATION, 8.5
                                )
                        ),
                        Arguments.of(
                                new LayersCase( // Nominal Dead
                                        List.of(ProjectionTypeCode.PRIMARY,ProjectionTypeCode.DEAD),
                                        Map.of(
                                                ProjectionTypeCode.PRIMARY,Map.of("ps",10.0, "cc",(short)11),
                                                ProjectionTypeCode.DEAD,Map.of("ps",0.0, "cc",(short)11)
                                        )
                                ),
                                Map.of(
                                        ProjectionTypeCode.PRIMARY, 84.0,
                                        ProjectionTypeCode.DEAD, 1.0
                                )
                        ),
                        Arguments.of(
                                new LayersCase( // Nominal Regeneration
                                        List.of(ProjectionTypeCode.PRIMARY,ProjectionTypeCode.REGENERATION),
                                        Map.of(
                                                ProjectionTypeCode.PRIMARY,Map.of("ps",10.0, "cc",(short)11),
                                                ProjectionTypeCode.REGENERATION,Map.of("ps",0.0, "cc",(short)11)
                                        )
                                ),
                                Map.of(
                                        ProjectionTypeCode.PRIMARY, 84.0,
                                        ProjectionTypeCode.REGENERATION, 1.0
                                )
                        ),
                        Arguments.of(
                                new LayersCase( // Nominal Veteran
                                        List.of(ProjectionTypeCode.PRIMARY,ProjectionTypeCode.VETERAN),
                                        Map.of(
                                                ProjectionTypeCode.PRIMARY,Map.of("ps",10.0, "cc",(short)11),
                                                ProjectionTypeCode.VETERAN,Map.of("force",true,"cc",(short)0,"ba",20.0,"tph",20.0, "age",141.0,"height",11.0, "rankCode","1")
                                        )
                                ),
                                Map.of(
                                        ProjectionTypeCode.PRIMARY, 84.0,
                                        ProjectionTypeCode.VETERAN, 1.0
                                )
                        ),
                        Arguments.of(
                                new LayersCase( // Nominal Residual
                                        List.of(ProjectionTypeCode.PRIMARY,ProjectionTypeCode.RESIDUAL),
                                        Map.of(
                                                ProjectionTypeCode.PRIMARY,Map.of("ps",10.0, "cc",(short)11, "ba",100.0),
                                                ProjectionTypeCode.RESIDUAL,Map.of("cc",(short)11,"ba",1.0)
                                        )
                                ),
                                Map.of(
                                        ProjectionTypeCode.PRIMARY, 84.15,
                                        ProjectionTypeCode.RESIDUAL, 1.0
                                )
                        ),
                        Arguments.of(
                                new LayersCase( // Nominal Primary
                                        List.of(ProjectionTypeCode.PRIMARY,ProjectionTypeCode.RESIDUAL),
                                        Map.of(
                                                ProjectionTypeCode.RESIDUAL,Map.of("ps",10.0, "cc",(short)11, "ba",100.0),
                                                ProjectionTypeCode.PRIMARY,Map.of("cc",(short)11,"ba",1.0)
                                        )
                                ),
                                Map.of(
                                        ProjectionTypeCode.RESIDUAL, 84.15,
                                        ProjectionTypeCode.PRIMARY, 1.0
                                )
                        ),
                        Arguments.of(
                                new LayersCase( // non basal area primary without dead
                                        List.of(ProjectionTypeCode.PRIMARY,ProjectionTypeCode.RESIDUAL),
                                        Map.of(
                                                ProjectionTypeCode.PRIMARY,Map.of("ps",10.0, "cc",(short)11, "ba",100.0),
                                                ProjectionTypeCode.RESIDUAL,Map.of("cc",(short)11)
                                        )
                                ),
                                Map.of(
                                        ProjectionTypeCode.PRIMARY, 84.0,
                                        ProjectionTypeCode.RESIDUAL, 1.0
                                )
                        ),
                        Arguments.of(
                                new LayersCase( // non basal area primary with dead
                                        List.of(ProjectionTypeCode.PRIMARY,ProjectionTypeCode.RESIDUAL,ProjectionTypeCode.DEAD),
                                        Map.of(
                                                ProjectionTypeCode.PRIMARY,Map.of("ps",10.0, "cc",(short)11, "ba",100.0),
                                                ProjectionTypeCode.RESIDUAL,Map.of("cc",(short)11),
                                                ProjectionTypeCode.DEAD,Map.of("ps",10.0)
                                        )
                                ),
                                Map.of(
                                        ProjectionTypeCode.PRIMARY, 68.0,
                                        ProjectionTypeCode.RESIDUAL, 8.5,
                                        ProjectionTypeCode.DEAD, 8.5
                                )
                        ),
                        Arguments.of(
                                new LayersCase( // nominal no residual Primary
                                        List.of(ProjectionTypeCode.PRIMARY, ProjectionTypeCode.DEAD),
                                        Map.of(
                                                ProjectionTypeCode.PRIMARY,Map.of("ps",10.0, "cc",(short)11, "ba",100.0),
                                                ProjectionTypeCode.DEAD,Map.of("ps",100.0) // invalid but potentially accepted value
                                        )
                                ),
                                Map.of(
                                        ProjectionTypeCode.PRIMARY, 1.0,
                                        ProjectionTypeCode.DEAD, 85.0
                                )
                        ),
                        Arguments.of(
                                new LayersCase( // no residual Primary
                                        List.of(ProjectionTypeCode.PRIMARY, ProjectionTypeCode.VETERAN),
                                        Map.of(
                                                ProjectionTypeCode.PRIMARY,Map.of("cc",(short)11),
                                                ProjectionTypeCode.VETERAN,Map.of("cc",(short)10,"ba",20.0,"tph",20.0, "age",141.0,"height",11.0, "id","1") // invalid but potentially accepted value
                                        )
                                ),
                                Map.of(
                                        ProjectionTypeCode.PRIMARY, 75.0,
                                        ProjectionTypeCode.VETERAN, 10.0
                                )
                        )
                );
            }

            @ParameterizedTest
            @MethodSource("determinePolygonStockabilityCases")
            void testDetermineStockability(LayersCase testCase, Map<ProjectionTypeCode, Double> expectedValues) throws PolygonValidationException{
                for (ProjectionTypeCode code : testCase.layerTypes) {
                    addLayerByType(code, testCase.layerParams.getOrDefault(code, null));
                }
                polygon.doCompleteDefinition(context);
                assertThat(polygon.determineStockabilityByProjectionType(ProjectionTypeCode.PRIMARY), closeTo(expectedValues.getOrDefault(ProjectionTypeCode.PRIMARY,0.0),0.01d));
                assertThat(polygon.determineStockabilityByProjectionType(ProjectionTypeCode.VETERAN), closeTo(expectedValues.getOrDefault(ProjectionTypeCode.VETERAN,0.0),0.01d));
                assertThat(polygon.determineStockabilityByProjectionType(ProjectionTypeCode.RESIDUAL), closeTo(expectedValues.getOrDefault(ProjectionTypeCode.RESIDUAL,0.0),0.01d));
                assertThat(polygon.determineStockabilityByProjectionType(ProjectionTypeCode.DEAD), closeTo(expectedValues.getOrDefault(ProjectionTypeCode.DEAD,0.0),0.01d));
                assertThat(polygon.determineStockabilityByProjectionType(ProjectionTypeCode.REGENERATION), closeTo(expectedValues.getOrDefault(ProjectionTypeCode.REGENERATION,0.0),0.01d));
                assertThat(polygon.determineStockabilityByProjectionType(ProjectionTypeCode.UNKNOWN), is(0.0));
            }
        }

        @Nested
        class SelectPrimaryAdnVeteranLayers{
            @BeforeEach
            void setup() {
                try {
                    history = new History.Builder().build();
                    params = new Parameters().ageStart(0).ageEnd(100);
                    context = new ProjectionContext(
                            ProjectionRequestKind.HCSV,
                            "Test",
                            params, false);
                } catch (AbstractProjectionRequestException e) {
                    // No action
                }
            }

            static Stream<Arguments> selectImportantLayersCases(){
                return Stream.of(
                        Arguments.of( // FIP Veteran layer CC too high
                                InventoryStandard.FIP,
                                new LayersCase(
                                        List.of(ProjectionTypeCode.PRIMARY,ProjectionTypeCode.VETERAN),
                                        Map.of(
                                                ProjectionTypeCode.PRIMARY,Map.of("ps",10.0, "cc",(short)11,"rankcode","1"),
                                                ProjectionTypeCode.VETERAN,Map.of("cc",(short)10,"ba",20.0,"tph",20.0, "age",141.0,"height",11.0)
                                        )
                                ),
                                Map.of(
                                        ProjectionTypeCode.PRIMARY, true
                                )
                        ),
                        Arguments.of( // rank code disqualify veeran
                                InventoryStandard.FIP,
                                new LayersCase(
                                        List.of(ProjectionTypeCode.PRIMARY,ProjectionTypeCode.VETERAN),
                                        Map.of(
                                                ProjectionTypeCode.PRIMARY,Map.of("ps",10.0, "cc",(short)11),
                                                ProjectionTypeCode.VETERAN,Map.of("cc",(short)10,"ba",20.0,"tph",20.0, "age",141.0,"height",11.0, "id", "1", "rankcode","1")
                                        )
                                ),
                                Map.of(
                                        ProjectionTypeCode.PRIMARY, true
                                )
                        ),
                        Arguments.of( // Valid setup
                                InventoryStandard.FIP,
                                new LayersCase(
                                        List.of(ProjectionTypeCode.PRIMARY,ProjectionTypeCode.VETERAN),
                                        Map.of(
                                                ProjectionTypeCode.PRIMARY,Map.of("ps",10.0, "cc",(short)11),
                                                ProjectionTypeCode.VETERAN,Map.of("cc",(short)5,"ba",20.0,"tph",20.0, "age",141.0,"height",11.0, "id","1")
                                        )
                                ),
                                Map.of(
                                        ProjectionTypeCode.PRIMARY, true,
                                        ProjectionTypeCode.VETERAN, true
                                )
                        ),
                        Arguments.of( // Targetted veteran
                                InventoryStandard.FIP,
                                new LayersCase(
                                        List.of(ProjectionTypeCode.PRIMARY,ProjectionTypeCode.VETERAN),
                                        Map.of(
                                                ProjectionTypeCode.PRIMARY,Map.of("ps",10.0, "cc",(short)11),
                                                ProjectionTypeCode.VETERAN,Map.of("force",true,"cc",(short)5,"height",11.0, "id","1")
                                        )
                                ),
                                Map.of(
                                        ProjectionTypeCode.PRIMARY, true,
                                        ProjectionTypeCode.VETERAN, true
                                )
                        )

                );
            }

            @ParameterizedTest
            @MethodSource("selectImportantLayersCases")
            void testSelectImportantLayers(InventoryStandard inventory, LayersCase testCase, Map<ProjectionTypeCode, Boolean> expectedExists) throws PolygonValidationException{
                polygon = baseConfig(new Polygon.Builder())
                        .inventoryStandard(inventory)
                        .percentStockable(85.0)
                        .percentStockableDead(0.0)
                        .build();

                for (ProjectionTypeCode code : testCase.layerTypes) {
                    addLayerByType(code, testCase.layerParams.getOrDefault(code, null));
                }
                polygon.doCompleteDefinition(context);
                assertThat(polygon.getPrimaryLayer() != null, is(expectedExists.getOrDefault(ProjectionTypeCode.PRIMARY, false)));
                assertThat(polygon.getVeteranLayer() != null, is(expectedExists.getOrDefault(ProjectionTypeCode.VETERAN, false)));
            }
        }
    }
=======
	@Nested
	class CalculateMissingData {
		Parameters params;
		ProjectionContext context;
		Polygon polygon;
		Layer layer;
		History history;
		String sp64Code = "PL";
		String sp0Code = SiteTool.getSpeciesVDYP7Code(sp64Code);

		Double leadingSpeciesAge = 40d;
		Double leadingSpeciesHeight = 20d;

		// Get minimum Base Config For Polygon Calculation Testing
		Polygon.Builder baseConfig(Polygon.Builder builder) {
			return builder.history(history).district(null /* not available in HCSV input */) //
					.doAllowProjection(true) //
					.doAllowProjectionOfType(GetAllowProjectionOfType()).layers(new HashMap<>());
		}

		// Get minimum Base Config For Polygon Calculation Testing
		Layer.Builder baseConfig(Layer.Builder builder) {
			return builder.assignedProjectionType(ProjectionTypeCode.UNKNOWN).layerId("Test")
					.doSuppressPerHAYields(false).doIncludeWithProjection(true);
		}

		// Get minimum Base Config For Polygon Calculation Testing
		Stand.Builder baseConfig(Stand.Builder builder) {
			return builder //
					.sp0Code("P");
		}

		Species.Builder baseConfigSp64(Species.Builder builder) {
			return builder.speciesCode(sp64Code) //
					.speciesPercent(100d) //
					.totalAge(leadingSpeciesAge) //
					.dominantHeight(leadingSpeciesHeight);
		}

		Species.Builder baseConfigSp0(Species.Builder builder) {
			return builder.speciesCode(sp64Code) //
					.speciesPercent(0);
		}

		static Map<ProjectionTypeCode, Boolean> allowProjectionOfType;

		static Map<ProjectionTypeCode, Boolean> GetAllowProjectionOfType() {
			if (allowProjectionOfType == null) {
				allowProjectionOfType = new EnumMap<ProjectionTypeCode, Boolean>(ProjectionTypeCode.class);
				for (ProjectionTypeCode t : ProjectionTypeCode.values()) {
					allowProjectionOfType.put(t, true);
				}
			}
			return allowProjectionOfType;
		}

		record LayersCase(
				List<ProjectionTypeCode> layerTypes, Map<ProjectionTypeCode, Map<String, Object>> layerParams
		) {
		}

		void addLayerByType(ProjectionTypeCode code, Map<String, Object> params) {
			leadingSpeciesHeight = 10.0;
			leadingSpeciesAge = 50.0;
			var layerBuilder = baseConfig(new Layer.Builder()).layerId("TEST_" + code.name).vdyp7LayerCode(code)
					.polygon(polygon).crownClosure((short) 0); // default can be overidden
			if (params != null) {
				for (var param : params.entrySet()) {
					switch (param.getKey()) {
					case "cc" -> layerBuilder.crownClosure((short) param.getValue());
					case "tph" -> layerBuilder.treesPerHectare((Double) param.getValue());
					case "rankCode" -> layerBuilder.rankCode((String) param.getValue());
					case "ba" -> layerBuilder.basalArea((Double) param.getValue());
					case "ps" -> layerBuilder.percentStockable((Double) param.getValue());
					case "id" -> layerBuilder.layerId((String) param.getValue());
					case "age" -> leadingSpeciesAge = (Double) param.getValue();
					case "height" -> leadingSpeciesHeight = (Double) param.getValue();
					}
				}
			}

			var myLayer = layerBuilder.build();

			setupBaseTestSpecies(myLayer);
			polygon.getLayers().put(myLayer.getLayerId(), myLayer);

			if (code == ProjectionTypeCode.VETERAN && (Boolean) params.getOrDefault("force", false)) {
				polygon.setTargetedVeteranLayer(myLayer);
			}

			if ("1".equals(myLayer.getRankCode())) {
				polygon.setRank1Layer(myLayer);
			}
			switch (code) {
			case DEAD:
				polygon.assignDeadLayer(myLayer, 1950, myLayer.getPercentStockable());
				break;
			case RESIDUAL:
				polygon.setResidualLayer(myLayer);
				break;
			case REGENERATION:
				polygon.setRegenerationLayer(myLayer);
				break;
			}
		}

		@BeforeEach
		void setup() throws AbstractProjectionRequestException {
			history = new History.Builder().build();
			params = new Parameters().ageStart(0).ageEnd(100);
			context = new ProjectionContext(ProjectionRequestKind.HCSV, "Test", params, false);
		}

		void setupBaseTestSpecies(Layer layer) {
			var stand = baseConfig(new Stand.Builder())//
					.layer(layer) //
					.build();

			var sp64 = baseConfigSp64(new Species.Builder().stand(stand)) //
					.build();

			Species sp0 = baseConfigSp0(new Species.Builder().stand(stand))//
					.build();
			stand.addSpeciesGroup(sp0, layer.getSp0sAsSupplied().size());
			layer.addStand(stand);

			sp64.calculateUndefinedFieldValues();

			stand.addSp64(sp64);
			layer.addSp64(sp64);
		}

		@Nested
		class EstimateYieldFactor {

			static Stream<Arguments> yieldFactors() {
				return Stream.of(
						Arguments.of(0.5, 0.5), Arguments.of(1.0, 1.0), Arguments.of(0.0, 1.0), Arguments.of(null, 1.0)
				);
			}

			@ParameterizedTest
			@MethodSource("yieldFactors")
			void testExplicitYieldFactor(Double providedYield, Double expectedYield) throws PolygonValidationException {

				polygon = baseConfig(new Polygon.Builder()).yieldFactor(providedYield).build();

				layer = baseConfig(new Layer.Builder()).polygon(polygon).crownClosure((short) 2)
						.vdyp7LayerCode(ProjectionTypeCode.PRIMARY).build();

				setupBaseTestSpecies(layer);

				polygon.getLayers().put(layer.getLayerId(), layer);

				polygon.doCompleteDefinition(context);

				assertThat(polygon.getYieldFactor(), is(expectedYield));

			}

			static Stream<Arguments> fipYieldFactors() {
				return Stream.of(
						Arguments.of((short) 13, 0.13), Arguments.of((short) 50, 0.5), Arguments.of((short) 51, 0.5),
						Arguments.of((short) 75, 0.5)
				);
			}

			@ParameterizedTest
			@MethodSource("fipYieldFactors")
			void testUndefinedFIPYieldFactor(Short crownClosure, Double expectedYield)
					throws PolygonValidationException {

				polygon = baseConfig(new Polygon.Builder()).yieldFactor(null).nonProductiveDescriptor("NSP")
						.inventoryStandard(InventoryStandard.FIP).build();

				layer = baseConfig(new Layer.Builder()).polygon(polygon).crownClosure(crownClosure).build();
				setupBaseTestSpecies(layer);

				polygon.getLayers().put(layer.getLayerId(), layer);

				polygon.doCompleteDefinition(context);

				assertThat(polygon.getYieldFactor(), is(expectedYield));

			}
		}

		@Nested
		class EstimateStockability {

			@Test
			void testEstimateWithExplicitValue() throws PolygonValidationException {
				polygon = baseConfig(new Polygon.Builder()).percentStockable(50d).build();

				layer = baseConfig(new Layer.Builder()).polygon(polygon).crownClosure((short) 50).build();

				setupBaseTestSpecies(layer);

				polygon.getLayers().put(layer.getLayerId(), layer);

				polygon.doCompleteDefinition(context);

				assertThat(polygon.getPercentStockable(), is(50d));

			}

			@Test
			void testEstimateWithDeadLayer() throws PolygonValidationException {
				polygon = baseConfig(new Polygon.Builder()).build();

				layer = baseConfig(new Layer.Builder()).polygon(polygon).crownClosure((short) 50).build();

				setupBaseTestSpecies(layer);

				var deadLayer = baseConfig(new Layer.Builder()).layerId("DEAD").isDeadLayer(true).yearOfDeath(2000)
						.polygon(polygon).build();

				polygon.getLayers().put(layer.getLayerId(), layer);
				polygon.getLayers().put(deadLayer.getLayerId(), deadLayer);

				polygon.assignDeadLayer(deadLayer, 2000, 25.0);

				polygon.doCompleteDefinition(context);

				assertThat(polygon.getPercentStockable(), is(85d));
			}

			@Test
			void testPrimaryLayerNoLeadingSpecies() throws PolygonValidationException {
				polygon = baseConfig(new Polygon.Builder()).build();

				layer = baseConfig(new Layer.Builder()).polygon(polygon).crownClosure((short) 50).build();

				polygon.getLayers().put(layer.getLayerId(), layer);

				assertThrows(PolygonValidationException.class, () -> polygon.doCompleteDefinition(context));
			}

			static Stream<Arguments> disturbedValues() {
				return Stream.of(
						Arguments.of(2000, 2000, 95.71), // equal years no years value for calculation
						Arguments.of(2000, 2010, 90.22), // measurement year < disturbance use age
						Arguments.of(2000, 1990, 95.71), // 10 years
						Arguments.of(2000, 1980, 95.71), // 20 years
						Arguments.of(2000, 1970, 92.82), // 30 years
						Arguments.of(2000, 1960, 90.22), // 40 years
						Arguments.of(2000, 1950, 90.22) // 50 years capped to 40 years (age)
				);
			}

			@ParameterizedTest
			@MethodSource("disturbedValues")
			void testSilvicultureDisturbanceHistory(int measurementYear, int disturbanceStartYear, Double expected)
					throws PolygonValidationException {
				history = new History.Builder().disturbanceStartYear(disturbanceStartYear)
						.silvicultureBase(SilviculturalBaseCode.DISTURBED).build();

				polygon = baseConfig(new Polygon.Builder()).history(history).referenceYear(measurementYear).build();

				layer = baseConfig(new Layer.Builder()).polygon(polygon).crownClosure((short) 50).build();

				setupBaseTestSpecies(layer);

				polygon.getLayers().put(layer.getLayerId(), layer);

				polygon.doCompleteDefinition(context);

				assertThat(polygon.getPercentStockable(), closeTo(expected, 0.01d));
			}

			static Stream<Arguments> p1AgeValues() {
				return Stream.of(
						Arguments.of(Vdyp7Constants.YEAR_LIMIT / 2, 95.71), // less than YEAR_LIMIT
						Arguments.of(Vdyp7Constants.YEAR_MAX * 2, 71.42), // greater than YEAR_MAX
						Arguments.of(Vdyp7Constants.YEAR_LIMIT, 95.71), // precisely year limit
						Arguments.of(Vdyp7Constants.YEAR_LIMIT + Vdyp7Constants.YEAR_HALF, 81.42), // exponent of
																									// exactly 1
						Arguments.of(199, 71.42)// designed to illicit neg lp1
				);
			}

			@ParameterizedTest
			@MethodSource("p1AgeValues")
			void testP1Calculations(double age, double expected) throws PolygonValidationException {
				polygon = baseConfig(new Polygon.Builder()).build();

				layer = baseConfig(new Layer.Builder()).polygon(polygon).crownClosure((short) 50).build();

				leadingSpeciesAge = age;
				setupBaseTestSpecies(layer);

				polygon.getLayers().put(layer.getLayerId(), layer);

				polygon.doCompleteDefinition(context);

				assertThat(polygon.getPercentStockable(), closeTo(expected, 0.01d));
			}

			@Test
			void testInvalidCCCauseNoPercentUnaccounted() throws PolygonValidationException {
				polygon = baseConfig(new Polygon.Builder()).build();

				layer = baseConfig(new Layer.Builder()).polygon(polygon).crownClosure((short) 100).build();

				setupBaseTestSpecies(layer);

				polygon.getLayers().put(layer.getLayerId(), layer);

				polygon.doCompleteDefinition(context);

				assertThat(polygon.getPercentStockable(), closeTo(100, 0.01d));
			}

			@Test
			void testFIPNonProductiveNominalStockability() throws PolygonValidationException {
				polygon = baseConfig(new Polygon.Builder()).yieldFactor(0.001) // force non productive FIP calculation
																				// under 1
						.nonProductiveDescriptor("NSP").inventoryStandard(InventoryStandard.FIP).build();

				layer = baseConfig(new Layer.Builder()).polygon(polygon).crownClosure((short) 1).build();
				setupBaseTestSpecies(layer);

				polygon.getLayers().put(layer.getLayerId(), layer);

				polygon.doCompleteDefinition(context);

				assertThat(polygon.getPercentStockable(), is(1.0));
			}
		}

		@Nested
		class DetermineStockabilityForProjectionType {
			@BeforeEach
			void setup() {
				try {
					history = new History.Builder().build();
					params = new Parameters().ageStart(0).ageEnd(100);
					context = new ProjectionContext(ProjectionRequestKind.HCSV, "Test", params, false);
				} catch (AbstractProjectionRequestException e) {
					// No action
				}
				polygon = baseConfig(new Polygon.Builder()).percentStockable(85.0).percentStockableDead(0.0).build();
			}

			static Stream<Arguments> determinePolygonStockabilityCases() {
				return Stream.of(
						Arguments.of(
								new LayersCase(
									// Happy Path
										ProjectionTypeCode.ACTUAL_PROJECTION_TYPES_LIST,
										Map.of(
												ProjectionTypeCode.VETERAN,
												Map.of(
														"id", "1", "cc", (short) 5, "ba", 20.0, "tph", 20.0, "age",
														141.0, "height", 11.0
												), ProjectionTypeCode.PRIMARY, Map.of("rankCode", "1", "ba", 40.0),
												ProjectionTypeCode.RESIDUAL, Map.of("ba", 20.0),
												ProjectionTypeCode.DEAD, Map.of("ps", 10.0)
										)
								),
								Map.of(
										ProjectionTypeCode.PRIMARY, 42.0, ProjectionTypeCode.VETERAN, 5.0,
										ProjectionTypeCode.RESIDUAL, 21.0, ProjectionTypeCode.DEAD, 8.5,
										ProjectionTypeCode.REGENERATION, 8.5
								)
						),
						Arguments.of(
								new LayersCase(
									// Nominal Dead
										List.of(ProjectionTypeCode.PRIMARY, ProjectionTypeCode.DEAD),
										Map.of(
												ProjectionTypeCode.PRIMARY, Map.of("ps", 10.0, "cc", (short) 11),
												ProjectionTypeCode.DEAD, Map.of("ps", 0.0, "cc", (short) 11)
										)
								), Map.of(ProjectionTypeCode.PRIMARY, 84.0, ProjectionTypeCode.DEAD, 1.0)
						),
						Arguments.of(
								new LayersCase(
									// Nominal Regeneration
										List.of(ProjectionTypeCode.PRIMARY, ProjectionTypeCode.REGENERATION),
										Map.of(
												ProjectionTypeCode.PRIMARY, Map.of("ps", 10.0, "cc", (short) 11),
												ProjectionTypeCode.REGENERATION, Map.of("ps", 0.0, "cc", (short) 11)
										)
								), Map.of(ProjectionTypeCode.PRIMARY, 84.0, ProjectionTypeCode.REGENERATION, 1.0)
						),
						Arguments.of(
								new LayersCase(
									// Nominal Veteran
										List.of(ProjectionTypeCode.PRIMARY, ProjectionTypeCode.VETERAN),
										Map.of(
												ProjectionTypeCode.PRIMARY, Map.of("ps", 10.0, "cc", (short) 11),
												ProjectionTypeCode.VETERAN,
												Map.of(
														"force", true, "cc", (short) 0, "ba", 20.0, "tph", 20.0, "age",
														141.0, "height", 11.0, "rankCode", "1"
												)
										)
								), Map.of(ProjectionTypeCode.PRIMARY, 84.0, ProjectionTypeCode.VETERAN, 1.0)
						),
						Arguments.of(
								new LayersCase(
									// Nominal Residual
										List.of(ProjectionTypeCode.PRIMARY, ProjectionTypeCode.RESIDUAL),
										Map.of(
												ProjectionTypeCode.PRIMARY,
												Map.of("ps", 10.0, "cc", (short) 11, "ba", 100.0),
												ProjectionTypeCode.RESIDUAL, Map.of("cc", (short) 11, "ba", 1.0)
										)
								), Map.of(ProjectionTypeCode.PRIMARY, 84.15, ProjectionTypeCode.RESIDUAL, 1.0)
						),
						Arguments.of(
								new LayersCase(
									// Nominal Primary
										List.of(ProjectionTypeCode.PRIMARY, ProjectionTypeCode.RESIDUAL),
										Map.of(
												ProjectionTypeCode.RESIDUAL,
												Map.of("ps", 10.0, "cc", (short) 11, "ba", 100.0),
												ProjectionTypeCode.PRIMARY, Map.of("cc", (short) 11, "ba", 1.0)
										)
								), Map.of(ProjectionTypeCode.RESIDUAL, 84.15, ProjectionTypeCode.PRIMARY, 1.0)
						),
						Arguments.of(
								new LayersCase(
									// non basal area primary without dead
										List.of(ProjectionTypeCode.PRIMARY, ProjectionTypeCode.RESIDUAL),
										Map.of(
												ProjectionTypeCode.PRIMARY,
												Map.of("ps", 10.0, "cc", (short) 11, "ba", 100.0),
												ProjectionTypeCode.RESIDUAL, Map.of("cc", (short) 11)
										)
								), Map.of(ProjectionTypeCode.PRIMARY, 84.0, ProjectionTypeCode.RESIDUAL, 1.0)
						),
						Arguments.of(
								new LayersCase(
									// non basal area primary with dead
										List.of(
												ProjectionTypeCode.PRIMARY, ProjectionTypeCode.RESIDUAL,
												ProjectionTypeCode.DEAD
										),
										Map.of(
												ProjectionTypeCode.PRIMARY,
												Map.of("ps", 10.0, "cc", (short) 11, "ba", 100.0),
												ProjectionTypeCode.RESIDUAL, Map.of("cc", (short) 11),
												ProjectionTypeCode.DEAD, Map.of("ps", 10.0)
										)
								),
								Map.of(
										ProjectionTypeCode.PRIMARY, 68.0, ProjectionTypeCode.RESIDUAL, 8.5,
										ProjectionTypeCode.DEAD, 8.5
								)
						),
						Arguments.of(
								new LayersCase(
									// nominal no residual Primary
										List.of(ProjectionTypeCode.PRIMARY, ProjectionTypeCode.DEAD),
										Map.of(
												ProjectionTypeCode.PRIMARY,
												Map.of("ps", 10.0, "cc", (short) 11, "ba", 100.0),
												ProjectionTypeCode.DEAD, Map.of("ps", 100.0) // invalid but potentially
																								// accepted value
										)
								), Map.of(ProjectionTypeCode.PRIMARY, 1.0, ProjectionTypeCode.DEAD, 85.0)
						),
						Arguments.of(
								new LayersCase(
									// no residual Primary
										List.of(ProjectionTypeCode.PRIMARY, ProjectionTypeCode.VETERAN),
										Map.of(
												ProjectionTypeCode.PRIMARY, Map.of("cc", (short) 11),
												ProjectionTypeCode.VETERAN,
												Map.of(
														"cc", (short) 10, "ba", 20.0, "tph", 20.0, "age", 141.0,
														"height", 11.0, "id", "1"
												) // invalid but potentially accepted value
										)
								), Map.of(ProjectionTypeCode.PRIMARY, 75.0, ProjectionTypeCode.VETERAN, 10.0)
						)
				);
			}

			@ParameterizedTest
			@MethodSource("determinePolygonStockabilityCases")
			void testDetermineStockability(LayersCase testCase, Map<ProjectionTypeCode, Double> expectedValues)
					throws PolygonValidationException {
				for (ProjectionTypeCode code : testCase.layerTypes) {
					addLayerByType(code, testCase.layerParams.getOrDefault(code, null));
				}
				polygon.doCompleteDefinition(context);
				assertThat(
						polygon.determineStockabilityByProjectionType(ProjectionTypeCode.PRIMARY),
						closeTo(expectedValues.getOrDefault(ProjectionTypeCode.PRIMARY, 0.0), 0.01d)
				);
				assertThat(
						polygon.determineStockabilityByProjectionType(ProjectionTypeCode.VETERAN),
						closeTo(expectedValues.getOrDefault(ProjectionTypeCode.VETERAN, 0.0), 0.01d)
				);
				assertThat(
						polygon.determineStockabilityByProjectionType(ProjectionTypeCode.RESIDUAL),
						closeTo(expectedValues.getOrDefault(ProjectionTypeCode.RESIDUAL, 0.0), 0.01d)
				);
				assertThat(
						polygon.determineStockabilityByProjectionType(ProjectionTypeCode.DEAD),
						closeTo(expectedValues.getOrDefault(ProjectionTypeCode.DEAD, 0.0), 0.01d)
				);
				assertThat(
						polygon.determineStockabilityByProjectionType(ProjectionTypeCode.REGENERATION),
						closeTo(expectedValues.getOrDefault(ProjectionTypeCode.REGENERATION, 0.0), 0.01d)
				);
				assertThat(polygon.determineStockabilityByProjectionType(ProjectionTypeCode.UNKNOWN), is(0.0));
			}
		}

		@Nested
		class SelectPrimaryAndVeteranLayers {
			@BeforeEach
			void setup() {
				try {
					history = new History.Builder().build();
					params = new Parameters().ageStart(0).ageEnd(100);
					context = new ProjectionContext(ProjectionRequestKind.HCSV, "Test", params, false);
				} catch (AbstractProjectionRequestException e) {
					// No action
				}
			}

			static Stream<Arguments> selectImportantLayersCases() {
				return Stream.of(
						Arguments.of(
							// FIP Veteran layer CC too high
								InventoryStandard.FIP,
								new LayersCase(
										List.of(ProjectionTypeCode.PRIMARY, ProjectionTypeCode.VETERAN),
										Map.of(
												ProjectionTypeCode.PRIMARY,
												Map.of("ps", 10.0, "cc", (short) 11, "rankcode", "1"),
												ProjectionTypeCode.VETERAN,
												Map.of(
														"cc", (short) 10, "ba", 20.0, "tph", 20.0, "age", 141.0,
														"height", 11.0
												)
										)
								), Map.of(ProjectionTypeCode.PRIMARY, true)
						),
						Arguments.of(
							// rank code disqualify veeran
								InventoryStandard.FIP,
								new LayersCase(
										List.of(ProjectionTypeCode.PRIMARY, ProjectionTypeCode.VETERAN),
										Map.of(
												ProjectionTypeCode.PRIMARY, Map.of("ps", 10.0, "cc", (short) 11),
												ProjectionTypeCode.VETERAN,
												Map.of(
														"cc", (short) 10, "ba", 20.0, "tph", 20.0, "age", 141.0,
														"height", 11.0, "id", "1", "rankcode", "1"
												)
										)
								), Map.of(ProjectionTypeCode.PRIMARY, true)
						),
						Arguments.of(
							// Valid setup
								InventoryStandard.FIP,
								new LayersCase(
										List.of(ProjectionTypeCode.PRIMARY, ProjectionTypeCode.VETERAN),
										Map.of(
												ProjectionTypeCode.PRIMARY, Map.of("ps", 10.0, "cc", (short) 11),
												ProjectionTypeCode.VETERAN,
												Map.of(
														"cc", (short) 5, "ba", 20.0, "tph", 20.0, "age", 141.0,
														"height", 11.0, "id", "1"
												)
										)
								), Map.of(ProjectionTypeCode.PRIMARY, true, ProjectionTypeCode.VETERAN, true)
						),
						Arguments.of(
							// Targetted veteran
								InventoryStandard.FIP,
								new LayersCase(
										List.of(ProjectionTypeCode.PRIMARY, ProjectionTypeCode.VETERAN),
										Map.of(
												ProjectionTypeCode.PRIMARY, Map.of("ps", 10.0, "cc", (short) 11),
												ProjectionTypeCode.VETERAN,
												Map.of("force", true, "cc", (short) 5, "height", 11.0, "id", "1")
										)
								), Map.of(ProjectionTypeCode.PRIMARY, true, ProjectionTypeCode.VETERAN, true)
						)

				);
			}

			@ParameterizedTest
			@MethodSource("selectImportantLayersCases")
			void testSelectImportantLayers(
					InventoryStandard inventory, LayersCase testCase, Map<ProjectionTypeCode, Boolean> expectedExists
			) throws PolygonValidationException {
				polygon = baseConfig(new Polygon.Builder()).inventoryStandard(inventory).percentStockable(85.0)
						.percentStockableDead(0.0).build();

				for (ProjectionTypeCode code : testCase.layerTypes) {
					addLayerByType(code, testCase.layerParams.getOrDefault(code, null));
				}
				polygon.doCompleteDefinition(context);
				assertThat(
						polygon.getPrimaryLayer() != null,
						is(expectedExists.getOrDefault(ProjectionTypeCode.PRIMARY, false))
				);
				assertThat(
						polygon.getVeteranLayer() != null,
						is(expectedExists.getOrDefault(ProjectionTypeCode.VETERAN, false))
				);
			}
		}
	}
>>>>>>> fc8fc4e8
}<|MERGE_RESOLUTION|>--- conflicted
+++ resolved
@@ -45,93 +45,6 @@
 
 public class PolygonTest {
 
-<<<<<<< HEAD
-
-    @Test
-    void TestPolygonBuilder() {
-
-        var history = new History.Builder().build();
-        var polygonReportingInfo = new PolygonReportingInfo.Builder().build();
-        var otherVegetationTypes = new HashMap<OtherVegetationTypeCode, HcsvPolygonRecordBean.OtherVegCoverDetails>();
-        var nonVegetationTypes = new HashMap<NonVegetationTypeCode, HcsvPolygonRecordBean.NonVegCoverDetails>();
-        var doAllowProjectionOfType = new HashMap<ProjectionTypeCode, Boolean>();
-
-        var layers = new HashMap<String, Layer>();
-        var layersByProjectionType = new HashMap<ProjectionTypeCode, Layer>();
-
-        var polygon = new Polygon.Builder() //
-                .featureId(1) //
-                .polygonNumber(2L) //
-                .district("D") //
-                .mapSheet("M") //
-                .mapQuad("Q") //
-                .mapSubQuad("SQ") //
-                .inventoryStandard(InventoryStandard.FIP) //
-                .referenceYear(2000) //
-                .yearOfDeath(2020) //
-                .isCoastal(true) //
-                .forestInventoryZone("A") //
-                .becZone("AT") //
-                .cfsEcoZone(CfsEcoZoneCode.ArcticCordillera) //
-                .nonProductiveDescriptor("NPD") //
-                .percentStockable(20.0) //
-                .percentStockableDead(20.0) //
-                .yieldFactor(20.0) //
-                .wereLayerAdjustmentsSupplied(false) //
-                .layers(layers) //
-                .layerByProjectionType(layersByProjectionType) //
-                .history(history) //
-                .reportingInfo(polygonReportingInfo) //
-                .otherVegetationTypes(otherVegetationTypes) //
-                .nonVegetationTypes(nonVegetationTypes) //
-                .layerSummarizationMode(LayerSummarizationModeCode.TwoLayer) //
-                .doAllowProjection(true) //
-                .doAllowProjectionOfType(doAllowProjectionOfType) //
-                .build();
-
-        assertThat(
-                polygon, allOf(
-                        hasProperty("featureId", is(1L)), //
-                        hasProperty("polygonNumber", is(2L)), //
-                        hasProperty("district", is("D")), //
-                        hasProperty("mapSheet", is("M")), //
-                        hasProperty("mapQuad", is("Q")), //
-                        hasProperty("mapSubQuad", is("SQ")), //
-                        hasProperty("inventoryStandard", is(InventoryStandard.FIP)), //
-                        hasProperty("referenceYear", is(2000)), //
-                        hasProperty("yearOfDeath", is(2020)), //
-                        hasProperty("isCoastal", is(true)), //
-                        hasProperty("forestInventoryZone", is("A")), //
-                        hasProperty("becZone", is("AT")), //
-                        hasProperty("cfsEcoZone", is(CfsEcoZoneCode.ArcticCordillera)), //
-                        hasProperty("nonProductiveDescriptor", is("NPD")), //
-                        hasProperty("percentStockable", is(20.0)), //
-                        hasProperty("percentStockableDead", is(20.0)), //
-                        hasProperty("yieldFactor", is(20.0)), //
-                        hasProperty("wereLayerAdjustmentsSupplied", is(false)), //
-                        hasProperty("layers", is(layers)), //
-                        hasProperty("history", is(history)), //
-                        hasProperty("reportingInfo", is(polygonReportingInfo)), //
-                        hasProperty("otherVegetationTypes", is(otherVegetationTypes)), //
-                        hasProperty("nonVegetationTypes", is(nonVegetationTypes)), //
-                        hasProperty("layerSummarizationMode", is(LayerSummarizationModeCode.TwoLayer)), //
-                        hasProperty("doAllowProjection", is(true))
-                )
-        );
-
-        var layer = new Layer.Builder() //
-                .layerId("1") //
-                .assignedProjectionType(ProjectionTypeCode.PRIMARY) //
-                .polygon(polygon).build();
-
-        layers.put(layer.getLayerId(), layer);
-        layersByProjectionType.put(ProjectionTypeCode.PRIMARY, layer);
-
-        assertThat(polygon.getLayerByProjectionType(ProjectionTypeCode.PRIMARY), is(layer));
-    }
-
-    @Nested
-=======
 	@Test
 	void TestPolygonBuilder() {
 
@@ -216,7 +129,6 @@
 	}
 
 	@Nested
->>>>>>> fc8fc4e8
 	class TweakSpeciesPercentages {
 		Polygon polygon;
 
@@ -478,680 +390,6 @@
 		}
 	}
 
-<<<<<<< HEAD
-    @Nested
-    class CalculateMissingData {
-        Parameters params;
-        ProjectionContext context;
-        Polygon polygon;
-        Layer layer;
-        History history;
-        String sp64Code = "PL";
-        String sp0Code = SiteTool.getSpeciesVDYP7Code(sp64Code);
-
-        Double leadingSpeciesAge = 40d;
-        Double leadingSpeciesHeight = 20d;
-
-        //Get minimum Base Config For Polygon Calculation Testing
-        Polygon.Builder baseConfig(Polygon.Builder builder) {
-            return builder
-                    .history(history)
-                    .district(null /* not available in HCSV input */) //
-                    .doAllowProjection(true) //
-                    .doAllowProjectionOfType(GetAllowProjectionOfType())
-                    .layers(new HashMap<>());
-        }
-
-        //Get minimum Base Config For Polygon Calculation Testing
-        Layer.Builder baseConfig(Layer.Builder builder) {
-            return builder
-                    .assignedProjectionType(ProjectionTypeCode.UNKNOWN)
-                    .layerId("Test")
-                    .doSuppressPerHAYields(false)
-                    .doIncludeWithProjection(true);
-        }
-        //Get minimum Base Config For Polygon Calculation Testing
-        Stand.Builder baseConfig(Stand.Builder builder) {
-            return builder //
-                    .sp0Code("P") ;
-        }
-        Species.Builder baseConfigSp64(Species.Builder builder) {
-            return builder
-                    .speciesCode(sp64Code) //
-                    .speciesPercent(100d) //
-                    .totalAge(leadingSpeciesAge) //
-                    .dominantHeight(leadingSpeciesHeight);
-        }
-
-        Species.Builder baseConfigSp0(Species.Builder builder) {
-            return builder
-                    .speciesCode(sp64Code) //
-                    .speciesPercent(0);
-        }
-
-        static Map<ProjectionTypeCode, Boolean> allowProjectionOfType;
-        static Map<ProjectionTypeCode, Boolean> GetAllowProjectionOfType(){
-            if (allowProjectionOfType == null)
-            {
-                allowProjectionOfType= new EnumMap<ProjectionTypeCode, Boolean>(ProjectionTypeCode.class);
-                for (ProjectionTypeCode t : ProjectionTypeCode.values()) {
-                    allowProjectionOfType.put(t, true);
-                }
-            }
-            return allowProjectionOfType;
-        }
-
-        record LayersCase(
-                List<ProjectionTypeCode> layerTypes,
-                Map<ProjectionTypeCode, Map<String,Object>> layerParams
-        ){}
-
-
-        void addLayerByType(ProjectionTypeCode code, Map<String, Object> params)
-        {
-            leadingSpeciesHeight = 10.0;
-            leadingSpeciesAge = 50.0;
-            var layerBuilder = baseConfig(new Layer.Builder())
-                    .layerId("TEST_"+code.name)
-                    .vdyp7LayerCode(code)
-                    .polygon(polygon)
-                    .crownClosure((short)0); // default can be overidden
-            if (params != null) {
-                for (var param : params.entrySet()) {
-                    switch (param.getKey()) {
-                        case "cc" -> layerBuilder = layerBuilder.crownClosure((short) param.getValue());
-                        case "tph" -> layerBuilder = layerBuilder.treesPerHectare((Double) param.getValue());
-                        case "rankCode" -> layerBuilder = layerBuilder.rankCode((String) param.getValue());
-                        case "ba" -> layerBuilder = layerBuilder.basalArea((Double) param.getValue());
-                        case "ps" -> layerBuilder = layerBuilder.percentStockable((Double) param.getValue());
-                        case "id" -> layerBuilder = layerBuilder.layerId((String) param.getValue());
-                        case "age" -> leadingSpeciesAge = (Double) param.getValue();
-                        case "height" -> leadingSpeciesHeight = (Double) param.getValue();
-                    }
-                }
-            }
-
-            var layer = layerBuilder.build();
-
-            setupBaseTestSpecies(layer);
-            polygon.getLayers().put(layer.getLayerId(), layer);
-
-            if (code == ProjectionTypeCode.VETERAN && (Boolean)params.getOrDefault("force",false))
-            {
-                polygon.setTargetedVeteranLayer(layer);
-            }
-
-            if ("1".equals(layer.getRankCode()))
-            {
-                polygon.setRank1Layer(layer);
-            }
-            switch(code)
-            {
-                case DEAD:
-                    polygon.assignDeadLayer(layer,1950, layer.getPercentStockable());
-                    break;
-                case RESIDUAL:
-                    polygon.setResidualLayer(layer);
-                    break;
-                case REGENERATION:
-                    polygon.setRegenerationLayer(layer);
-                    break;
-            }
-        }
-
-        @BeforeEach
-        void setup() {
-            try {
-                history = new History.Builder().build();
-                params = new Parameters().ageStart(0).ageEnd(100);
-                context = new ProjectionContext(
-                        ProjectionRequestKind.HCSV,
-                        "Test",
-                        params, false);
-            } catch (AbstractProjectionRequestException e) {
-                // No action
-            }
-        }
-
-        void setupBaseTestSpecies(Layer layer)
-        {
-            var stand = baseConfig(new Stand.Builder())//
-                    .layer(layer) //
-                    .build();
-
-            var sp64 = baseConfigSp64(new Species.Builder().stand(stand)) //
-                    .build();
-
-            Species sp0 = baseConfigSp0(new Species.Builder().stand(stand))//
-                    .build();
-            stand.addSpeciesGroup(sp0, layer.getSp0sAsSupplied().size());
-            layer.addStand(stand);
-
-            sp64.calculateUndefinedFieldValues();
-
-            stand.addSp64(sp64);
-            layer.addSp64(sp64);
-        }
-
-        @Nested
-        class EstimateYieldFactor {
-
-            static Stream<Arguments> yieldFactors() {
-                return Stream.of(
-                        Arguments.of(0.5, 0.5),
-                        Arguments.of(1.0, 1.0),
-                        Arguments.of(0.0, 1.0),
-                        Arguments.of(null, 1.0)
-                );
-            }
-
-            @ParameterizedTest
-            @MethodSource("yieldFactors")
-            void testExplicitYieldFactor(Double providedYield, Double expectedYield) throws PolygonValidationException {
-
-                polygon = baseConfig(new Polygon.Builder())
-                        .yieldFactor(providedYield)
-                        .build();
-
-                layer = baseConfig(new Layer.Builder())
-                        .polygon(polygon)
-                        .crownClosure((short) 2)
-                        .vdyp7LayerCode(ProjectionTypeCode.PRIMARY)
-                        .build();
-
-                setupBaseTestSpecies(layer);
-
-                polygon.getLayers().put(layer.getLayerId(), layer);
-
-                polygon.doCompleteDefinition(context);
-
-                assertThat(polygon.getYieldFactor(), is(expectedYield));
-
-            }
-
-            static Stream<Arguments> fipYieldFactors() {
-                return Stream.of(
-                        Arguments.of((short) 13, 0.13),
-                        Arguments.of((short) 50, 0.5),
-                        Arguments.of((short) 51, 0.5),
-                        Arguments.of((short) 75, 0.5)
-                );
-            }
-
-            @ParameterizedTest
-            @MethodSource("fipYieldFactors")
-            void testUndefinedFIPYieldFactor(Short crownClosure, Double expectedYield) throws PolygonValidationException {
-
-                polygon = baseConfig(new Polygon.Builder())
-                        .yieldFactor(null)
-                        .nonProductiveDescriptor("NSP")
-                        .inventoryStandard(InventoryStandard.FIP)
-                        .build();
-
-                layer = baseConfig(new Layer.Builder())
-                        .polygon(polygon)
-                        .crownClosure(crownClosure)
-                        .build();
-                setupBaseTestSpecies(layer);
-
-                polygon.getLayers().put(layer.getLayerId(), layer);
-
-                polygon.doCompleteDefinition(context);
-
-                assertThat(polygon.getYieldFactor(), is(expectedYield));
-
-            }
-        }
-
-        @Nested
-        class EstimateStockability {
-
-            @Test
-            void testEstimateWithExplicitValue()  throws PolygonValidationException{
-                polygon = baseConfig(new Polygon.Builder())
-                        .percentStockable(50d)
-                        .build();
-
-                layer = baseConfig(new Layer.Builder())
-                        .polygon(polygon)
-                        .crownClosure((short) 50)
-                        .build();
-
-                setupBaseTestSpecies(layer);
-
-                polygon.getLayers().put(layer.getLayerId(), layer);
-
-                polygon.doCompleteDefinition(context);
-
-                assertThat(polygon.getPercentStockable(), is(50d));
-
-            }
-
-            @Test
-            void testEstimateWithDeadLayer()  throws PolygonValidationException{
-                polygon = baseConfig(new Polygon.Builder())
-                        .build();
-
-                layer = baseConfig(new Layer.Builder())
-                        .polygon(polygon)
-                        .crownClosure((short) 50)
-                        .build();
-
-                setupBaseTestSpecies(layer);
-
-                var deadLayer = baseConfig(new Layer.Builder())
-                        .layerId("DEAD")
-                        .isDeadLayer(true)
-                        .yearOfDeath(2000)
-                        .polygon(polygon)
-                        .build();
-
-                polygon.getLayers().put(layer.getLayerId(), layer);
-                polygon.getLayers().put(deadLayer.getLayerId(), deadLayer);
-
-                polygon.assignDeadLayer(deadLayer, 2000, 25.0);
-
-                polygon.doCompleteDefinition(context);
-
-                assertThat(polygon.getPercentStockable(), is(85d));
-            }
-
-            @Test
-            void testPrimaryLayerNoLeadingSpecies()  throws PolygonValidationException{
-                polygon = baseConfig(new Polygon.Builder())
-                        .build();
-
-                layer = baseConfig(new Layer.Builder())
-                        .polygon(polygon)
-                        .crownClosure((short) 50)
-                        .build();
-
-                polygon.getLayers().put(layer.getLayerId(), layer);
-
-                assertThrows(PolygonValidationException.class, () -> polygon.doCompleteDefinition(context));
-            }
-
-            static Stream<Arguments> disturbedValues() {
-                return Stream.of(
-                        Arguments.of(2000, 2000, 95.71), // equal years no years value for calculation
-                        Arguments.of(2000, 2010, 90.22), // measurement year < disturbance use age
-                        Arguments.of(2000, 1990, 95.71), // 10 years
-                        Arguments.of(2000, 1980, 95.71), // 20 years
-                        Arguments.of(2000, 1970, 92.82), // 30 years
-                        Arguments.of(2000, 1960, 90.22), // 40 years
-                        Arguments.of(2000, 1950, 90.22) // 50 years capped to 40 years (age)
-                );
-            }
-            @ParameterizedTest
-            @MethodSource("disturbedValues")
-            void testSilvicultureDisturbanceHistory(int measurementYear, int disturbanceStartYear, Double expected)  throws PolygonValidationException{
-                history = new History.Builder()
-                        .disturbanceStartYear(disturbanceStartYear)
-                        .silvicultureBase(SilviculturalBaseCode.DISTURBED)
-                        .build();
-
-                polygon = baseConfig(new Polygon.Builder())
-                        .history(history)
-                        .referenceYear(measurementYear)
-                        .build();
-
-                layer = baseConfig(new Layer.Builder())
-                        .polygon(polygon)
-                        .crownClosure((short) 50)
-                        .build();
-
-                setupBaseTestSpecies(layer);
-
-                polygon.getLayers().put(layer.getLayerId(), layer);
-
-                polygon.doCompleteDefinition(context);
-
-                assertThat(polygon.getPercentStockable(), closeTo(expected,0.01d));
-            }
-
-            static Stream<Arguments> p1AgeValues() {
-                return Stream.of(
-                        Arguments.of(Vdyp7Constants.YEAR_LIMIT / 2, 95.71),// less than YEAR_LIMIT
-                        Arguments.of(Vdyp7Constants.YEAR_MAX * 2, 71.42),// greater than YEAR_MAX
-                        Arguments.of(Vdyp7Constants.YEAR_LIMIT , 95.71),//precisely year limit
-                        Arguments.of(Vdyp7Constants.YEAR_LIMIT + Vdyp7Constants.YEAR_HALF, 81.42),// exponent of exactly 1
-                        Arguments.of(199, 71.42)// designed to illicit neg lp1
-                );
-            }
-            @ParameterizedTest
-            @MethodSource("p1AgeValues")
-            void testP1Calculations(double age, double expected)  throws PolygonValidationException{
-                polygon = baseConfig(new Polygon.Builder()).build();
-
-                layer = baseConfig(new Layer.Builder())
-                        .polygon(polygon)
-                        .crownClosure((short) 50)
-                        .build();
-
-                leadingSpeciesAge = age;
-                setupBaseTestSpecies(layer);
-
-                polygon.getLayers().put(layer.getLayerId(), layer);
-
-                polygon.doCompleteDefinition(context);
-
-                assertThat(polygon.getPercentStockable(), closeTo(expected,0.01d));
-            }
-
-            @Test
-            void testInvalidCCCauseNoPercentUnaccounted()  throws PolygonValidationException{
-                polygon = baseConfig(new Polygon.Builder()).build();
-
-                layer = baseConfig(new Layer.Builder())
-                        .polygon(polygon)
-                        .crownClosure((short) 100)
-                        .build();
-
-                setupBaseTestSpecies(layer);
-
-                polygon.getLayers().put(layer.getLayerId(), layer);
-
-                polygon.doCompleteDefinition(context);
-
-                assertThat(polygon.getPercentStockable(), closeTo(100,0.01d));
-            }
-
-            @Test
-            void testFIPNonProductiveNominalStockability()  throws PolygonValidationException{
-                polygon = baseConfig(new Polygon.Builder())
-                        .yieldFactor(0.001) // force non productive FIP calculation under 1
-                        .nonProductiveDescriptor("NSP")
-                        .inventoryStandard(InventoryStandard.FIP)
-                        .build();
-
-                layer = baseConfig(new Layer.Builder())
-                        .polygon(polygon)
-                        .crownClosure((short)1)
-                        .build();
-                setupBaseTestSpecies(layer);
-
-                polygon.getLayers().put(layer.getLayerId(), layer);
-
-                polygon.doCompleteDefinition(context);
-
-                assertThat(polygon.getPercentStockable(), is(1.0));
-            }
-        }
-
-        @Nested
-        class DetermineStockabilityForProjectionType{
-            @BeforeEach
-            void setup()
-            {
-                try {
-                    history = new History.Builder().build();
-                    params = new Parameters().ageStart(0).ageEnd(100);
-                    context = new ProjectionContext(
-                            ProjectionRequestKind.HCSV,
-                            "Test",
-                            params, false);
-                } catch (AbstractProjectionRequestException e) {
-                    // No action
-                }
-                polygon = baseConfig(new Polygon.Builder())
-                        .percentStockable(85.0)
-                        .percentStockableDead(0.0)
-                        .build();
-            }
-
-            static Stream<Arguments> determinePolygonStockabilityCases(){
-                return Stream.of(
-                        Arguments.of(
-                                new LayersCase( // Happy Path
-                                        ProjectionTypeCode.ACTUAL_PROJECTION_TYPES_LIST,
-                                        Map.of(
-                                                ProjectionTypeCode.VETERAN,Map.of("id","1","cc",(short)5,"ba",20.0,"tph",20.0, "age",141.0,"height",11.0),
-                                                ProjectionTypeCode.PRIMARY, Map.of("rankCode","1","ba",40.0),
-                                                ProjectionTypeCode.RESIDUAL,Map.of("ba",20.0),
-                                                ProjectionTypeCode.DEAD, Map.of("ps", 10.0)
-                                        )
-                                ),
-                                Map.of(
-                                        ProjectionTypeCode.PRIMARY,  42.0,
-                                        ProjectionTypeCode.VETERAN, 5.0,
-                                        ProjectionTypeCode.RESIDUAL, 21.0,
-                                        ProjectionTypeCode.DEAD, 8.5,
-                                        ProjectionTypeCode.REGENERATION, 8.5
-                                )
-                        ),
-                        Arguments.of(
-                                new LayersCase( // Nominal Dead
-                                        List.of(ProjectionTypeCode.PRIMARY,ProjectionTypeCode.DEAD),
-                                        Map.of(
-                                                ProjectionTypeCode.PRIMARY,Map.of("ps",10.0, "cc",(short)11),
-                                                ProjectionTypeCode.DEAD,Map.of("ps",0.0, "cc",(short)11)
-                                        )
-                                ),
-                                Map.of(
-                                        ProjectionTypeCode.PRIMARY, 84.0,
-                                        ProjectionTypeCode.DEAD, 1.0
-                                )
-                        ),
-                        Arguments.of(
-                                new LayersCase( // Nominal Regeneration
-                                        List.of(ProjectionTypeCode.PRIMARY,ProjectionTypeCode.REGENERATION),
-                                        Map.of(
-                                                ProjectionTypeCode.PRIMARY,Map.of("ps",10.0, "cc",(short)11),
-                                                ProjectionTypeCode.REGENERATION,Map.of("ps",0.0, "cc",(short)11)
-                                        )
-                                ),
-                                Map.of(
-                                        ProjectionTypeCode.PRIMARY, 84.0,
-                                        ProjectionTypeCode.REGENERATION, 1.0
-                                )
-                        ),
-                        Arguments.of(
-                                new LayersCase( // Nominal Veteran
-                                        List.of(ProjectionTypeCode.PRIMARY,ProjectionTypeCode.VETERAN),
-                                        Map.of(
-                                                ProjectionTypeCode.PRIMARY,Map.of("ps",10.0, "cc",(short)11),
-                                                ProjectionTypeCode.VETERAN,Map.of("force",true,"cc",(short)0,"ba",20.0,"tph",20.0, "age",141.0,"height",11.0, "rankCode","1")
-                                        )
-                                ),
-                                Map.of(
-                                        ProjectionTypeCode.PRIMARY, 84.0,
-                                        ProjectionTypeCode.VETERAN, 1.0
-                                )
-                        ),
-                        Arguments.of(
-                                new LayersCase( // Nominal Residual
-                                        List.of(ProjectionTypeCode.PRIMARY,ProjectionTypeCode.RESIDUAL),
-                                        Map.of(
-                                                ProjectionTypeCode.PRIMARY,Map.of("ps",10.0, "cc",(short)11, "ba",100.0),
-                                                ProjectionTypeCode.RESIDUAL,Map.of("cc",(short)11,"ba",1.0)
-                                        )
-                                ),
-                                Map.of(
-                                        ProjectionTypeCode.PRIMARY, 84.15,
-                                        ProjectionTypeCode.RESIDUAL, 1.0
-                                )
-                        ),
-                        Arguments.of(
-                                new LayersCase( // Nominal Primary
-                                        List.of(ProjectionTypeCode.PRIMARY,ProjectionTypeCode.RESIDUAL),
-                                        Map.of(
-                                                ProjectionTypeCode.RESIDUAL,Map.of("ps",10.0, "cc",(short)11, "ba",100.0),
-                                                ProjectionTypeCode.PRIMARY,Map.of("cc",(short)11,"ba",1.0)
-                                        )
-                                ),
-                                Map.of(
-                                        ProjectionTypeCode.RESIDUAL, 84.15,
-                                        ProjectionTypeCode.PRIMARY, 1.0
-                                )
-                        ),
-                        Arguments.of(
-                                new LayersCase( // non basal area primary without dead
-                                        List.of(ProjectionTypeCode.PRIMARY,ProjectionTypeCode.RESIDUAL),
-                                        Map.of(
-                                                ProjectionTypeCode.PRIMARY,Map.of("ps",10.0, "cc",(short)11, "ba",100.0),
-                                                ProjectionTypeCode.RESIDUAL,Map.of("cc",(short)11)
-                                        )
-                                ),
-                                Map.of(
-                                        ProjectionTypeCode.PRIMARY, 84.0,
-                                        ProjectionTypeCode.RESIDUAL, 1.0
-                                )
-                        ),
-                        Arguments.of(
-                                new LayersCase( // non basal area primary with dead
-                                        List.of(ProjectionTypeCode.PRIMARY,ProjectionTypeCode.RESIDUAL,ProjectionTypeCode.DEAD),
-                                        Map.of(
-                                                ProjectionTypeCode.PRIMARY,Map.of("ps",10.0, "cc",(short)11, "ba",100.0),
-                                                ProjectionTypeCode.RESIDUAL,Map.of("cc",(short)11),
-                                                ProjectionTypeCode.DEAD,Map.of("ps",10.0)
-                                        )
-                                ),
-                                Map.of(
-                                        ProjectionTypeCode.PRIMARY, 68.0,
-                                        ProjectionTypeCode.RESIDUAL, 8.5,
-                                        ProjectionTypeCode.DEAD, 8.5
-                                )
-                        ),
-                        Arguments.of(
-                                new LayersCase( // nominal no residual Primary
-                                        List.of(ProjectionTypeCode.PRIMARY, ProjectionTypeCode.DEAD),
-                                        Map.of(
-                                                ProjectionTypeCode.PRIMARY,Map.of("ps",10.0, "cc",(short)11, "ba",100.0),
-                                                ProjectionTypeCode.DEAD,Map.of("ps",100.0) // invalid but potentially accepted value
-                                        )
-                                ),
-                                Map.of(
-                                        ProjectionTypeCode.PRIMARY, 1.0,
-                                        ProjectionTypeCode.DEAD, 85.0
-                                )
-                        ),
-                        Arguments.of(
-                                new LayersCase( // no residual Primary
-                                        List.of(ProjectionTypeCode.PRIMARY, ProjectionTypeCode.VETERAN),
-                                        Map.of(
-                                                ProjectionTypeCode.PRIMARY,Map.of("cc",(short)11),
-                                                ProjectionTypeCode.VETERAN,Map.of("cc",(short)10,"ba",20.0,"tph",20.0, "age",141.0,"height",11.0, "id","1") // invalid but potentially accepted value
-                                        )
-                                ),
-                                Map.of(
-                                        ProjectionTypeCode.PRIMARY, 75.0,
-                                        ProjectionTypeCode.VETERAN, 10.0
-                                )
-                        )
-                );
-            }
-
-            @ParameterizedTest
-            @MethodSource("determinePolygonStockabilityCases")
-            void testDetermineStockability(LayersCase testCase, Map<ProjectionTypeCode, Double> expectedValues) throws PolygonValidationException{
-                for (ProjectionTypeCode code : testCase.layerTypes) {
-                    addLayerByType(code, testCase.layerParams.getOrDefault(code, null));
-                }
-                polygon.doCompleteDefinition(context);
-                assertThat(polygon.determineStockabilityByProjectionType(ProjectionTypeCode.PRIMARY), closeTo(expectedValues.getOrDefault(ProjectionTypeCode.PRIMARY,0.0),0.01d));
-                assertThat(polygon.determineStockabilityByProjectionType(ProjectionTypeCode.VETERAN), closeTo(expectedValues.getOrDefault(ProjectionTypeCode.VETERAN,0.0),0.01d));
-                assertThat(polygon.determineStockabilityByProjectionType(ProjectionTypeCode.RESIDUAL), closeTo(expectedValues.getOrDefault(ProjectionTypeCode.RESIDUAL,0.0),0.01d));
-                assertThat(polygon.determineStockabilityByProjectionType(ProjectionTypeCode.DEAD), closeTo(expectedValues.getOrDefault(ProjectionTypeCode.DEAD,0.0),0.01d));
-                assertThat(polygon.determineStockabilityByProjectionType(ProjectionTypeCode.REGENERATION), closeTo(expectedValues.getOrDefault(ProjectionTypeCode.REGENERATION,0.0),0.01d));
-                assertThat(polygon.determineStockabilityByProjectionType(ProjectionTypeCode.UNKNOWN), is(0.0));
-            }
-        }
-
-        @Nested
-        class SelectPrimaryAdnVeteranLayers{
-            @BeforeEach
-            void setup() {
-                try {
-                    history = new History.Builder().build();
-                    params = new Parameters().ageStart(0).ageEnd(100);
-                    context = new ProjectionContext(
-                            ProjectionRequestKind.HCSV,
-                            "Test",
-                            params, false);
-                } catch (AbstractProjectionRequestException e) {
-                    // No action
-                }
-            }
-
-            static Stream<Arguments> selectImportantLayersCases(){
-                return Stream.of(
-                        Arguments.of( // FIP Veteran layer CC too high
-                                InventoryStandard.FIP,
-                                new LayersCase(
-                                        List.of(ProjectionTypeCode.PRIMARY,ProjectionTypeCode.VETERAN),
-                                        Map.of(
-                                                ProjectionTypeCode.PRIMARY,Map.of("ps",10.0, "cc",(short)11,"rankcode","1"),
-                                                ProjectionTypeCode.VETERAN,Map.of("cc",(short)10,"ba",20.0,"tph",20.0, "age",141.0,"height",11.0)
-                                        )
-                                ),
-                                Map.of(
-                                        ProjectionTypeCode.PRIMARY, true
-                                )
-                        ),
-                        Arguments.of( // rank code disqualify veeran
-                                InventoryStandard.FIP,
-                                new LayersCase(
-                                        List.of(ProjectionTypeCode.PRIMARY,ProjectionTypeCode.VETERAN),
-                                        Map.of(
-                                                ProjectionTypeCode.PRIMARY,Map.of("ps",10.0, "cc",(short)11),
-                                                ProjectionTypeCode.VETERAN,Map.of("cc",(short)10,"ba",20.0,"tph",20.0, "age",141.0,"height",11.0, "id", "1", "rankcode","1")
-                                        )
-                                ),
-                                Map.of(
-                                        ProjectionTypeCode.PRIMARY, true
-                                )
-                        ),
-                        Arguments.of( // Valid setup
-                                InventoryStandard.FIP,
-                                new LayersCase(
-                                        List.of(ProjectionTypeCode.PRIMARY,ProjectionTypeCode.VETERAN),
-                                        Map.of(
-                                                ProjectionTypeCode.PRIMARY,Map.of("ps",10.0, "cc",(short)11),
-                                                ProjectionTypeCode.VETERAN,Map.of("cc",(short)5,"ba",20.0,"tph",20.0, "age",141.0,"height",11.0, "id","1")
-                                        )
-                                ),
-                                Map.of(
-                                        ProjectionTypeCode.PRIMARY, true,
-                                        ProjectionTypeCode.VETERAN, true
-                                )
-                        ),
-                        Arguments.of( // Targetted veteran
-                                InventoryStandard.FIP,
-                                new LayersCase(
-                                        List.of(ProjectionTypeCode.PRIMARY,ProjectionTypeCode.VETERAN),
-                                        Map.of(
-                                                ProjectionTypeCode.PRIMARY,Map.of("ps",10.0, "cc",(short)11),
-                                                ProjectionTypeCode.VETERAN,Map.of("force",true,"cc",(short)5,"height",11.0, "id","1")
-                                        )
-                                ),
-                                Map.of(
-                                        ProjectionTypeCode.PRIMARY, true,
-                                        ProjectionTypeCode.VETERAN, true
-                                )
-                        )
-
-                );
-            }
-
-            @ParameterizedTest
-            @MethodSource("selectImportantLayersCases")
-            void testSelectImportantLayers(InventoryStandard inventory, LayersCase testCase, Map<ProjectionTypeCode, Boolean> expectedExists) throws PolygonValidationException{
-                polygon = baseConfig(new Polygon.Builder())
-                        .inventoryStandard(inventory)
-                        .percentStockable(85.0)
-                        .percentStockableDead(0.0)
-                        .build();
-
-                for (ProjectionTypeCode code : testCase.layerTypes) {
-                    addLayerByType(code, testCase.layerParams.getOrDefault(code, null));
-                }
-                polygon.doCompleteDefinition(context);
-                assertThat(polygon.getPrimaryLayer() != null, is(expectedExists.getOrDefault(ProjectionTypeCode.PRIMARY, false)));
-                assertThat(polygon.getVeteranLayer() != null, is(expectedExists.getOrDefault(ProjectionTypeCode.VETERAN, false)));
-            }
-        }
-    }
-=======
 	@Nested
 	class CalculateMissingData {
 		Parameters params;
@@ -1765,5 +1003,4 @@
 			}
 		}
 	}
->>>>>>> fc8fc4e8
 }