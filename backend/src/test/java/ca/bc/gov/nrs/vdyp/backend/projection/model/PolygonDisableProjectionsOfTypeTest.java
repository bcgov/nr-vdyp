--- conflicted
+++ resolved
@@ -22,11 +22,7 @@
 	private Polygon polygon;
 
 	@BeforeEach
-<<<<<<< HEAD
-	void beforeEach() throws IOException, PolygonValidationException, AbstractProjectionRequestException {
-=======
 	void beforeEach() throws PolygonValidationException, AbstractProjectionRequestException {
->>>>>>> 47353e8b
 		var parameters = new Parameters().ageStart(10).ageEnd(20);
 
 		var streams = new HashMap<String, InputStream>();
