package ca.bc.gov.nrs.vdyp.backend.model.v1;

import java.io.ByteArrayInputStream;
import java.io.IOException;
import java.util.ArrayList;
import java.util.Arrays;
import java.util.List;

import ca.bc.gov.nrs.vdyp.backend.projection.ProjectionRequestParametersValidator;
import ca.bc.gov.nrs.vdyp.backend.projection.ValidatedParameters;
import org.junit.Assert;
import org.junit.jupiter.api.Test;

import com.fasterxml.jackson.databind.ObjectMapper;

import ca.bc.gov.nrs.vdyp.backend.endpoints.v1.impl.ParametersProvider;
import ca.bc.gov.nrs.vdyp.backend.model.v1.Parameters.AgeYearRangeCombinationKind;
import ca.bc.gov.nrs.vdyp.backend.model.v1.Parameters.DebugOption;
import ca.bc.gov.nrs.vdyp.backend.model.v1.Parameters.ExecutionOption;
import ca.bc.gov.nrs.vdyp.backend.model.v1.Parameters.MetadataToOutputDirective;
import ca.bc.gov.nrs.vdyp.backend.model.v1.Parameters.OutputFormat;
import ca.bc.gov.nrs.vdyp.backend.model.v1.ProgressFrequency.FrequencyKind;
import jakarta.ws.rs.WebApplicationException;
import jakarta.ws.rs.core.MediaType;

import static org.junit.jupiter.api.Assertions.*;

public class ParametersTest {

<<<<<<< HEAD
    @Test
    public void testParametersProvider() throws WebApplicationException, IOException {
        Parameters op = new Parameters();

        op.addSelectedDebugOptionsItem(DebugOption.DO_INCLUDE_DEBUG_ENTRY_EXIT);
        op.addSelectedDebugOptionsItem(DebugOption.DO_INCLUDE_DEBUG_INDENT_BLOCKS);
        op.addSelectedDebugOptionsItem(DebugOption.DO_INCLUDE_DEBUG_ROUTINE_NAMES);
        op.addSelectedDebugOptionsItem(DebugOption.DO_INCLUDE_DEBUG_TIMESTAMPS);

        op.addSelectedExecutionOptionsItem(ExecutionOption.BACK_GROW_ENABLED);
        op.addSelectedExecutionOptionsItem(ExecutionOption.DO_ALLOW_BA_AND_TPH_VALUE_SUBSTITUTION);
        op.addSelectedExecutionOptionsItem(ExecutionOption.DO_ENABLE_DEBUG_LOGGING);
        op.addSelectedExecutionOptionsItem(ExecutionOption.DO_ENABLE_ERROR_LOGGING);
        op.addSelectedExecutionOptionsItem(ExecutionOption.DO_ENABLE_PROGRESS_LOGGING);
        op.addSelectedExecutionOptionsItem(ExecutionOption.DO_FORCE_CURRENT_YEAR_INCLUSION_IN_YIELD_TABLES);
        op.addSelectedExecutionOptionsItem(ExecutionOption.DO_FORCE_REFERENCE_YEAR_INCLUSION_IN_YIELD_TABLES);
        op.addSelectedExecutionOptionsItem(ExecutionOption.DO_INCLUDE_AGE_ROWS_IN_YIELD_TABLE);
        op.addSelectedExecutionOptionsItem(ExecutionOption.DO_INCLUDE_COLUMN_HEADERS_IN_YIELD_TABLE);
        op.addSelectedExecutionOptionsItem(ExecutionOption.DO_INCLUDE_FILE_HEADER);
        op.addSelectedExecutionOptionsItem(ExecutionOption.DO_INCLUDE_POLYGON_RECORD_ID_IN_YIELD_TABLE);
        op.addSelectedExecutionOptionsItem(ExecutionOption.DO_INCLUDE_PROJECTED_CFS_BIOMASS);
        op.addSelectedExecutionOptionsItem(ExecutionOption.DO_INCLUDE_PROJECTED_MOF_BIOMASS);
        op.addSelectedExecutionOptionsItem(ExecutionOption.DO_INCLUDE_PROJECTED_MOF_VOLUMES);
        op.addSelectedExecutionOptionsItem(ExecutionOption.DO_INCLUDE_PROJECTION_MODE_IN_YIELD_TABLE);
        op.addSelectedExecutionOptionsItem(ExecutionOption.DO_INCLUDE_SECONDARY_SPECIES_DOMINANT_HEIGHT_IN_YIELD_TABLE);
        op.addSelectedExecutionOptionsItem(ExecutionOption.DO_INCLUDE_SPECIES_PROJECTION);
        op.addSelectedExecutionOptionsItem(ExecutionOption.DO_INCLUDE_YEAR_ROWS_IN_YIELD_TABLE);
        op.addSelectedExecutionOptionsItem(ExecutionOption.DO_SAVE_INTERMEDIATE_FILES);
        op.addSelectedExecutionOptionsItem(ExecutionOption.DO_SUMMARIZE_PROJECTION_BY_LAYER);
        op.addSelectedExecutionOptionsItem(ExecutionOption.DO_SUMMARIZE_PROJECTION_BY_POLYGON);
        op.addSelectedExecutionOptionsItem(ExecutionOption.FORWARD_GROW_ENABLED);

        op.addUtilsItem(new UtilizationParameter().speciesName("AL").utilizationClass(UtilizationClassSet._12_5));
        op.addUtilsItem(new UtilizationParameter().speciesName("C").utilizationClass(UtilizationClassSet._17_5));
        op.addUtilsItem(new UtilizationParameter().speciesName("D").utilizationClass(UtilizationClassSet._22_5));
        op.addUtilsItem(new UtilizationParameter().speciesName("E").utilizationClass(UtilizationClassSet._4_0));
        op.addUtilsItem(new UtilizationParameter().speciesName("F").utilizationClass(UtilizationClassSet._7_5));
        op.addUtilsItem(new UtilizationParameter().speciesName("H").utilizationClass(UtilizationClassSet.EXCL));

        op.ageEnd(2030) //
                .ageIncrement(1) //
                .ageStart(2020) //
                .combineAgeYearRange(AgeYearRangeCombinationKind.DIFFERENCE) //
                .yearForcedIntoYieldTable(2020);

        var filters = new FilterParameters().maintainer("maintainer").mapsheet("mapsheet").polygon("polygon")
                .polygonId("polygonId");
        op.filters(filters);

        op.progressFrequency(ProgressFrequency.FrequencyKind.MAPSHEET);

        op.metadataToOutput(MetadataToOutputDirective.ALL) //
                .outputFormat(OutputFormat.CSV_YIELD_TABLE) //
                .yearEnd(2030) //
                .yearStart(2020);

        var objectMapper = new ObjectMapper();
        byte[] json = objectMapper.writeValueAsBytes(op);

        ParametersProvider provider = new ParametersProvider();

        assertTrue(
                provider.isReadable(Parameters.class, Parameters.class, null, MediaType.APPLICATION_JSON_TYPE)
        );

        Parameters np = provider.readFrom(
                Parameters.class, Parameters.class, null, MediaType.APPLICATION_JSON_TYPE, null,
                new ByteArrayInputStream(json)
        );

        assertTrue(op.equals(op));
        assertFalse(op.equals(null));
        assertFalse(op.equals(provider));
        assertTrue(op.equals(np));

        assertEquals(op.hashCode(), np.hashCode());
        assertEquals(op.toString(), np.toString());

        assertFalse(provider.isReadable(Object.class, null, null, MediaType.APPLICATION_JSON_TYPE));
        assertFalse(provider.isReadable(Parameters.class, null, null, MediaType.APPLICATION_OCTET_STREAM_TYPE));

        np.setProgressFrequency(FrequencyKind.POLYGON.getValue());

        assertFalse(op.equals(np));
    }

    @Test
    void testProgressFrequency() {

        assertNull(new ProgressFrequency().getIntValue());
        assertNull(new ProgressFrequency().getEnumValue());
        assertEquals(Integer.valueOf(12), new ProgressFrequency(12).getIntValue());
        assertNull(new ProgressFrequency(12).getEnumValue());
        assertNull(new ProgressFrequency(ProgressFrequency.FrequencyKind.MAPSHEET).getIntValue());
        assertEquals(
                ProgressFrequency.FrequencyKind.MAPSHEET,
                new ProgressFrequency(ProgressFrequency.FrequencyKind.MAPSHEET).getEnumValue()
        );

        assertThrows(
                IllegalArgumentException.class, () -> ProgressFrequency.FrequencyKind.fromValue("not a value")
        );

        ProgressFrequency pf1 = new ProgressFrequency(12);
        ProgressFrequency pf2 = new ProgressFrequency(ProgressFrequency.FrequencyKind.MAPSHEET);
        assertTrue(pf1.equals(pf1));
        assertEquals(Integer.valueOf(12).hashCode(), pf1.hashCode());
        assertEquals(ProgressFrequency.FrequencyKind.MAPSHEET.hashCode(), pf2.hashCode());
        assertEquals(17, new ProgressFrequency().hashCode());

        assertTrue(pf1.toString().indexOf("12") != -1);
        assertTrue(pf2.toString().indexOf("mapsheet") != -1);

        Parameters p1 = new Parameters();
        p1.progressFrequency(12);
        assertEquals("12", p1.getProgressFrequency());
        p1.progressFrequency("12");
        assertEquals("12", p1.getProgressFrequency());
        p1.progressFrequency(ProgressFrequency.FrequencyKind.MAPSHEET);
        assertEquals(FrequencyKind.MAPSHEET.getValue(), p1.getProgressFrequency());
    }

    @SuppressWarnings("unlikely-arg-type")
    @Test
    void testUtilizationParameter() {
        assertEquals(
                "AL",
                new UtilizationParameter().speciesName("AL").utilizationClass(UtilizationClassSet._12_5)
                        .getSpeciesName()
        );
        assertEquals(
                UtilizationClassSet._17_5.getValue(),
                new UtilizationParameter().speciesName("AL").utilizationClass(UtilizationClassSet._17_5)
                        .getUtilizationClass()
        );

        assertThrows(IllegalArgumentException.class, () -> UtilizationClassSet.fromValue("ZZZ"));

        var up1 = new UtilizationParameter().speciesName("AL").utilizationClass(UtilizationClassSet._12_5);
        var up2 = new UtilizationParameter().speciesName("C").utilizationClass(UtilizationClassSet._12_5);
        var up3 = new UtilizationParameter().speciesName("C").utilizationClass(UtilizationClassSet._22_5);

        assertTrue(up1.equals(up1));
        assertTrue(up1.hashCode() == up1.hashCode());
        assertFalse(up2.equals(up3));
        assertFalse(up2.equals("C"));

        assertTrue(up1.toString().indexOf("speciesName: AL") != -1);
        assertTrue(up1.toString().indexOf("utilizationClass: 12.5") != -1);
    }

    @Test
    void testExecutionDebugOptions() {
        Parameters op = new Parameters();

        op.addSelectedExecutionOptionsItem(ExecutionOption.BACK_GROW_ENABLED);
        assertEquals(1, op.getSelectedExecutionOptions().size());
        op.selectedExecutionOptions(Arrays.asList(
                ExecutionOption.BACK_GROW_ENABLED,
                ExecutionOption.DO_ALLOW_BA_AND_TPH_VALUE_SUBSTITUTION));
        assertEquals(2, op.getSelectedExecutionOptions().size());

        op.addSelectedExecutionOptionsItem(ExecutionOption.DO_ENABLE_DEBUG_LOGGING.getValue());
        assertEquals(3, op.getSelectedExecutionOptions().size());

        op.setSelectedExecutionOptions(null);
        // Check that the null wiped out all the execution options
        assertTrue(op.getSelectedExecutionOptions().isEmpty());

        op.excludedExecutionOptions(Arrays.asList(
                ExecutionOption.BACK_GROW_ENABLED,
                ExecutionOption.DO_ALLOW_BA_AND_TPH_VALUE_SUBSTITUTION));
        assertEquals(2, op.getExcludedExecutionOptions().size());
        assertTrue(op.getExcludedExecutionOptions().contains(ExecutionOption.BACK_GROW_ENABLED.getValue()));

        op.addExcludedExecutionOptionsItem(ExecutionOption.DO_ENABLE_DEBUG_LOGGING);
        op.addExcludedExecutionOptionsItem(ExecutionOption.DO_ENABLE_PROGRESS_LOGGING.getValue());
        assertEquals(4, op.getExcludedExecutionOptions().size());
        assertTrue(op.getExcludedExecutionOptions().contains(ExecutionOption.DO_ENABLE_DEBUG_LOGGING.getValue()));
        assertTrue(op.getExcludedExecutionOptions().contains(ExecutionOption.DO_ENABLE_PROGRESS_LOGGING.getValue()));

        op.excludedExecutionOptions(null);
        assertTrue(op.getExcludedExecutionOptions().isEmpty());

        op.addSelectedDebugOptionsItem(DebugOption.DO_INCLUDE_DEBUG_TIMESTAMPS);
        assertEquals(1, op.getSelectedDebugOptions().size());
        op.selectedDebugOptions(Arrays.asList(
                DebugOption.DO_INCLUDE_DEBUG_ENTRY_EXIT,
                DebugOption.DO_INCLUDE_DEBUG_ROUTINE_NAMES));
        assertEquals(2, op.getSelectedDebugOptions().size());

        op.addSelectedDebugOptionsItem(DebugOption.DO_INCLUDE_DEBUG_INDENT_BLOCKS.getValue());
        assertEquals(3, op.getSelectedDebugOptions().size());

        op.setSelectedDebugOptions(null);
        // Check that the null wiped out all the execution options
        assertNull(op.getSelectedDebugOptions());
        op.addSelectedDebugOptionsItem(DebugOption.DO_INCLUDE_DEBUG_TIMESTAMPS);
        assertEquals(1, op.getSelectedDebugOptions().size());

        op.addExcludedDebugOptionsItem(DebugOption.DO_INCLUDE_DEBUG_INDENT_BLOCKS.getValue());
        assertEquals(1, op.getExcludedDebugOptions().size());
        assertTrue(op.getExcludedDebugOptions().contains(DebugOption.DO_INCLUDE_DEBUG_INDENT_BLOCKS.getValue()));

        op.excludedDebugOptions(Arrays.asList(
                DebugOption.DO_INCLUDE_DEBUG_TIMESTAMPS,
                DebugOption.DO_INCLUDE_DEBUG_ENTRY_EXIT));
        assertEquals(2, op.getExcludedDebugOptions().size());
        assertTrue(op.getExcludedDebugOptions().contains(DebugOption.DO_INCLUDE_DEBUG_TIMESTAMPS.getValue()));

        op.addExcludedDebugOptionsItem(DebugOption.DO_INCLUDE_DEBUG_ROUTINE_NAMES);
        assertEquals(3, op.getExcludedDebugOptions().size());
        assertTrue(op.getExcludedDebugOptions().contains(DebugOption.DO_INCLUDE_DEBUG_ROUTINE_NAMES.getValue()));

        op.excludedDebugOptions(null);
        assertNull(op.getExcludedDebugOptions());
        op.addExcludedDebugOptionsItem(DebugOption.DO_INCLUDE_DEBUG_INDENT_BLOCKS);
        assertEquals(1, op.getExcludedDebugOptions().size());
    }

    @Test
    void testBuilderStyleInvocation() {
        Parameters op = new Parameters();
        op.outputFormat(OutputFormat.PLOTSY)
                .ageStart("0")
                .ageEnd("100")
                .yearStart("1950")
                .yearEnd("2050")
                .yearForcedIntoYieldTable("2032")
                .ageIncrement("3")
                .combineAgeYearRange("notimportant")
                .metadataToOutput("notimportant2")
                .utils(null);
        assertEquals(OutputFormat.PLOTSY.getValue(), op.getOutputFormat());
        assertEquals("0", op.getAgeStart());
        assertEquals("100", op.getAgeEnd());
        assertEquals("1950", op.getYearStart());
        assertEquals("2050", op.getYearEnd());
        assertEquals("2032", op.getYearForcedIntoYieldTable());
        assertEquals("3", op.getAgeIncrement());
        assertEquals("notimportant", op.getCombineAgeYearRange());
        assertEquals("notimportant2", op.getMetadataToOutput());
        assertNull(op.getUtils());

    }
=======
	@Test
	public void testParametersProvider() throws WebApplicationException, IOException {
		Parameters op = new Parameters();

		op.addSelectedDebugOptionsItem(DebugOption.DO_INCLUDE_DEBUG_ENTRY_EXIT);
		op.addSelectedDebugOptionsItem(DebugOption.DO_INCLUDE_DEBUG_INDENT_BLOCKS);
		op.addSelectedDebugOptionsItem(DebugOption.DO_INCLUDE_DEBUG_ROUTINE_NAMES);
		op.addSelectedDebugOptionsItem(DebugOption.DO_INCLUDE_DEBUG_TIMESTAMPS);

		op.addSelectedExecutionOptionsItem(ExecutionOption.BACK_GROW_ENABLED);
		op.addSelectedExecutionOptionsItem(ExecutionOption.DO_ALLOW_BA_AND_TPH_VALUE_SUBSTITUTION);
		op.addSelectedExecutionOptionsItem(ExecutionOption.DO_ENABLE_DEBUG_LOGGING);
		op.addSelectedExecutionOptionsItem(ExecutionOption.DO_ENABLE_ERROR_LOGGING);
		op.addSelectedExecutionOptionsItem(ExecutionOption.DO_ENABLE_PROGRESS_LOGGING);
		op.addSelectedExecutionOptionsItem(ExecutionOption.DO_FORCE_CURRENT_YEAR_INCLUSION_IN_YIELD_TABLES);
		op.addSelectedExecutionOptionsItem(ExecutionOption.DO_FORCE_REFERENCE_YEAR_INCLUSION_IN_YIELD_TABLES);
		op.addSelectedExecutionOptionsItem(ExecutionOption.DO_INCLUDE_AGE_ROWS_IN_YIELD_TABLE);
		op.addSelectedExecutionOptionsItem(ExecutionOption.DO_INCLUDE_COLUMN_HEADERS_IN_YIELD_TABLE);
		op.addSelectedExecutionOptionsItem(ExecutionOption.DO_INCLUDE_FILE_HEADER);
		op.addSelectedExecutionOptionsItem(ExecutionOption.DO_INCLUDE_POLYGON_RECORD_ID_IN_YIELD_TABLE);
		op.addSelectedExecutionOptionsItem(ExecutionOption.DO_INCLUDE_PROJECTED_CFS_BIOMASS);
		op.addSelectedExecutionOptionsItem(ExecutionOption.DO_INCLUDE_PROJECTED_MOF_BIOMASS);
		op.addSelectedExecutionOptionsItem(ExecutionOption.DO_INCLUDE_PROJECTED_MOF_VOLUMES);
		op.addSelectedExecutionOptionsItem(ExecutionOption.DO_INCLUDE_PROJECTION_MODE_IN_YIELD_TABLE);
		op.addSelectedExecutionOptionsItem(ExecutionOption.DO_INCLUDE_SECONDARY_SPECIES_DOMINANT_HEIGHT_IN_YIELD_TABLE);
		op.addSelectedExecutionOptionsItem(ExecutionOption.DO_INCLUDE_SPECIES_PROJECTION);
		op.addSelectedExecutionOptionsItem(ExecutionOption.DO_INCLUDE_YEAR_ROWS_IN_YIELD_TABLE);
		op.addSelectedExecutionOptionsItem(ExecutionOption.DO_SAVE_INTERMEDIATE_FILES);
		op.addSelectedExecutionOptionsItem(ExecutionOption.DO_SUMMARIZE_PROJECTION_BY_LAYER);
		op.addSelectedExecutionOptionsItem(ExecutionOption.DO_SUMMARIZE_PROJECTION_BY_POLYGON);
		op.addSelectedExecutionOptionsItem(ExecutionOption.FORWARD_GROW_ENABLED);

		op.addUtilsItem(new UtilizationParameter().speciesName("AL").utilizationClass(UtilizationClassSet._12_5));
		op.addUtilsItem(new UtilizationParameter().speciesName("C").utilizationClass(UtilizationClassSet._17_5));
		op.addUtilsItem(new UtilizationParameter().speciesName("D").utilizationClass(UtilizationClassSet._22_5));
		op.addUtilsItem(new UtilizationParameter().speciesName("E").utilizationClass(UtilizationClassSet._4_0));
		op.addUtilsItem(new UtilizationParameter().speciesName("F").utilizationClass(UtilizationClassSet._7_5));
		op.addUtilsItem(new UtilizationParameter().speciesName("H").utilizationClass(UtilizationClassSet.EXCL));

		op.ageEnd(2030) //
				.ageIncrement(1) //
				.ageStart(2020) //
				.combineAgeYearRange(AgeYearRangeCombinationKind.DIFFERENCE) //
				.yearForcedIntoYieldTable(2020);

		var filters = new FilterParameters().maintainer("maintainer").mapsheet("mapsheet").polygon("polygon")
				.polygonId("polygonId");
		op.filters(filters);

		op.progressFrequency(ProgressFrequency.FrequencyKind.MAPSHEET);

		op.metadataToOutput(MetadataToOutputDirective.ALL) //
				.outputFormat(OutputFormat.CSV_YIELD_TABLE) //
				.yearEnd(2030) //
				.yearStart(2020);

		var objectMapper = new ObjectMapper();
		byte[] json = objectMapper.writeValueAsBytes(op);

		ParametersProvider provider = new ParametersProvider();

		assertTrue(provider.isReadable(Parameters.class, Parameters.class, null, MediaType.APPLICATION_JSON_TYPE));

		Parameters np = provider.readFrom(
				Parameters.class, Parameters.class, null, MediaType.APPLICATION_JSON_TYPE, null,
				new ByteArrayInputStream(json)
		);

		assertTrue(op.equals(op));
		assertNotEquals(null, op);
        assertFalse(op.equals(provider));
        assertEquals(op, np);

		assertEquals(op.hashCode(), np.hashCode());
		assertEquals(op.toString(), np.toString());

		assertFalse(provider.isReadable(Object.class, null, null, MediaType.APPLICATION_JSON_TYPE));
		assertFalse(provider.isReadable(Parameters.class, null, null, MediaType.APPLICATION_OCTET_STREAM_TYPE));

		np.setProgressFrequency(FrequencyKind.POLYGON.getValue());

        assertNotEquals(op, np);
	}

	@Test
	void testProgressFrequency() {

		assertNull(new ProgressFrequency().getIntValue());
		assertNull(new ProgressFrequency().getEnumValue());
		assertEquals(Integer.valueOf(12), new ProgressFrequency(12).getIntValue());
		assertNull(new ProgressFrequency(12).getEnumValue());
		assertNull(new ProgressFrequency(ProgressFrequency.FrequencyKind.MAPSHEET).getIntValue());
		assertEquals(
				ProgressFrequency.FrequencyKind.MAPSHEET,
				new ProgressFrequency(ProgressFrequency.FrequencyKind.MAPSHEET).getEnumValue()
		);

		assertThrows(IllegalArgumentException.class, () -> ProgressFrequency.FrequencyKind.fromValue("not a value"));

		ProgressFrequency pf1 = new ProgressFrequency(12);
		ProgressFrequency pf2 = new ProgressFrequency(ProgressFrequency.FrequencyKind.MAPSHEET);
        assertTrue(pf1.equals(pf1));
		assertEquals(Integer.valueOf(12).hashCode(), pf1.hashCode());
		assertEquals(ProgressFrequency.FrequencyKind.MAPSHEET.hashCode(), pf2.hashCode());
		assertEquals(17, new ProgressFrequency().hashCode());

		assertTrue(pf1.toString().contains("12"));
		assertTrue(pf2.toString().contains("mapsheet"));

		Parameters p1 = new Parameters();
		p1.progressFrequency(12);
		assertEquals("12", p1.getProgressFrequency());
		p1.progressFrequency("12");
		assertEquals("12", p1.getProgressFrequency());
		p1.progressFrequency(ProgressFrequency.FrequencyKind.MAPSHEET);
		assertEquals(FrequencyKind.MAPSHEET.getValue(), p1.getProgressFrequency());
	}

	@SuppressWarnings("unlikely-arg-type")
	@Test
	void testUtilizationParameter() {
		assertEquals(
				"AL",
				new UtilizationParameter().speciesName("AL").utilizationClass(UtilizationClassSet._12_5)
						.getSpeciesName()
		);
		assertEquals(
				UtilizationClassSet._17_5.getValue(),
				new UtilizationParameter().speciesName("AL").utilizationClass(UtilizationClassSet._17_5)
						.getUtilizationClass()
		);

		assertThrows(IllegalArgumentException.class, () -> UtilizationClassSet.fromValue("ZZZ"));

		var up1 = new UtilizationParameter().speciesName("AL").utilizationClass(UtilizationClassSet._12_5);
		var up2 = new UtilizationParameter().speciesName("C").utilizationClass(UtilizationClassSet._12_5);
		var up3 = new UtilizationParameter().speciesName("C").utilizationClass(UtilizationClassSet._22_5);

        assertTrue(up1.equals(up1));
        assertEquals(up1.hashCode(), up1.hashCode());
        assertNotEquals(up2, up3);
        assertFalse("C".equals(up2));

		assertTrue(up1.toString().contains("speciesName: AL"));
		assertTrue(up1.toString().contains("utilizationClass: 12.5"));
	}

	@Test
	void testExecutionDebugOptions() {
		Parameters op = new Parameters();

		op.addSelectedExecutionOptionsItem(ExecutionOption.BACK_GROW_ENABLED);
		assertEquals(1, op.getSelectedExecutionOptions().size());
		op.selectedExecutionOptions(
				Arrays.asList(ExecutionOption.BACK_GROW_ENABLED, ExecutionOption.DO_ALLOW_BA_AND_TPH_VALUE_SUBSTITUTION)
		);
		assertEquals(2, op.getSelectedExecutionOptions().size());

		op.addSelectedExecutionOptionsItem(ExecutionOption.DO_ENABLE_DEBUG_LOGGING.getValue());
		assertEquals(3, op.getSelectedExecutionOptions().size());

		op.setSelectedExecutionOptions(null);
		// Check that the null wiped out all the execution options
		assertTrue(op.getSelectedExecutionOptions().isEmpty());

		op.excludedExecutionOptions(
				Arrays.asList(ExecutionOption.BACK_GROW_ENABLED, ExecutionOption.DO_ALLOW_BA_AND_TPH_VALUE_SUBSTITUTION)
		);
		assertEquals(2, op.getExcludedExecutionOptions().size());
		assertTrue(op.getExcludedExecutionOptions().contains(ExecutionOption.BACK_GROW_ENABLED.getValue()));

		op.addExcludedExecutionOptionsItem(ExecutionOption.DO_ENABLE_DEBUG_LOGGING);
		op.addExcludedExecutionOptionsItem(ExecutionOption.DO_ENABLE_PROGRESS_LOGGING.getValue());
		assertEquals(4, op.getExcludedExecutionOptions().size());
		assertTrue(op.getExcludedExecutionOptions().contains(ExecutionOption.DO_ENABLE_DEBUG_LOGGING.getValue()));
		assertTrue(op.getExcludedExecutionOptions().contains(ExecutionOption.DO_ENABLE_PROGRESS_LOGGING.getValue()));

		op.excludedExecutionOptions(null);
		assertTrue(op.getExcludedExecutionOptions().isEmpty());

		op.addSelectedDebugOptionsItem(DebugOption.DO_INCLUDE_DEBUG_TIMESTAMPS);
		assertEquals(1, op.getSelectedDebugOptions().size());
		op.selectedDebugOptions(
				Arrays.asList(DebugOption.DO_INCLUDE_DEBUG_ENTRY_EXIT, DebugOption.DO_INCLUDE_DEBUG_ROUTINE_NAMES)
		);
		assertEquals(2, op.getSelectedDebugOptions().size());

		op.addSelectedDebugOptionsItem(DebugOption.DO_INCLUDE_DEBUG_INDENT_BLOCKS.getValue());
		assertEquals(3, op.getSelectedDebugOptions().size());

		op.setSelectedDebugOptions(null);
		// Check that the null wiped out all the execution options
		assertNull(op.getSelectedDebugOptions());
		op.addSelectedDebugOptionsItem(DebugOption.DO_INCLUDE_DEBUG_TIMESTAMPS);
		assertEquals(1, op.getSelectedDebugOptions().size());

		op.addExcludedDebugOptionsItem(DebugOption.DO_INCLUDE_DEBUG_INDENT_BLOCKS.getValue());
		assertEquals(1, op.getExcludedDebugOptions().size());
		assertTrue(op.getExcludedDebugOptions().contains(DebugOption.DO_INCLUDE_DEBUG_INDENT_BLOCKS.getValue()));

		op.excludedDebugOptions(
				Arrays.asList(DebugOption.DO_INCLUDE_DEBUG_TIMESTAMPS, DebugOption.DO_INCLUDE_DEBUG_ENTRY_EXIT)
		);
		assertEquals(2, op.getExcludedDebugOptions().size());
		assertTrue(op.getExcludedDebugOptions().contains(DebugOption.DO_INCLUDE_DEBUG_TIMESTAMPS.getValue()));

		op.addExcludedDebugOptionsItem(DebugOption.DO_INCLUDE_DEBUG_ROUTINE_NAMES);
		assertEquals(3, op.getExcludedDebugOptions().size());
		assertTrue(op.getExcludedDebugOptions().contains(DebugOption.DO_INCLUDE_DEBUG_ROUTINE_NAMES.getValue()));

		op.excludedDebugOptions(null);
		assertNull(op.getExcludedDebugOptions());
		op.addExcludedDebugOptionsItem(DebugOption.DO_INCLUDE_DEBUG_INDENT_BLOCKS);
		assertEquals(1, op.getExcludedDebugOptions().size());
	}

	@Test
	void testBuilderStyleInvocation() {
		Parameters op = new Parameters();
		op.outputFormat(OutputFormat.PLOTSY).ageStart("0").ageEnd("100").yearStart("1950").yearEnd("2050")
				.yearForcedIntoYieldTable("2032").ageIncrement("3").combineAgeYearRange("notimportant")
				.metadataToOutput("notimportant2").utils(null);
		assertEquals(OutputFormat.PLOTSY.getValue(), op.getOutputFormat());
		assertEquals("0", op.getAgeStart());
		assertEquals("100", op.getAgeEnd());
		assertEquals("1950", op.getYearStart());
		assertEquals("2050", op.getYearEnd());
		assertEquals("2032", op.getYearForcedIntoYieldTable());
		assertEquals("3", op.getAgeIncrement());
		assertEquals("notimportant", op.getCombineAgeYearRange());
		assertEquals("notimportant2", op.getMetadataToOutput());
		assertNull(op.getUtils());

	}
>>>>>>> fc8fc4e8
}<|MERGE_RESOLUTION|>--- conflicted
+++ resolved
@@ -27,253 +27,6 @@
 
 public class ParametersTest {
 
-<<<<<<< HEAD
-    @Test
-    public void testParametersProvider() throws WebApplicationException, IOException {
-        Parameters op = new Parameters();
-
-        op.addSelectedDebugOptionsItem(DebugOption.DO_INCLUDE_DEBUG_ENTRY_EXIT);
-        op.addSelectedDebugOptionsItem(DebugOption.DO_INCLUDE_DEBUG_INDENT_BLOCKS);
-        op.addSelectedDebugOptionsItem(DebugOption.DO_INCLUDE_DEBUG_ROUTINE_NAMES);
-        op.addSelectedDebugOptionsItem(DebugOption.DO_INCLUDE_DEBUG_TIMESTAMPS);
-
-        op.addSelectedExecutionOptionsItem(ExecutionOption.BACK_GROW_ENABLED);
-        op.addSelectedExecutionOptionsItem(ExecutionOption.DO_ALLOW_BA_AND_TPH_VALUE_SUBSTITUTION);
-        op.addSelectedExecutionOptionsItem(ExecutionOption.DO_ENABLE_DEBUG_LOGGING);
-        op.addSelectedExecutionOptionsItem(ExecutionOption.DO_ENABLE_ERROR_LOGGING);
-        op.addSelectedExecutionOptionsItem(ExecutionOption.DO_ENABLE_PROGRESS_LOGGING);
-        op.addSelectedExecutionOptionsItem(ExecutionOption.DO_FORCE_CURRENT_YEAR_INCLUSION_IN_YIELD_TABLES);
-        op.addSelectedExecutionOptionsItem(ExecutionOption.DO_FORCE_REFERENCE_YEAR_INCLUSION_IN_YIELD_TABLES);
-        op.addSelectedExecutionOptionsItem(ExecutionOption.DO_INCLUDE_AGE_ROWS_IN_YIELD_TABLE);
-        op.addSelectedExecutionOptionsItem(ExecutionOption.DO_INCLUDE_COLUMN_HEADERS_IN_YIELD_TABLE);
-        op.addSelectedExecutionOptionsItem(ExecutionOption.DO_INCLUDE_FILE_HEADER);
-        op.addSelectedExecutionOptionsItem(ExecutionOption.DO_INCLUDE_POLYGON_RECORD_ID_IN_YIELD_TABLE);
-        op.addSelectedExecutionOptionsItem(ExecutionOption.DO_INCLUDE_PROJECTED_CFS_BIOMASS);
-        op.addSelectedExecutionOptionsItem(ExecutionOption.DO_INCLUDE_PROJECTED_MOF_BIOMASS);
-        op.addSelectedExecutionOptionsItem(ExecutionOption.DO_INCLUDE_PROJECTED_MOF_VOLUMES);
-        op.addSelectedExecutionOptionsItem(ExecutionOption.DO_INCLUDE_PROJECTION_MODE_IN_YIELD_TABLE);
-        op.addSelectedExecutionOptionsItem(ExecutionOption.DO_INCLUDE_SECONDARY_SPECIES_DOMINANT_HEIGHT_IN_YIELD_TABLE);
-        op.addSelectedExecutionOptionsItem(ExecutionOption.DO_INCLUDE_SPECIES_PROJECTION);
-        op.addSelectedExecutionOptionsItem(ExecutionOption.DO_INCLUDE_YEAR_ROWS_IN_YIELD_TABLE);
-        op.addSelectedExecutionOptionsItem(ExecutionOption.DO_SAVE_INTERMEDIATE_FILES);
-        op.addSelectedExecutionOptionsItem(ExecutionOption.DO_SUMMARIZE_PROJECTION_BY_LAYER);
-        op.addSelectedExecutionOptionsItem(ExecutionOption.DO_SUMMARIZE_PROJECTION_BY_POLYGON);
-        op.addSelectedExecutionOptionsItem(ExecutionOption.FORWARD_GROW_ENABLED);
-
-        op.addUtilsItem(new UtilizationParameter().speciesName("AL").utilizationClass(UtilizationClassSet._12_5));
-        op.addUtilsItem(new UtilizationParameter().speciesName("C").utilizationClass(UtilizationClassSet._17_5));
-        op.addUtilsItem(new UtilizationParameter().speciesName("D").utilizationClass(UtilizationClassSet._22_5));
-        op.addUtilsItem(new UtilizationParameter().speciesName("E").utilizationClass(UtilizationClassSet._4_0));
-        op.addUtilsItem(new UtilizationParameter().speciesName("F").utilizationClass(UtilizationClassSet._7_5));
-        op.addUtilsItem(new UtilizationParameter().speciesName("H").utilizationClass(UtilizationClassSet.EXCL));
-
-        op.ageEnd(2030) //
-                .ageIncrement(1) //
-                .ageStart(2020) //
-                .combineAgeYearRange(AgeYearRangeCombinationKind.DIFFERENCE) //
-                .yearForcedIntoYieldTable(2020);
-
-        var filters = new FilterParameters().maintainer("maintainer").mapsheet("mapsheet").polygon("polygon")
-                .polygonId("polygonId");
-        op.filters(filters);
-
-        op.progressFrequency(ProgressFrequency.FrequencyKind.MAPSHEET);
-
-        op.metadataToOutput(MetadataToOutputDirective.ALL) //
-                .outputFormat(OutputFormat.CSV_YIELD_TABLE) //
-                .yearEnd(2030) //
-                .yearStart(2020);
-
-        var objectMapper = new ObjectMapper();
-        byte[] json = objectMapper.writeValueAsBytes(op);
-
-        ParametersProvider provider = new ParametersProvider();
-
-        assertTrue(
-                provider.isReadable(Parameters.class, Parameters.class, null, MediaType.APPLICATION_JSON_TYPE)
-        );
-
-        Parameters np = provider.readFrom(
-                Parameters.class, Parameters.class, null, MediaType.APPLICATION_JSON_TYPE, null,
-                new ByteArrayInputStream(json)
-        );
-
-        assertTrue(op.equals(op));
-        assertFalse(op.equals(null));
-        assertFalse(op.equals(provider));
-        assertTrue(op.equals(np));
-
-        assertEquals(op.hashCode(), np.hashCode());
-        assertEquals(op.toString(), np.toString());
-
-        assertFalse(provider.isReadable(Object.class, null, null, MediaType.APPLICATION_JSON_TYPE));
-        assertFalse(provider.isReadable(Parameters.class, null, null, MediaType.APPLICATION_OCTET_STREAM_TYPE));
-
-        np.setProgressFrequency(FrequencyKind.POLYGON.getValue());
-
-        assertFalse(op.equals(np));
-    }
-
-    @Test
-    void testProgressFrequency() {
-
-        assertNull(new ProgressFrequency().getIntValue());
-        assertNull(new ProgressFrequency().getEnumValue());
-        assertEquals(Integer.valueOf(12), new ProgressFrequency(12).getIntValue());
-        assertNull(new ProgressFrequency(12).getEnumValue());
-        assertNull(new ProgressFrequency(ProgressFrequency.FrequencyKind.MAPSHEET).getIntValue());
-        assertEquals(
-                ProgressFrequency.FrequencyKind.MAPSHEET,
-                new ProgressFrequency(ProgressFrequency.FrequencyKind.MAPSHEET).getEnumValue()
-        );
-
-        assertThrows(
-                IllegalArgumentException.class, () -> ProgressFrequency.FrequencyKind.fromValue("not a value")
-        );
-
-        ProgressFrequency pf1 = new ProgressFrequency(12);
-        ProgressFrequency pf2 = new ProgressFrequency(ProgressFrequency.FrequencyKind.MAPSHEET);
-        assertTrue(pf1.equals(pf1));
-        assertEquals(Integer.valueOf(12).hashCode(), pf1.hashCode());
-        assertEquals(ProgressFrequency.FrequencyKind.MAPSHEET.hashCode(), pf2.hashCode());
-        assertEquals(17, new ProgressFrequency().hashCode());
-
-        assertTrue(pf1.toString().indexOf("12") != -1);
-        assertTrue(pf2.toString().indexOf("mapsheet") != -1);
-
-        Parameters p1 = new Parameters();
-        p1.progressFrequency(12);
-        assertEquals("12", p1.getProgressFrequency());
-        p1.progressFrequency("12");
-        assertEquals("12", p1.getProgressFrequency());
-        p1.progressFrequency(ProgressFrequency.FrequencyKind.MAPSHEET);
-        assertEquals(FrequencyKind.MAPSHEET.getValue(), p1.getProgressFrequency());
-    }
-
-    @SuppressWarnings("unlikely-arg-type")
-    @Test
-    void testUtilizationParameter() {
-        assertEquals(
-                "AL",
-                new UtilizationParameter().speciesName("AL").utilizationClass(UtilizationClassSet._12_5)
-                        .getSpeciesName()
-        );
-        assertEquals(
-                UtilizationClassSet._17_5.getValue(),
-                new UtilizationParameter().speciesName("AL").utilizationClass(UtilizationClassSet._17_5)
-                        .getUtilizationClass()
-        );
-
-        assertThrows(IllegalArgumentException.class, () -> UtilizationClassSet.fromValue("ZZZ"));
-
-        var up1 = new UtilizationParameter().speciesName("AL").utilizationClass(UtilizationClassSet._12_5);
-        var up2 = new UtilizationParameter().speciesName("C").utilizationClass(UtilizationClassSet._12_5);
-        var up3 = new UtilizationParameter().speciesName("C").utilizationClass(UtilizationClassSet._22_5);
-
-        assertTrue(up1.equals(up1));
-        assertTrue(up1.hashCode() == up1.hashCode());
-        assertFalse(up2.equals(up3));
-        assertFalse(up2.equals("C"));
-
-        assertTrue(up1.toString().indexOf("speciesName: AL") != -1);
-        assertTrue(up1.toString().indexOf("utilizationClass: 12.5") != -1);
-    }
-
-    @Test
-    void testExecutionDebugOptions() {
-        Parameters op = new Parameters();
-
-        op.addSelectedExecutionOptionsItem(ExecutionOption.BACK_GROW_ENABLED);
-        assertEquals(1, op.getSelectedExecutionOptions().size());
-        op.selectedExecutionOptions(Arrays.asList(
-                ExecutionOption.BACK_GROW_ENABLED,
-                ExecutionOption.DO_ALLOW_BA_AND_TPH_VALUE_SUBSTITUTION));
-        assertEquals(2, op.getSelectedExecutionOptions().size());
-
-        op.addSelectedExecutionOptionsItem(ExecutionOption.DO_ENABLE_DEBUG_LOGGING.getValue());
-        assertEquals(3, op.getSelectedExecutionOptions().size());
-
-        op.setSelectedExecutionOptions(null);
-        // Check that the null wiped out all the execution options
-        assertTrue(op.getSelectedExecutionOptions().isEmpty());
-
-        op.excludedExecutionOptions(Arrays.asList(
-                ExecutionOption.BACK_GROW_ENABLED,
-                ExecutionOption.DO_ALLOW_BA_AND_TPH_VALUE_SUBSTITUTION));
-        assertEquals(2, op.getExcludedExecutionOptions().size());
-        assertTrue(op.getExcludedExecutionOptions().contains(ExecutionOption.BACK_GROW_ENABLED.getValue()));
-
-        op.addExcludedExecutionOptionsItem(ExecutionOption.DO_ENABLE_DEBUG_LOGGING);
-        op.addExcludedExecutionOptionsItem(ExecutionOption.DO_ENABLE_PROGRESS_LOGGING.getValue());
-        assertEquals(4, op.getExcludedExecutionOptions().size());
-        assertTrue(op.getExcludedExecutionOptions().contains(ExecutionOption.DO_ENABLE_DEBUG_LOGGING.getValue()));
-        assertTrue(op.getExcludedExecutionOptions().contains(ExecutionOption.DO_ENABLE_PROGRESS_LOGGING.getValue()));
-
-        op.excludedExecutionOptions(null);
-        assertTrue(op.getExcludedExecutionOptions().isEmpty());
-
-        op.addSelectedDebugOptionsItem(DebugOption.DO_INCLUDE_DEBUG_TIMESTAMPS);
-        assertEquals(1, op.getSelectedDebugOptions().size());
-        op.selectedDebugOptions(Arrays.asList(
-                DebugOption.DO_INCLUDE_DEBUG_ENTRY_EXIT,
-                DebugOption.DO_INCLUDE_DEBUG_ROUTINE_NAMES));
-        assertEquals(2, op.getSelectedDebugOptions().size());
-
-        op.addSelectedDebugOptionsItem(DebugOption.DO_INCLUDE_DEBUG_INDENT_BLOCKS.getValue());
-        assertEquals(3, op.getSelectedDebugOptions().size());
-
-        op.setSelectedDebugOptions(null);
-        // Check that the null wiped out all the execution options
-        assertNull(op.getSelectedDebugOptions());
-        op.addSelectedDebugOptionsItem(DebugOption.DO_INCLUDE_DEBUG_TIMESTAMPS);
-        assertEquals(1, op.getSelectedDebugOptions().size());
-
-        op.addExcludedDebugOptionsItem(DebugOption.DO_INCLUDE_DEBUG_INDENT_BLOCKS.getValue());
-        assertEquals(1, op.getExcludedDebugOptions().size());
-        assertTrue(op.getExcludedDebugOptions().contains(DebugOption.DO_INCLUDE_DEBUG_INDENT_BLOCKS.getValue()));
-
-        op.excludedDebugOptions(Arrays.asList(
-                DebugOption.DO_INCLUDE_DEBUG_TIMESTAMPS,
-                DebugOption.DO_INCLUDE_DEBUG_ENTRY_EXIT));
-        assertEquals(2, op.getExcludedDebugOptions().size());
-        assertTrue(op.getExcludedDebugOptions().contains(DebugOption.DO_INCLUDE_DEBUG_TIMESTAMPS.getValue()));
-
-        op.addExcludedDebugOptionsItem(DebugOption.DO_INCLUDE_DEBUG_ROUTINE_NAMES);
-        assertEquals(3, op.getExcludedDebugOptions().size());
-        assertTrue(op.getExcludedDebugOptions().contains(DebugOption.DO_INCLUDE_DEBUG_ROUTINE_NAMES.getValue()));
-
-        op.excludedDebugOptions(null);
-        assertNull(op.getExcludedDebugOptions());
-        op.addExcludedDebugOptionsItem(DebugOption.DO_INCLUDE_DEBUG_INDENT_BLOCKS);
-        assertEquals(1, op.getExcludedDebugOptions().size());
-    }
-
-    @Test
-    void testBuilderStyleInvocation() {
-        Parameters op = new Parameters();
-        op.outputFormat(OutputFormat.PLOTSY)
-                .ageStart("0")
-                .ageEnd("100")
-                .yearStart("1950")
-                .yearEnd("2050")
-                .yearForcedIntoYieldTable("2032")
-                .ageIncrement("3")
-                .combineAgeYearRange("notimportant")
-                .metadataToOutput("notimportant2")
-                .utils(null);
-        assertEquals(OutputFormat.PLOTSY.getValue(), op.getOutputFormat());
-        assertEquals("0", op.getAgeStart());
-        assertEquals("100", op.getAgeEnd());
-        assertEquals("1950", op.getYearStart());
-        assertEquals("2050", op.getYearEnd());
-        assertEquals("2032", op.getYearForcedIntoYieldTable());
-        assertEquals("3", op.getAgeIncrement());
-        assertEquals("notimportant", op.getCombineAgeYearRange());
-        assertEquals("notimportant2", op.getMetadataToOutput());
-        assertNull(op.getUtils());
-
-    }
-=======
 	@Test
 	public void testParametersProvider() throws WebApplicationException, IOException {
 		Parameters op = new Parameters();
@@ -508,5 +261,4 @@
 		assertNull(op.getUtils());
 
 	}
->>>>>>> fc8fc4e8
 }