package ca.bc.gov.nrs.vdyp.backend.projection;

import java.io.FileOutputStream;
import java.io.IOException;
import java.io.InputStream;
import java.nio.file.Files;
import java.nio.file.Path;
import java.text.MessageFormat;
import java.time.LocalDate;

import org.apache.commons.lang3.Validate;
import org.slf4j.Logger;
import org.slf4j.LoggerFactory;
import org.slf4j.event.Level;

import ca.bc.gov.nrs.vdyp.backend.api.v1.exceptions.PolygonExecutionException;
import ca.bc.gov.nrs.vdyp.backend.api.v1.exceptions.PolygonValidationException;
import ca.bc.gov.nrs.vdyp.backend.api.v1.exceptions.YieldTableGenerationException;
import ca.bc.gov.nrs.vdyp.backend.io.write.FipStartOutputWriter;
import ca.bc.gov.nrs.vdyp.backend.io.write.VdypGrowToYearFileWriter;
import ca.bc.gov.nrs.vdyp.backend.io.write.VriStartOutputWriter;
import ca.bc.gov.nrs.vdyp.backend.model.v1.MessageSeverityCode;
import ca.bc.gov.nrs.vdyp.backend.model.v1.Parameters.ExecutionOption;
import ca.bc.gov.nrs.vdyp.backend.model.v1.PolygonMessageKind;
import ca.bc.gov.nrs.vdyp.backend.model.v1.ValidationMessage;
import ca.bc.gov.nrs.vdyp.backend.model.v1.ValidationMessageKind;
import ca.bc.gov.nrs.vdyp.backend.projection.model.Layer;
import ca.bc.gov.nrs.vdyp.backend.projection.model.Polygon;
import ca.bc.gov.nrs.vdyp.backend.projection.model.PolygonMessage;
import ca.bc.gov.nrs.vdyp.backend.projection.model.ProjectionParameters;
import ca.bc.gov.nrs.vdyp.backend.projection.model.Stand;
import ca.bc.gov.nrs.vdyp.backend.projection.model.Vdyp7Constants;
import ca.bc.gov.nrs.vdyp.backend.projection.model.enumerations.GrowthModelCode;
import ca.bc.gov.nrs.vdyp.backend.projection.model.enumerations.ProcessingModeCode;
import ca.bc.gov.nrs.vdyp.backend.projection.model.enumerations.ProjectionTypeCode;
import ca.bc.gov.nrs.vdyp.backend.projection.model.enumerations.ReturnCode;
import ca.bc.gov.nrs.vdyp.backend.utils.ProjectionUtils;
import ca.bc.gov.nrs.vdyp.backend.utils.Utils;
import ca.bc.gov.nrs.vdyp.common.Reference;
import ca.bc.gov.nrs.vdyp.math.VdypMath;

/**
 * This class is the internal representation of a Polygon to be projected.
 */
public class PolygonProjectionRunner {

	private static Logger logger = LoggerFactory.getLogger(PolygonProjectionRunner.class);

	private static final String EXECUTION_FOLDER_TEMPLATE_ZIP_FILE_NAME = "ExecutionFolderTemplate.zip";

	private Polygon polygon;
	private ProjectionContext context;
	private ComponentRunner componentRunner;

	private PolygonProjectionState state;
	private ProjectionParameters projectionParameters;

	/**
	 * Create a runner for the given {@link Polygon}, in the given {@link ProjectionContext}, using the given
	 * {@link RealComponentRunner}.
	 *
	 * @param polygon         the polygon to project
	 * @param context         the context in which the projection is to occur
	 * @param componentRunner the component runner to use
	 */
	private PolygonProjectionRunner(Polygon polygon, ProjectionContext context, ComponentRunner componentRunner) {

		this.polygon = polygon;
		this.context = context;
		this.componentRunner = componentRunner;

		this.projectionParameters = new ProjectionParameters.Builder() //
				.enableBack(context.getParams().containsOption(ExecutionOption.BACK_GROW_ENABLED)) //
				.enableForward(context.getParams().containsOption(ExecutionOption.FORWARD_GROW_ENABLED)) //
				.measurementYear(polygon.getReferenceYear()).standAgeAtMeasurementYear(0).build();

		this.state = new PolygonProjectionState();
	}

	/**
	 * Create a runner for the given {@link Polygon}, in the given {@link ProjectionContext}, using the given
	 * {@link RealComponentRunner}.
	 *
	 * @param polygon         the polygon to project
	 * @param context         the context in which the projection is to occur
	 * @param componentRunner the component runner to use
	 */
	public static PolygonProjectionRunner
			of(Polygon polygon, ProjectionContext context, ComponentRunner componentRunner) {

		return new PolygonProjectionRunner(polygon, context, componentRunner);
	}

	/**
	 * Run the projection
	 *
	 * @throws PolygonExecutionException     if there's an exception caused by the input data during the projection
	 * @throws PolygonExecutionException     if there's an exception caused by the software during the projection
	 * @throws YieldTableGenerationException if there's an exception during yield table generation
	 */
	void project() throws PolygonExecutionException, YieldTableGenerationException {

		// Begin implementation based on code starting at line 2088 (call to "V7Ext_GetPolygonInfo") in vdyp7console.c.
		// Note the funky error handling in this routine: "rtrnCode" is set to SUCCESS and is potentially set to
		// another value only when YldTable_GeneratePolygonYieldTables is called. "v7RtrnCode" is set to the result
		// of all the other routines and a negative result will sometimes inhibit the execution of a follow-on block
		// of code such as "V7Ext_ProjectStandByAge" and "YldTable_GeneratePolygonYieldTables" but not all. It's hard
		// to understand why things are done the way they are.

		buildPolygonProjectionExecutionStructure();

		performInitialProcessing();

		// VRI ADJUST is not supported at this time, so this code doesn't need to be written:
		// defineAdjustmentSeeds(state);

		determineAgeRange();

		performAdjustProcessing();

		performProjection();

		generateYieldTablesForPolygon();
	}

	private void buildPolygonProjectionExecutionStructure() throws PolygonExecutionException {

		try {
			Path executionFolderPath = Path.of(context.getExecutionFolder().toString(), polygon.toString());
			Path executionFolder = Files.createDirectory(executionFolderPath);

			for (ProjectionTypeCode projectionType : ProjectionTypeCode.ACTUAL_PROJECTION_TYPES_LIST) {

				if (polygon.getLayerByProjectionType(projectionType) != null) {
					ProjectionUtils.logger.debug("Populating execution folder for projectionType {}", projectionType);

					InputStream is = ProjectionUtils.class.getClassLoader()
							.getResourceAsStream(EXECUTION_FOLDER_TEMPLATE_ZIP_FILE_NAME);

					ProjectionUtils.prepareProjectionTypeFolder(is, executionFolder, projectionType.toString());
				}
			}

			state.setExecutionFolder(executionFolder);
		} catch (IOException e) {
			throw new PolygonExecutionException(e);
		}
	}

	/**
	 * <b>V7Ext_PerformInitialProcessing</b>
	 * <p>
	 * Runs the polygon through its initial processing making it capable of being projected to an arbitrary age or year.
	 * <p>
	 * <b>Remarks</b>
	 * <ul>
	 * <li>The polygon is processed through VRISTART or FIPSTART depending on the configuration of the polygon
	 * parameters.
	 * <li>Traps FIPSTART return codes of -4 in addition to -14.
	 * <li>Prevents initial processing if the Projections OK flag has been reset.
	 * </ul>
	 *
	 * @throws PolygonExecutionException to report a range of errors that may be encountered in this step.
	 */
	private void performInitialProcessing() throws PolygonExecutionException {

		logger.info("{}: performing initial processing", polygon);

		ProjectionTypeCode primaryProjectionType;
		try {
			primaryProjectionType = this.determineInitialProcessingModel(state);
		} catch (PolygonValidationException e) {
			throw new PolygonExecutionException(e);
		}

		GrowthModelCode initialGrowthModel = state.getGrowthModel(primaryProjectionType);
		ProcessingModeCode initialProcessingMode = state.getProcessingMode(primaryProjectionType);

		for (ProjectionTypeCode projectionType : ProjectionTypeCode.ACTUAL_PROJECTION_TYPES_LIST) {

			if (polygon.getLayerByProjectionType(projectionType) == null) {
				logger.debug(
						"{}: no layers defined for projection type {}; skipping initial processing for this type",
						polygon, projectionType
				);
				continue;
			}

			logger.info(
					"{}: layer exists for projection type {} (processing mode {}); {} processing will occur for this type",
					polygon, projectionType, initialProcessingMode, initialGrowthModel
			);

			switch (initialGrowthModel) {
			case FIP: {

				createFipInputData(projectionType, initialProcessingMode, state);

				componentRunner.runFipStart(polygon, projectionType, state);
				logger.debug(
						"{}: performed FIP Model; FIPSTART return code: {}", polygon,
						state.getProcessingResults(ProjectionStageCode.Initial, projectionType).getResultCode()
				);

				var fipResult = state.getProcessingResults(ProjectionStageCode.Initial, projectionType);

				// TODO - adjust to use exception mechanism

				if (fipResult.getResultCode() == ReturnCode.ERROR_INVALIDPARAMETER.errorCode) {
					polygon.addMessage(
							new PolygonMessage.Builder().polygon(polygon)
									.details(
											ReturnCode.ERROR_LAYERNOTPROCESSED, MessageSeverityCode.INFORMATION,
											PolygonMessageKind.BAD_STAND_DEFINITION
									).build()
					);
				}

				if (fipResult.getRunCode().isPresent()) {
					var runCode = fipResult.getRunCode().get();
					var layer = polygon.getLayerByProjectionType(projectionType);

					switch (runCode) {
					case 0, -99:
						// Normal, successful, execution
						break;

					case -4: {
						polygon.addMessage(
								new PolygonMessage.Builder().polygon(polygon).layer(layer)
										.details(
												ReturnCode.SUCCESS, MessageSeverityCode.WARNING,
												PolygonMessageKind.LOW_SITE, runCode
										).build()
						);
						break;
					}
					case -6: {
						polygon.addMessage(
								new PolygonMessage.Builder().polygon(polygon).layer(layer)
										.details(
												ReturnCode.SUCCESS, MessageSeverityCode.WARNING,
												PolygonMessageKind.BREAST_HEIGHT_AGE_TOO_YOUNG, "FipStart", runCode
										).build()
						);
						break;
					}
					case -12, -13: {
						polygon.addMessage(
								new PolygonMessage.Builder().polygon(polygon).layer(layer)
										.details(
												ReturnCode.SUCCESS, MessageSeverityCode.WARNING,
												PolygonMessageKind.BREAST_HEIGHT_AGE_TOO_YOUNG, "FIPSTART", runCode
										).build()
						);
						break;
					}
					case -14: {
						polygon.addMessage(
								new PolygonMessage.Builder().polygon(polygon).layer(layer)
										.details(
												ReturnCode.SUCCESS, MessageSeverityCode.WARNING,
												PolygonMessageKind.NO_VIABLE_STAND_DESCRIPTION, "FIPSTART", runCode
										).build()
						);
						break;
					}
					default: {
						polygon.addMessage(
								new PolygonMessage.Builder().polygon(polygon).layer(layer)
										.details(
												ReturnCode.ERROR_CORELIBRARYERROR, MessageSeverityCode.ERROR,
												PolygonMessageKind.GENERIC_FIPSTART_ERROR, runCode
										).build()
						);
						break;
					}
					}
				}

				if (fipResult.doRetryUsingVriStart()) {
					logger.debug("{}: falling through to VRI Model", polygon);
					state.modifyGrowthModel(projectionType, GrowthModelCode.VRI, ProcessingModeCode.VRI_VriYoung);
				} else {
					break;
				}
			}

			case VRI: {

				createVriInputData(projectionType, state);

				componentRunner.runVriStart(polygon, projectionType, state);
				var vriResult = state.getProcessingResults(ProjectionStageCode.Initial, projectionType);

				logger.debug("{}: performed VRI Model; VRISTART return code: {}", polygon, vriResult.getResultCode());

				if (vriResult.getRunCode().isPresent()) {

					var runCode = vriResult.getRunCode().get();
					var layer = polygon.getLayerByProjectionType(projectionType);

					if (runCode == 0 || runCode == -99) {
						// Normal, successful, execution
					} else {
						polygon.disableProjectionsOfType(projectionType);

						switch (runCode) {
						case -7: {
							polygon.addMessage(
									new PolygonMessage.Builder().layer(layer)
											.details(
													ReturnCode.ERROR_INVALIDSITEINFO, MessageSeverityCode.WARNING,
													PolygonMessageKind.LAYER_DETAILS_MISSING
											).build()
							);
							break;
						}
						case -13: {
							polygon.addMessage(
									new PolygonMessage.Builder().layer(layer)
											.details(
													ReturnCode.SUCCESS, MessageSeverityCode.WARNING,
													PolygonMessageKind.PREDICATED_BASAL_AREA_TOO_SMALL, runCode
											).build()
							);
							break;
						}
						case -14: {
							polygon.addMessage(
									new PolygonMessage.Builder().layer(layer)
											.details(
													ReturnCode.SUCCESS, MessageSeverityCode.WARNING,
													PolygonMessageKind.NO_VIABLE_STAND_DESCRIPTION, "VRISTART", runCode
											).build()
							);
							break;
						}
						default: {
							polygon.addMessage(
									new PolygonMessage.Builder().layer(layer)
											.details(
													ReturnCode.ERROR_CORELIBRARYERROR, MessageSeverityCode.ERROR,
													PolygonMessageKind.GENERIC_VRISTART_ERROR, runCode
											).build()
							);
							break;
						}
						}
					}
				}

				break;
			}

<<<<<<< HEAD
			default:
				logger.error("{}: unrecognized growth model {}", polygon, state.getGrowthModel(projectionType));

				context.addMessage(
						Level.ERROR, "Attempt to process an unrecognized growth model {0}",
						state.getGrowthModel(projectionType)
=======
			default: {
				var currentGrowthModel = state.getGrowthModel(projectionType);

				polygon.addMessage(
						new PolygonMessage.Builder().polygon(polygon)
								.details(
										ReturnCode.ERROR_INTERNALERROR, MessageSeverityCode.FATAL_ERROR,
										PolygonMessageKind.UNRECOGNIZED_GROWTH_MODEL, currentGrowthModel
								).build()
>>>>>>> 47353e8b
				);
			}
			}
		}
	}

	/**
	 * <b>V7Ext_InitialProcessingModeToBeUsed</b>
	 * <p>
	 * Determines the processing mode which to the stand will be initially subjected. The results are stored in the
	 * supplied <code>state</code> object.
	 * <p>
	 * <b>Remarks</b>
	 * <ul>
	 * <li>The processing mode is specified according to how the stand is defined. The mode is completely defined by the
	 * stand attributes and is not explicitly chosen by the caller.
	 * <li>The focus of the decision is the species group (sp0).
	 * <li>Changed FIPSTART decision logic to look at Non-Productive status.
	 * <li>Expanded the list of possible FIP non-productive codes to be any value rather than a subset.
	 * <li>Handle sitution where polygon consists solely of a dead layer. Prior to this, if only a dead layer, then the
	 * primary layer could not be found and an error is returned. Determine the processing model to which the stand will
	 * be initially subject.
	 * </ul>
	 *
	 * @param state the initial state of the projection of the polygon to this point.
	 * @return the projection type code
	 * @throws PolygonValidationException if the polygon definition contains errors
	 */
	private ProjectionTypeCode determineInitialProcessingModel(PolygonProjectionState state)
			throws PolygonValidationException {

		var rGrowthModel = new Reference<GrowthModelCode>();
		var rProcessingMode = new Reference<ProcessingModeCode>();
		var rPrimaryLayer = new Reference<Layer>();
		var rProjectionType = new Reference<ProjectionTypeCode>();
<<<<<<< HEAD

		polygon.calculateInitialProcessingModel(rGrowthModel, rProcessingMode, rPrimaryLayer, rProjectionType);

=======

		polygon.calculateInitialProcessingModel(rGrowthModel, rProcessingMode, rPrimaryLayer, rProjectionType);

>>>>>>> 47353e8b
		Validate.isTrue(
				rGrowthModel.isPresent() && rProcessingMode.isPresent(),
				"PolygonProjectionRunner.determineInitialProcessingModel: at least one of rGrowthModel and rProcessingMode is not present"
		);

		if (!rPrimaryLayer.isPresent()) {
			throw new PolygonValidationException(
					new ValidationMessage(ValidationMessageKind.PRIMARY_LAYER_NOT_FOUND, polygon)
			);
		}

		var primaryLayer = rPrimaryLayer.get();
		var projectionType = rProjectionType.get();

		// Check if the stand is non-productive.
		if (polygon.getNonProductiveDescriptor() != null) {
<<<<<<< HEAD
			if (rPrimaryLayer.get().getSp0sAsSupplied().size() > 0) {
=======
			if (primaryLayer.getSp0sAsSupplied().size() > 0) {
>>>>>>> 47353e8b
				logger.debug(
						"{}: stand labelled with Non-Productive Code {}, but also contains a stand description.",
						polygon, polygon.getNonProductiveDescriptor()
				);
			} else {
<<<<<<< HEAD
				polygon.disableProjectionsOfType(rPrimaryLayer.get().getAssignedProjectionType());

				context.addMessage(
						Level.ERROR,
						"Layer {0} is not completely, or is not consistently, defined; projection of layer disabled",
						primaryLayer
=======
				polygon.disableProjectionsOfType(primaryLayer.getAssignedProjectionType());

				polygon.addMessage(
						new PolygonMessage.Builder().layer(primaryLayer)
								.details(
										ReturnCode.ERROR_POLYGONNONPRODUCTIVE, MessageSeverityCode.ERROR,
										PolygonMessageKind.LAYER_NOT_COMPLETELY_DEFINED
								).build()
>>>>>>> 47353e8b
				);
			}
		}

		Stand leadingSp0 = primaryLayer.determineLeadingSp0(0 /* leading */);
		if (leadingSp0 == null) {
<<<<<<< HEAD
			context.addMessage(
					Level.ERROR, "No leading Sp0 for primary layer {0}; projection of layer disabled", primaryLayer
			);
			throw new PolygonValidationException(
					new ValidationMessage(ValidationMessageKind.NO_LEADING_SPECIES, primaryLayer)
=======
			polygon.disableProjectionsOfType(primaryLayer.getAssignedProjectionType());

			polygon.addMessage(
					new PolygonMessage.Builder().layer(primaryLayer)
							.details(
									ReturnCode.ERROR_SPECIESNOTFOUND, MessageSeverityCode.ERROR,
									PolygonMessageKind.NO_LEADING_SPECIES
							).build()
>>>>>>> 47353e8b
			);
		} else {
			logger.debug(
					"{} - {}: primary layer determined to be {} (percentage {})", polygon, projectionType, primaryLayer,
					leadingSp0.getSpeciesGroup().getSpeciesPercent()
			);
		}

		state.setGrowthModel(projectionType, rGrowthModel.get(), rProcessingMode.get());
		logger.trace(
				"Polygon {}: growth model {}; processing mode {}", this, rGrowthModel.get(), rProcessingMode.get()
		);

		return projectionType;
	}

	private void createFipInputData(
			ProjectionTypeCode projectionType, ProcessingModeCode processingMode, PolygonProjectionState state
	) throws PolygonExecutionException {

		Path stepExecutionFolder = Path.of(state.getExecutionFolder().toString(), projectionType.toString());

		FileOutputStream polygonOutputStream = null;
		FileOutputStream layersOutputStream = null;
		FileOutputStream speciesOutputStream = null;
		try {
			Path polygonFile = Path.of(stepExecutionFolder.toString(), "fip_p01.dat");
			polygonOutputStream = new FileOutputStream(polygonFile.toFile());

			Path layersFile = Path.of(stepExecutionFolder.toString(), "fip_l01.dat");
			layersOutputStream = new FileOutputStream(layersFile.toFile());

			Path speciesFile = Path.of(stepExecutionFolder.toString(), "fip_ls01.dat");
			speciesOutputStream = new FileOutputStream(speciesFile.toFile());

			try (
					var outputWriter = new FipStartOutputWriter(
							polygonOutputStream, layersOutputStream, speciesOutputStream
					)
			) {
				outputWriter.writePolygon(polygon, projectionType, processingMode, state);
				outputWriter.writePolygonLayer(polygon.getLayerByProjectionType(projectionType));
			}
		} catch (Exception e) {
			throw new PolygonExecutionException(
					MessageFormat.format(
							"{0}: encountered {1} while running creating FIP input data{2}", polygon,
							e.getClass().getName(), e.getMessage() != null ? "; reason: " + e.getMessage() : ""
					)
			);
		} finally {
			Utils.close(speciesOutputStream, "PolygonProjectionRunner.speciesOutputStream");
			Utils.close(layersOutputStream, "PolygonProjectionRunner.layersOutputStream");
			Utils.close(polygonOutputStream, "PolygonProjectionRunner.polygonOutputStream");
		}
	}

	private void createVriInputData(ProjectionTypeCode projectionTypeCode, PolygonProjectionState state)
			throws PolygonExecutionException {

		Path stepExecutionFolder = Path.of(state.getExecutionFolder().toString(), projectionTypeCode.toString());

		FileOutputStream polygonOutputStream = null;
		FileOutputStream layersOutputStream = null;
		FileOutputStream speciesOutputStream = null;
		FileOutputStream siteIndexOutputStream = null;

		try {
			Path polygonFile = Path.of(stepExecutionFolder.toString(), "virnp01.dat");
			polygonOutputStream = new FileOutputStream(polygonFile.toFile());

			Path layersFile = Path.of(stepExecutionFolder.toString(), "vrinl01.dat");
			layersOutputStream = new FileOutputStream(layersFile.toFile());

			Path speciesFile = Path.of(stepExecutionFolder.toString(), "vrinsp01.dat");
			speciesOutputStream = new FileOutputStream(speciesFile.toFile());

			Path siteIndexFile = Path.of(stepExecutionFolder.toString(), "vrinsi01.dat");
			siteIndexOutputStream = new FileOutputStream(siteIndexFile.toFile());

			try (
					var outputWriter = new VriStartOutputWriter(
							polygonOutputStream, layersOutputStream, speciesOutputStream, siteIndexOutputStream
					)
			) {
				outputWriter.writePolygon(polygon, projectionTypeCode, state);
				outputWriter.writePolygonLayer(polygon.getLayerByProjectionType(projectionTypeCode));
			}
		} catch (Exception e) {
			throw new PolygonExecutionException(
					MessageFormat.format(
							"{0}: encountered {1} while running creating VRI input data{2}", polygon,
							e.getClass().getName(), e.getMessage() != null ? "; reason: " + e.getMessage() : ""
					), e
			);
		} finally {
			Utils.close(siteIndexOutputStream, "PolygonProjectionRunner.siteIndexOutputStream");
			Utils.close(speciesOutputStream, "PolygonProjectionRunner.speciesOutputStream");
			Utils.close(layersOutputStream, "PolygonProjectionRunner.layersOutputStream");
			Utils.close(polygonOutputStream, "PolygonProjectionRunner.polygonOutputStream");
		}
	}

	private void performAdjustProcessing() throws PolygonExecutionException {

		logger.info("{}: performing ADJUST", polygon);

		for (ProjectionTypeCode projectionType : ProjectionTypeCode.ACTUAL_PROJECTION_TYPES_LIST) {

			if (polygon.getLayerByProjectionType(projectionType) == null) {
				continue;
			}

			logger.debug(
					"{}: layer exists for projection type {} (growth model {}; processing mode {}); ADJUST will occur for this type",
					polygon, projectionType, state.getGrowthModel(projectionType),
					state.getProcessingMode(projectionType)
			);

			componentRunner.runAdjust(polygon, projectionType, state);
		}
	}

	private void performProjection() throws PolygonExecutionException {

		logger.info("{}: performing FORWARD/BACK", polygon);

		if (polygon.getReferenceYear() == null) {
			throw new IllegalStateException(MessageFormat.format("{0}: reference year is null", polygon));
		}

		var measurementYear = polygon.getReferenceYear().intValue();

		for (ProjectionTypeCode projectionType : ProjectionTypeCode.ACTUAL_PROJECTION_TYPES_LIST) {

			if (!polygon.doAllowProjectionOfType(projectionType)) {
				logger.warn("{}: projections of type {} for this polygon are not allowed", polygon, projectionType);

				continue;
			}

			var layer = polygon.getLayerByProjectionType(projectionType);
			if (layer == null) {
				// There is no layer for this projection type; go to next projection type.
				continue;
			}

			logger.debug(
					"{}: layer exists for projection type {} (growth model {}; processing mode {}); unless disabled, projection will occur for this type",
					polygon, projectionType, state.getGrowthModel(projectionType),
					state.getProcessingMode(projectionType)
			);

			Double primaryLayerAge = null;

			if (polygon.getPrimaryLayer() != null) {
				primaryLayerAge = polygon.getPrimaryLayer().determineLayerAgeAtYear(polygon.getReferenceYear());
			}
<<<<<<< HEAD

			if (primaryLayerAge == null) {
				// determineLayerAgeAtYear may throw a ValidationException, although this error should
				// have been detected before this point.
				throw new PolygonExecutionException(
						MessageFormat.format(
								"{0}: unable to project since cannot calculate the age of the primary layer {1} at year {2}",
								polygon, polygon.getPrimaryLayer(), polygon.getReferenceYear()
						)
				);
			}
=======
>>>>>>> 47353e8b

			switch (projectionType) {
			case PRIMARY:
				// do nothing - state contains the correct start and end ages already.
				break;
			case DEAD: {
				if (layer.getAgeAtDeath() != null) {
					state.updateProjectionRange(projectionType, layer.getAgeAtDeath(), layer.getAgeAtDeath());
				} else {
					var startAge = layer.determineLayerAgeAtYear(polygon.getReferenceYear());
					state.updateProjectionRange(projectionType, startAge, startAge);
				}
				break;
			}
			default: {
				if (primaryLayerAge == null) {
					throw new PolygonExecutionException(
							MessageFormat.format(
									"{0}: unable to project layer {1} since the age of the polygon's primary layer can't"
											+ " be calculated at year {2}{3}",
									polygon, layer, polygon.getReferenceYear(),
									polygon.getPrimaryLayer() == null ? ". Reason: the polygon has no primary layer"
											: ""
							)
					);
				}

				var referenceAge = layer.determineLayerAgeAtYear(polygon.getReferenceYear());
				var startAge = state.getStartAge(projectionType) + referenceAge - primaryLayerAge;
				var endAge = state.getEndAge(projectionType) + referenceAge - primaryLayerAge;
				state.updateProjectionRange(projectionType, startAge, endAge);
				break;
			}
			}

			// Determine the stand age, based on the leading site Sp0.
			var leadingSp0 = layer.determineLeadingSp0(0);
			if (leadingSp0 == null) {
				throw new PolygonExecutionException(
						MessageFormat.format(
								"{0}: unable to project since layer {1} has no leading Sp0 at year {2}", polygon, layer,
								polygon.getReferenceYear()
						)
				);
			}
<<<<<<< HEAD

			var standAge = leadingSp0.getSpeciesGroup().getTotalAge();

			int startYear = adjustMeasurementYearAsNecessary(
					measurementYear, state.getStartAge(projectionType), standAge
			);
			int endYear = adjustMeasurementYearAsNecessary(measurementYear, state.getEndAge(projectionType), standAge);
=======
>>>>>>> 47353e8b

			// Impose a limit of 400 years of projection, as is done in VDYP7.

			int yearsToGrowForward = VdypMath.clamp(endYear - measurementYear, 0, 400);
			int yearsToGrowBack = VdypMath.clamp(measurementYear - startYear, 0, 400);

			int projectionStartYear = measurementYear - yearsToGrowBack;
			int firstRequestedYear = startYear;

			context.recordProjectionDetails(polygon, projectionType, projectionStartYear, firstRequestedYear);

			var doAllowForward = projectionParameters.isForwardEnabled();
			var doAllowBack = projectionParameters.isBackEnabled();
			if (state.getGrowthModel(projectionType) == GrowthModelCode.VRI
					&& state.getProcessingMode(projectionType) == ProcessingModeCode.VRI_VriYoung) {
				doAllowBack = false;
			}

<<<<<<< HEAD
=======
			// Determine the range of years over which the projection(s) are to occur.

			var standAge = leadingSp0.getSpeciesGroup().getTotalAge();

			int startYear = adjustMeasurementYearAsNecessary(
					measurementYear, state.getStartAge(projectionType), standAge
			);
			int endYear = adjustMeasurementYearAsNecessary(measurementYear, state.getEndAge(projectionType), standAge);

			// Impose a limit of 400 years of projection, as is done in VDYP7.

			int yearsToGrowForward = VdypMath.clamp(endYear - measurementYear, 0, 400);
			int yearsToGrowBack = VdypMath.clamp(measurementYear - startYear, 0, 400);

			if (yearsToGrowBack == 0 && yearsToGrowForward == 0) {
				// vdyp7vdypmodel.for lines 278 - 282
				doAllowForward = true;
				yearsToGrowForward = 1;
			}

			int projectionStartYear = measurementYear - yearsToGrowBack;
			int firstRequestedYear = startYear;

			context.recordProjectionDetails(polygon, projectionType, projectionStartYear, firstRequestedYear);

>>>>>>> 47353e8b
			Path executionFolder = Path.of(state.getExecutionFolder().toString(), projectionType.toString());

			if (doAllowForward) {
				if (yearsToGrowForward > 0) {

					// TODO: there is logic in VDYP7Console that will try the projection a second time
					// if the first try failed AND adjustments were supplied that time - the second time,
					// no adjustments are supplied. Since we aren't using ADJUST at this time, there's no
					// need to implement this logic.

					generateYearToGrowFile(executionFolder, measurementYear, yearsToGrowForward);

					componentRunner.runForward(polygon, projectionType, state);

					logger.debug(
							"{}: performed Forward; return code: {}", layer,
							state.getProcessingResults(ProjectionStageCode.Forward, projectionType).getResultCode()
					);
				} else {
					logger.info("{}: forward projection skipped because yearsToGrowForward is 0", layer);
				}
			} else {
				logger.info("{}: forward projection required but disabled", layer);
			}

			if (doAllowBack) {
				if (yearsToGrowBack > 0) {

					// BACK read the backwards growth target value from entry 101 in the
					// control file. Adjust the control file to contain this value.
					rewriteTargetYearToBackControlFile(context.getExecutionFolder(), yearsToGrowBack, projectionType);

					componentRunner.runBack(polygon, projectionType, state);

					logger.debug(
							"{}: performed Back; return code: {}", layer,
							state.getProcessingResults(ProjectionStageCode.Back, projectionType).getResultCode()
					);
				} else {
					logger.info("{}: backwards projection skipped because yearsToGrowBack is 0", layer);
				}
			} else {
				logger.info("{}: backwards projection required but disabled", layer);
			}
		}
	}

<<<<<<< HEAD
	private void determineAgeRange() throws PolygonExecutionException {

		try {
			Integer measurementYear = polygon.getMeasurementYear();
			Double standAgeAtMeasurementYear = polygon.determineStandAgeAtYear(measurementYear);
			if (standAgeAtMeasurementYear != null) {
				standAgeAtMeasurementYear = Double.valueOf(Math.round(standAgeAtMeasurementYear));
			}

			logger.debug(
					"{}: determined age is {} at measurement year {}", polygon, standAgeAtMeasurementYear,
					measurementYear
			);
=======
	private void determineAgeRange() {
>>>>>>> 47353e8b

		Integer measurementYear = polygon.getMeasurementYear();
		Double standAgeAtMeasurementYear = polygon.determineStandAgeAtYear(measurementYear);
		if (standAgeAtMeasurementYear != null) {
			standAgeAtMeasurementYear = Double.valueOf(Math.round(standAgeAtMeasurementYear));
		}

		logger.debug(
				"{}: determined age is {} at measurement year {}", polygon, standAgeAtMeasurementYear, measurementYear
		);

		// Determine the year range of the projection.

		Double startAge = calculateStartAge();

<<<<<<< HEAD
			if (context.getParams().getSelectedExecutionOptions()
					.contains(ExecutionOption.DO_FORCE_REFERENCE_YEAR_INCLUSION_IN_YIELD_TABLES)) {

				if (startAge == null || standAgeAtMeasurementYear == null || standAgeAtMeasurementYear < startAge) {
					startAge = standAgeAtMeasurementYear;
				}

				if (endAge == null || standAgeAtMeasurementYear == null || standAgeAtMeasurementYear > endAge) {
					endAge = standAgeAtMeasurementYear;
				}
=======
		Double endAge = calculateEndAge();

		// We need to make an allowance for the reference year and the current year. We need to
		// check if they extend the range of years to be projected.

		if (context.getParams().getSelectedExecutionOptions()
				.contains(ExecutionOption.DO_FORCE_REFERENCE_YEAR_INCLUSION_IN_YIELD_TABLES)) {
>>>>>>> 47353e8b

			if (startAge == null || standAgeAtMeasurementYear == null || standAgeAtMeasurementYear < startAge) {
				startAge = standAgeAtMeasurementYear;
			}

<<<<<<< HEAD
			if (context.getParams().getSelectedExecutionOptions()
					.contains(ExecutionOption.DO_FORCE_CURRENT_YEAR_INCLUSION_IN_YIELD_TABLES)) {
=======
			if (endAge == null || standAgeAtMeasurementYear == null || standAgeAtMeasurementYear > endAge) {
				endAge = standAgeAtMeasurementYear;
			}
>>>>>>> 47353e8b

			logger.debug("{}: start and end age after considering reference year: {}, {}", polygon, startAge, endAge);
		}

		if (context.getParams().getSelectedExecutionOptions()
				.contains(ExecutionOption.DO_FORCE_CURRENT_YEAR_INCLUSION_IN_YIELD_TABLES)) {

			Double standAgeAtCurrentYear = polygon.determineStandAgeAtYear(LocalDate.now().getYear());
			if (startAge == null || standAgeAtCurrentYear < startAge) {
				startAge = standAgeAtCurrentYear;
			}

<<<<<<< HEAD
			if (context.getParams().getYearForcedIntoYieldTable() != null) {

				Double standAgeAtGivenYear = polygon
						.determineStandAgeAtYear(context.getParams().getYearForcedIntoYieldTable());
				if (startAge == null || standAgeAtGivenYear < startAge) {
					startAge = standAgeAtGivenYear;
				}
=======
			if (endAge == null || standAgeAtCurrentYear > endAge) {
				endAge = standAgeAtCurrentYear;
			}

			logger.debug("{}: start and end age after considering current year: {}, {}", polygon, startAge, endAge);
		}
>>>>>>> 47353e8b

		if (context.getParams().getYearForcedIntoYieldTable() != null) {

			Double standAgeAtGivenYear = polygon
					.determineStandAgeAtYear(context.getParams().getYearForcedIntoYieldTable());
			if (startAge == null || standAgeAtGivenYear < startAge) {
				startAge = standAgeAtGivenYear;
			}

			if (endAge == null || standAgeAtGivenYear > endAge) {
				endAge = standAgeAtGivenYear;
			}

			logger.debug("{}: start and end age after considering special year: {}, {}", polygon, startAge, endAge);
		}

		state.setProjectionRange(startAge, endAge);
	}

	/**
	 * Calculate the starting age over which the yield table is to be produced.
	 * <p>
	 * This will be the minimum of the supplied AgeStart value and the age of the layer at the given YearStart, if both
	 * are supplied. If only the latter has a value, it is used. Otherwise, AgeStart is used (even if null.)
	 *
	 * @return as described
	 * @throws PolygonValidationException
	 */
	private Double calculateStartAge() {

		Double calculatedAge = null;

		Double ageAtYear = null;
		if (context.getParams().getYearStart() != null) {
			Layer layer = polygon.findPrimaryLayerByProjectionType(ProjectionTypeCode.UNKNOWN);
<<<<<<< HEAD
			ageAtYear = layer.determineLayerAgeAtYear(context.getParams().getYearStart());
=======
			if (layer != null) {
				ageAtYear = layer.determineLayerAgeAtYear(context.getParams().getYearStart());
			}
>>>>>>> 47353e8b
		}

		Integer suppliedAgeStart = context.getParams().getAgeStart();
		if (ageAtYear != null && suppliedAgeStart != null) {
			calculatedAge = Math.min(ageAtYear, suppliedAgeStart);
		} else if (ageAtYear != null) {
			calculatedAge = ageAtYear;
		} else if (suppliedAgeStart != null) {
			calculatedAge = Double.valueOf(suppliedAgeStart);
		}

		logger.debug("{}: starting age of yield table has been determined to be {}", polygon, calculatedAge);

		return calculatedAge;
	}

	/**
	 * Calculate the ending age over which the yield table is to be produced.
	 * <p>
	 * This will be the minimum of the supplied AgeEnd value and the age of the layer at the given YearEnd, if both are
	 * supplied. If only the latter has a value, it is used. Otherwise, AgeEnd is used (even if null.)
	 *
	 * @return as described
	 */
	private Double calculateEndAge() {

		Double calculatedAge = null;

		Double ageAtYearEnd = null;
		if (context.getParams().getYearEnd() != null) {
			Layer layer = polygon.findPrimaryLayerByProjectionType(ProjectionTypeCode.UNKNOWN);
<<<<<<< HEAD
			ageAtYearEnd = layer.determineLayerAgeAtYear(context.getParams().getYearEnd());
=======
			if (layer != null) {
				ageAtYearEnd = layer.determineLayerAgeAtYear(context.getParams().getYearEnd());
			}
>>>>>>> 47353e8b
		}

		Integer suppliedAgeEnd = context.getParams().getAgeEnd();
		if (ageAtYearEnd != null && suppliedAgeEnd != null) {
			calculatedAge = Math.min(ageAtYearEnd, suppliedAgeEnd);
		} else if (ageAtYearEnd != null) {
			calculatedAge = ageAtYearEnd;
		} else if (suppliedAgeEnd != null) {
			calculatedAge = Double.valueOf(suppliedAgeEnd);
		}

		logger.debug("{}: ending age of yield table has been determined to be {}", polygon, calculatedAge);

		return calculatedAge;
	}

	private int adjustMeasurementYearAsNecessary(int year, double suppliedAge, double standAge) {

		var suppliedAgeStandAgeDiff = suppliedAge - standAge;
		var areFractionalAges = Math.round(suppliedAgeStandAgeDiff) != suppliedAgeStandAgeDiff;
		if (suppliedAgeStandAgeDiff >= 0) {
			year += (int) Math.round(areFractionalAges ? suppliedAgeStandAgeDiff - 0.5 : suppliedAgeStandAgeDiff);
		} else {
			year += (int) Math.round(areFractionalAges ? suppliedAgeStandAgeDiff + 0.5 : suppliedAgeStandAgeDiff);
		}

		return year;
	}

	private void generateYearToGrowFile(Path executionFolder, int measurementYear, int yearsToGrow)
			throws PolygonExecutionException {
		try {
			Path growToYearFile = Path.of(executionFolder.toString(), "vin_y1.dat");
			FileOutputStream growToYearOutputStream = new FileOutputStream(growToYearFile.toFile());
			try (var yearToGrowWriter = new VdypGrowToYearFileWriter(growToYearOutputStream)) {

				yearToGrowWriter.writePolygon(polygon, measurementYear + yearsToGrow);
			}
		} catch (IOException e) {
			throw new PolygonExecutionException(e);
		}
	}

	static void rewriteTargetYearToBackControlFile(
			Path executionFolder, int yearsToGrowBack, ProjectionTypeCode projectionType
	) throws PolygonExecutionException {

		Path controlFilePath = Path
				.of(executionFolder.toString(), projectionType.toString(), Vdyp7Constants.BACK_CONTROL_FILE_NAME);
		Path tempControlFilePath = Path.of(controlFilePath.toString() + ".tmp");

		try {
			var controlFileContents = Files.readString(controlFilePath);
			var newControlFileContents = controlFileContents.replace("%YR%", String.format("%4d", yearsToGrowBack));
			Files.write(tempControlFilePath, newControlFileContents.getBytes());
			Files.delete(controlFilePath);
			Files.move(tempControlFilePath, controlFilePath);
		} catch (IOException e) {
			throw new PolygonExecutionException(e);
		}
	}

	private void generateYieldTablesForPolygon() throws YieldTableGenerationException {

		logger.info("{}: performing Yield Table generation", polygon);

		componentRunner.generateYieldTables(context, polygon, state);
	}
}<|MERGE_RESOLUTION|>--- conflicted
+++ resolved
@@ -11,7 +11,6 @@
 import org.apache.commons.lang3.Validate;
 import org.slf4j.Logger;
 import org.slf4j.LoggerFactory;
-import org.slf4j.event.Level;
 
 import ca.bc.gov.nrs.vdyp.backend.api.v1.exceptions.PolygonExecutionException;
 import ca.bc.gov.nrs.vdyp.backend.api.v1.exceptions.PolygonValidationException;
@@ -353,14 +352,6 @@
 				break;
 			}
 
-<<<<<<< HEAD
-			default:
-				logger.error("{}: unrecognized growth model {}", polygon, state.getGrowthModel(projectionType));
-
-				context.addMessage(
-						Level.ERROR, "Attempt to process an unrecognized growth model {0}",
-						state.getGrowthModel(projectionType)
-=======
 			default: {
 				var currentGrowthModel = state.getGrowthModel(projectionType);
 
@@ -370,7 +361,6 @@
 										ReturnCode.ERROR_INTERNALERROR, MessageSeverityCode.FATAL_ERROR,
 										PolygonMessageKind.UNRECOGNIZED_GROWTH_MODEL, currentGrowthModel
 								).build()
->>>>>>> 47353e8b
 				);
 			}
 			}
@@ -406,15 +396,9 @@
 		var rProcessingMode = new Reference<ProcessingModeCode>();
 		var rPrimaryLayer = new Reference<Layer>();
 		var rProjectionType = new Reference<ProjectionTypeCode>();
-<<<<<<< HEAD
 
 		polygon.calculateInitialProcessingModel(rGrowthModel, rProcessingMode, rPrimaryLayer, rProjectionType);
 
-=======
-
-		polygon.calculateInitialProcessingModel(rGrowthModel, rProcessingMode, rPrimaryLayer, rProjectionType);
-
->>>>>>> 47353e8b
 		Validate.isTrue(
 				rGrowthModel.isPresent() && rProcessingMode.isPresent(),
 				"PolygonProjectionRunner.determineInitialProcessingModel: at least one of rGrowthModel and rProcessingMode is not present"
@@ -431,24 +415,12 @@
 
 		// Check if the stand is non-productive.
 		if (polygon.getNonProductiveDescriptor() != null) {
-<<<<<<< HEAD
-			if (rPrimaryLayer.get().getSp0sAsSupplied().size() > 0) {
-=======
 			if (primaryLayer.getSp0sAsSupplied().size() > 0) {
->>>>>>> 47353e8b
 				logger.debug(
 						"{}: stand labelled with Non-Productive Code {}, but also contains a stand description.",
 						polygon, polygon.getNonProductiveDescriptor()
 				);
 			} else {
-<<<<<<< HEAD
-				polygon.disableProjectionsOfType(rPrimaryLayer.get().getAssignedProjectionType());
-
-				context.addMessage(
-						Level.ERROR,
-						"Layer {0} is not completely, or is not consistently, defined; projection of layer disabled",
-						primaryLayer
-=======
 				polygon.disableProjectionsOfType(primaryLayer.getAssignedProjectionType());
 
 				polygon.addMessage(
@@ -457,20 +429,12 @@
 										ReturnCode.ERROR_POLYGONNONPRODUCTIVE, MessageSeverityCode.ERROR,
 										PolygonMessageKind.LAYER_NOT_COMPLETELY_DEFINED
 								).build()
->>>>>>> 47353e8b
 				);
 			}
 		}
 
 		Stand leadingSp0 = primaryLayer.determineLeadingSp0(0 /* leading */);
 		if (leadingSp0 == null) {
-<<<<<<< HEAD
-			context.addMessage(
-					Level.ERROR, "No leading Sp0 for primary layer {0}; projection of layer disabled", primaryLayer
-			);
-			throw new PolygonValidationException(
-					new ValidationMessage(ValidationMessageKind.NO_LEADING_SPECIES, primaryLayer)
-=======
 			polygon.disableProjectionsOfType(primaryLayer.getAssignedProjectionType());
 
 			polygon.addMessage(
@@ -479,7 +443,6 @@
 									ReturnCode.ERROR_SPECIESNOTFOUND, MessageSeverityCode.ERROR,
 									PolygonMessageKind.NO_LEADING_SPECIES
 							).build()
->>>>>>> 47353e8b
 			);
 		} else {
 			logger.debug(
@@ -638,20 +601,6 @@
 			if (polygon.getPrimaryLayer() != null) {
 				primaryLayerAge = polygon.getPrimaryLayer().determineLayerAgeAtYear(polygon.getReferenceYear());
 			}
-<<<<<<< HEAD
-
-			if (primaryLayerAge == null) {
-				// determineLayerAgeAtYear may throw a ValidationException, although this error should
-				// have been detected before this point.
-				throw new PolygonExecutionException(
-						MessageFormat.format(
-								"{0}: unable to project since cannot calculate the age of the primary layer {1} at year {2}",
-								polygon, polygon.getPrimaryLayer(), polygon.getReferenceYear()
-						)
-				);
-			}
-=======
->>>>>>> 47353e8b
 
 			switch (projectionType) {
 			case PRIMARY:
@@ -697,26 +646,6 @@
 						)
 				);
 			}
-<<<<<<< HEAD
-
-			var standAge = leadingSp0.getSpeciesGroup().getTotalAge();
-
-			int startYear = adjustMeasurementYearAsNecessary(
-					measurementYear, state.getStartAge(projectionType), standAge
-			);
-			int endYear = adjustMeasurementYearAsNecessary(measurementYear, state.getEndAge(projectionType), standAge);
-=======
->>>>>>> 47353e8b
-
-			// Impose a limit of 400 years of projection, as is done in VDYP7.
-
-			int yearsToGrowForward = VdypMath.clamp(endYear - measurementYear, 0, 400);
-			int yearsToGrowBack = VdypMath.clamp(measurementYear - startYear, 0, 400);
-
-			int projectionStartYear = measurementYear - yearsToGrowBack;
-			int firstRequestedYear = startYear;
-
-			context.recordProjectionDetails(polygon, projectionType, projectionStartYear, firstRequestedYear);
 
 			var doAllowForward = projectionParameters.isForwardEnabled();
 			var doAllowBack = projectionParameters.isBackEnabled();
@@ -725,8 +654,6 @@
 				doAllowBack = false;
 			}
 
-<<<<<<< HEAD
-=======
 			// Determine the range of years over which the projection(s) are to occur.
 
 			var standAge = leadingSp0.getSpeciesGroup().getTotalAge();
@@ -752,7 +679,6 @@
 
 			context.recordProjectionDetails(polygon, projectionType, projectionStartYear, firstRequestedYear);
 
->>>>>>> 47353e8b
 			Path executionFolder = Path.of(state.getExecutionFolder().toString(), projectionType.toString());
 
 			if (doAllowForward) {
@@ -800,23 +726,7 @@
 		}
 	}
 
-<<<<<<< HEAD
-	private void determineAgeRange() throws PolygonExecutionException {
-
-		try {
-			Integer measurementYear = polygon.getMeasurementYear();
-			Double standAgeAtMeasurementYear = polygon.determineStandAgeAtYear(measurementYear);
-			if (standAgeAtMeasurementYear != null) {
-				standAgeAtMeasurementYear = Double.valueOf(Math.round(standAgeAtMeasurementYear));
-			}
-
-			logger.debug(
-					"{}: determined age is {} at measurement year {}", polygon, standAgeAtMeasurementYear,
-					measurementYear
-			);
-=======
 	private void determineAgeRange() {
->>>>>>> 47353e8b
 
 		Integer measurementYear = polygon.getMeasurementYear();
 		Double standAgeAtMeasurementYear = polygon.determineStandAgeAtYear(measurementYear);
@@ -832,18 +742,6 @@
 
 		Double startAge = calculateStartAge();
 
-<<<<<<< HEAD
-			if (context.getParams().getSelectedExecutionOptions()
-					.contains(ExecutionOption.DO_FORCE_REFERENCE_YEAR_INCLUSION_IN_YIELD_TABLES)) {
-
-				if (startAge == null || standAgeAtMeasurementYear == null || standAgeAtMeasurementYear < startAge) {
-					startAge = standAgeAtMeasurementYear;
-				}
-
-				if (endAge == null || standAgeAtMeasurementYear == null || standAgeAtMeasurementYear > endAge) {
-					endAge = standAgeAtMeasurementYear;
-				}
-=======
 		Double endAge = calculateEndAge();
 
 		// We need to make an allowance for the reference year and the current year. We need to
@@ -851,20 +749,14 @@
 
 		if (context.getParams().getSelectedExecutionOptions()
 				.contains(ExecutionOption.DO_FORCE_REFERENCE_YEAR_INCLUSION_IN_YIELD_TABLES)) {
->>>>>>> 47353e8b
 
 			if (startAge == null || standAgeAtMeasurementYear == null || standAgeAtMeasurementYear < startAge) {
 				startAge = standAgeAtMeasurementYear;
 			}
 
-<<<<<<< HEAD
-			if (context.getParams().getSelectedExecutionOptions()
-					.contains(ExecutionOption.DO_FORCE_CURRENT_YEAR_INCLUSION_IN_YIELD_TABLES)) {
-=======
 			if (endAge == null || standAgeAtMeasurementYear == null || standAgeAtMeasurementYear > endAge) {
 				endAge = standAgeAtMeasurementYear;
 			}
->>>>>>> 47353e8b
 
 			logger.debug("{}: start and end age after considering reference year: {}, {}", polygon, startAge, endAge);
 		}
@@ -877,22 +769,12 @@
 				startAge = standAgeAtCurrentYear;
 			}
 
-<<<<<<< HEAD
-			if (context.getParams().getYearForcedIntoYieldTable() != null) {
-
-				Double standAgeAtGivenYear = polygon
-						.determineStandAgeAtYear(context.getParams().getYearForcedIntoYieldTable());
-				if (startAge == null || standAgeAtGivenYear < startAge) {
-					startAge = standAgeAtGivenYear;
-				}
-=======
 			if (endAge == null || standAgeAtCurrentYear > endAge) {
 				endAge = standAgeAtCurrentYear;
 			}
 
 			logger.debug("{}: start and end age after considering current year: {}, {}", polygon, startAge, endAge);
 		}
->>>>>>> 47353e8b
 
 		if (context.getParams().getYearForcedIntoYieldTable() != null) {
 
@@ -928,13 +810,9 @@
 		Double ageAtYear = null;
 		if (context.getParams().getYearStart() != null) {
 			Layer layer = polygon.findPrimaryLayerByProjectionType(ProjectionTypeCode.UNKNOWN);
-<<<<<<< HEAD
-			ageAtYear = layer.determineLayerAgeAtYear(context.getParams().getYearStart());
-=======
 			if (layer != null) {
 				ageAtYear = layer.determineLayerAgeAtYear(context.getParams().getYearStart());
 			}
->>>>>>> 47353e8b
 		}
 
 		Integer suppliedAgeStart = context.getParams().getAgeStart();
@@ -966,13 +844,9 @@
 		Double ageAtYearEnd = null;
 		if (context.getParams().getYearEnd() != null) {
 			Layer layer = polygon.findPrimaryLayerByProjectionType(ProjectionTypeCode.UNKNOWN);
-<<<<<<< HEAD
-			ageAtYearEnd = layer.determineLayerAgeAtYear(context.getParams().getYearEnd());
-=======
 			if (layer != null) {
 				ageAtYearEnd = layer.determineLayerAgeAtYear(context.getParams().getYearEnd());
 			}
->>>>>>> 47353e8b
 		}
 
 		Integer suppliedAgeEnd = context.getParams().getAgeEnd();
