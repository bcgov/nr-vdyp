package ca.bc.gov.nrs.vdyp.backend.projection;

import java.io.IOException;
import java.net.URI;
import java.nio.file.FileSystem;
import java.nio.file.FileSystems;
import java.nio.file.FileVisitResult;
import java.nio.file.FileVisitor;
import java.nio.file.Files;
import java.nio.file.Path;
import java.nio.file.SimpleFileVisitor;
import java.nio.file.attribute.BasicFileAttributes;
import java.text.MessageFormat;
import java.time.LocalDateTime;
import java.util.Collections;
import java.util.HashMap;
import java.util.HashSet;
import java.util.Map;
import java.util.Optional;
import java.util.Set;
import java.util.concurrent.ExecutorService;
import java.util.concurrent.Executors;

import org.slf4j.Logger;
import org.slf4j.LoggerFactory;
import org.slf4j.event.Level;

import ca.bc.gov.nrs.vdyp.backend.api.v1.exceptions.AbstractProjectionRequestException;
import ca.bc.gov.nrs.vdyp.backend.api.v1.exceptions.PolygonExecutionException;
import ca.bc.gov.nrs.vdyp.backend.api.v1.exceptions.YieldTableGenerationException;
import ca.bc.gov.nrs.vdyp.backend.model.v1.Parameters;
import ca.bc.gov.nrs.vdyp.backend.model.v1.Parameters.ExecutionOption;
import ca.bc.gov.nrs.vdyp.backend.model.v1.ProjectionRequestKind;
import ca.bc.gov.nrs.vdyp.backend.projection.model.Polygon;
import ca.bc.gov.nrs.vdyp.backend.projection.model.enumerations.ProjectionTypeCode;
import ca.bc.gov.nrs.vdyp.backend.projection.output.IMessageLog;
import ca.bc.gov.nrs.vdyp.backend.projection.output.MessageLog;
import ca.bc.gov.nrs.vdyp.backend.projection.output.NullMessageLog;
import ca.bc.gov.nrs.vdyp.backend.projection.output.yieldtable.YieldTable;
import ca.bc.gov.nrs.vdyp.backend.utils.Utils;

public class ProjectionContext {

	private static final Logger logger = LoggerFactory.getLogger(ProjectionContext.class);

	public static final int EXECUTION_FOLDER_RETENTION_TIME_m = 30;

	private record ProjectionDetails(int startYear, int firstRequestedYear) {
	};

	private final String projectionId;
	private long startTime_ms;

	private final ProjectionRequestKind requestKind;
	private final boolean isTrailRun;

	private ValidatedParameters validatedParams;

	private Path executionFolder;

	private final IMessageLog progressLog;
	private final IMessageLog errorLog;
	private Optional<YieldTable> yieldTable;
	private Set<YieldTable.Category> yieldTableCategories;

	private ExecutorService executorService;
	private FileSystem resourceFileSystem;

	private Map<Long, Map<ProjectionTypeCode, ProjectionDetails>> projectionDetailsMap = new HashMap<>();

	public ProjectionContext(
			ProjectionRequestKind requestKind, String projectionId, Parameters params, boolean isTrialRun
	) throws AbstractProjectionRequestException {

		if (requestKind == null) {
			throw new IllegalArgumentException("kind cannot be null in constructor of ProjectionState");
		}
		if (projectionId == null || projectionId.isBlank()) {
			throw new IllegalArgumentException("projectionId cannot be empty in constructor of ProjectionState");
		}
		if (params == null) {
			throw new IllegalArgumentException("params cannot be null in constructor of ProjectionState");
		}

		this.projectionId = projectionId;
		this.isTrailRun = isTrialRun;
		this.requestKind = requestKind;

		var loggingParams = LoggingParameters.of(params);

		if (loggingParams.doEnableErrorLogging()) {
			errorLog = new MessageLog(Level.ERROR);
		} else {
			errorLog = new NullMessageLog(Level.ERROR);
		}

		if (loggingParams.doEnableProgressLogging()) {
			progressLog = new MessageLog(Level.INFO);
		} else {
			progressLog = new NullMessageLog(Level.INFO);
		}

		this.yieldTable = Optional.empty();
		this.executorService = Executors.newSingleThreadExecutor();

		this.validatedParams = ProjectionRequestParametersValidator.validate(params, this.getRequestKind());

		this.yieldTableCategories = new HashSet<YieldTable.Category>();

		addActiveCategories();

		applyVDYP7Limits();

		buildProjectionExecutionStructure();
	}

	private void addActiveCategories() {
		if (validatedParams.containsOption(ExecutionOption.DO_SUMMARIZE_PROJECTION_BY_LAYER)
				&& validatedParams.containsOption(ExecutionOption.DO_INCLUDE_PROJECTED_MOF_BIOMASS)) {
			yieldTableCategories.add(YieldTable.Category.LAYER_MOFBIOMASS);
		}
		if (validatedParams.containsOption(ExecutionOption.DO_SUMMARIZE_PROJECTION_BY_LAYER)
				&& validatedParams.containsOption(ExecutionOption.DO_INCLUDE_PROJECTED_MOF_VOLUMES)) {
			yieldTableCategories.add(YieldTable.Category.LAYER_MOFVOLUMES);
		}
		if (validatedParams.containsOption(ExecutionOption.DO_SUMMARIZE_PROJECTION_BY_LAYER)
				&& validatedParams.containsOption(ExecutionOption.DO_INCLUDE_PROJECTED_CFS_BIOMASS)) {
			yieldTableCategories.add(YieldTable.Category.LAYER_CFSBIOMASS);
		}
		if (validatedParams.containsOption(ExecutionOption.DO_INCLUDE_SPECIES_PROJECTION)
				&& validatedParams.containsOption(ExecutionOption.DO_INCLUDE_PROJECTED_MOF_VOLUMES)) {
			yieldTableCategories.add(YieldTable.Category.SPECIES_MOFVOLUME);
		}
		if (validatedParams.containsOption(ExecutionOption.DO_INCLUDE_SPECIES_PROJECTION)
				&& validatedParams.containsOption(ExecutionOption.DO_INCLUDE_PROJECTED_MOF_BIOMASS)) {
			yieldTableCategories.add(YieldTable.Category.SPECIES_MOFBIOMASS);
		}
	}

	public void recordProjectionDetails(
			Polygon polygon, ProjectionTypeCode projectionType, int projectionStartYear, int firstRequestedYear
	) {
<<<<<<< HEAD

		projectionDetailsMap.putIfAbsent(polygon.getFeatureId(), new HashMap<ProjectionTypeCode, ProjectionDetails>());
		var polygonProjectionDetails = projectionDetailsMap.get(polygon.getFeatureId());

		if (polygonProjectionDetails.containsKey(projectionType)) {
			throw new IllegalStateException(
					MessageFormat.format(
							"{0}: projectionDetailsMap already contains entry for projection type {1}", polygon,
							projectionType
					)
			);
		}

		polygonProjectionDetails.put(projectionType, new ProjectionDetails(projectionStartYear, firstRequestedYear));
	}

	public ProjectionDetails getProjectionDetails(Polygon polygon, ProjectionTypeCode projectionType) {
		if (!projectionDetailsMap.containsKey(polygon.getFeatureId())
				|| !projectionDetailsMap.get(polygon.getFeatureId()).containsKey(projectionType)) {
			throw new IllegalArgumentException(
					MessageFormat.format(
							"{0}: projectionDetailsMap does not contain entry for polygon and/or projection {1} of that polygon",
							polygon, projectionType
					)
			);
		}

		return projectionDetailsMap.get(polygon.getFeatureId()).get(projectionType);
	}

	public void startRun() {

		getProgressLog().addMessage("{0}: starting projection (type {1})", projectionId, getRequestKind());

		startTime_ms = System.currentTimeMillis();

		try {
			getYieldTable().startGeneration();
		} catch (YieldTableGenerationException e) {
			errorLog.addMessage(
					"Encountered error starting the generation of this projection's yield table{}",
					e.getMessage() != null ? ": " + e.getMessage() : ""
			);
		}
	}

	/**
	 * This method replicates the logic in VDYP7CORE_RunVDYPModel
	 */
	private void applyVDYP7Limits() {
		// TODO
	}

	private void buildProjectionExecutionStructure() throws PolygonExecutionException {

		if (this.executionFolder != null) {
			throw new IllegalStateException(
					this.getClass().getName() + ".buildExecutionFolder: executionFolder has already been set"
			);
		}

		// This hack registers NativeImageResourceFileSystemProvider & NativeImageResourceFileSystem when
		// ran via Native Image. It allows lookups using "resource:/" URIs which means calls like
		// Path.of(URI) will not fail.
		try {
			resourceFileSystem = FileSystems
					.newFileSystem(URI.create("resource:/"), Collections.singletonMap("create", "true"));
			logger.info("Created {} filesystem", resourceFileSystem.getClass().getSimpleName());
		} catch (Exception e) {
			// This will always happen outside of an native image; there no such thing as a "resource:/" file system
			// outside of native image
			logger.info("Not creating resource file system as not a native image.");
		}

		try {
			this.executionFolder = Files.createTempDirectory(projectionId + '-');

			logger.info("{}: execution folder is {}", projectionId, executionFolder);

		} catch (IOException e) {
			throw new PolygonExecutionException(e);
		}
	}

	public void endRun() {
		try {
			try {
				getYieldTable().endGeneration();
			} catch (YieldTableGenerationException e) {
				errorLog.addMessage(
						"Encountered error starting the generation of this projection's yield table{}",
						e.getMessage() != null ? ": " + e.getMessage() : ""
				);
			}

			long endTime_ms = System.currentTimeMillis();

			getProgressLog().addMessage(
					"{0}: completing projection (type {1}); duration: {2}ms", projectionId, getRequestKind(),
					endTime_ms - startTime_ms
			);
		} finally {
			try {
				getYieldTable().close();
			} catch (YieldTableGenerationException e) {
				logger.error("Encountered exception closing the yield table of projection " + projectionId, e);
			}
		}
	}

	public void close() {

		// Close the fileSystem instance (possibly) opened in buildProjectionExecutionStructure
		Utils.close(resourceFileSystem, "resourceFileSystem");

		// Finally, delete the execution folder tree EXECUTION_FOLDER_RETENTION_TIME_m minutes from now.

		if (validatedParams.containsOption(ExecutionOption.DO_DELAY_EXECUTION_FOLDER_DELETION)) {
			logger.info(
					"Scheduling deletion of execution folder {} for {}m", executionFolder,
					LocalDateTime.now().plusMinutes(EXECUTION_FOLDER_RETENTION_TIME_m)
			);

			executorService.submit(new ExecutionFolderRemover(EXECUTION_FOLDER_RETENTION_TIME_m * 60 * 1000L));
		} else {
			logger.info("Deleting execution folder {}", executionFolder);
			new ExecutionFolderRemover(0 /* no delay */).run();
		}
	}

	private class ExecutionFolderRemover implements Runnable {

		private long delay_ms = 0;

		public ExecutionFolderRemover(long delay_ms) {
			this.delay_ms = delay_ms;
		}

		@Override
		public void run() {
			Utils.sleep(delay_ms);

			FileVisitor<Path> visitor = new SimpleFileVisitor<Path>() {
				@Override
				public FileVisitResult visitFile(Path file, BasicFileAttributes attrs) throws IOException {
					Files.delete(file);
					return FileVisitResult.CONTINUE;
				}

				@Override
				public FileVisitResult postVisitDirectory(Path dir, IOException e) throws IOException {
					if (e == null) {
						Files.delete(dir);
						return FileVisitResult.CONTINUE;
					} else {
						// directory iteration failed
						throw e;
					}
				}
			};

			try {
				Files.walkFileTree(executionFolder, visitor);
				logger.info("Deletion of execution folder {} completed", executionFolder);
			} catch (IOException e) {
				logger.info(
						"Deletion of execution folder {} failed{}", executionFolder,
						e.getCause() != null ? ". Reason: " + e.getCause() : ""
				);
			}
		}
	}

=======

		projectionDetailsMap.putIfAbsent(polygon.getFeatureId(), new HashMap<ProjectionTypeCode, ProjectionDetails>());
		var polygonProjectionDetails = projectionDetailsMap.get(polygon.getFeatureId());

		if (polygonProjectionDetails.containsKey(projectionType)) {
			throw new IllegalStateException(
					MessageFormat.format(
							"{0}: projectionDetailsMap already contains entry for projection type {1}", polygon,
							projectionType
					)
			);
		}

		polygonProjectionDetails.put(projectionType, new ProjectionDetails(projectionStartYear, firstRequestedYear));
	}

	public ProjectionDetails getProjectionDetails(Polygon polygon, ProjectionTypeCode projectionType) {
		if (!projectionDetailsMap.containsKey(polygon.getFeatureId())
				|| !projectionDetailsMap.get(polygon.getFeatureId()).containsKey(projectionType)) {
			throw new IllegalArgumentException(
					MessageFormat.format(
							"{0}: projectionDetailsMap does not contain entry for polygon and/or projection {1} of that polygon",
							polygon, projectionType
					)
			);
		}

		return projectionDetailsMap.get(polygon.getFeatureId()).get(projectionType);
	}

	public void startRun() {

		getProgressLog().addMessage("{0}: starting projection (type {1})", projectionId, getRequestKind());

		startTime_ms = System.currentTimeMillis();

		try {
			getYieldTable().startGeneration();
		} catch (YieldTableGenerationException e) {
			errorLog.addMessage(
					"Encountered error starting the generation of this projection's yield table{}",
					e.getMessage() != null ? ": " + e.getMessage() : ""
			);
		}
	}

	/**
	 * This method replicates the logic in VDYP7CORE_RunVDYPModel
	 */
	private void applyVDYP7Limits() {
		// TODO
	}

	private void buildProjectionExecutionStructure() throws PolygonExecutionException {

		if (this.executionFolder != null) {
			throw new IllegalStateException(
					this.getClass().getName() + ".buildExecutionFolder: executionFolder has already been set"
			);
		}

		// This hack registers NativeImageResourceFileSystemProvider & NativeImageResourceFileSystem when
		// ran via Native Image. It allows lookups using "resource:/" URIs which means calls like
		// Path.of(URI) will not fail.
		try {
			resourceFileSystem = FileSystems
					.newFileSystem(URI.create("resource:/"), Collections.singletonMap("create", "true"));
			logger.info("Created {} filesystem", resourceFileSystem.getClass().getSimpleName());
		} catch (Exception e) {
			// This will always happen outside of an native image; there no such thing as a "resource:/" file system
			// outside of native image
			logger.info("Not creating resource file system as not a native image.");
		}

		try {
			this.executionFolder = Files.createTempDirectory(projectionId + '-');

			logger.info("{}: execution folder is {}", projectionId, executionFolder);

		} catch (IOException e) {
			throw new PolygonExecutionException(e);
		}
	}

	public void endRun() {
		try {
			try {
				getYieldTable().endGeneration();
			} catch (YieldTableGenerationException e) {
				errorLog.addMessage(
						"Encountered error starting the generation of this projection's yield table{}",
						e.getMessage() != null ? ": " + e.getMessage() : ""
				);
			}

			long endTime_ms = System.currentTimeMillis();

			getProgressLog().addMessage(
					"{0}: completing projection (type {1}); duration: {2}ms", projectionId, getRequestKind(),
					endTime_ms - startTime_ms
			);
		} finally {
			try {
				getYieldTable().close();
			} catch (YieldTableGenerationException e) {
				logger.error("Encountered exception closing the yield table of projection " + projectionId, e);
			}
		}
	}

	public void close() {

		// Close the fileSystem instance (possibly) opened in buildProjectionExecutionStructure
		Utils.close(resourceFileSystem, "resourceFileSystem");

		// Finally, delete the execution folder tree EXECUTION_FOLDER_RETENTION_TIME_m minutes from now.

		if (validatedParams.containsOption(ExecutionOption.DO_DELAY_EXECUTION_FOLDER_DELETION)) {
			logger.info(
					"Scheduling deletion of execution folder {} for {}m", executionFolder,
					LocalDateTime.now().plusMinutes(EXECUTION_FOLDER_RETENTION_TIME_m)
			);

			executorService.submit(new ExecutionFolderRemover(EXECUTION_FOLDER_RETENTION_TIME_m * 60 * 1000L));
		} else {
			logger.info("Deleting execution folder {}", executionFolder);
			new ExecutionFolderRemover(0 /* no delay */).run();
		}
	}

	private class ExecutionFolderRemover implements Runnable {

		private long delay_ms = 0;

		public ExecutionFolderRemover(long delay_ms) {
			this.delay_ms = delay_ms;
		}

		@Override
		public void run() {
			Utils.sleep(delay_ms);

			FileVisitor<Path> visitor = new SimpleFileVisitor<Path>() {
				@Override
				public FileVisitResult visitFile(Path file, BasicFileAttributes attrs) throws IOException {
					Files.delete(file);
					return FileVisitResult.CONTINUE;
				}

				@Override
				public FileVisitResult postVisitDirectory(Path dir, IOException e) throws IOException {
					if (e == null) {
						Files.delete(dir);
						return FileVisitResult.CONTINUE;
					} else {
						// directory iteration failed
						throw e;
					}
				}
			};

			try {
				Files.walkFileTree(executionFolder, visitor);
				logger.info("Deletion of execution folder {} completed", executionFolder);
			} catch (IOException e) {
				logger.info(
						"Deletion of execution folder {} failed{}", executionFolder,
						e.getCause() != null ? ". Reason: " + e.getCause() : ""
				);
			}
		}
	}

>>>>>>> 47353e8b
	public ValidatedParameters getParams() {
		return validatedParams;
	}

	public String getProjectionId() {
		return projectionId;
	}

	public ProjectionRequestKind getRequestKind() {
		return requestKind;
	}

	public boolean isTrialRun() {
		return isTrailRun;
	}

	public IMessageLog getProgressLog() {
		return progressLog;
	}

	public IMessageLog getErrorLog() {
		return errorLog;
	}

	public YieldTable getYieldTable() throws YieldTableGenerationException {

		if (yieldTable.isEmpty()) {
			yieldTable = Optional.of(YieldTable.of(this));
		}
		return yieldTable.get();
	}

	public Set<YieldTable.Category> getYieldTableCategories() {
		return yieldTableCategories;
	}

	public Path getExecutionFolder() {
		if (this.executionFolder == null) {
			throw new IllegalStateException(
					this.getClass().getName() + ".getExecutionFolder: executionFolder has not been set"
			);
		}
		return executionFolder;
	}

<<<<<<< HEAD
	public void addMessage(Level level, String message, Object... args) {
		String messageText = MessageFormat.format(message, args);

		switch (level) {
		case ERROR:
			errorLog.addMessage(messageText);
			break;
		case WARN:
			logger.warn(messageText);
			break;
		case INFO:
			logger.info(messageText);
			break;
		case DEBUG:
			logger.debug(messageText);
			break;
		case TRACE:
			logger.trace(messageText);
			break;
		default:
			throw new IllegalStateException(
					"Saw level \"" + level + "\", not supported in ProjectionContext.addMessage"
			);
		}
	}
=======
//	public void addMessage(Level level, String message, Object... args) {
//		String messageText = MessageFormat.format(message, args);
//
//		switch (level) {
//		case ERROR:
//			errorLog.addMessage(messageText);
//			break;
//		case WARN:
//			logger.warn(messageText);
//			break;
//		case INFO:
//			logger.info(messageText);
//			break;
//		case DEBUG:
//			logger.debug(messageText);
//			break;
//		case TRACE:
//			logger.trace(messageText);
//			break;
//		default:
//			throw new IllegalStateException(
//					"Saw level \"" + level + "\", not supported in ProjectionContext.addMessage"
//			);
//		}
//	}
>>>>>>> 47353e8b
}<|MERGE_RESOLUTION|>--- conflicted
+++ resolved
@@ -140,7 +140,6 @@
 	public void recordProjectionDetails(
 			Polygon polygon, ProjectionTypeCode projectionType, int projectionStartYear, int firstRequestedYear
 	) {
-<<<<<<< HEAD
 
 		projectionDetailsMap.putIfAbsent(polygon.getFeatureId(), new HashMap<ProjectionTypeCode, ProjectionDetails>());
 		var polygonProjectionDetails = projectionDetailsMap.get(polygon.getFeatureId());
@@ -314,181 +313,6 @@
 		}
 	}
 
-=======
-
-		projectionDetailsMap.putIfAbsent(polygon.getFeatureId(), new HashMap<ProjectionTypeCode, ProjectionDetails>());
-		var polygonProjectionDetails = projectionDetailsMap.get(polygon.getFeatureId());
-
-		if (polygonProjectionDetails.containsKey(projectionType)) {
-			throw new IllegalStateException(
-					MessageFormat.format(
-							"{0}: projectionDetailsMap already contains entry for projection type {1}", polygon,
-							projectionType
-					)
-			);
-		}
-
-		polygonProjectionDetails.put(projectionType, new ProjectionDetails(projectionStartYear, firstRequestedYear));
-	}
-
-	public ProjectionDetails getProjectionDetails(Polygon polygon, ProjectionTypeCode projectionType) {
-		if (!projectionDetailsMap.containsKey(polygon.getFeatureId())
-				|| !projectionDetailsMap.get(polygon.getFeatureId()).containsKey(projectionType)) {
-			throw new IllegalArgumentException(
-					MessageFormat.format(
-							"{0}: projectionDetailsMap does not contain entry for polygon and/or projection {1} of that polygon",
-							polygon, projectionType
-					)
-			);
-		}
-
-		return projectionDetailsMap.get(polygon.getFeatureId()).get(projectionType);
-	}
-
-	public void startRun() {
-
-		getProgressLog().addMessage("{0}: starting projection (type {1})", projectionId, getRequestKind());
-
-		startTime_ms = System.currentTimeMillis();
-
-		try {
-			getYieldTable().startGeneration();
-		} catch (YieldTableGenerationException e) {
-			errorLog.addMessage(
-					"Encountered error starting the generation of this projection's yield table{}",
-					e.getMessage() != null ? ": " + e.getMessage() : ""
-			);
-		}
-	}
-
-	/**
-	 * This method replicates the logic in VDYP7CORE_RunVDYPModel
-	 */
-	private void applyVDYP7Limits() {
-		// TODO
-	}
-
-	private void buildProjectionExecutionStructure() throws PolygonExecutionException {
-
-		if (this.executionFolder != null) {
-			throw new IllegalStateException(
-					this.getClass().getName() + ".buildExecutionFolder: executionFolder has already been set"
-			);
-		}
-
-		// This hack registers NativeImageResourceFileSystemProvider & NativeImageResourceFileSystem when
-		// ran via Native Image. It allows lookups using "resource:/" URIs which means calls like
-		// Path.of(URI) will not fail.
-		try {
-			resourceFileSystem = FileSystems
-					.newFileSystem(URI.create("resource:/"), Collections.singletonMap("create", "true"));
-			logger.info("Created {} filesystem", resourceFileSystem.getClass().getSimpleName());
-		} catch (Exception e) {
-			// This will always happen outside of an native image; there no such thing as a "resource:/" file system
-			// outside of native image
-			logger.info("Not creating resource file system as not a native image.");
-		}
-
-		try {
-			this.executionFolder = Files.createTempDirectory(projectionId + '-');
-
-			logger.info("{}: execution folder is {}", projectionId, executionFolder);
-
-		} catch (IOException e) {
-			throw new PolygonExecutionException(e);
-		}
-	}
-
-	public void endRun() {
-		try {
-			try {
-				getYieldTable().endGeneration();
-			} catch (YieldTableGenerationException e) {
-				errorLog.addMessage(
-						"Encountered error starting the generation of this projection's yield table{}",
-						e.getMessage() != null ? ": " + e.getMessage() : ""
-				);
-			}
-
-			long endTime_ms = System.currentTimeMillis();
-
-			getProgressLog().addMessage(
-					"{0}: completing projection (type {1}); duration: {2}ms", projectionId, getRequestKind(),
-					endTime_ms - startTime_ms
-			);
-		} finally {
-			try {
-				getYieldTable().close();
-			} catch (YieldTableGenerationException e) {
-				logger.error("Encountered exception closing the yield table of projection " + projectionId, e);
-			}
-		}
-	}
-
-	public void close() {
-
-		// Close the fileSystem instance (possibly) opened in buildProjectionExecutionStructure
-		Utils.close(resourceFileSystem, "resourceFileSystem");
-
-		// Finally, delete the execution folder tree EXECUTION_FOLDER_RETENTION_TIME_m minutes from now.
-
-		if (validatedParams.containsOption(ExecutionOption.DO_DELAY_EXECUTION_FOLDER_DELETION)) {
-			logger.info(
-					"Scheduling deletion of execution folder {} for {}m", executionFolder,
-					LocalDateTime.now().plusMinutes(EXECUTION_FOLDER_RETENTION_TIME_m)
-			);
-
-			executorService.submit(new ExecutionFolderRemover(EXECUTION_FOLDER_RETENTION_TIME_m * 60 * 1000L));
-		} else {
-			logger.info("Deleting execution folder {}", executionFolder);
-			new ExecutionFolderRemover(0 /* no delay */).run();
-		}
-	}
-
-	private class ExecutionFolderRemover implements Runnable {
-
-		private long delay_ms = 0;
-
-		public ExecutionFolderRemover(long delay_ms) {
-			this.delay_ms = delay_ms;
-		}
-
-		@Override
-		public void run() {
-			Utils.sleep(delay_ms);
-
-			FileVisitor<Path> visitor = new SimpleFileVisitor<Path>() {
-				@Override
-				public FileVisitResult visitFile(Path file, BasicFileAttributes attrs) throws IOException {
-					Files.delete(file);
-					return FileVisitResult.CONTINUE;
-				}
-
-				@Override
-				public FileVisitResult postVisitDirectory(Path dir, IOException e) throws IOException {
-					if (e == null) {
-						Files.delete(dir);
-						return FileVisitResult.CONTINUE;
-					} else {
-						// directory iteration failed
-						throw e;
-					}
-				}
-			};
-
-			try {
-				Files.walkFileTree(executionFolder, visitor);
-				logger.info("Deletion of execution folder {} completed", executionFolder);
-			} catch (IOException e) {
-				logger.info(
-						"Deletion of execution folder {} failed{}", executionFolder,
-						e.getCause() != null ? ". Reason: " + e.getCause() : ""
-				);
-			}
-		}
-	}
-
->>>>>>> 47353e8b
 	public ValidatedParameters getParams() {
 		return validatedParams;
 	}
@@ -534,33 +358,6 @@
 		return executionFolder;
 	}
 
-<<<<<<< HEAD
-	public void addMessage(Level level, String message, Object... args) {
-		String messageText = MessageFormat.format(message, args);
-
-		switch (level) {
-		case ERROR:
-			errorLog.addMessage(messageText);
-			break;
-		case WARN:
-			logger.warn(messageText);
-			break;
-		case INFO:
-			logger.info(messageText);
-			break;
-		case DEBUG:
-			logger.debug(messageText);
-			break;
-		case TRACE:
-			logger.trace(messageText);
-			break;
-		default:
-			throw new IllegalStateException(
-					"Saw level \"" + level + "\", not supported in ProjectionContext.addMessage"
-			);
-		}
-	}
-=======
 //	public void addMessage(Level level, String message, Object... args) {
 //		String messageText = MessageFormat.format(message, args);
 //
@@ -586,5 +383,4 @@
 //			);
 //		}
 //	}
->>>>>>> 47353e8b
 }