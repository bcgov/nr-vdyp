package ca.bc.gov.nrs.vdyp.backend.io.write;

import java.io.Closeable;
import java.io.IOException;
import java.io.OutputStream;

import ca.bc.gov.nrs.vdyp.backend.projection.model.Polygon;
import ca.bc.gov.nrs.vdyp.backend.utils.Utils;

/**
 * Write the grow-to-year file used by Forward and Back to indicate the target years.
 */
public class VdypGrowToYearFileWriter implements Closeable {

	protected final OutputStream growToYearFile;

	/**
	 * Create a writer for the Forward and Back "grow-to-year" file. The stream will be closed when the writer is
	 * closed.
	 *
	 * @param growToYearFile
	 */
	public VdypGrowToYearFileWriter(OutputStream growToYearFile) {
		this.growToYearFile = growToYearFile;
	}

	public void writePolygon(Polygon polygon, int growthTarget) throws IOException {

		AbstractOutputWriter.writeFormat(
				growToYearFile, //
				AbstractOutputWriter.POLY_IDENTIFIER_FORMAT + "\n", //

				polygon.buildPolygonDescriptor(growthTarget) //
		);
	}

	@Override
<<<<<<< HEAD
	public void close() throws IOException {
=======
	public void close() {
>>>>>>> 47353e8b
		Utils.close(growToYearFile, "VdypGrowToYearFileWriter.growToYearFile");
	}
}<|MERGE_RESOLUTION|>--- conflicted
+++ resolved
@@ -35,11 +35,7 @@
 	}
 
 	@Override
-<<<<<<< HEAD
-	public void close() throws IOException {
-=======
 	public void close() {
->>>>>>> 47353e8b
 		Utils.close(growToYearFile, "VdypGrowToYearFileWriter.growToYearFile");
 	}
 }