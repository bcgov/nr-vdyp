--- conflicted
+++ resolved
@@ -9,14 +9,10 @@
 import org.apache.commons.lang3.Validate;
 import org.slf4j.Logger;
 import org.slf4j.LoggerFactory;
-import org.slf4j.event.Level;
 
 import ca.bc.gov.nrs.vdyp.backend.api.v1.exceptions.PolygonValidationException;
 import ca.bc.gov.nrs.vdyp.backend.model.v1.MessageSeverityCode;
-<<<<<<< HEAD
-=======
 import ca.bc.gov.nrs.vdyp.backend.model.v1.PolygonMessageKind;
->>>>>>> 47353e8b
 import ca.bc.gov.nrs.vdyp.backend.model.v1.ValidationMessage;
 import ca.bc.gov.nrs.vdyp.backend.model.v1.ValidationMessageKind;
 import ca.bc.gov.nrs.vdyp.backend.projection.ProjectionContext;
@@ -750,21 +746,13 @@
 			if (primaryLayer != null) {
 				if (primaryLayer.getBasalArea() == null) {
 					context.getErrorLog().addMessage(
-<<<<<<< HEAD
-							"Layer {0}: VRI Inventory Standard but basal area value missing on primary layer; will be estimated",
-=======
 							"Layer {0} Warning: VRI Inventory Standard but basal area value missing on primary layer; will be estimated",
->>>>>>> 47353e8b
 							primaryLayer
 					);
 				}
 				if (primaryLayer.getTreesPerHectare() == null) {
 					context.getErrorLog().addMessage(
-<<<<<<< HEAD
-							"Layer {0}: VRI Inventory Standard but trees-per-hectare value missing on primary layer; will be estimated",
-=======
 							"Layer {0} Warning: VRI Inventory Standard but trees-per-hectare value missing on primary layer; will be estimated",
->>>>>>> 47353e8b
 							primaryLayer
 					);
 				}
@@ -773,21 +761,13 @@
 			if (veteranLayer != null) {
 				if (veteranLayer.getBasalArea() == null) {
 					context.getErrorLog().addMessage(
-<<<<<<< HEAD
-							"Layer {0}: VRI Inventory Standard but basal area value missing on veteran layer; will be estimated",
-=======
 							"Layer {0} Warning: VRI Inventory Standard but basal area value missing on veteran layer; will be estimated",
->>>>>>> 47353e8b
 							veteranLayer
 					);
 				}
 				if (veteranLayer.getTreesPerHectare() == null) {
 					context.getErrorLog().addMessage(
-<<<<<<< HEAD
-							"Layer {0}: VRI Inventory Standard but trees-per-hectare value missing on veteran layer; will be estimated",
-=======
 							"Layer {0} Warning: VRI Inventory Standard but trees-per-hectare value missing on veteran layer; will be estimated",
->>>>>>> 47353e8b
 							veteranLayer
 					);
 				}
@@ -888,13 +868,6 @@
 					);
 
 				} else {
-<<<<<<< HEAD
-					disableProjectionsOfType(l.determineProjectionType(this));
-					context.addMessage(
-							Level.WARN,
-							"Layer {0} percent is different from 100% by more than 1%; can't project (percent = {1})",
-							l, sumStandPercentages
-=======
 					disableProjectionsOfType(layer.determineProjectionType(this));
 
 					addMessage(
@@ -904,7 +877,6 @@
 											PolygonMessageKind.LAYER_PERCENTAGES_TOO_INACCURATE,
 											Double.valueOf(sumStandPercentages)
 									).build()
->>>>>>> 47353e8b
 					);
 				}
 			}
@@ -940,11 +912,7 @@
 	public void calculateInitialProcessingModel(
 			Reference<GrowthModelCode> rGrowthModel, Reference<ProcessingModeCode> rProcessingMode,
 			Reference<Layer> rPrimaryLayer, Reference<ProjectionTypeCode> rProjectionType
-<<<<<<< HEAD
-	) throws PolygonValidationException {
-=======
 	) {
->>>>>>> 47353e8b
 
 		if (rGrowthModel.isPresent() || rProcessingMode.isPresent()) {
 			throw new IllegalStateException(
@@ -1455,13 +1423,9 @@
 		}
 	}
 
-<<<<<<< HEAD
-	public Double determineStandAgeAtYear(Integer year) throws PolygonValidationException {
-=======
 	public Double determineStandAgeAtYear(Integer year) {
 		Double standAgeAtYear = null;
 
->>>>>>> 47353e8b
 		Layer primaryLayer = findPrimaryLayerByProjectionType(ProjectionTypeCode.UNKNOWN);
 		if (primaryLayer != null) {
 			standAgeAtYear = primaryLayer.determineLayerAgeAtYear(year);
@@ -1779,16 +1743,6 @@
 			}
 
 			if (selectedPrimaryLayer != null) {
-<<<<<<< HEAD
-				var message = new PolygonMessage.Builder().layer(selectedPrimaryLayer).returnCode(ReturnCode.SUCCESS)
-						.message(
-								new ValidationMessage(
-										ValidationMessageKind.NO_PRIMARY_LAYER_SUPPLIED, this,
-										selectedPrimaryLayer.getLayerId()
-								)
-						).severity(MessageSeverityCode.INFORMATION).build();
-				addDefinitionMessage(message);
-=======
 				var message = new PolygonMessage.Builder().layer(selectedPrimaryLayer)
 						.details(
 								ReturnCode.SUCCESS, MessageSeverityCode.INFORMATION,
@@ -1796,7 +1750,6 @@
 						).build();
 
 				addMessage(message);
->>>>>>> 47353e8b
 			}
 		}
 
