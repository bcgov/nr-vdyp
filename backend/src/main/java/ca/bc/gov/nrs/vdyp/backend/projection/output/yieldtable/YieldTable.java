package ca.bc.gov.nrs.vdyp.backend.projection.output.yieldtable;

import java.io.BufferedInputStream;
import java.io.Closeable;
import java.io.FileInputStream;
import java.io.FileNotFoundException;
import java.io.IOException;
import java.io.InputStream;
import java.nio.file.Path;
import java.text.MessageFormat;
import java.util.HashMap;
import java.util.Map;
import java.util.Optional;

import org.apache.commons.lang3.Validate;
import org.apache.commons.lang3.tuple.ImmutablePair;
import org.apache.commons.lang3.tuple.Pair;
import org.slf4j.Logger;
import org.slf4j.LoggerFactory;
import org.slf4j.event.Level;

<<<<<<< HEAD
=======
import ca.bc.gov.nrs.vdyp.application.ProcessingException;
>>>>>>> 47353e8b
import ca.bc.gov.nrs.vdyp.backend.api.v1.exceptions.StandYieldCalculationException;
import ca.bc.gov.nrs.vdyp.backend.api.v1.exceptions.YieldTableGenerationException;
import ca.bc.gov.nrs.vdyp.backend.model.v1.Parameters.ExecutionOption;
import ca.bc.gov.nrs.vdyp.backend.model.v1.Parameters.OutputFormat;
<<<<<<< HEAD
import ca.bc.gov.nrs.vdyp.backend.model.v1.UtilizationClassSet;
=======
import ca.bc.gov.nrs.vdyp.backend.model.v1.MessageSeverityCode;
import ca.bc.gov.nrs.vdyp.backend.model.v1.UtilizationClassSet;
import ca.bc.gov.nrs.vdyp.backend.model.v1.ValidationMessage;
import ca.bc.gov.nrs.vdyp.backend.model.v1.PolygonMessageKind;
>>>>>>> 47353e8b
import ca.bc.gov.nrs.vdyp.backend.projection.PolygonProjectionState;
import ca.bc.gov.nrs.vdyp.backend.projection.ProjectionContext;
import ca.bc.gov.nrs.vdyp.backend.projection.ProjectionStageCode;
import ca.bc.gov.nrs.vdyp.backend.projection.ValidatedParameters;
import ca.bc.gov.nrs.vdyp.backend.projection.model.Layer;
import ca.bc.gov.nrs.vdyp.backend.projection.model.LayerReportingInfo;
import ca.bc.gov.nrs.vdyp.backend.projection.model.Polygon;
<<<<<<< HEAD
=======
import ca.bc.gov.nrs.vdyp.backend.projection.model.PolygonMessage;
>>>>>>> 47353e8b
import ca.bc.gov.nrs.vdyp.backend.projection.model.Species;
import ca.bc.gov.nrs.vdyp.backend.projection.model.Stand;
import ca.bc.gov.nrs.vdyp.backend.projection.model.Vdyp7Constants;
import ca.bc.gov.nrs.vdyp.backend.projection.model.enumerations.ProjectionTypeCode;
<<<<<<< HEAD
=======
import ca.bc.gov.nrs.vdyp.backend.projection.model.enumerations.ReturnCode;
>>>>>>> 47353e8b
import ca.bc.gov.nrs.vdyp.backend.utils.Utils;
import ca.bc.gov.nrs.vdyp.common.ControlKey;
import ca.bc.gov.nrs.vdyp.exceptions.ProcessingException;
import ca.bc.gov.nrs.vdyp.forward.ForwardControlParser;
import ca.bc.gov.nrs.vdyp.forward.ForwardDataStreamReader;
import ca.bc.gov.nrs.vdyp.forward.parsers.VdypPolygonParser;
import ca.bc.gov.nrs.vdyp.forward.parsers.VdypSpeciesParser;
import ca.bc.gov.nrs.vdyp.forward.parsers.VdypUtilizationParser;
import ca.bc.gov.nrs.vdyp.io.FileSystemFileResolver;
import ca.bc.gov.nrs.vdyp.io.parse.common.ResourceParseException;
import ca.bc.gov.nrs.vdyp.model.LayerType;
import ca.bc.gov.nrs.vdyp.model.PolygonIdentifier;
import ca.bc.gov.nrs.vdyp.model.UtilizationClass;
import ca.bc.gov.nrs.vdyp.model.VdypPolygon;
import ca.bc.gov.nrs.vdyp.si32.bec.BecZoneMethods;
import ca.bc.gov.nrs.vdyp.si32.vdyp.SP0Name;

public class YieldTable implements Closeable {

	public static enum Category {
		LAYER_MOFVOLUMES, LAYER_MOFBIOMASS, SPECIES_MOFVOLUME, SPECIES_MOFBIOMASS, LAYER_CFSBIOMASS;
	}

	private static final Logger logger = LoggerFactory.getLogger(YieldTable.class);

	private final ProjectionContext context;
	private final ValidatedParameters params;

<<<<<<< HEAD
	private YieldTableWriter<? extends YieldTableRowValues> writer;
=======
	private YieldTableWriter<? extends YieldTableRowBean> writer;
>>>>>>> 47353e8b
	private Path yieldTableFilePath;

	private int nextYieldTableNumber = 1;

	private YieldTable(ProjectionContext context) throws YieldTableGenerationException {
		this.context = context;
		this.params = context.getParams();
		this.writer = buildYieldTableWriter(params.getOutputFormat());
	}

	public static YieldTable of(ProjectionContext context) throws YieldTableGenerationException {

		return new YieldTable(context);
	}

	public void startGeneration() throws YieldTableGenerationException {
		writer.writeHeader();
	}

	public void generateYieldTableForPolygon(
			Polygon polygon, PolygonProjectionState state, boolean doGenerateDetailedTableHeader
	) throws YieldTableGenerationException {

		var projectionResults = readProjectionResults(polygon, state, ProjectionTypeCode.PRIMARY);

		generateYieldTable(polygon, projectionResults, state, null, doGenerateDetailedTableHeader);
	}

	/**
	 * <b>lcl_GenerateYieldTable</b>
	 * <p>
	 * Generate a single yield table.
	 * <p>
	 *
	 * @param polygon                       the polygon for which a yield table is to be generated
	 * @param polygonAfterProjection        the result of projecting the polygon
	 * @param layerReportingInfo            the layer of the polygon. May be null, indicating that the yield table
	 *                                      summarizes information at the polygon level only.
	 * @param state                         the current state of the (completed) projection of <code>polygon</code>
	 * @param doGenerateDetailedTableHeader if true, displays all the expected details in the table header. If false,
	 *                                      only the table number is generated.
	 */
	public void generateYieldTableForPolygonLayer(
			Polygon polygon, PolygonProjectionState state, LayerReportingInfo layerReportingInfo,
			boolean doGenerateDetailedTableHeader
	) throws YieldTableGenerationException {

		if (layerReportingInfo == null) {
			generateYieldTableForPolygon(polygon, state, doGenerateDetailedTableHeader);
		} else {
			var polygonProjectionResults = readProjectionResults(
					polygon, state, layerReportingInfo.getProcessedAsVDYP7Layer()
			);
			generateYieldTable(
					polygon, polygonProjectionResults, state, layerReportingInfo, doGenerateDetailedTableHeader
			);
		}
	}

	public void generateCfsBiomassTableForPolygon(
			Polygon polygon, PolygonProjectionState state, boolean doGenerateDetailedTableHeader
	) {
		generateCfsBiomassTable(polygon, state, null, doGenerateDetailedTableHeader);
	}

	public void generateCfsBiomassTable(
			Polygon polygon, PolygonProjectionState state, LayerReportingInfo layerReportingInfo,
			boolean doGenerateDetailedTableHeader
	) {
		// TODO Implement this
	}

	public void endGeneration() throws YieldTableGenerationException {
		writer.writeTrailer();
	}

	public InputStream getAsInputStream() {
		try {
			return new BufferedInputStream(new FileInputStream(writer.getYieldTableFilePath().toFile()));
		} catch (FileNotFoundException e) {
			throw new IllegalStateException(
					MessageFormat.format(
							"Yield table path {0} not found, despite our creating it", writer.getYieldTableFilePath()
					)
			);
		}
	}

	private void generateYieldTable(
			Polygon polygon, Map<Integer, VdypPolygon> polygonProjectionResults, PolygonProjectionState state,
			LayerReportingInfo layerReportingInfo, boolean doGenerateDetailedTableHeader
	) throws YieldTableGenerationException {

		writer.writePolygonTableHeader(
				polygon, Optional.ofNullable(layerReportingInfo), doGenerateDetailedTableHeader, nextYieldTableNumber
		);

		YieldTableRowIterator rowIterator = new YieldTableRowIterator(context, polygon, state, layerReportingInfo);
		while (rowIterator.hasNext()) {

			YieldTableRowContext rowContext = rowIterator.next();
			if (rowIsToBeGenerated(rowContext)) {
				generateYieldTableRow(rowContext, polygonProjectionResults, writer);
			}
		}

		writer.writePolygonTableTrailer(nextYieldTableNumber);

		nextYieldTableNumber += 1;
	}

<<<<<<< HEAD
	private YieldTableWriter<? extends YieldTableRowValues> buildYieldTableWriter(OutputFormat outputFormat)
			throws YieldTableGenerationException {

		YieldTableWriter<? extends YieldTableRowValues> writer;
=======
	private YieldTableWriter<? extends YieldTableRowBean> buildYieldTableWriter(OutputFormat outputFormat)
			throws YieldTableGenerationException {

		YieldTableWriter<? extends YieldTableRowBean> writer;
>>>>>>> 47353e8b

		switch (outputFormat) {
		case CSV_YIELD_TABLE:
			writer = CSVYieldTableWriter.of(context);
			break;
		case DCSV:
			writer = DCSVYieldTableWriter.of(context);
			break;
		case PLOTSY:
			writer = PLOTSYYieldTableWriter.of(context);
			break;
		case YIELD_TABLE:
			writer = TextYieldTableWriter.of(context);
			break;
		default:
			throw new IllegalStateException("Unrecognized output format " + outputFormat);
		}

		yieldTableFilePath = writer.getYieldTableFilePath();

		return writer;
	}

	private Map<Integer, VdypPolygon>
			readProjectionResults(Polygon polygon, PolygonProjectionState state, ProjectionTypeCode projectionType)
					throws YieldTableGenerationException {

		var resultsByYear = new HashMap<Integer, VdypPolygon>();

		if (state.didRunProjectionStage(ProjectionStageCode.Forward, projectionType)) {
			var componentResultsByYear = getComponentProjectionResultsByYear(
					Vdyp7Constants.FORWARD_CONTROL_FILE_NAME, polygon, state, projectionType
			);
			for (var e : componentResultsByYear.entrySet()) {
				var year = e.getKey();
				VdypPolygon forwardVdypPolygon = e.getValue();

				resultsByYear.put(year, forwardVdypPolygon);
			}
		}

		if (state.didRunProjectionStage(ProjectionStageCode.Back, projectionType)) {
			var componentResultsByYear = getComponentProjectionResultsByYear(
					Vdyp7Constants.BACK_CONTROL_FILE_NAME, polygon, state, projectionType
			);
			for (var e : componentResultsByYear.entrySet()) {
				var year = e.getKey();
				VdypPolygon backVdypPolygon = e.getValue();

				if (resultsByYear.containsKey(year)) {
					throw new IllegalStateException(
							MessageFormat.format(
									"{0}: contains both FORWARD and BACK results for the same year {1}", polygon,
									e.getKey()
							)
					);
				} else {
					resultsByYear.put(year, backVdypPolygon);
				}
			}
		}

		return resultsByYear;
	}

	private Map<Integer, VdypPolygon> getComponentProjectionResultsByYear(
			String controlFileName, Polygon polygon, PolygonProjectionState state, ProjectionTypeCode projectionType
	) throws YieldTableGenerationException {

		var parser = new ForwardControlParser();

		Path stepExecutionFolder = Path.of(state.getExecutionFolder().toString(), projectionType.toString());

		var vdypControlFileResolver = new FileSystemFileResolver(stepExecutionFolder);

		var expectedPolygonIdentifier = new PolygonIdentifier(
				polygon.getMapSheet(), polygon.getPolygonNumber(), polygon.getDistrict(), 0 /* expect any year */
		);

		try (var is = vdypControlFileResolver.resolveForInput(controlFileName)) {

			Map<String, Object> controlMap = parser.parse(is, vdypControlFileResolver, new HashMap<>());

			Object polygonFileLocation = controlMap.get(ControlKey.VDYP_OUTPUT_VDYP_POLYGON.name());
			Object speciesFileLocation = controlMap.get(ControlKey.VDYP_OUTPUT_VDYP_LAYER_BY_SPECIES.name());
			Object utilizationsFileLocation = controlMap.get(ControlKey.VDYP_OUTPUT_VDYP_LAYER_BY_SP0_BY_UTIL.name());

			var readerControlMap = new HashMap<String, Object>();
			readerControlMap.put(ControlKey.FORWARD_INPUT_VDYP_POLY.name(), polygonFileLocation);
			readerControlMap.put(ControlKey.FORWARD_INPUT_VDYP_LAYER_BY_SPECIES.name(), speciesFileLocation);
			readerControlMap.put(ControlKey.FORWARD_INPUT_VDYP_LAYER_BY_SP0_BY_UTIL.name(), utilizationsFileLocation);

			var absolutePathFileResolver = new FileSystemFileResolver();
			readerControlMap.put(
					ControlKey.FORWARD_INPUT_VDYP_POLY.name(),
					new VdypPolygonParser()
							.map(polygonFileLocation.toString(), absolutePathFileResolver, readerControlMap)
			);
			readerControlMap.put(
					ControlKey.FORWARD_INPUT_VDYP_LAYER_BY_SPECIES.name(),
					new VdypSpeciesParser()
							.map(speciesFileLocation.toString(), absolutePathFileResolver, readerControlMap)
			);
			readerControlMap.put(
					ControlKey.FORWARD_INPUT_VDYP_LAYER_BY_SP0_BY_UTIL.name(),
					new VdypUtilizationParser()
							.map(utilizationsFileLocation.toString(), absolutePathFileResolver, readerControlMap)
			);
			readerControlMap.put(ControlKey.BEC_DEF.name(), controlMap.get(ControlKey.BEC_DEF.name()));
			readerControlMap.put(ControlKey.SP0_DEF.name(), controlMap.get(ControlKey.SP0_DEF.name()));

			var projectionResultsByYear = new HashMap<Integer, VdypPolygon>();

			ForwardDataStreamReader reader = new ForwardDataStreamReader(readerControlMap);

			var vdypPolygon = reader.readNextPolygon(false /* do not run post-create adjustments */);
			while (vdypPolygon.isPresent()
					&& expectedPolygonIdentifier.getBase().equals(vdypPolygon.get().getPolygonIdentifier().getBase())) {

				projectionResultsByYear.put(vdypPolygon.get().getPolygonIdentifier().getYear(), vdypPolygon.get());

				vdypPolygon = reader.readNextPolygon(false /* do not run post-create adjustments */);
			}

			if (projectionResultsByYear.size() == 0) {
				recordPolygonProjectionInformationMissing(polygon);
			}

			if (vdypPolygon.isPresent()) {
				throw new YieldTableGenerationException(
						MessageFormat.format(
								"Expected exactly one polygon in the output of {0}, but saw {1} as well",
								controlFileName, vdypPolygon.get().getPolygonIdentifier()
						)
				);
			}

			return projectionResultsByYear;

		} catch (ResourceParseException | ProcessingException | IOException e) {
			throw new YieldTableGenerationException(e);
		}
	}

	private void recordPolygonProjectionInformationMissing(Polygon polygon) {
		String message = MessageFormat.format(
				"Expected, but did not find, a polygon {0,number,#} in the output of Forward",
				polygon.getPolygonNumber()
		);
		logger.warn("{}: {}", polygon, message);
	}

	/**
	 * <b>lcl_bDisplayCurrentYear</b>
	 * <p>
	 * Determine if the current year needs to be dumped to the yield table.
	 * <p>
	 * This routine is necessary because there may be gaps in the overall age range that needs to be excluded. This
	 * routine finds such conditions and any others that may require a particular row that would have otherwise been
	 * displayed become suppressed.
	 *
	 * @param rowContext the context of the row in question
	 */
	private boolean rowIsToBeGenerated(YieldTableRowContext rowContext) {

		var doDisplayRow = true;
		String reasonNotDisplayed = null;

		if (rowContext.getCurrentTableYear() == null) {
			reasonNotDisplayed = MessageFormat.format("current year {0} is null", rowContext.getCurrentTableYear());
			doDisplayRow = false;
		}
<<<<<<< HEAD

		if (doDisplayRow //
				&& rowContext.getYearAtGapStart() != null //
				&& rowContext.getCurrentTableYear() > rowContext.getYearAtGapStart() //
				&& rowContext.getCurrentTableYear() < rowContext.getYearAtGapEnd()) {

=======

		if (doDisplayRow //
				&& rowContext.getYearAtGapStart() != null //
				&& rowContext.getCurrentTableYear() > rowContext.getYearAtGapStart() //
				&& rowContext.getCurrentTableYear() < rowContext.getYearAtGapEnd()) {

>>>>>>> 47353e8b
			reasonNotDisplayed = MessageFormat.format(
					"current year {0} falls in gap [{1}, {2}]", rowContext.getCurrentTableYear(),
					rowContext.getYearAtGapStart(), rowContext.getYearAtGapEnd()
			);
			doDisplayRow = false;
		}

		if (doDisplayRow && //
				(rowContext.getYearAtStartAge() == null //
						|| rowContext.getCurrentTableYear() < rowContext.getYearAtStartAge() //
						|| rowContext.getCurrentTableYear() > rowContext.getYearAtEndAge())) {

			reasonNotDisplayed = MessageFormat.format(
					"current year {0} not in age range [{1}, {2}]", rowContext.getCurrentTableYear(),
					rowContext.getYearAtStartAge(), rowContext.getYearAtEndAge()
			);
			doDisplayRow = false;
		}

		if (doDisplayRow) {

			reasonNotDisplayed = "current row is neither age row nor year row";

			doDisplayRow = false;

			if (rowContext.getCurrentYearIsYearRow()
					&& params.containsOption(ExecutionOption.DO_INCLUDE_YEAR_ROWS_IN_YIELD_TABLE)) {
				doDisplayRow = true;
			}

			if (rowContext.getCurrentYearIsAgeRow()
					&& params.containsOption(ExecutionOption.DO_INCLUDE_AGE_ROWS_IN_YIELD_TABLE)) {
				doDisplayRow = true;
			}

			if (rowContext.getCurrentTableAge() == null || rowContext.getCurrentTableAge() < 0) {
				reasonNotDisplayed = MessageFormat
						.format("current table age {0} is null or less than zero", rowContext.getCurrentTableAge());
				doDisplayRow = false;
			}
		}

		if (params.containsOption(ExecutionOption.DO_FORCE_REFERENCE_YEAR_INCLUSION_IN_YIELD_TABLES)
				&& rowContext.getCurrentTableYear().equals(rowContext.getMeasurementYear())) {
			doDisplayRow = true;
		} else if (params.containsOption(ExecutionOption.DO_FORCE_CURRENT_YEAR_INCLUSION_IN_YIELD_TABLES)
				&& rowContext.getCurrentTableYear().equals(rowContext.getNowYear())) {
			doDisplayRow = true;
		} else if (params.getYearForcedIntoYieldTable() != null
				&& rowContext.getCurrentTableYear().equals(params.getYearForcedIntoYieldTable())) {
			doDisplayRow = true;
		}

		if (!doDisplayRow) {
			logger.debug(
					"{}: excluding row for year {} from yield table. Reason: {}",
					rowContext.getLayerReportingInfo() == null ? rowContext.getPolygon()
							: rowContext.getLayerReportingInfo(),
					rowContext.getCurrentTableYear(), reasonNotDisplayed
			);
		}

		return doDisplayRow;
	}

	/**
	 * <b>lcl_PrintYieldTableRow</b>
	 * <p>
	 * Writes <code>row</code> out to <code>writer</code>.
	 *
	 * @param rowContext the context of the row to be written
	 * @param writer     the target writer
	 * @param projection
	 * @throws YieldTableGenerationException
	 */
	private void generateYieldTableRow(
			YieldTableRowContext rowContext, Map<Integer, VdypPolygon> polygonProjectionsByYear,
<<<<<<< HEAD
			YieldTableWriter<? extends YieldTableRowValues> writer
	) throws YieldTableGenerationException {

=======
			YieldTableWriter<? extends YieldTableRowBean> writer
	) throws YieldTableGenerationException {

		var polygon = rowContext.getPolygon();
>>>>>>> 47353e8b
		var layer = rowContext.isPolygonTable() ? null : rowContext.getLayerReportingInfo().getLayer();

		var targetAge = rowContext.getCurrentTableAgeToRequest() - rowContext.getLayerAgeOffset();

//		Awaiting the implementation of DCSV...
//
//		Integer DCSVLayerFieldOffset = null;
//		if (!rowContext.isPolygonTable()) {
//			if (rowContext.getLayerReportingInfo().getSourceLayerID() == 0) {
//				DCSVLayerFieldOffset = 0;
//			} else if (rowContext.getLayerReportingInfo().getSourceLayerID() == 1) {
//				DCSVLayerFieldOffset = DCSVField.DCSV_OFld__RS_FIRST - DCSVField.DCSV_OFld__R1_FIRST;
//			}
//		}

		Double percentStockable;
		if (rowContext.isPolygonTable()) {
<<<<<<< HEAD
			percentStockable = rowContext.getPolygon().getPercentStockable();
=======
			percentStockable = polygon.getPercentStockable();
>>>>>>> 47353e8b
		} else {
			percentStockable = rowContext.getPolygon()
					.determineStockabilityByProjectionType(layer.getAssignedProjectionType());
		}

		writer.startNewRecord();

		try {
			writer.recordPolygonAndLayerDetails(this.nextYieldTableNumber, rowContext);

			writer.recordCalendarYearAndLayerAge(rowContext);

			writer.recordSpeciesComposition(rowContext);

			Double secondaryHeight = null;
			try {
<<<<<<< HEAD
				EntityGrowthDetails growthDetails;
				EntityVolumeDetails volumeDetails;
				if (rowContext.isPolygonTable()) {
					growthDetails = getProjectedPolygonGrowthInfo(rowContext, polygonProjectionsByYear, targetAge);
					volumeDetails = getProjectedPolygonVolumes(rowContext, polygonProjectionsByYear, targetAge);
				} else {
					growthDetails = getProjectedLayerStandGrowthInfo(
							rowContext, polygonProjectionsByYear, layer, targetAge
					);
					volumeDetails = getProjectedLayerStandVolumes(
							rowContext, polygonProjectionsByYear, layer, targetAge
					);

					var layerSp0sByPercent = layer.getSp0sByPercent();
					if (layerSp0sByPercent.size() > 1 && context.getParams().containsOption(
							ExecutionOption.DO_INCLUDE_SECONDARY_SPECIES_DOMINANT_HEIGHT_IN_YIELD_TABLE
					)) {
						var secondarySp0 = layerSp0sByPercent.get(1);
						if (secondarySp0.getSpeciesByPercent().size() > 0) {
							var secondarySp64 = secondarySp0.getSpeciesByPercent().get(0);
							var speciesGrowthDetails = getProjectedLayerSpeciesGrowthInfo(
									rowContext, polygonProjectionsByYear, secondarySp64, targetAge
							);
							secondaryHeight = speciesGrowthDetails.dominantHeight();
						}
					}
				}

				if (Utils.safeGet(growthDetails.basalArea()) <= 0
						|| Utils.safeGet(growthDetails.treesPerHectare()) <= 0.0) {
					growthDetails = new EntityGrowthDetails(
							growthDetails.siteIndex(), growthDetails.dominantHeight(), growthDetails.loreyHeight(),
							null, growthDetails.treesPerHectare(), growthDetails.basalArea()
					);
				}

				Double dominantHeight;
				if (rowContext.isPolygonTable()) {
					var primaryLayer = rowContext.getPolygon().getLayerByProjectionType(ProjectionTypeCode.PRIMARY);
					dominantHeight = primaryLayer.determineLeadingSiteSpeciesHeight(targetAge);
=======
				EntityGrowthDetails growthDetails = null;
				EntityVolumeDetails volumeDetails = null;

				try {
					if (rowContext.isPolygonTable()) {
						growthDetails = getProjectedPolygonGrowthInfo(rowContext, polygonProjectionsByYear, targetAge);
						volumeDetails = getProjectedPolygonVolumes(rowContext, polygonProjectionsByYear, targetAge);
					} else {
						growthDetails = getProjectedLayerStandGrowthInfo(
								rowContext, polygonProjectionsByYear, layer, targetAge
						);
						volumeDetails = getProjectedLayerStandVolumes(
								rowContext, polygonProjectionsByYear, layer, targetAge
						);
					}

					if (Utils.safeGet(growthDetails.basalArea()) <= 0
							|| Utils.safeGet(growthDetails.treesPerHectare()) <= 0.0) {
						// since one or both of basal area and tph are null, null out diameter, too.
						growthDetails = new EntityGrowthDetails(
								growthDetails.siteIndex(), growthDetails.dominantHeight(), growthDetails.loreyHeight(),
								null, growthDetails.treesPerHectare(), growthDetails.basalArea()
						);
					}
				} catch (StandYieldCalculationException e) {
					logger.warn(
							"{}: unable to get growth or volume details{}", polygon,
							e.getMessage() != null ? "; reason: " + e.getMessage() : ""
					);

					// Continue, knowing the growthDetails and/or volumeDetails may be null.
				}

				if (context.getParams()
						.containsOption(ExecutionOption.DO_INCLUDE_SECONDARY_SPECIES_DOMINANT_HEIGHT_IN_YIELD_TABLE)
						&& !rowContext.isPolygonTable()) {

					var layerSp0sByPercent = layer.getSp0sByPercent();
					if (layerSp0sByPercent.size() > 1) {
						var secondarySp0 = layerSp0sByPercent.get(1);
						if (secondarySp0.getSpeciesByPercent().size() > 0) {
							var secondarySp64 = secondarySp0.getSpeciesByPercent().get(0);
							var speciesGrowthDetails = getProjectedLayerSpeciesGrowthInfo(
									rowContext, polygonProjectionsByYear, secondarySp64, targetAge
							);
							secondaryHeight = speciesGrowthDetails.dominantHeight();
						}
					}
				}

				Double dominantHeight = null;
				if (rowContext.isPolygonTable()) {
					var primaryLayer = polygon.findPrimaryLayerByProjectionType(ProjectionTypeCode.UNKNOWN);
					if (primaryLayer != null) {
						dominantHeight = primaryLayer.determineLeadingSiteSpeciesHeight(targetAge);
					} else {
						logger.warn(
								"{}: unable to get leading species dominant height since polygon has no primary layer",
								polygon
						);
					}
>>>>>>> 47353e8b
				} else {
					dominantHeight = layer.determineLeadingSiteSpeciesHeight(targetAge);
				}

				writer.recordSiteInformation(
<<<<<<< HEAD
						percentStockable, growthDetails.siteIndex(), dominantHeight, secondaryHeight
				);

				if (!rowContext.isPolygonTable()
						&& rowContext.getPolygonProjectionState().getFirstYearYieldsDisplayed(layer) == null
						&& growthDetails.basalArea() != null) {
					rowContext.getPolygonProjectionState()
							.setFirstYearYieldsDisplayed(layer, rowContext.getCurrentTableYear());
				}

				writer.recordGrowthDetails(growthDetails, volumeDetails);

				if (context.getYieldTableCategories().contains(Category.SPECIES_MOFVOLUME)) {

					int spIndex = 1;
					for (Species sp64 : layer.getSp64sByPercent()) {

						var mofBiomassFactor = BecZoneMethods
								.mofBiomassCoefficient(layer.getPolygon().getBecZone(), sp64.getSpeciesCode());

						var speciesVolumeDetails = getProjectionLayerSpeciesVolumes(
								rowContext, polygonProjectionsByYear, sp64, targetAge, mofBiomassFactor
						);

						writer.recordPerSpeciesVolumeInfo(
								spIndex++, speciesVolumeDetails.getLeft(), speciesVolumeDetails.getRight()
						);
=======
						percentStockable, growthDetails != null ? growthDetails.siteIndex() : null, dominantHeight,
						secondaryHeight
				);

				if (growthDetails != null && volumeDetails != null) {

					if (!rowContext.isPolygonTable()
							&& rowContext.getPolygonProjectionState().getFirstYearYieldsDisplayed(layer) == null
							&& growthDetails.basalArea() != null) {
						rowContext.getPolygonProjectionState()
								.setFirstYearYieldsDisplayed(layer, rowContext.getCurrentTableYear());
					}

					writer.recordGrowthDetails(growthDetails, volumeDetails);

					if (context.getYieldTableCategories().contains(Category.SPECIES_MOFVOLUME)) {

						int spIndex = 1;
						for (Species sp64 : layer.getSp64sByPercent()) {

							var mofBiomassFactor = BecZoneMethods
									.mofBiomassCoefficient(layer.getPolygon().getBecZone(), sp64.getSpeciesCode());

							var speciesVolumeDetails = getProjectionLayerSpeciesVolumes(
									rowContext, polygonProjectionsByYear, sp64, targetAge, mofBiomassFactor
							);

							writer.recordPerSpeciesVolumeInfo(
									spIndex++, speciesVolumeDetails.getLeft(), speciesVolumeDetails.getRight()
							);
						}
>>>>>>> 47353e8b
					}
				}

				if (context.getParams().containsOption(ExecutionOption.DO_INCLUDE_PROJECTION_MODE_IN_YIELD_TABLE)) {
					if (rowContext.getCurrentTableYear() == null) {
						throw new IllegalStateException("CurrentTableYear is null in generateYieldTableRow");
					}

					Integer currentTableYear = rowContext.getCurrentTableYear();

					String projectionMode;
					if (currentTableYear == rowContext.getMeasurementYear()) {
						projectionMode = "Ref";
					} else if (currentTableYear == rowContext.getNowYear()) {
						projectionMode = "Crnt";
					} else if (currentTableYear.equals(params.getYearForcedIntoYieldTable())) {
						projectionMode = "Spcl";
					} else if (rowContext.getYearAtDeath() != null && currentTableYear >= rowContext.getYearAtDeath()) {
						projectionMode = "Atck";
					} else if (currentTableYear < rowContext.getMeasurementYear()) {
						projectionMode = "Back";
					} else {
						projectionMode = "Fwrd";
					}

					writer.recordMode(projectionMode);
				}
			} catch (StandYieldCalculationException e) {
				logger.warn(
						"{}: encountered StandYieldCalculationException during yield table row generation{}",
<<<<<<< HEAD
						layer == null ? rowContext.getPolygon() : layer,
						e.getMessage() == null ? "" : ": " + e.getMessage()
				);
			}
		} finally {
			writer.endRecord();
=======
						layer == null ? polygon : layer, e.getMessage() == null ? "" : ": " + e.getMessage()
				);
			}
		} finally {
			writer.endRecord(rowContext);
>>>>>>> 47353e8b
		}
	}

	private double addSafe(double x, double y) {
		return (x < 0) ? y : x + y;
	}

	/**
	 * <b>V7Ext_GetProjectedPolygonGrowthInfo</b>
	 * <p>
	 * Obtains the density, height, basal area and diameter information for the entire polygon at the age requested.
	 * <p>
	 * <b>NOTES</b>
	 * <p>
	 * Note that certain layers may not have been projected. As a result, those layers will not be included or
	 * considered in the returned polygon values.
	 * <p>
	 * When supplying a Total Age to return Growth Information, the Total Age for a polygon is considered to be the
	 * Total Age of the Primary Layer.
	 * <p>
	 * The returned values for this routine always reflect:
	 * <ul>
	 * <li>For Site Index, Dominant Height and Lorey Height: These values are the same as for the Primary Layer.
	 *
	 * <li>For TPH, Basal Area and Diameter: These values are based on the aggregate of all projected layers.
	 * </ul>
	 *
	 * @param rowContext               the row object into which the growth information is written
	 * @param polygonProjectionsByYear the result of the projection of the polygon and year given in <code>row</code>.
	 * @throws StandYieldCalculationException
	 */
	private EntityGrowthDetails getProjectedPolygonGrowthInfo(
			YieldTableRowContext rowContext, Map<Integer, VdypPolygon> polygonProjectionsByYear, int totalAge
	) throws StandYieldCalculationException {

		if (totalAge < Vdyp7Constants.MIN_SPECIES_AGE || totalAge > Vdyp7Constants.MAX_SPECIES_AGE) {
			throw new IllegalArgumentException("getProjectionPolygonGrowthInfo: targetAge");
		}

		var primaryLayer = rowContext.getPolygon().getPrimaryLayer();
<<<<<<< HEAD
=======
		if (primaryLayer == null) {
			throw new StandYieldCalculationException(-5);
		}

>>>>>>> 47353e8b
		var primaryLayerAge0Year = primaryLayer.determineYearAtAge(0);

		Double siteIndex = null;
		Double dominantHeight = null;
		Double loreyHeight = null;

		double totalTreesPerHectare = 0;
		double totalBasalArea = 0;

		for (var layer : rowContext.getPolygon().getLayers().values()) {

			if (rowContext.getPolygonProjectionState().layerWasProjected(layer)) {
<<<<<<< HEAD

				var layerAge0Year = layer.determineYearAtAge(0);
				int ageOffset = primaryLayerAge0Year - layerAge0Year;
				var ageToRequest = totalAge + ageOffset;

				if (ageToRequest >= 0) {
					var layerGrowthInfo = getProjectedLayerStandGrowthInfo(
							rowContext, polygonProjectionsByYear, layer, ageToRequest
					);

					if (layer.getAssignedProjectionType() == ProjectionTypeCode.PRIMARY) {
						siteIndex = layerGrowthInfo.siteIndex();
						dominantHeight = layerGrowthInfo.dominantHeight();
						loreyHeight = layerGrowthInfo.loreyHeight();
					}

=======

				var layerAge0Year = layer.determineYearAtAge(0);
				int ageOffset = primaryLayerAge0Year - layerAge0Year;
				var ageToRequest = totalAge + ageOffset;

				if (ageToRequest >= 0) {
					var layerGrowthInfo = getProjectedLayerStandGrowthInfo(
							rowContext, polygonProjectionsByYear, layer, ageToRequest
					);

					if (layer.getAssignedProjectionType() == ProjectionTypeCode.PRIMARY) {
						siteIndex = layerGrowthInfo.siteIndex();
						dominantHeight = layerGrowthInfo.dominantHeight();
						loreyHeight = layerGrowthInfo.loreyHeight();
					}

>>>>>>> 47353e8b
					if (layerGrowthInfo.treesPerHectare() != null && layerGrowthInfo.basalArea() != null) {
						totalTreesPerHectare += layerGrowthInfo.treesPerHectare();
						totalBasalArea += layerGrowthInfo.basalArea();
					}
				}
<<<<<<< HEAD
			}
		}

		Double totalDiameter = computeDiameter(totalTreesPerHectare, totalBasalArea);

		return new EntityGrowthDetails(
				siteIndex, dominantHeight, loreyHeight, totalDiameter, totalTreesPerHectare, totalBasalArea
		);
	}

	/**
	 * <b>V7Ext_GetProjectedPolygonVolumes</b>
	 * <p>
	 * Obtains the yields summarized at the polygon level for a specific stand total age.
	 * <p>
	 * Note that certain layers may not have been processed. As a result, those layers may result in no volumes despite
	 * the presence of volumes on other layers.
	 *
	 * @param rowContext               the meta values of the row being generated
	 * @param polygonProjectionsByYear the projections, by year, of this polygon
	 * @param targetAge                the age (of the primary layer) for this row
	 * @return the volume details for the given polygon
	 * @throws StandYieldCalculationException
	 */
	private EntityVolumeDetails getProjectedPolygonVolumes(
			YieldTableRowContext rowContext, Map<Integer, VdypPolygon> polygonProjectionsByYear, int targetAge
	) throws StandYieldCalculationException {

		Double wholeStemVolume = 0.0;
		Double closeUtilizationVolume = 0.0;
		Double cuVolumeLessDecay = 0.0;
		Double cuVolumeLessDecayWastage = 0.0;
		Double cuVolumeLessDecayWastageBreakage = 0.0;

		var polygon = rowContext.getPolygon();
		var primaryLayer = polygon.getPrimaryLayer();

		if (primaryLayer == null) {
			throw new IllegalStateException(
					MessageFormat.format("{0}: primary layer not found", rowContext.getPolygon())
			);
		}

		if (!rowContext.getPolygonProjectionState().didRunProjection()) {
			throw new IllegalStateException(
					MessageFormat.format("{0}: did not run projection", rowContext.getPolygon())
			);
		}

		var primaryLayerYearAtAge = primaryLayer.determineYearAtAge(0);

		for (var layer : polygon.getLayers().values()) {

			if (rowContext.getPolygonProjectionState().didRunProjection()) {

				var layerYearAtAge = layer.determineYearAtAge(0);
				var ageOffset = primaryLayerYearAtAge - layerYearAtAge;
				var ageToRequest = targetAge + ageOffset;

				if (ageToRequest > 0) {
					var layerVolumeDetails = getProjectedLayerStandVolumes(
							rowContext, polygonProjectionsByYear, layer, ageToRequest
					);

					if (layerVolumeDetails.wholeStemVolume() != null) {
						if (layerVolumeDetails.wholeStemVolume() != null) {
							wholeStemVolume += layerVolumeDetails.wholeStemVolume();
						}
						if (layerVolumeDetails.closeUtilizationVolume() != null) {
							closeUtilizationVolume += layerVolumeDetails.closeUtilizationVolume();
						}
						if (layerVolumeDetails.cuVolumeLessDecay() != null) {
							cuVolumeLessDecay += layerVolumeDetails.cuVolumeLessDecay();
						}
						if (layerVolumeDetails.cuVolumeLessDecayWastage() != null) {
							cuVolumeLessDecayWastage += layerVolumeDetails.cuVolumeLessDecayWastage();
						}
						if (layerVolumeDetails.cuVolumeLessDecayWastageBreakage() != null) {
							cuVolumeLessDecayWastageBreakage += layerVolumeDetails.cuVolumeLessDecayWastageBreakage();
						}
					}
				}
			}
		}

=======
			}
		}

		Double totalDiameter = computeDiameter(totalTreesPerHectare, totalBasalArea);

		return new EntityGrowthDetails(
				siteIndex, dominantHeight, loreyHeight, totalDiameter, totalTreesPerHectare, totalBasalArea
		);
	}

	/**
	 * <b>V7Ext_GetProjectedPolygonVolumes</b>
	 * <p>
	 * Obtains the yields summarized at the polygon level for a specific stand total age.
	 * <p>
	 * Note that certain layers may not have been processed. As a result, those layers may result in no volumes despite
	 * the presence of volumes on other layers.
	 *
	 * @param rowContext               the meta values of the row being generated
	 * @param polygonProjectionsByYear the projections, by year, of this polygon
	 * @param targetAge                the age (of the primary layer) for this row
	 * @return the volume details for the given polygon
	 * @throws StandYieldCalculationException
	 */
	private EntityVolumeDetails getProjectedPolygonVolumes(
			YieldTableRowContext rowContext, Map<Integer, VdypPolygon> polygonProjectionsByYear, int targetAge
	) throws StandYieldCalculationException {

		Double wholeStemVolume = 0.0;
		Double closeUtilizationVolume = 0.0;
		Double cuVolumeLessDecay = 0.0;
		Double cuVolumeLessDecayWastage = 0.0;
		Double cuVolumeLessDecayWastageBreakage = 0.0;

		var polygon = rowContext.getPolygon();
		var primaryLayer = polygon.getPrimaryLayer();

		if (primaryLayer == null) {
			throw new IllegalStateException(
					MessageFormat.format("{0}: primary layer not found", rowContext.getPolygon())
			);
		}

		if (!rowContext.getPolygonProjectionState().didRunProjection()) {
			throw new IllegalStateException(
					MessageFormat.format("{0}: did not run projection", rowContext.getPolygon())
			);
		}

		var primaryLayerYearAtAge = primaryLayer.determineYearAtAge(0);

		for (var layer : polygon.getLayers().values()) {

			if (rowContext.getPolygonProjectionState().didRunProjection()) {

				var layerYearAtAge = layer.determineYearAtAge(0);
				var ageOffset = primaryLayerYearAtAge - layerYearAtAge;
				var ageToRequest = targetAge + ageOffset;

				if (ageToRequest > 0) {
					var layerVolumeDetails = getProjectedLayerStandVolumes(
							rowContext, polygonProjectionsByYear, layer, ageToRequest
					);

					if (layerVolumeDetails.wholeStemVolume() != null) {
						if (layerVolumeDetails.wholeStemVolume() != null) {
							wholeStemVolume += layerVolumeDetails.wholeStemVolume();
						}
						if (layerVolumeDetails.closeUtilizationVolume() != null) {
							closeUtilizationVolume += layerVolumeDetails.closeUtilizationVolume();
						}
						if (layerVolumeDetails.cuVolumeLessDecay() != null) {
							cuVolumeLessDecay += layerVolumeDetails.cuVolumeLessDecay();
						}
						if (layerVolumeDetails.cuVolumeLessDecayWastage() != null) {
							cuVolumeLessDecayWastage += layerVolumeDetails.cuVolumeLessDecayWastage();
						}
						if (layerVolumeDetails.cuVolumeLessDecayWastageBreakage() != null) {
							cuVolumeLessDecayWastageBreakage += layerVolumeDetails.cuVolumeLessDecayWastageBreakage();
						}
					}
				}
			}
		}

>>>>>>> 47353e8b
		return new EntityVolumeDetails(
				wholeStemVolume, closeUtilizationVolume, cuVolumeLessDecay, cuVolumeLessDecayWastage,
				cuVolumeLessDecayWastageBreakage
		);
	}

	/**
	 * <b>V7Int_GetProjectedLayerStandGrowthInfo</b>
	 * <p>
	 * Obtains the density, height, basal area and diameter information for the entire stand at a specific layer at the
	 * age requested.
	 * <p>
	 * <b>NOTES</b>
	 * <p>
	 * This is the internal implementation of the routine 'V7Int_GetProjectedLayerStandGrowthInfo'.
	 * <ul>
	 * <li>Note that certain layers may not have been processed. As a result, those layers may result in no growth info
	 * despite the presence of growth info on other layers.
	 *
	 * <li>Now allow the retrieval of growth information for layers that were not processed.
	 *
	 * <li>Based on direction from Sam Otukol, prevent projected (forward) heights from shrinking below input height.
	 * Also, prevent projected (backwards) heights from exceeding input height.
	 *
	 * <li>Also, copy the TPH and BA forward for non-processed layers.
	 *
	 * <li>Also, fill in Diameter when computable from BA and TPH and not already being returned.
	 *
	 * <li>When BA/TPH is not projected but available on input, copy it over as the projected BA/TPH.
	 *
	 * <li>Relaxed the above constraint so that either of input BA and TPH are copied individually over to the Projected
	 * BA/TPH.
	 *
	 * <li>Relax the constraint so that if the per hectare yields were suppressed (because of IPSCB206), we will also
	 * want input BA/TPH copied forward.
	 *
	 * <li>Added support for optionally turning the substitution of BA/TPH on or off.
	 * </ul>
	 *
	 * @param rowContext               the row object into which the growth information is written
	 * @param polygonProjectionsByYear the result of projecting the polygon (all years)
	 * @param vdypPolygon              the source of the growth information
	 * @param totalAge                 year for which the growth information is to be retrieved
	 * @throws StandYieldCalculationException
	 */
	private EntityGrowthDetails getProjectedLayerStandGrowthInfo(
			YieldTableRowContext rowContext, Map<Integer, VdypPolygon> polygonProjectionsByYear, Layer layer,
			int totalAge
	) throws StandYieldCalculationException {

		var leadingSpeciesSp0 = layer.determineLeadingSp0(0);
		var layerWasProcessed = rowContext.getPolygonProjectionState()
				.didRunProjection(layer.getAssignedProjectionType());
<<<<<<< HEAD

		Double siteIndex = null;
		if (leadingSpeciesSp0 != null) {
			siteIndex = leadingSpeciesSp0.getSpeciesGroup().getSiteIndex();
		}

		var projectionYear = layer.determineYearAtAge(totalAge);

		var layerYields = obtainStandYield(rowContext, polygonProjectionsByYear, layer, null, totalAge);

		double diameter = layerYields.diameter();
		double treesPerHectare = layerYields.treesPerHectare();
		double basalArea = layerYields.basalArea125cm();
		double dominantHeight = layerYields.dominantHeight();

		var measurementYear = layer.getPolygon().getReferenceYear();

		if (layer.getDoSuppressPerHAYields()) {
			diameter = treesPerHectare = basalArea = Vdyp7Constants.EMPTY_DECIMAL;
			logger.debug("{}: per-hectare projected values were suppressed", layer);
		}

		if (!layer.getDoSuppressPerHAYields() && layerWasProcessed) {
			if (treesPerHectare == Vdyp7Constants.EMPTY_DECIMAL) {
				treesPerHectare = layer.getTreesPerHectare();
				logger.debug(
						"{}: non-processed layer => using reference trees-per-hectare {}", layer,
						layer.getTreesPerHectare()
				);
			}

			if (basalArea == Vdyp7Constants.EMPTY_DECIMAL) {
				basalArea = layer.getBasalArea();
				logger.debug("{}: non-processed layer => using reference basal area {}", layer, layer.getBasalArea());
			}
		}

		Double suppliedDominantHeight = null;
		if (leadingSpeciesSp0 != null && leadingSpeciesSp0.getSpeciesGroup().getDominantHeight() != null) {
			suppliedDominantHeight = leadingSpeciesSp0.getSpeciesGroup().getDominantHeight();
		}

		// Projected height (going forward) must never be less the reference height.
		// Projected height (going backwards) must never exceed the reference height.

		if (projectionYear != Vdyp7Constants.EMPTY_INT && measurementYear != null && suppliedDominantHeight != null) {

			if (projectionYear >= measurementYear && dominantHeight < suppliedDominantHeight) {

				logger.debug(
						"Projected dominant height {} in {} is less than supplied dominant height {}"
								+ " on or after measurement year {}. Setting dominant height to supplied (\"reference\") height",
						dominantHeight, projectionYear, suppliedDominantHeight, measurementYear
				);

				dominantHeight = suppliedDominantHeight;
			} else if (projectionYear < measurementYear && dominantHeight > suppliedDominantHeight) {

				logger.debug(
						"Projected dominant height {} in {} is greater than supplied dominant height {}"
								+ " before measurement year {}. Setting dominant height to supplied (\"reference\") height",
						dominantHeight, projectionYear, suppliedDominantHeight, measurementYear
				);

				dominantHeight = suppliedDominantHeight;
			}
		}

		// If projected BA/TPH were not supplied but are available on input, copy
		// the available values over to projected. This also implies that diameter should
		// be computed as well.
		//
		// Further suppress this action if there is a VDYP7 Yield row predicted for
		// the year in question.
		//
		// Relax the constraint so that if the per hectare yields were suppressed
		// (because of IPSCB206), we will also want input BA/TPH copied forward.
		//
		// Added support for optionally turning the substitution of BA/TPH on or off.

		if ( (!layerYields.bYieldsPredicted() || layer.getDoSuppressPerHAYields())
				&& context.getParams().containsOption(ExecutionOption.DO_ALLOW_BA_AND_TPH_VALUE_SUBSTITUTION)
				&& basalArea == Vdyp7Constants.EMPTY_DECIMAL && treesPerHectare == Vdyp7Constants.EMPTY_DECIMAL) {

			boolean didCopyBasalArea = false;
			boolean didCopyTreesPerHectare = false;

			if (layer.getBasalArea() != null) {
				diameter = Vdyp7Constants.EMPTY_DECIMAL;
				basalArea = layer.getBasalArea();
				didCopyBasalArea = true;

				logger.debug(
						"{}: projected basal area not available. Copying supplied value {} to projected value", layer,
						layer.getBasalArea()
				);
			}

			if (layer.getTreesPerHectare() != null) {
				diameter = Vdyp7Constants.EMPTY_DECIMAL;
				treesPerHectare = layer.getTreesPerHectare();
				didCopyTreesPerHectare = true;

=======

		Double siteIndex = null;
		if (leadingSpeciesSp0 != null) {
			siteIndex = leadingSpeciesSp0.getSpeciesGroup().getSiteIndex();
		}

		var projectionYear = layer.determineYearAtAge(totalAge);

		var layerYields = obtainStandYield(rowContext, polygonProjectionsByYear, layer, null, totalAge);

		double diameter = layerYields.diameter();
		double treesPerHectare = layerYields.treesPerHectare();
		double basalArea = layerYields.basalArea125cm();
		double dominantHeight = layerYields.dominantHeight();

		var measurementYear = layer.getPolygon().getReferenceYear();

		if (layer.getDoSuppressPerHAYields()) {
			diameter = treesPerHectare = basalArea = Vdyp7Constants.EMPTY_DECIMAL;
			logger.debug("{}: per-hectare projected values were suppressed", layer);
		}

		if (!layer.getDoSuppressPerHAYields() && layerWasProcessed) {
			if (treesPerHectare == Vdyp7Constants.EMPTY_DECIMAL) {
				treesPerHectare = layer.getTreesPerHectare();
				logger.debug(
						"{}: non-processed layer => using reference trees-per-hectare {}", layer,
						layer.getTreesPerHectare()
				);
			}

			if (basalArea == Vdyp7Constants.EMPTY_DECIMAL) {
				basalArea = layer.getBasalArea();
				logger.debug("{}: non-processed layer => using reference basal area {}", layer, layer.getBasalArea());
			}
		}

		Double suppliedDominantHeight = null;
		if (leadingSpeciesSp0 != null && leadingSpeciesSp0.getSpeciesGroup().getDominantHeight() != null) {
			suppliedDominantHeight = leadingSpeciesSp0.getSpeciesGroup().getDominantHeight();
		}

		// Projected height (going forward) must never be less the reference height.
		// Projected height (going backwards) must never exceed the reference height.

		if (projectionYear != Vdyp7Constants.EMPTY_INT && measurementYear != null && suppliedDominantHeight != null) {

			if (projectionYear >= measurementYear && dominantHeight < suppliedDominantHeight) {

				logger.debug(
						"Projected dominant height {} in {} is less than supplied dominant height {}"
								+ " on or after measurement year {}. Setting dominant height to supplied (\"reference\") height",
						dominantHeight, projectionYear, suppliedDominantHeight, measurementYear
				);

				dominantHeight = suppliedDominantHeight;
			} else if (projectionYear < measurementYear && dominantHeight > suppliedDominantHeight) {

				logger.debug(
						"Projected dominant height {} in {} is greater than supplied dominant height {}"
								+ " before measurement year {}. Setting dominant height to supplied (\"reference\") height",
						dominantHeight, projectionYear, suppliedDominantHeight, measurementYear
				);

				dominantHeight = suppliedDominantHeight;
			}
		}

		// If projected BA/TPH were not supplied but are available on input, copy
		// the available values over to projected. This also implies that diameter should
		// be computed as well.
		//
		// Further suppress this action if there is a VDYP7 Yield row predicted for
		// the year in question.
		//
		// Relax the constraint so that if the per hectare yields were suppressed
		// (because of IPSCB206), we will also want input BA/TPH copied forward.
		//
		// Added support for optionally turning the substitution of BA/TPH on or off.

		if ( (!layerYields.bYieldsPredicted() || layer.getDoSuppressPerHAYields())
				&& context.getParams().containsOption(ExecutionOption.DO_ALLOW_BA_AND_TPH_VALUE_SUBSTITUTION)
				&& basalArea == Vdyp7Constants.EMPTY_DECIMAL && treesPerHectare == Vdyp7Constants.EMPTY_DECIMAL) {

			boolean didCopyBasalArea = false;
			boolean didCopyTreesPerHectare = false;

			if (layer.getBasalArea() != null) {
				diameter = Vdyp7Constants.EMPTY_DECIMAL;
				basalArea = layer.getBasalArea();
				didCopyBasalArea = true;

				logger.debug(
						"{}: projected basal area not available. Copying supplied value {} to projected value", layer,
						layer.getBasalArea()
				);
			}

			if (layer.getTreesPerHectare() != null) {
				diameter = Vdyp7Constants.EMPTY_DECIMAL;
				treesPerHectare = layer.getTreesPerHectare();
				didCopyTreesPerHectare = true;

>>>>>>> 47353e8b
				logger.debug(
						"{}: projected trees-per-hectare not available. Copying supplied value {} to projected value",
						layer, layer.getTreesPerHectare()
				);
			}

			if (didCopyBasalArea && didCopyTreesPerHectare) {
<<<<<<< HEAD
				context.addMessage(
						Level.WARN,
						"Starting values for basal area and trees-per-hectare copied over for QA and alternative model used for layer {0}",
						layer
				);
			} else if (didCopyBasalArea) {
				context.addMessage(
						Level.WARN,
						"Starting values for basal area copied over for QA and alternative model used for layer {0}",
						layer
				);
			} else if (didCopyTreesPerHectare) {
				context.addMessage(
						Level.WARN,
						"Starting values for trees-per-hectare copied over for QA and alternative model used for layer {0}",
						layer
=======
				layer.getPolygon().addMessage(
						new PolygonMessage.Builder().layer(layer)
								.details(
										ReturnCode.ERROR_LAYERNOTPROCESSED, MessageSeverityCode.INFORMATION,
										PolygonMessageKind.COPIED_BASAL_AREA_FROM_SUPPLIED_LAYER
								).build()
				);
				layer.getPolygon().addMessage(
						new PolygonMessage.Builder().layer(layer)
								.details(
										ReturnCode.ERROR_LAYERNOTPROCESSED, MessageSeverityCode.INFORMATION,
										PolygonMessageKind.COPIED_TPH_FROM_SUPPLIED_LAYER
								).build()
				);
			} else if (didCopyBasalArea) {
				layer.getPolygon().addMessage(
						new PolygonMessage.Builder().layer(layer)
								.details(
										ReturnCode.ERROR_LAYERNOTPROCESSED, MessageSeverityCode.INFORMATION,
										PolygonMessageKind.COPIED_BASAL_AREA_FROM_SUPPLIED_LAYER
								).build()
				);
			} else if (didCopyTreesPerHectare) {
				layer.getPolygon().addMessage(
						new PolygonMessage.Builder().layer(layer)
								.details(
										ReturnCode.ERROR_LAYERNOTPROCESSED, MessageSeverityCode.INFORMATION,
										PolygonMessageKind.COPIED_TPH_FROM_SUPPLIED_LAYER
								).build()
>>>>>>> 47353e8b
				);
			}
		}

		if (diameter <= 0 && basalArea >= 0 && treesPerHectare >= 0) {
			diameter = computeDiameter(treesPerHectare, basalArea);
			logger.debug(
					"{}: diameter computed from basal area/trees-per-hectare ({}. {} -> {})", layer, basalArea,
					treesPerHectare, diameter
			);
		}

		return new EntityGrowthDetails(
				siteIndex, dominantHeight, layerYields.loreyHeight(), diameter, treesPerHectare, basalArea
		);
	}

	/**
	 * <b>V7Int_GetProjectedLayerStandVolumes</b>
	 * <p>
	 * Obtains the yields summarized at the layer level for a specific stand total age.
	 * <p>
	 * Note that certain layers may not have been processed. As a result, those layers may result in no volumes despite
	 * the presence of volumes on other layers.
	 *
	 * @param rowContext               the meta values of the row being generated
	 * @param polygonProjectionsByYear the projections, by year, of this polygon
	 * @param layer                    the layer for which the projection values are to be retrieved
	 * @param targetAge                the age (of the primary layer) for this row
	 * @return the volume details for the given layer
	 * @throws StandYieldCalculationException
	 */
	private EntityVolumeDetails getProjectedLayerStandVolumes(
			YieldTableRowContext rowContext, Map<Integer, VdypPolygon> polygonProjectionsByYear, Layer layer,
			int targetAge
	) throws StandYieldCalculationException {
		if (!rowContext.getPolygonProjectionState().didRunProjection()) {
			throw new IllegalStateException(
					MessageFormat.format("{0}: did not run projection", rowContext.getPolygon())
			);
		}

		Double wholeStemVolume = 0.0;
		Double closeUtilizationVolume = 0.0;
		Double cuVolumeLessDecay = 0.0;
		Double cuVolumeLessDecayWastage = 0.0;
		Double cuVolumeLessDecayWastageBreakage = 0.0;

		boolean layerWasProjected = rowContext.getPolygonProjectionState().layerWasProjected(layer);

		if (layerWasProjected && !layer.getDoSuppressPerHAYields()) {
			var layerYields = obtainStandYield(rowContext, polygonProjectionsByYear, layer, null, targetAge);

			wholeStemVolume = layerYields.wholeStemVolume();
			closeUtilizationVolume = layerYields.closeUtilizationVolume();
			cuVolumeLessDecay = layerYields.cuVolumeLessDecay();
			cuVolumeLessDecayWastage = layerYields.cuVolumeLessDecayWastage();
			cuVolumeLessDecayWastageBreakage = layerYields.cuVolumeLessDecayWastageBreakage();
		}

		return new EntityVolumeDetails(
				wholeStemVolume, closeUtilizationVolume, cuVolumeLessDecay, cuVolumeLessDecayWastage,
				cuVolumeLessDecayWastageBreakage
		);
	}

	/**
	 * <b>V7Ext_GetProjectedLayerSpeciesGrowthInfo</b>
	 * <p>
	 * Obtains the density, height, basal area and diameter information for a specific species at a specific layer at
	 * the age requested. <b>NOTES</b>
	 * <ul>
	 * <li>Note that certain layers may not have been processed. As a result, those layers may result in no growth info
	 * despite the presence of growth info on other layers.
	 *
	 * <li>When processing stands which have secondary species which match the primary species at the SP0 and have
	 * different site information supplied, we need to add special case processing which will generate an age and height
	 * based on the original supplied age and height. See Cam's Feb 6, 2004 e-mail for details.
	 *
	 * <li>Return a Dominant Site Species flag for the projected data if the VDYP7 calculations determined that the
	 * requested species was the first supplied SP64 of its corresponding SP0 group and that SP0 group was flagged as
	 * dominant in the output calculations.
	 *
	 * <li>Allow the retrieval of growth information for layers that were not processed.
	 *
	 * <li>Prevent projected (forward) heights from shrinking below input height. Also, prevent projected (backwards)
	 * heights from exceeding input height. This check would apply to the leading site species.
	 * <p>
	 * Also, fill in Diameter when computable from BA and TPH and not already being returned.
	 *
	 * <li>When BA/TPH is not projected but available on input, copy it over as the projected BA/TPH. Pro-rate by
	 * species percent on input.
	 *
	 * <li>Relax the above constraint so that either of input BA and TPH are copied individually over to the Projected
	 * BA/TPH.
	 *
	 * <li>Further suppress this action if there is a VDYP7 Yield row predicted for the year in question.
	 *
	 * <li>Relax the constraint so that if the per hectare yields were suppressed (because of IPSCB206), we will also
	 * want input BA/TPH copied forward.
	 *
	 * <li>Added support for optionally turning the substitution of BA/TPH on or off.
	 * </ul>
	 *
	 * @param rowContext               the meta values of the row being generated
	 * @param polygonProjectionsByYear the projections, by year, of this polygon
	 * @param species                  the Species in question
	 * @param targetAge                the age of the containing Layer
	 *
	 * @throws StandYieldCalculationException
	 */
	private EntityGrowthDetails getProjectedLayerSpeciesGrowthInfo(
			YieldTableRowContext rowContext, Map<Integer, VdypPolygon> polygonProjectionsByYear, Species species,
			int targetAge
	) throws StandYieldCalculationException {

		if (targetAge < Vdyp7Constants.MIN_SPECIES_AGE || Vdyp7Constants.MAX_SPECIES_AGE > targetAge) {
			throw new StandYieldCalculationException(-2);
		}

		var stand = species.getStand();
		var layer = stand.getLayer();
		var polygon = layer.getPolygon();

		var measurementYear = polygon.getReferenceYear();

		var layerYields = obtainStandYield(rowContext, polygonProjectionsByYear, layer, stand, targetAge);

		double factor;
		if (species.getSpeciesPercent() > 0 && stand.getSpeciesGroup().getSpeciesPercent() > 0) {
			factor = species.getSpeciesPercent() / stand.getSpeciesGroup().getSpeciesPercent();
		} else {
			factor = 1.0;
		}

		if (species.getNDuplicates() > 1 && species.getSpeciesPercent() > 0) {
			// TODO handle duplicates. The original VDYP7 code appears to be stateful
			// - subsequent calls to this method for the same species will adjust
			// "factor" proportionally to the percentage of that duplicate. But ultimately
			// the calling code doesn't call once per duplicate, so I don't
			// understand how this mechanism works.
		}

		Double siteIndex = species.getSiteIndex();
		Double speciesTotalAge = species.getTotalAge() == null ? null : layerYields.speciesAge();
		Double dominantHeight = species.getDominantHeight() == null ? null : layerYields.dominantHeight();
		double loreyHeight = layerYields.loreyHeight();
		Double diameter = layer.getDoSuppressPerHAYields() ? null : layerYields.diameter();
		Double treesPerHectare = layer.getDoSuppressPerHAYields() ? null : layerYields.treesPerHectare() * factor;
		Double basalArea = layer.getDoSuppressPerHAYields() ? null : layerYields.basalArea125cm() * factor;

		if (species.getTotalAge() != null && species.getSiteIndex() != null && species.getYearsToBreastHeight() != null
				&& (!species.getTotalAge().equals(stand.getSpeciesGroup().getTotalAge())
						|| !species.getSiteIndex().equals(stand.getSpeciesGroup().getSiteIndex()) || !species
								.getYearsToBreastHeight().equals(stand.getSpeciesGroup().getYearsToBreastHeight()))) {

			// Determine the age of the stand based on the difference between
			// the SP0 starting total age and the SP64 starting total age and the
			// age we are projecting to.

			speciesTotalAge += (species.getTotalAge() - stand.getSpeciesGroup().getTotalAge());

			// Compute a species height at that new age.

			dominantHeight = species.determineDominantHeightFromAgeAndSiteIndex();
		}

		// Projected Height (going forward) must never be less the reference
		// height for that species.
		//
		// Projected Height (going backwards) must never exceed the reference
		// height for that species.
		//
		// We only perform this comparison for species in which there is a reference
		// height supplied.

		if (measurementYear != null && species.getSuppliedDominantHeight() != null) {

			var projectionYear = layer.determineYearAtAge(targetAge);

			if (projectionYear >= measurementYear && dominantHeight < species.getSuppliedDominantHeight()) {

				logger.debug(
						"Projected dominant height ({}) in {} is less than supplied dominant height ({}) on or after to measurement year {}."
								+ "Setting dominant height to reference height.",
						dominantHeight, projectionYear, species.getSuppliedDominantHeight(), measurementYear
				);
				dominantHeight = species.getSuppliedDominantHeight();
			} else if (projectionYear < measurementYear && dominantHeight > species.getSuppliedDominantHeight()) {

				logger.debug(
						"Projected dominant height ({}) in {} is greater than supplied dominant height ({}) prior to measurement year {}."
								+ "Setting dominant height to reference height.",
						dominantHeight, projectionYear, species.getSuppliedDominantHeight(), measurementYear
				);
				dominantHeight = species.getSuppliedDominantHeight();
			}
		}

		// If either projected BA or TPH were not supplied but are available on
		// input, copy those not supplied to projected. This also implies that
		// diameter should be computed as well.
		//
		// This logic is always performed whether or not there is a previous error.
		//
		// And: further suppress this action if there is a VDYP7 Yield row predicted
		// for the year in question.
		//
		// And: relax the constraint so that if the per hectare yields were suppressed
		// (because of IPSCB206), we will also want input BA/TPH copied forward.
		//
		// Added support for optionally turning the substitution of BA/TPH on or off.

		var hasResults = layerYields.bYieldsPredicted() && !layer.getDoSuppressPerHAYields();
		var doAllowSubstitution = context.getParams()
				.containsOption(ExecutionOption.DO_ALLOW_BA_AND_TPH_VALUE_SUBSTITUTION);
		if (basalArea == null && treesPerHectare == null && !hasResults && doAllowSubstitution) {

			var didCopyBasalArea = false;
			var didCopyTreesPerHectare = false;
			var percentToUse = species.getSpeciesPercent();

			if (layer.getBasalArea() != null) {
				diameter = null;
				basalArea = layer.getBasalArea() * percentToUse / 100.0;
				didCopyBasalArea = true;

				logger.debug(
						"Projected basal area for species {} not available. Copying input basal area {} protated ({}) to projected value {}",
						species, layer.getBasalArea(), percentToUse, basalArea
				);
			}

			if (layer.getTreesPerHectare() != null) {
				diameter = null;
				treesPerHectare = layer.getTreesPerHectare() * percentToUse / 100.0;
				didCopyTreesPerHectare = true;

				logger.debug(
						"Projected trees-per-hectare for species {} not available. Copying input trees-per-hectare {} protated ({}) to projected value {}",
						species, layer.getTreesPerHectare(), percentToUse, treesPerHectare
				);
			}

			if (didCopyBasalArea && didCopyTreesPerHectare) {
<<<<<<< HEAD
				context.addMessage(
						Level.WARN,
						"Starting values for basal area and trees-per-hectare copied over for QA and alternative model used for Species {0}",
						species
				);
			} else if (didCopyBasalArea) {
				context.addMessage(
						Level.WARN,
						"Starting values for basal area copied over for QA and alternative model used for Species {0}",
						species
				);
			} else if (didCopyTreesPerHectare) {
				context.addMessage(
						Level.WARN,
						"Starting values for trees-per-hectare copied over for QA and alternative model used for Species {0}",
						species
=======
				layer.getPolygon().addMessage(
						new PolygonMessage.Builder().species(species)
								.details(
										ReturnCode.ERROR_LAYERNOTPROCESSED, MessageSeverityCode.INFORMATION,
										PolygonMessageKind.COPIED_BASAL_AREA_FROM_SUPPLIED_LAYER
								).build()
				);
				layer.getPolygon().addMessage(
						new PolygonMessage.Builder().species(species)
								.details(
										ReturnCode.ERROR_LAYERNOTPROCESSED, MessageSeverityCode.INFORMATION,
										PolygonMessageKind.COPIED_TPH_FROM_SUPPLIED_LAYER
								).build()
				);
			} else if (didCopyBasalArea) {
				layer.getPolygon().addMessage(
						new PolygonMessage.Builder().species(species)
								.details(
										ReturnCode.ERROR_LAYERNOTPROCESSED, MessageSeverityCode.INFORMATION,
										PolygonMessageKind.COPIED_BASAL_AREA_FROM_SUPPLIED_LAYER
								).build()
				);
			} else if (didCopyTreesPerHectare) {
				layer.getPolygon().addMessage(
						new PolygonMessage.Builder().species(species)
								.details(
										ReturnCode.ERROR_LAYERNOTPROCESSED, MessageSeverityCode.INFORMATION,
										PolygonMessageKind.COPIED_TPH_FROM_SUPPLIED_LAYER
								).build()
>>>>>>> 47353e8b
				);
			}
		}

		if (diameter == null && basalArea != null && treesPerHectare != null) {
			diameter = computeDiameter(treesPerHectare, basalArea);
		}

		return new EntityGrowthDetails(siteIndex, dominantHeight, loreyHeight, diameter, treesPerHectare, basalArea);
	}

	/**
	 * V7Ext_GetProjectedLayerSpeciesVolumes
	 * <p>
	 * Obtains the yields summarized at the layer species for a specific stand total age.
	 * <p>
	 * Note that certain layers may not have been processed. As a result, those layers may result in no volumes despite
	 * the presence of volumes on other layers.
	 *
	 * @param rowContext               the yield table row for which the information is being generated
	 * @param polygonProjectionsByYear the results of the projection
	 * @param sp64                     the sp64 in question
	 * @param ageToRequest             the target age of the species
	 * @param mofBiomassFactor         the factor by which to reduce the MoF biomass value
	 *
	 * @return a VolumeInfo record containing the volume information for the given species and age.
	 * @throws StandYieldCalculationException when a failure occurs during yield calculations
	 */
	private Pair<EntityVolumeDetails /* volume */, EntityVolumeDetails /* MoF biomass */>
			getProjectionLayerSpeciesVolumes(
					YieldTableRowContext rowContext, Map<Integer, VdypPolygon> polygonProjectionsByYear, Species sp64,
					int ageToRequest, double mofBiomassFactor
			) throws StandYieldCalculationException {

		EntityVolumeDetails volumeDetails = null;
		EntityVolumeDetails mofBiomassDetails = null;
		boolean detailsComputed = false;

		double totalBiomassWS = 0.0;
		double totalBiomassCU = 0.0;
		double totalBiomassD = 0.0;
		double totalBiomassDW = 0.0;
		double totalBiomassDWB = 0.0;

		Layer layer = sp64.getStand().getLayer();
		if (!layer.getDoSuppressPerHAYields()) {

			var percentageRatio = sp64.getSpeciesPercent() / sp64.getStand().getSpeciesGroup().getSpeciesPercent();

			// TODO: determine whether the presence of duplicates alters this (vdyp7volumes 1351 - 1360).

			Integer calendarYear = getCalendarYear(layer, ageToRequest);

			var projectedPolygon = polygonProjectionsByYear.get(calendarYear);

			if (projectedPolygon != null) {

				LayerType layerType = getLayerType(layer.getAssignedProjectionType());

				var vdypLayer = projectedPolygon.getLayers().get(layerType);
				var vdypSpecies = vdypLayer.getSpeciesBySp0(sp64.getStand().getSp0Code());

				float wholeStemVolumeFloat = vdypSpecies.getWholeStemVolumeByUtilization().get(UtilizationClass.ALL);
				Double wholeStemVolume = null;
				if (wholeStemVolumeFloat != Vdyp7Constants.EMPTY_DECIMAL) {
					wholeStemVolume = Double.valueOf(wholeStemVolumeFloat) * percentageRatio;
				}

				float cuVolumeFloat = vdypSpecies.getCloseUtilizationVolumeByUtilization().get(UtilizationClass.ALL);
				Double cuVolume = null;
				if (cuVolumeFloat != Vdyp7Constants.EMPTY_DECIMAL) {
					cuVolume = Double.valueOf(cuVolumeFloat) * percentageRatio;
				}

				float cuVolumeLessDecayFloat = vdypSpecies.getCloseUtilizationVolumeNetOfDecayByUtilization()
						.get(UtilizationClass.ALL);
				Double cuVolumeLessDecay = null;
				if (cuVolumeLessDecayFloat != Vdyp7Constants.EMPTY_DECIMAL) {
					cuVolumeLessDecay = Double.valueOf(cuVolumeLessDecayFloat) * percentageRatio;
				}

				float cuVolumeLessDecayWasteFloat = vdypSpecies
						.getCloseUtilizationVolumeNetOfDecayAndWasteByUtilization().get(UtilizationClass.ALL);
				Double cuVolumeLessDecayWaste = null;
				if (cuVolumeLessDecayWasteFloat != Vdyp7Constants.EMPTY_DECIMAL) {
					cuVolumeLessDecayWaste = Double.valueOf(cuVolumeLessDecayWasteFloat) * percentageRatio;
				}

				float cuVolumeLessDecayWasteBreakageFloat = vdypSpecies
						.getCloseUtilizationVolumeNetOfDecayWasteAndBreakageByUtilization().get(UtilizationClass.ALL);
				Double cuVolumeLessDecayWasteBreakage = null;
				if (cuVolumeLessDecayWasteBreakageFloat != Vdyp7Constants.EMPTY_DECIMAL) {
					cuVolumeLessDecayWasteBreakage = Double.valueOf(cuVolumeLessDecayWasteBreakageFloat)
							* percentageRatio;
				}

				totalBiomassWS = addSafe(totalBiomassWS, wholeStemVolume * mofBiomassFactor);
				totalBiomassCU = addSafe(totalBiomassCU, cuVolume * mofBiomassFactor);
				totalBiomassD = addSafe(totalBiomassD, cuVolumeLessDecay * mofBiomassFactor);
				totalBiomassDW = addSafe(totalBiomassDW, cuVolumeLessDecayWaste * mofBiomassFactor);
				totalBiomassDWB = addSafe(totalBiomassDWB, cuVolumeLessDecayWasteBreakage * mofBiomassFactor);

				volumeDetails = new EntityVolumeDetails(
						wholeStemVolume, cuVolume, cuVolumeLessDecay, cuVolumeLessDecayWaste,
						cuVolumeLessDecayWasteBreakage
				);

				mofBiomassDetails = new EntityVolumeDetails(
						totalBiomassWS, totalBiomassCU, totalBiomassD, cuVolumeLessDecayWaste, totalBiomassDWB
				);

				detailsComputed = true;
			}
		}

		if (!detailsComputed) {
			volumeDetails = new EntityVolumeDetails(null, null, null, null, null);
			mofBiomassDetails = new EntityVolumeDetails(null, null, null, null, null);
		}

		return new ImmutablePair<EntityVolumeDetails, EntityVolumeDetails>(volumeDetails, mofBiomassDetails);
	}

	/**
	 * <b>V7Int_ObtainStandYield</b>
	 * <p>
	 * Extract the appropriate yield from the stand at the requested age. This method requires that the given layer was
	 * projected.
	 *
	 * @param rowContext
	 * @param layer        the specific layer within the polygon for which yields are to be generated
	 * @param stand        the particular SP0 in the layer for which yield information is requested. If null, summary
	 *                     information for the whole layer is retrieved.
	 * @param ageToRequest the layer total age for which yields are to be generated
	 * @throws YieldTableGenerationException
	 */
	private LayerYields obtainStandYield(
			YieldTableRowContext rowContext, Map<Integer, VdypPolygon> polygonProjectionsByYear, Layer layer,
			Stand stand, int ageToRequest
	) throws StandYieldCalculationException {

		Validate.notNull(rowContext, "YieldTable.obtainStandYield(): rowContext must not be null");
		Validate.notNull(layer, "YieldTable.obtainStandYield(): layer must not be null");
		Validate.notNull(
				ageToRequest > 0,
				MessageFormat.format(
						"YieldTable.obtainStandYield(): ageToRequest value {0} must be at least one", ageToRequest
				)
		);

		Validate.isTrue(
				rowContext.getPolygonProjectionState().layerWasProjected(layer),
				MessageFormat.format("YieldTable.obtainStandYield(): layer {0} must have been projected", layer)
		);
<<<<<<< HEAD

		LayerYields layerYields;

=======

		LayerYields layerYields;

>>>>>>> 47353e8b
		Integer calendarYear = getCalendarYear(layer, ageToRequest);

		Species sp0;
		if (stand == null) {
			sp0 = layer.getSp0sByPercent().get(0).getSpeciesGroup();
		} else {
			sp0 = stand.getSpeciesGroup();
		}

		var projectionType = layer.getAssignedProjectionType();
		LayerType layerType = getLayerType(projectionType);

		// Obtain the yields at the requested age.
<<<<<<< HEAD

		// If the initial processing results ended up indicating a
		// code of -14, we will not attempt to obtain projected
		// values. This return code indicates the stand will never
		// reach productive status and therefore there will never
		// be projected values.
		//
		// This is not an error. It indicates the stand lies on
		// some very poor ground for growing trees.

=======

		// If the initial processing results ended up indicating a
		// code of -14, we will not attempt to obtain projected
		// values. This return code indicates the stand will never
		// reach productive status and therefore there will never
		// be projected values.
		//
		// This is not an error. It indicates the stand lies on
		// some very poor ground for growing trees.

>>>>>>> 47353e8b
		boolean doReprojectHeight;

		switch (projectionType) {
		case VETERAN:
		case DO_NOT_PROJECT:
		case UNKNOWN:
			doReprojectHeight = true;
			break;
		case DEAD:
		case PRIMARY:
		case REGENERATION:
		case RESIDUAL:
			doReprojectHeight = false;
			break;
		default:
			throw new IllegalStateException("Unknown projection type " + projectionType);
		}

		var initialProcessingResult = rowContext.getPolygonProjectionState()
				.getProcessingResults(ProjectionStageCode.Initial, projectionType);
		var runCode = initialProcessingResult.getRunCode().isPresent() ? initialProcessingResult.getRunCode().get() : 0;

		if (layerType != null && runCode == -14) {
			throw new StandYieldCalculationException(-14 /* ?!? */);
		}

		var projectedPolygon = polygonProjectionsByYear.get(calendarYear);
		if (projectedPolygon != null && layerType != null) {

			var projectedLayer = projectedPolygon.getLayers().get(layerType);
			var projectedSp0 = projectedLayer.getSpeciesBySp0(sp0.getSpeciesCode());

			boolean isDominantSpecies = projectedSp0.getSite().isPresent();

			// VDYP7 projects the polygon over the entire requested range of years using some
			// combination of Forward and Back. In VDYP8 we currently -do not- support Back,
			// and so some years may be missing from polygonProjectionsByYear.

			if (polygonProjectionsByYear.containsKey(calendarYear)) {

				var sp0Name = SP0Name.forText(sp0.getSpeciesCode());
				var ucReportingLevel = context.getParams().getUtils().get(sp0Name);

				double totalAge = Vdyp7Constants.EMPTY_DECIMAL;
				double dominantHeight = Vdyp7Constants.EMPTY_DECIMAL;
				double siteIndex = Vdyp7Constants.EMPTY_DECIMAL;
				int siteCurve = Vdyp7Constants.EMPTY_INT;

				if (projectedSp0.getSite().isPresent()) {
					var site = projectedSp0.getSite().get();

					totalAge = site.getAgeTotal().map(v -> v.doubleValue()).orElse(null);
					dominantHeight = site.getHeight().map(v -> v.doubleValue()).orElse(null);
					siteIndex = site.getSiteIndex().map(v -> v.doubleValue()).orElse(null);
					siteCurve = site.getSiteCurveNumber().orElse(null);
				}

				var treePerHectare = ucReportingLevel.sumOf(projectedSp0.getTreesPerHectareByUtilization());
				var wholeStemVolume = ucReportingLevel.sumOf(projectedSp0.getWholeStemVolumeByUtilization());
				var closeUtilizationVolume = ucReportingLevel
						.sumOf(projectedSp0.getCloseUtilizationVolumeByUtilization());
				var cuVolumeLessDecay = ucReportingLevel
						.sumOf(projectedSp0.getCloseUtilizationVolumeNetOfDecayByUtilization());
				var cuVolumeLessDecayWastage = ucReportingLevel
						.sumOf(projectedSp0.getCloseUtilizationVolumeNetOfDecayAndWasteByUtilization());
				var cuVolumeLessDecayWastageBreakage = ucReportingLevel
						.sumOf(projectedSp0.getCloseUtilizationVolumeNetOfDecayWasteAndBreakageByUtilization());

				var basalArea75cmPlus = UtilizationClassSet._7_5.sumOf(projectedSp0.getBaseAreaByUtilization());
				var basalArea125cmPlus = UtilizationClassSet._12_5.sumOf(projectedSp0.getBaseAreaByUtilization());

				var diameter = ucReportingLevel.sumOf(projectedSp0.getQuadraticMeanDiameterByUtilization());
				var reportedStandPercent = projectedSp0.getPercentGenus();

				double loreyHeight = projectedSp0.getLoreyHeightByUtilization().get(UtilizationClass.ALL);
				if (ucReportingLevel == UtilizationClassSet._4_0 /* i.e., "ALL" + "SMALL" */) {
					loreyHeight += projectedSp0.getLoreyHeightByUtilization().get(UtilizationClass.SMALL);
				}

				layerYields = new LayerYields(
						true, isDominantSpecies, sp0.getSpeciesCode(), calendarYear, totalAge, dominantHeight,
						loreyHeight, siteIndex, diameter, treePerHectare, wholeStemVolume, closeUtilizationVolume,
						cuVolumeLessDecay, cuVolumeLessDecayWastage, cuVolumeLessDecayWastageBreakage,
						basalArea75cmPlus, basalArea125cmPlus, reportedStandPercent, siteCurve
				);
			} else {
				layerYields = new LayerYields(
						false, false /* not dominant */, sp0.getSpeciesCode(), calendarYear, 0.0, 0.0, 0.0, 0.0, 0.0,
						0.0, 0.0, 0.0, 0.0, 0.0, 0.0, 0.0, 0.0, 0.0, 0
				);
			}
		} else {
<<<<<<< HEAD
			context.addMessage(
					Level.WARN, "{0}: projected data for the {1} layer was not generated at calendar year {2,number,#}",
					rowContext.getPolygon(), projectionType, calendarYear
			);

			layerYields = new LayerYields(
					false, false, null, calendarYear, 0.0, 0.0, 0.0, 0.0, 0.0, 0.0, 0.0, 0.0, 0.0, 0.0, 0.0, 0.0, 0.0,
					0.0, 0
=======
			var polygon = layer.getPolygon();

			polygon.addMessage(
					new PolygonMessage.Builder().layer(layer)
							.details(
									ReturnCode.ERROR_CORELIBRARYERROR, MessageSeverityCode.WARNING,
									PolygonMessageKind.NO_PROJECTED_DATA, projectionType, calendarYear
							).build()
>>>>>>> 47353e8b
			);

			layerYields = new LayerYields(
					false, false, null, calendarYear, 0.0, 0.0, 0.0, 0.0, 0.0, 0.0, 0.0, 0.0, 0.0, 0.0, 0.0, 0.0, 0.0,
					0.0, 0
			);
		}

		// TODO: handle "doReprojectHeight".

		return layerYields;
	}

	private LayerType getLayerType(ProjectionTypeCode projectionType) {

		LayerType layerType;
		switch (projectionType) {
		case VETERAN:
			layerType = LayerType.PRIMARY;
			break;
		case DEAD:
		case PRIMARY:
		case REGENERATION:
		case RESIDUAL:
			layerType = LayerType.PRIMARY;
			break;
		case DO_NOT_PROJECT:
		case UNKNOWN:
			layerType = null;
			break;
		default:
			throw new IllegalStateException("Unknown projection type " + projectionType);
		}

<<<<<<< HEAD
		// TODO: handle "doReprojectHeight".

		return layerYields;
	}

	private LayerType getLayerType(ProjectionTypeCode projectionType) {

		LayerType layerType;
		switch (projectionType) {
		case VETERAN:
			layerType = LayerType.PRIMARY;
			break;
		case DEAD:
		case PRIMARY:
		case REGENERATION:
		case RESIDUAL:
			layerType = LayerType.PRIMARY;
			break;
		case DO_NOT_PROJECT:
		case UNKNOWN:
			layerType = null;
			break;
		default:
			throw new IllegalStateException("Unknown projection type " + projectionType);
		}

=======
>>>>>>> 47353e8b
		return layerType;
	}

	private int getCalendarYear(Layer layer, int ageToRequest) throws StandYieldCalculationException {

		var projectionType = layer.getAssignedProjectionType();

		// Determine the age to use based on the Projection Type.
		//
		// Dead Layers:
		// If we happen to be requesting information for the dead layer,
		// clamp the age of the request so that it does not exceed the
		// age at death. The projection ended at the year of death so
		// the maximum age to request information out of VDYP7CORE is that
		// year.
		//
		// This implies that all yield curves flatten at year of death.
		//
		// Vet Layers:
		// Vet layers are clamped to Reference Year/Age. This implies that
		// a vet layer has a flat yield curve.

		Double ageToUse = Double.valueOf(ageToRequest);

		switch (projectionType) {
		case DEAD: {
			if (layer.getAgeAtDeath() != null && ageToRequest > layer.getAgeAtDeath()) {
				ageToUse = layer.getAgeAtDeath();
				logger.debug("{}: dead layer, so clamping requested age to use to {}", layer, ageToUse);
			}
			break;
		}

		case VETERAN: {
			Integer referenceYear = layer.getPolygon().getReferenceYear();
			ageToUse = layer.determineLayerAgeAtYear(referenceYear);

			logger.debug("{}: veteran layer, so clamping requested age to use to reference age of {}", layer, ageToUse);
			break;
		}

		default:
			// use the requested age
			break;
		}

		Integer calendarYear = null;
		if (ageToUse != null) {
			calendarYear = layer.determineYearAtAge(ageToUse);
		}
		if (calendarYear == null || calendarYear < 0) {
			throw new StandYieldCalculationException(calendarYear == null ? -9 : calendarYear);
		}

		return calendarYear;
	}

	private static Double computeDiameter(Double treesPerHectare, Double basalArea) {
		if (treesPerHectare != null && treesPerHectare < 1.0e6 && basalArea != null && basalArea < 1.0e6) {
			return Math.sqrt(basalArea / treesPerHectare / Vdyp7Constants.PI_40K);
		} else {
			return null;
		}
	}

	public InputStream getAsStream() {
		try {
			return new FileInputStream(yieldTableFilePath.toFile());
		} catch (FileNotFoundException e) {
			throw new IllegalStateException(e);
		}
	}

	@Override
	public void close() {
		Utils.close(writer, "YieldTable.writer");
		writer = null;
	}
}<|MERGE_RESOLUTION|>--- conflicted
+++ resolved
@@ -19,22 +19,14 @@
 import org.slf4j.LoggerFactory;
 import org.slf4j.event.Level;
 
-<<<<<<< HEAD
-=======
-import ca.bc.gov.nrs.vdyp.application.ProcessingException;
->>>>>>> 47353e8b
 import ca.bc.gov.nrs.vdyp.backend.api.v1.exceptions.StandYieldCalculationException;
 import ca.bc.gov.nrs.vdyp.backend.api.v1.exceptions.YieldTableGenerationException;
 import ca.bc.gov.nrs.vdyp.backend.model.v1.Parameters.ExecutionOption;
 import ca.bc.gov.nrs.vdyp.backend.model.v1.Parameters.OutputFormat;
-<<<<<<< HEAD
-import ca.bc.gov.nrs.vdyp.backend.model.v1.UtilizationClassSet;
-=======
 import ca.bc.gov.nrs.vdyp.backend.model.v1.MessageSeverityCode;
 import ca.bc.gov.nrs.vdyp.backend.model.v1.UtilizationClassSet;
 import ca.bc.gov.nrs.vdyp.backend.model.v1.ValidationMessage;
 import ca.bc.gov.nrs.vdyp.backend.model.v1.PolygonMessageKind;
->>>>>>> 47353e8b
 import ca.bc.gov.nrs.vdyp.backend.projection.PolygonProjectionState;
 import ca.bc.gov.nrs.vdyp.backend.projection.ProjectionContext;
 import ca.bc.gov.nrs.vdyp.backend.projection.ProjectionStageCode;
@@ -42,18 +34,12 @@
 import ca.bc.gov.nrs.vdyp.backend.projection.model.Layer;
 import ca.bc.gov.nrs.vdyp.backend.projection.model.LayerReportingInfo;
 import ca.bc.gov.nrs.vdyp.backend.projection.model.Polygon;
-<<<<<<< HEAD
-=======
 import ca.bc.gov.nrs.vdyp.backend.projection.model.PolygonMessage;
->>>>>>> 47353e8b
 import ca.bc.gov.nrs.vdyp.backend.projection.model.Species;
 import ca.bc.gov.nrs.vdyp.backend.projection.model.Stand;
 import ca.bc.gov.nrs.vdyp.backend.projection.model.Vdyp7Constants;
 import ca.bc.gov.nrs.vdyp.backend.projection.model.enumerations.ProjectionTypeCode;
-<<<<<<< HEAD
-=======
 import ca.bc.gov.nrs.vdyp.backend.projection.model.enumerations.ReturnCode;
->>>>>>> 47353e8b
 import ca.bc.gov.nrs.vdyp.backend.utils.Utils;
 import ca.bc.gov.nrs.vdyp.common.ControlKey;
 import ca.bc.gov.nrs.vdyp.exceptions.ProcessingException;
@@ -82,11 +68,7 @@
 	private final ProjectionContext context;
 	private final ValidatedParameters params;
 
-<<<<<<< HEAD
-	private YieldTableWriter<? extends YieldTableRowValues> writer;
-=======
 	private YieldTableWriter<? extends YieldTableRowBean> writer;
->>>>>>> 47353e8b
 	private Path yieldTableFilePath;
 
 	private int nextYieldTableNumber = 1;
@@ -198,17 +180,10 @@
 		nextYieldTableNumber += 1;
 	}
 
-<<<<<<< HEAD
-	private YieldTableWriter<? extends YieldTableRowValues> buildYieldTableWriter(OutputFormat outputFormat)
-			throws YieldTableGenerationException {
-
-		YieldTableWriter<? extends YieldTableRowValues> writer;
-=======
 	private YieldTableWriter<? extends YieldTableRowBean> buildYieldTableWriter(OutputFormat outputFormat)
 			throws YieldTableGenerationException {
 
 		YieldTableWriter<? extends YieldTableRowBean> writer;
->>>>>>> 47353e8b
 
 		switch (outputFormat) {
 		case CSV_YIELD_TABLE:
@@ -381,21 +356,12 @@
 			reasonNotDisplayed = MessageFormat.format("current year {0} is null", rowContext.getCurrentTableYear());
 			doDisplayRow = false;
 		}
-<<<<<<< HEAD
 
 		if (doDisplayRow //
 				&& rowContext.getYearAtGapStart() != null //
 				&& rowContext.getCurrentTableYear() > rowContext.getYearAtGapStart() //
 				&& rowContext.getCurrentTableYear() < rowContext.getYearAtGapEnd()) {
 
-=======
-
-		if (doDisplayRow //
-				&& rowContext.getYearAtGapStart() != null //
-				&& rowContext.getCurrentTableYear() > rowContext.getYearAtGapStart() //
-				&& rowContext.getCurrentTableYear() < rowContext.getYearAtGapEnd()) {
-
->>>>>>> 47353e8b
 			reasonNotDisplayed = MessageFormat.format(
 					"current year {0} falls in gap [{1}, {2}]", rowContext.getCurrentTableYear(),
 					rowContext.getYearAtGapStart(), rowContext.getYearAtGapEnd()
@@ -473,16 +439,10 @@
 	 */
 	private void generateYieldTableRow(
 			YieldTableRowContext rowContext, Map<Integer, VdypPolygon> polygonProjectionsByYear,
-<<<<<<< HEAD
-			YieldTableWriter<? extends YieldTableRowValues> writer
-	) throws YieldTableGenerationException {
-
-=======
 			YieldTableWriter<? extends YieldTableRowBean> writer
 	) throws YieldTableGenerationException {
 
 		var polygon = rowContext.getPolygon();
->>>>>>> 47353e8b
 		var layer = rowContext.isPolygonTable() ? null : rowContext.getLayerReportingInfo().getLayer();
 
 		var targetAge = rowContext.getCurrentTableAgeToRequest() - rowContext.getLayerAgeOffset();
@@ -500,14 +460,9 @@
 
 		Double percentStockable;
 		if (rowContext.isPolygonTable()) {
-<<<<<<< HEAD
-			percentStockable = rowContext.getPolygon().getPercentStockable();
-=======
 			percentStockable = polygon.getPercentStockable();
->>>>>>> 47353e8b
 		} else {
-			percentStockable = rowContext.getPolygon()
-					.determineStockabilityByProjectionType(layer.getAssignedProjectionType());
+			percentStockable = polygon.determineStockabilityByProjectionType(layer.getAssignedProjectionType());
 		}
 
 		writer.startNewRecord();
@@ -521,48 +476,6 @@
 
 			Double secondaryHeight = null;
 			try {
-<<<<<<< HEAD
-				EntityGrowthDetails growthDetails;
-				EntityVolumeDetails volumeDetails;
-				if (rowContext.isPolygonTable()) {
-					growthDetails = getProjectedPolygonGrowthInfo(rowContext, polygonProjectionsByYear, targetAge);
-					volumeDetails = getProjectedPolygonVolumes(rowContext, polygonProjectionsByYear, targetAge);
-				} else {
-					growthDetails = getProjectedLayerStandGrowthInfo(
-							rowContext, polygonProjectionsByYear, layer, targetAge
-					);
-					volumeDetails = getProjectedLayerStandVolumes(
-							rowContext, polygonProjectionsByYear, layer, targetAge
-					);
-
-					var layerSp0sByPercent = layer.getSp0sByPercent();
-					if (layerSp0sByPercent.size() > 1 && context.getParams().containsOption(
-							ExecutionOption.DO_INCLUDE_SECONDARY_SPECIES_DOMINANT_HEIGHT_IN_YIELD_TABLE
-					)) {
-						var secondarySp0 = layerSp0sByPercent.get(1);
-						if (secondarySp0.getSpeciesByPercent().size() > 0) {
-							var secondarySp64 = secondarySp0.getSpeciesByPercent().get(0);
-							var speciesGrowthDetails = getProjectedLayerSpeciesGrowthInfo(
-									rowContext, polygonProjectionsByYear, secondarySp64, targetAge
-							);
-							secondaryHeight = speciesGrowthDetails.dominantHeight();
-						}
-					}
-				}
-
-				if (Utils.safeGet(growthDetails.basalArea()) <= 0
-						|| Utils.safeGet(growthDetails.treesPerHectare()) <= 0.0) {
-					growthDetails = new EntityGrowthDetails(
-							growthDetails.siteIndex(), growthDetails.dominantHeight(), growthDetails.loreyHeight(),
-							null, growthDetails.treesPerHectare(), growthDetails.basalArea()
-					);
-				}
-
-				Double dominantHeight;
-				if (rowContext.isPolygonTable()) {
-					var primaryLayer = rowContext.getPolygon().getLayerByProjectionType(ProjectionTypeCode.PRIMARY);
-					dominantHeight = primaryLayer.determineLeadingSiteSpeciesHeight(targetAge);
-=======
 				EntityGrowthDetails growthDetails = null;
 				EntityVolumeDetails volumeDetails = null;
 
@@ -624,41 +537,11 @@
 								polygon
 						);
 					}
->>>>>>> 47353e8b
 				} else {
 					dominantHeight = layer.determineLeadingSiteSpeciesHeight(targetAge);
 				}
 
 				writer.recordSiteInformation(
-<<<<<<< HEAD
-						percentStockable, growthDetails.siteIndex(), dominantHeight, secondaryHeight
-				);
-
-				if (!rowContext.isPolygonTable()
-						&& rowContext.getPolygonProjectionState().getFirstYearYieldsDisplayed(layer) == null
-						&& growthDetails.basalArea() != null) {
-					rowContext.getPolygonProjectionState()
-							.setFirstYearYieldsDisplayed(layer, rowContext.getCurrentTableYear());
-				}
-
-				writer.recordGrowthDetails(growthDetails, volumeDetails);
-
-				if (context.getYieldTableCategories().contains(Category.SPECIES_MOFVOLUME)) {
-
-					int spIndex = 1;
-					for (Species sp64 : layer.getSp64sByPercent()) {
-
-						var mofBiomassFactor = BecZoneMethods
-								.mofBiomassCoefficient(layer.getPolygon().getBecZone(), sp64.getSpeciesCode());
-
-						var speciesVolumeDetails = getProjectionLayerSpeciesVolumes(
-								rowContext, polygonProjectionsByYear, sp64, targetAge, mofBiomassFactor
-						);
-
-						writer.recordPerSpeciesVolumeInfo(
-								spIndex++, speciesVolumeDetails.getLeft(), speciesVolumeDetails.getRight()
-						);
-=======
 						percentStockable, growthDetails != null ? growthDetails.siteIndex() : null, dominantHeight,
 						secondaryHeight
 				);
@@ -690,7 +573,6 @@
 									spIndex++, speciesVolumeDetails.getLeft(), speciesVolumeDetails.getRight()
 							);
 						}
->>>>>>> 47353e8b
 					}
 				}
 
@@ -721,20 +603,11 @@
 			} catch (StandYieldCalculationException e) {
 				logger.warn(
 						"{}: encountered StandYieldCalculationException during yield table row generation{}",
-<<<<<<< HEAD
-						layer == null ? rowContext.getPolygon() : layer,
-						e.getMessage() == null ? "" : ": " + e.getMessage()
-				);
-			}
-		} finally {
-			writer.endRecord();
-=======
 						layer == null ? polygon : layer, e.getMessage() == null ? "" : ": " + e.getMessage()
 				);
 			}
 		} finally {
 			writer.endRecord(rowContext);
->>>>>>> 47353e8b
 		}
 	}
 
@@ -775,13 +648,10 @@
 		}
 
 		var primaryLayer = rowContext.getPolygon().getPrimaryLayer();
-<<<<<<< HEAD
-=======
 		if (primaryLayer == null) {
 			throw new StandYieldCalculationException(-5);
 		}
 
->>>>>>> 47353e8b
 		var primaryLayerAge0Year = primaryLayer.determineYearAtAge(0);
 
 		Double siteIndex = null;
@@ -794,7 +664,6 @@
 		for (var layer : rowContext.getPolygon().getLayers().values()) {
 
 			if (rowContext.getPolygonProjectionState().layerWasProjected(layer)) {
-<<<<<<< HEAD
 
 				var layerAge0Year = layer.determineYearAtAge(0);
 				int ageOffset = primaryLayerAge0Year - layerAge0Year;
@@ -811,30 +680,11 @@
 						loreyHeight = layerGrowthInfo.loreyHeight();
 					}
 
-=======
-
-				var layerAge0Year = layer.determineYearAtAge(0);
-				int ageOffset = primaryLayerAge0Year - layerAge0Year;
-				var ageToRequest = totalAge + ageOffset;
-
-				if (ageToRequest >= 0) {
-					var layerGrowthInfo = getProjectedLayerStandGrowthInfo(
-							rowContext, polygonProjectionsByYear, layer, ageToRequest
-					);
-
-					if (layer.getAssignedProjectionType() == ProjectionTypeCode.PRIMARY) {
-						siteIndex = layerGrowthInfo.siteIndex();
-						dominantHeight = layerGrowthInfo.dominantHeight();
-						loreyHeight = layerGrowthInfo.loreyHeight();
-					}
-
->>>>>>> 47353e8b
 					if (layerGrowthInfo.treesPerHectare() != null && layerGrowthInfo.basalArea() != null) {
 						totalTreesPerHectare += layerGrowthInfo.treesPerHectare();
 						totalBasalArea += layerGrowthInfo.basalArea();
 					}
 				}
-<<<<<<< HEAD
 			}
 		}
 
@@ -920,93 +770,6 @@
 			}
 		}
 
-=======
-			}
-		}
-
-		Double totalDiameter = computeDiameter(totalTreesPerHectare, totalBasalArea);
-
-		return new EntityGrowthDetails(
-				siteIndex, dominantHeight, loreyHeight, totalDiameter, totalTreesPerHectare, totalBasalArea
-		);
-	}
-
-	/**
-	 * <b>V7Ext_GetProjectedPolygonVolumes</b>
-	 * <p>
-	 * Obtains the yields summarized at the polygon level for a specific stand total age.
-	 * <p>
-	 * Note that certain layers may not have been processed. As a result, those layers may result in no volumes despite
-	 * the presence of volumes on other layers.
-	 *
-	 * @param rowContext               the meta values of the row being generated
-	 * @param polygonProjectionsByYear the projections, by year, of this polygon
-	 * @param targetAge                the age (of the primary layer) for this row
-	 * @return the volume details for the given polygon
-	 * @throws StandYieldCalculationException
-	 */
-	private EntityVolumeDetails getProjectedPolygonVolumes(
-			YieldTableRowContext rowContext, Map<Integer, VdypPolygon> polygonProjectionsByYear, int targetAge
-	) throws StandYieldCalculationException {
-
-		Double wholeStemVolume = 0.0;
-		Double closeUtilizationVolume = 0.0;
-		Double cuVolumeLessDecay = 0.0;
-		Double cuVolumeLessDecayWastage = 0.0;
-		Double cuVolumeLessDecayWastageBreakage = 0.0;
-
-		var polygon = rowContext.getPolygon();
-		var primaryLayer = polygon.getPrimaryLayer();
-
-		if (primaryLayer == null) {
-			throw new IllegalStateException(
-					MessageFormat.format("{0}: primary layer not found", rowContext.getPolygon())
-			);
-		}
-
-		if (!rowContext.getPolygonProjectionState().didRunProjection()) {
-			throw new IllegalStateException(
-					MessageFormat.format("{0}: did not run projection", rowContext.getPolygon())
-			);
-		}
-
-		var primaryLayerYearAtAge = primaryLayer.determineYearAtAge(0);
-
-		for (var layer : polygon.getLayers().values()) {
-
-			if (rowContext.getPolygonProjectionState().didRunProjection()) {
-
-				var layerYearAtAge = layer.determineYearAtAge(0);
-				var ageOffset = primaryLayerYearAtAge - layerYearAtAge;
-				var ageToRequest = targetAge + ageOffset;
-
-				if (ageToRequest > 0) {
-					var layerVolumeDetails = getProjectedLayerStandVolumes(
-							rowContext, polygonProjectionsByYear, layer, ageToRequest
-					);
-
-					if (layerVolumeDetails.wholeStemVolume() != null) {
-						if (layerVolumeDetails.wholeStemVolume() != null) {
-							wholeStemVolume += layerVolumeDetails.wholeStemVolume();
-						}
-						if (layerVolumeDetails.closeUtilizationVolume() != null) {
-							closeUtilizationVolume += layerVolumeDetails.closeUtilizationVolume();
-						}
-						if (layerVolumeDetails.cuVolumeLessDecay() != null) {
-							cuVolumeLessDecay += layerVolumeDetails.cuVolumeLessDecay();
-						}
-						if (layerVolumeDetails.cuVolumeLessDecayWastage() != null) {
-							cuVolumeLessDecayWastage += layerVolumeDetails.cuVolumeLessDecayWastage();
-						}
-						if (layerVolumeDetails.cuVolumeLessDecayWastageBreakage() != null) {
-							cuVolumeLessDecayWastageBreakage += layerVolumeDetails.cuVolumeLessDecayWastageBreakage();
-						}
-					}
-				}
-			}
-		}
-
->>>>>>> 47353e8b
 		return new EntityVolumeDetails(
 				wholeStemVolume, closeUtilizationVolume, cuVolumeLessDecay, cuVolumeLessDecayWastage,
 				cuVolumeLessDecayWastageBreakage
@@ -1060,7 +823,6 @@
 		var leadingSpeciesSp0 = layer.determineLeadingSp0(0);
 		var layerWasProcessed = rowContext.getPolygonProjectionState()
 				.didRunProjection(layer.getAssignedProjectionType());
-<<<<<<< HEAD
 
 		Double siteIndex = null;
 		if (leadingSpeciesSp0 != null) {
@@ -1164,111 +926,6 @@
 				treesPerHectare = layer.getTreesPerHectare();
 				didCopyTreesPerHectare = true;
 
-=======
-
-		Double siteIndex = null;
-		if (leadingSpeciesSp0 != null) {
-			siteIndex = leadingSpeciesSp0.getSpeciesGroup().getSiteIndex();
-		}
-
-		var projectionYear = layer.determineYearAtAge(totalAge);
-
-		var layerYields = obtainStandYield(rowContext, polygonProjectionsByYear, layer, null, totalAge);
-
-		double diameter = layerYields.diameter();
-		double treesPerHectare = layerYields.treesPerHectare();
-		double basalArea = layerYields.basalArea125cm();
-		double dominantHeight = layerYields.dominantHeight();
-
-		var measurementYear = layer.getPolygon().getReferenceYear();
-
-		if (layer.getDoSuppressPerHAYields()) {
-			diameter = treesPerHectare = basalArea = Vdyp7Constants.EMPTY_DECIMAL;
-			logger.debug("{}: per-hectare projected values were suppressed", layer);
-		}
-
-		if (!layer.getDoSuppressPerHAYields() && layerWasProcessed) {
-			if (treesPerHectare == Vdyp7Constants.EMPTY_DECIMAL) {
-				treesPerHectare = layer.getTreesPerHectare();
-				logger.debug(
-						"{}: non-processed layer => using reference trees-per-hectare {}", layer,
-						layer.getTreesPerHectare()
-				);
-			}
-
-			if (basalArea == Vdyp7Constants.EMPTY_DECIMAL) {
-				basalArea = layer.getBasalArea();
-				logger.debug("{}: non-processed layer => using reference basal area {}", layer, layer.getBasalArea());
-			}
-		}
-
-		Double suppliedDominantHeight = null;
-		if (leadingSpeciesSp0 != null && leadingSpeciesSp0.getSpeciesGroup().getDominantHeight() != null) {
-			suppliedDominantHeight = leadingSpeciesSp0.getSpeciesGroup().getDominantHeight();
-		}
-
-		// Projected height (going forward) must never be less the reference height.
-		// Projected height (going backwards) must never exceed the reference height.
-
-		if (projectionYear != Vdyp7Constants.EMPTY_INT && measurementYear != null && suppliedDominantHeight != null) {
-
-			if (projectionYear >= measurementYear && dominantHeight < suppliedDominantHeight) {
-
-				logger.debug(
-						"Projected dominant height {} in {} is less than supplied dominant height {}"
-								+ " on or after measurement year {}. Setting dominant height to supplied (\"reference\") height",
-						dominantHeight, projectionYear, suppliedDominantHeight, measurementYear
-				);
-
-				dominantHeight = suppliedDominantHeight;
-			} else if (projectionYear < measurementYear && dominantHeight > suppliedDominantHeight) {
-
-				logger.debug(
-						"Projected dominant height {} in {} is greater than supplied dominant height {}"
-								+ " before measurement year {}. Setting dominant height to supplied (\"reference\") height",
-						dominantHeight, projectionYear, suppliedDominantHeight, measurementYear
-				);
-
-				dominantHeight = suppliedDominantHeight;
-			}
-		}
-
-		// If projected BA/TPH were not supplied but are available on input, copy
-		// the available values over to projected. This also implies that diameter should
-		// be computed as well.
-		//
-		// Further suppress this action if there is a VDYP7 Yield row predicted for
-		// the year in question.
-		//
-		// Relax the constraint so that if the per hectare yields were suppressed
-		// (because of IPSCB206), we will also want input BA/TPH copied forward.
-		//
-		// Added support for optionally turning the substitution of BA/TPH on or off.
-
-		if ( (!layerYields.bYieldsPredicted() || layer.getDoSuppressPerHAYields())
-				&& context.getParams().containsOption(ExecutionOption.DO_ALLOW_BA_AND_TPH_VALUE_SUBSTITUTION)
-				&& basalArea == Vdyp7Constants.EMPTY_DECIMAL && treesPerHectare == Vdyp7Constants.EMPTY_DECIMAL) {
-
-			boolean didCopyBasalArea = false;
-			boolean didCopyTreesPerHectare = false;
-
-			if (layer.getBasalArea() != null) {
-				diameter = Vdyp7Constants.EMPTY_DECIMAL;
-				basalArea = layer.getBasalArea();
-				didCopyBasalArea = true;
-
-				logger.debug(
-						"{}: projected basal area not available. Copying supplied value {} to projected value", layer,
-						layer.getBasalArea()
-				);
-			}
-
-			if (layer.getTreesPerHectare() != null) {
-				diameter = Vdyp7Constants.EMPTY_DECIMAL;
-				treesPerHectare = layer.getTreesPerHectare();
-				didCopyTreesPerHectare = true;
-
->>>>>>> 47353e8b
 				logger.debug(
 						"{}: projected trees-per-hectare not available. Copying supplied value {} to projected value",
 						layer, layer.getTreesPerHectare()
@@ -1276,24 +933,6 @@
 			}
 
 			if (didCopyBasalArea && didCopyTreesPerHectare) {
-<<<<<<< HEAD
-				context.addMessage(
-						Level.WARN,
-						"Starting values for basal area and trees-per-hectare copied over for QA and alternative model used for layer {0}",
-						layer
-				);
-			} else if (didCopyBasalArea) {
-				context.addMessage(
-						Level.WARN,
-						"Starting values for basal area copied over for QA and alternative model used for layer {0}",
-						layer
-				);
-			} else if (didCopyTreesPerHectare) {
-				context.addMessage(
-						Level.WARN,
-						"Starting values for trees-per-hectare copied over for QA and alternative model used for layer {0}",
-						layer
-=======
 				layer.getPolygon().addMessage(
 						new PolygonMessage.Builder().layer(layer)
 								.details(
@@ -1323,7 +962,6 @@
 										ReturnCode.ERROR_LAYERNOTPROCESSED, MessageSeverityCode.INFORMATION,
 										PolygonMessageKind.COPIED_TPH_FROM_SUPPLIED_LAYER
 								).build()
->>>>>>> 47353e8b
 				);
 			}
 		}
@@ -1569,24 +1207,6 @@
 			}
 
 			if (didCopyBasalArea && didCopyTreesPerHectare) {
-<<<<<<< HEAD
-				context.addMessage(
-						Level.WARN,
-						"Starting values for basal area and trees-per-hectare copied over for QA and alternative model used for Species {0}",
-						species
-				);
-			} else if (didCopyBasalArea) {
-				context.addMessage(
-						Level.WARN,
-						"Starting values for basal area copied over for QA and alternative model used for Species {0}",
-						species
-				);
-			} else if (didCopyTreesPerHectare) {
-				context.addMessage(
-						Level.WARN,
-						"Starting values for trees-per-hectare copied over for QA and alternative model used for Species {0}",
-						species
-=======
 				layer.getPolygon().addMessage(
 						new PolygonMessage.Builder().species(species)
 								.details(
@@ -1616,7 +1236,6 @@
 										ReturnCode.ERROR_LAYERNOTPROCESSED, MessageSeverityCode.INFORMATION,
 										PolygonMessageKind.COPIED_TPH_FROM_SUPPLIED_LAYER
 								).build()
->>>>>>> 47353e8b
 				);
 			}
 		}
@@ -1771,15 +1390,9 @@
 				rowContext.getPolygonProjectionState().layerWasProjected(layer),
 				MessageFormat.format("YieldTable.obtainStandYield(): layer {0} must have been projected", layer)
 		);
-<<<<<<< HEAD
 
 		LayerYields layerYields;
 
-=======
-
-		LayerYields layerYields;
-
->>>>>>> 47353e8b
 		Integer calendarYear = getCalendarYear(layer, ageToRequest);
 
 		Species sp0;
@@ -1793,7 +1406,6 @@
 		LayerType layerType = getLayerType(projectionType);
 
 		// Obtain the yields at the requested age.
-<<<<<<< HEAD
 
 		// If the initial processing results ended up indicating a
 		// code of -14, we will not attempt to obtain projected
@@ -1804,18 +1416,6 @@
 		// This is not an error. It indicates the stand lies on
 		// some very poor ground for growing trees.
 
-=======
-
-		// If the initial processing results ended up indicating a
-		// code of -14, we will not attempt to obtain projected
-		// values. This return code indicates the stand will never
-		// reach productive status and therefore there will never
-		// be projected values.
-		//
-		// This is not an error. It indicates the stand lies on
-		// some very poor ground for growing trees.
-
->>>>>>> 47353e8b
 		boolean doReprojectHeight;
 
 		switch (projectionType) {
@@ -1908,16 +1508,6 @@
 				);
 			}
 		} else {
-<<<<<<< HEAD
-			context.addMessage(
-					Level.WARN, "{0}: projected data for the {1} layer was not generated at calendar year {2,number,#}",
-					rowContext.getPolygon(), projectionType, calendarYear
-			);
-
-			layerYields = new LayerYields(
-					false, false, null, calendarYear, 0.0, 0.0, 0.0, 0.0, 0.0, 0.0, 0.0, 0.0, 0.0, 0.0, 0.0, 0.0, 0.0,
-					0.0, 0
-=======
 			var polygon = layer.getPolygon();
 
 			polygon.addMessage(
@@ -1926,7 +1516,6 @@
 									ReturnCode.ERROR_CORELIBRARYERROR, MessageSeverityCode.WARNING,
 									PolygonMessageKind.NO_PROJECTED_DATA, projectionType, calendarYear
 							).build()
->>>>>>> 47353e8b
 			);
 
 			layerYields = new LayerYields(
@@ -1961,35 +1550,6 @@
 			throw new IllegalStateException("Unknown projection type " + projectionType);
 		}
 
-<<<<<<< HEAD
-		// TODO: handle "doReprojectHeight".
-
-		return layerYields;
-	}
-
-	private LayerType getLayerType(ProjectionTypeCode projectionType) {
-
-		LayerType layerType;
-		switch (projectionType) {
-		case VETERAN:
-			layerType = LayerType.PRIMARY;
-			break;
-		case DEAD:
-		case PRIMARY:
-		case REGENERATION:
-		case RESIDUAL:
-			layerType = LayerType.PRIMARY;
-			break;
-		case DO_NOT_PROJECT:
-		case UNKNOWN:
-			layerType = null;
-			break;
-		default:
-			throw new IllegalStateException("Unknown projection type " + projectionType);
-		}
-
-=======
->>>>>>> 47353e8b
 		return layerType;
 	}
 
