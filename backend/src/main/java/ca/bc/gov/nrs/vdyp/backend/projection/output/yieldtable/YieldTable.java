--- conflicted
+++ resolved
@@ -13,19 +13,12 @@
 import java.util.Optional;
 
 import org.apache.commons.lang3.Validate;
-<<<<<<< HEAD
-=======
 import org.apache.commons.lang3.tuple.ImmutablePair;
 import org.apache.commons.lang3.tuple.Pair;
->>>>>>> c92823df
 import org.slf4j.Logger;
 import org.slf4j.LoggerFactory;
 import org.slf4j.event.Level;
 
-<<<<<<< HEAD
-=======
-import ca.bc.gov.nrs.vdyp.application.ProcessingException;
->>>>>>> c92823df
 import ca.bc.gov.nrs.vdyp.backend.api.v1.exceptions.StandYieldCalculationException;
 import ca.bc.gov.nrs.vdyp.backend.api.v1.exceptions.YieldTableGenerationException;
 import ca.bc.gov.nrs.vdyp.backend.model.v1.Parameters.ExecutionOption;
@@ -56,11 +49,6 @@
 import ca.bc.gov.nrs.vdyp.model.PolygonIdentifier;
 import ca.bc.gov.nrs.vdyp.model.UtilizationClass;
 import ca.bc.gov.nrs.vdyp.model.VdypPolygon;
-<<<<<<< HEAD
-import ca.bc.gov.nrs.vdyp.si32.vdyp.SP0Name;
-
-public class YieldTable implements Closeable {
-=======
 import ca.bc.gov.nrs.vdyp.si32.bec.BecZoneMethods;
 import ca.bc.gov.nrs.vdyp.si32.vdyp.SP0Name;
 
@@ -69,7 +57,6 @@
 	public static enum Category {
 		LAYER_MOFVOLUMES, LAYER_MOFBIOMASS, SPECIES_MOFVOLUME, SPECIES_MOFBIOMASS, LAYER_CFSBIOMASS;
 	}
->>>>>>> c92823df
 
 	private static final Logger logger = LoggerFactory.getLogger(YieldTable.class);
 
@@ -78,15 +65,9 @@
 
 	private YieldTableWriter<? extends YieldTableRowValues> writer;
 	private Path yieldTableFilePath;
-<<<<<<< HEAD
-
-	private int yieldTableCount = 0;
-
-=======
 
 	private int nextYieldTableNumber = 1;
 
->>>>>>> c92823df
 	private YieldTable(ProjectionContext context) throws YieldTableGenerationException {
 		this.context = context;
 		this.params = context.getParams();
@@ -177,11 +158,7 @@
 	) throws YieldTableGenerationException {
 
 		writer.writePolygonTableHeader(
-<<<<<<< HEAD
-				polygon, Optional.ofNullable(layerReportingInfo), doGenerateDetailedTableHeader, yieldTableCount
-=======
 				polygon, Optional.ofNullable(layerReportingInfo), doGenerateDetailedTableHeader, nextYieldTableNumber
->>>>>>> c92823df
 		);
 
 		YieldTableRowIterator rowIterator = new YieldTableRowIterator(context, polygon, state, layerReportingInfo);
@@ -193,15 +170,9 @@
 			}
 		}
 
-<<<<<<< HEAD
-		writer.writePolygonTableTrailer(yieldTableCount);
-
-		yieldTableCount += 1;
-=======
 		writer.writePolygonTableTrailer(nextYieldTableNumber);
 
 		nextYieldTableNumber += 1;
->>>>>>> c92823df
 	}
 
 	private YieldTableWriter<? extends YieldTableRowValues> buildYieldTableWriter(OutputFormat outputFormat)
@@ -380,21 +351,12 @@
 			reasonNotDisplayed = MessageFormat.format("current year {0} is null", rowContext.getCurrentTableYear());
 			doDisplayRow = false;
 		}
-<<<<<<< HEAD
 
 		if (doDisplayRow //
 				&& rowContext.getYearAtGapStart() != null //
 				&& rowContext.getCurrentTableYear() > rowContext.getYearAtGapStart() //
 				&& rowContext.getCurrentTableYear() < rowContext.getYearAtGapEnd()) {
 
-=======
-
-		if (doDisplayRow //
-				&& rowContext.getYearAtGapStart() != null //
-				&& rowContext.getCurrentTableYear() > rowContext.getYearAtGapStart() //
-				&& rowContext.getCurrentTableYear() < rowContext.getYearAtGapEnd()) {
-
->>>>>>> c92823df
 			reasonNotDisplayed = MessageFormat.format(
 					"current year {0} falls in gap [{1}, {2}]", rowContext.getCurrentTableYear(),
 					rowContext.getYearAtGapStart(), rowContext.getYearAtGapEnd()
@@ -441,11 +403,7 @@
 				&& rowContext.getCurrentTableYear().equals(rowContext.getMeasurementYear())) {
 			doDisplayRow = true;
 		} else if (params.containsOption(ExecutionOption.DO_FORCE_CURRENT_YEAR_INCLUSION_IN_YIELD_TABLES)
-<<<<<<< HEAD
-				&& rowContext.getCurrentTableYear().equals(rowContext.getCurrentYear())) {
-=======
 				&& rowContext.getCurrentTableYear().equals(rowContext.getNowYear())) {
->>>>>>> c92823df
 			doDisplayRow = true;
 		} else if (params.getYearForcedIntoYieldTable() != null
 				&& rowContext.getCurrentTableYear().equals(params.getYearForcedIntoYieldTable())) {
@@ -475,11 +433,7 @@
 	 * @throws YieldTableGenerationException
 	 */
 	private void generateYieldTableRow(
-<<<<<<< HEAD
-			YieldTableRowContext rowContext, Map<Integer, VdypPolygon> projectedPolygons,
-=======
 			YieldTableRowContext rowContext, Map<Integer, VdypPolygon> polygonProjectionsByYear,
->>>>>>> c92823df
 			YieldTableWriter<? extends YieldTableRowValues> writer
 	) throws YieldTableGenerationException {
 
@@ -487,18 +441,6 @@
 
 		var targetAge = rowContext.getCurrentTableAgeToRequest() - rowContext.getLayerAgeOffset();
 
-<<<<<<< HEAD
-		Integer DCSVLayerFieldOffset = null;
-		if (!rowContext.isPolygonTable()) {
-			if (rowContext.getLayerReportingInfo().getSourceLayerID() == 0) {
-				DCSVLayerFieldOffset = 0;
-			} else if (rowContext.getLayerReportingInfo().getSourceLayerID() == 1) {
-				DCSVLayerFieldOffset = DCSVField.DCSV_OFld__RS_FIRST - DCSVField.DCSV_OFld__R1_FIRST;
-			}
-		}
-
-		var becZone = rowContext.getPolygon().getBecZone();
-=======
 //		Awaiting the implementation of DCSV...
 //
 //		Integer DCSVLayerFieldOffset = null;
@@ -510,7 +452,6 @@
 //			}
 //		}
 
->>>>>>> c92823df
 		Double percentStockable;
 		if (rowContext.isPolygonTable()) {
 			percentStockable = rowContext.getPolygon().getPercentStockable();
@@ -522,11 +463,7 @@
 		writer.startNewRecord();
 
 		try {
-<<<<<<< HEAD
-			writer.recordPerPolygonDetails(rowContext.getPolygon(), this.yieldTableCount);
-=======
 			writer.recordPolygonAndLayerDetails(this.nextYieldTableNumber, rowContext);
->>>>>>> c92823df
 
 			writer.recordCalendarYearAndLayerAge(rowContext);
 
@@ -537,13 +474,6 @@
 				EntityGrowthDetails growthDetails;
 				EntityVolumeDetails volumeDetails;
 				if (rowContext.isPolygonTable()) {
-<<<<<<< HEAD
-					growthDetails = getProjectedPolygonGrowthInfo(rowContext, projectedPolygons, targetAge);
-					volumeDetails = getProjectedPolygonVolumes(rowContext, projectedPolygons, targetAge);
-				} else {
-					growthDetails = getProjectedLayerStandGrowthInfo(rowContext, projectedPolygons, layer, targetAge);
-					volumeDetails = getProjectedLayerStandVolumes(rowContext, projectedPolygons, layer, targetAge);
-=======
 					growthDetails = getProjectedPolygonGrowthInfo(rowContext, polygonProjectionsByYear, targetAge);
 					volumeDetails = getProjectedPolygonVolumes(rowContext, polygonProjectionsByYear, targetAge);
 				} else {
@@ -553,7 +483,6 @@
 					volumeDetails = getProjectedLayerStandVolumes(
 							rowContext, polygonProjectionsByYear, layer, targetAge
 					);
->>>>>>> c92823df
 
 					var layerSp0sByPercent = layer.getSp0sByPercent();
 					if (layerSp0sByPercent.size() > 1 && context.getParams().containsOption(
@@ -563,11 +492,7 @@
 						if (secondarySp0.getSpeciesByPercent().size() > 0) {
 							var secondarySp64 = secondarySp0.getSpeciesByPercent().get(0);
 							var speciesGrowthDetails = getProjectedLayerSpeciesGrowthInfo(
-<<<<<<< HEAD
-									rowContext, projectedPolygons, secondarySp64, targetAge
-=======
 									rowContext, polygonProjectionsByYear, secondarySp64, targetAge
->>>>>>> c92823df
 							);
 							secondaryHeight = speciesGrowthDetails.dominantHeight();
 						}
@@ -598,17 +523,11 @@
 						&& rowContext.getPolygonProjectionState().getFirstYearYieldsDisplayed(layer) == null
 						&& growthDetails.basalArea() != null) {
 					rowContext.getPolygonProjectionState()
-<<<<<<< HEAD
-							.setFirstYearYieldsDisplayed(layer, rowContext.getCurrentYear());
-=======
 							.setFirstYearYieldsDisplayed(layer, rowContext.getCurrentTableYear());
->>>>>>> c92823df
 				}
 
 				writer.recordGrowthDetails(growthDetails, volumeDetails);
 
-<<<<<<< HEAD
-=======
 				if (context.getYieldTableCategories().contains(Category.SPECIES_MOFVOLUME)) {
 
 					int spIndex = 1;
@@ -627,30 +546,19 @@
 					}
 				}
 
->>>>>>> c92823df
 				if (context.getParams().containsOption(ExecutionOption.DO_INCLUDE_PROJECTION_MODE_IN_YIELD_TABLE)) {
 					if (rowContext.getCurrentTableYear() == null) {
 						throw new IllegalStateException("CurrentTableYear is null in generateYieldTableRow");
 					}
 
-<<<<<<< HEAD
-					int currentTableYear = rowContext.getCurrentTableYear();
-=======
 					Integer currentTableYear = rowContext.getCurrentTableYear();
->>>>>>> c92823df
 
 					String projectionMode;
 					if (currentTableYear == rowContext.getMeasurementYear()) {
 						projectionMode = "Ref";
-<<<<<<< HEAD
-					} else if (currentTableYear == rowContext.getCurrentYear()) {
-						projectionMode = "Crnt";
-					} else if (currentTableYear == rowContext.getCurrentTableYear()) {
-=======
 					} else if (currentTableYear == rowContext.getNowYear()) {
 						projectionMode = "Crnt";
 					} else if (currentTableYear.equals(params.getYearForcedIntoYieldTable())) {
->>>>>>> c92823df
 						projectionMode = "Spcl";
 					} else if (rowContext.getYearAtDeath() != null && currentTableYear >= rowContext.getYearAtDeath()) {
 						projectionMode = "Atck";
@@ -698,21 +606,12 @@
 	 * <li>For TPH, Basal Area and Diameter: These values are based on the aggregate of all projected layers.
 	 * </ul>
 	 *
-<<<<<<< HEAD
-	 * @param rowContext        the row object into which the growth information is written
-	 * @param projectedPolygons the result of the projection of the polygon and year given in <code>row</code>.
-	 * @throws StandYieldCalculationException
-	 */
-	private EntityGrowthDetails getProjectedPolygonGrowthInfo(
-			YieldTableRowContext rowContext, Map<Integer, VdypPolygon> projectedPolygons, int totalAge
-=======
 	 * @param rowContext               the row object into which the growth information is written
 	 * @param polygonProjectionsByYear the result of the projection of the polygon and year given in <code>row</code>.
 	 * @throws StandYieldCalculationException
 	 */
 	private EntityGrowthDetails getProjectedPolygonGrowthInfo(
 			YieldTableRowContext rowContext, Map<Integer, VdypPolygon> polygonProjectionsByYear, int totalAge
->>>>>>> c92823df
 	) throws StandYieldCalculationException {
 
 		if (totalAge < Vdyp7Constants.MIN_SPECIES_AGE || totalAge > Vdyp7Constants.MAX_SPECIES_AGE) {
@@ -732,7 +631,6 @@
 		for (var layer : rowContext.getPolygon().getLayers().values()) {
 
 			if (rowContext.getPolygonProjectionState().layerWasProjected(layer)) {
-<<<<<<< HEAD
 
 				var layerAge0Year = layer.determineYearAtAge(0);
 				int ageOffset = primaryLayerAge0Year - layerAge0Year;
@@ -740,7 +638,7 @@
 
 				if (ageToRequest >= 0) {
 					var layerGrowthInfo = getProjectedLayerStandGrowthInfo(
-							rowContext, projectedPolygons, layer, ageToRequest
+							rowContext, polygonProjectionsByYear, layer, ageToRequest
 					);
 
 					if (layer.getAssignedProjectionType() == ProjectionTypeCode.PRIMARY) {
@@ -749,24 +647,6 @@
 						loreyHeight = layerGrowthInfo.loreyHeight();
 					}
 
-=======
-
-				var layerAge0Year = layer.determineYearAtAge(0);
-				int ageOffset = primaryLayerAge0Year - layerAge0Year;
-				var ageToRequest = totalAge + ageOffset;
-
-				if (ageToRequest >= 0) {
-					var layerGrowthInfo = getProjectedLayerStandGrowthInfo(
-							rowContext, polygonProjectionsByYear, layer, ageToRequest
-					);
-
-					if (layer.getAssignedProjectionType() == ProjectionTypeCode.PRIMARY) {
-						siteIndex = layerGrowthInfo.siteIndex();
-						dominantHeight = layerGrowthInfo.dominantHeight();
-						loreyHeight = layerGrowthInfo.loreyHeight();
-					}
-
->>>>>>> c92823df
 					if (layerGrowthInfo.treesPerHectare() != null && layerGrowthInfo.basalArea() != null) {
 						totalTreesPerHectare += layerGrowthInfo.treesPerHectare();
 						totalBasalArea += layerGrowthInfo.basalArea();
@@ -780,8 +660,6 @@
 		return new EntityGrowthDetails(
 				siteIndex, dominantHeight, loreyHeight, totalDiameter, totalTreesPerHectare, totalBasalArea
 		);
-<<<<<<< HEAD
-=======
 	}
 
 	/**
@@ -863,7 +741,6 @@
 				wholeStemVolume, closeUtilizationVolume, cuVolumeLessDecay, cuVolumeLessDecayWastage,
 				cuVolumeLessDecayWastageBreakage
 		);
->>>>>>> c92823df
 	}
 
 	/**
@@ -899,16 +776,6 @@
 	 * <li>Added support for optionally turning the substitution of BA/TPH on or off.
 	 * </ul>
 	 *
-<<<<<<< HEAD
-	 * @param rowContext        the row object into which the growth information is written
-	 * @param projectedPolygons the result of projecting the polygon (all years)
-	 * @param vdypPolygon       the source of the growth information
-	 * @param totalAge          year for which the growth information is to be retrieved
-	 * @throws StandYieldCalculationException
-	 */
-	private EntityGrowthDetails getProjectedLayerStandGrowthInfo(
-			YieldTableRowContext rowContext, Map<Integer, VdypPolygon> projectedPolygons, Layer layer, int totalAge
-=======
 	 * @param rowContext               the row object into which the growth information is written
 	 * @param polygonProjectionsByYear the result of projecting the polygon (all years)
 	 * @param vdypPolygon              the source of the growth information
@@ -918,7 +785,6 @@
 	private EntityGrowthDetails getProjectedLayerStandGrowthInfo(
 			YieldTableRowContext rowContext, Map<Integer, VdypPolygon> polygonProjectionsByYear, Layer layer,
 			int totalAge
->>>>>>> c92823df
 	) throws StandYieldCalculationException {
 
 		var leadingSpeciesSp0 = layer.determineLeadingSp0(0);
@@ -932,11 +798,7 @@
 
 		var projectionYear = layer.determineYearAtAge(totalAge);
 
-<<<<<<< HEAD
-		var layerYields = obtainStandYield(rowContext, projectedPolygons, layer, leadingSpeciesSp0, totalAge);
-=======
 		var layerYields = obtainStandYield(rowContext, polygonProjectionsByYear, layer, null, totalAge);
->>>>>>> c92823df
 
 		double diameter = layerYields.diameter();
 		double treesPerHectare = layerYields.treesPerHectare();
@@ -1025,7 +887,6 @@
 						layer.getBasalArea()
 				);
 			}
-<<<<<<< HEAD
 
 			if (layer.getTreesPerHectare() != null) {
 				diameter = Vdyp7Constants.EMPTY_DECIMAL;
@@ -1067,78 +928,35 @@
 			);
 		}
 
-=======
-
-			if (layer.getTreesPerHectare() != null) {
-				diameter = Vdyp7Constants.EMPTY_DECIMAL;
-				treesPerHectare = layer.getTreesPerHectare();
-				didCopyTreesPerHectare = true;
-
-				logger.debug(
-						"{}: projected trees-per-hectare not available. Copying supplied value {} to projected value",
-						layer, layer.getTreesPerHectare()
-				);
-			}
-
-			if (didCopyBasalArea && didCopyTreesPerHectare) {
-				context.addMessage(
-						Level.WARN,
-						"Starting values for basal area and trees-per-hectare copied over for QA and alternative model used for layer {0}",
-						layer
-				);
-			} else if (didCopyBasalArea) {
-				context.addMessage(
-						Level.WARN,
-						"Starting values for basal area copied over for QA and alternative model used for layer {0}",
-						layer
-				);
-			} else if (didCopyTreesPerHectare) {
-				context.addMessage(
-						Level.WARN,
-						"Starting values for trees-per-hectare copied over for QA and alternative model used for layer {0}",
-						layer
-				);
-			}
-		}
-
-		if (diameter <= 0 && basalArea >= 0 && treesPerHectare >= 0) {
-			diameter = computeDiameter(treesPerHectare, basalArea);
-			logger.debug(
-					"{}: diameter computed from basal area/trees-per-hectare ({}. {} -> {})", layer, basalArea,
-					treesPerHectare, diameter
-			);
-		}
-
->>>>>>> c92823df
 		return new EntityGrowthDetails(
 				siteIndex, dominantHeight, layerYields.loreyHeight(), diameter, treesPerHectare, basalArea
 		);
 	}
 
 	/**
-<<<<<<< HEAD
-	 * <b>V7Ext_GetProjectedPolygonVolumes</b>
-	 * <p>
-	 * Obtains the yields summarized at the polygon level for a specific stand total age.
-=======
 	 * <b>V7Int_GetProjectedLayerStandVolumes</b>
 	 * <p>
 	 * Obtains the yields summarized at the layer level for a specific stand total age.
->>>>>>> c92823df
 	 * <p>
 	 * Note that certain layers may not have been processed. As a result, those layers may result in no volumes despite
 	 * the presence of volumes on other layers.
 	 *
-<<<<<<< HEAD
-	 * @param rowContext        the meta values of the row being generated
-	 * @param projectedPolygons the projections, by year, of this polygon
-	 * @param targetAge         the age (of the primary layer) for this row
-	 * @return the volume details for the given polygon
+	 * @param rowContext               the meta values of the row being generated
+	 * @param polygonProjectionsByYear the projections, by year, of this polygon
+	 * @param layer                    the layer for which the projection values are to be retrieved
+	 * @param targetAge                the age (of the primary layer) for this row
+	 * @return the volume details for the given layer
 	 * @throws StandYieldCalculationException
 	 */
-	private EntityVolumeDetails getProjectedPolygonVolumes(
-			YieldTableRowContext rowContext, Map<Integer, VdypPolygon> projectedPolygons, int targetAge
+	private EntityVolumeDetails getProjectedLayerStandVolumes(
+			YieldTableRowContext rowContext, Map<Integer, VdypPolygon> polygonProjectionsByYear, Layer layer,
+			int targetAge
 	) throws StandYieldCalculationException {
+		if (!rowContext.getPolygonProjectionState().didRunProjection()) {
+			throw new IllegalStateException(
+					MessageFormat.format("{0}: did not run projection", rowContext.getPolygon())
+			);
+		}
 
 		Double wholeStemVolume = 0.0;
 		Double closeUtilizationVolume = 0.0;
@@ -1146,112 +964,10 @@
 		Double cuVolumeLessDecayWastage = 0.0;
 		Double cuVolumeLessDecayWastageBreakage = 0.0;
 
-		var polygon = rowContext.getPolygon();
-		var primaryLayer = polygon.getPrimaryLayer();
-
-		if (primaryLayer == null) {
-			throw new IllegalStateException(
-					MessageFormat.format("{0}: primary layer not found", rowContext.getPolygon())
-			);
-		}
-
-		if (!rowContext.getPolygonProjectionState().didRunProjection()) {
-			throw new IllegalStateException(
-					MessageFormat.format("{0}: did not run projection", rowContext.getPolygon())
-			);
-		}
-
-		var primaryLayerYearAtAge = primaryLayer.determineYearAtAge(0);
-
-		for (var layer : polygon.getLayers().values()) {
-
-			if (rowContext.getPolygonProjectionState().didRunProjection()) {
-
-				var layerYearAtAge = layer.determineYearAtAge(0);
-				var ageOffset = primaryLayerYearAtAge - layerYearAtAge;
-				var ageToRequest = targetAge + ageOffset;
-
-				if (ageToRequest > 0) {
-					var layerVolumeDetails = getProjectedLayerStandVolumes(
-							rowContext, projectedPolygons, layer, ageToRequest
-					);
-
-					if (layerVolumeDetails.wholeStemVolume() != null) {
-						if (layerVolumeDetails.wholeStemVolume() != null) {
-							wholeStemVolume += layerVolumeDetails.wholeStemVolume();
-						}
-						if (layerVolumeDetails.closeUtilizationVolume() != null) {
-							closeUtilizationVolume += layerVolumeDetails.closeUtilizationVolume();
-						}
-						if (layerVolumeDetails.cuVolumeLessDecay() != null) {
-							cuVolumeLessDecay += layerVolumeDetails.cuVolumeLessDecay();
-						}
-						if (layerVolumeDetails.cuVolumeLessDecayWastage() != null) {
-							cuVolumeLessDecayWastage += layerVolumeDetails.cuVolumeLessDecayWastage();
-						}
-						if (layerVolumeDetails.cuVolumeLessDecayWastageBreakage() != null) {
-							cuVolumeLessDecayWastageBreakage += layerVolumeDetails.cuVolumeLessDecayWastageBreakage();
-						}
-					}
-				}
-			}
-		}
-
-		return new EntityVolumeDetails(
-				wholeStemVolume, closeUtilizationVolume, cuVolumeLessDecay, cuVolumeLessDecayWastage,
-				cuVolumeLessDecayWastageBreakage
-		);
-	}
-
-	/**
-	 * <b>V7Int_GetProjectedLayerStandVolumes</b>
-	 * <p>
-	 * Obtains the yields summarized at the layer level for a specific stand total age.
-	 * <p>
-	 * Note that certain layers may not have been processed. As a result, those layers may result in no volumes despite
-	 * the presence of volumes on other layers.
-	 *
-	 * @param rowContext        the meta values of the row being generated
-	 * @param projectedPolygons the projections, by year, of this polygon
-	 * @param layer             the layer for which the projection values are to be retrieved
-	 * @param targetAge         the age (of the primary layer) for this row
-=======
-	 * @param rowContext               the meta values of the row being generated
-	 * @param polygonProjectionsByYear the projections, by year, of this polygon
-	 * @param layer                    the layer for which the projection values are to be retrieved
-	 * @param targetAge                the age (of the primary layer) for this row
->>>>>>> c92823df
-	 * @return the volume details for the given layer
-	 * @throws StandYieldCalculationException
-	 */
-	private EntityVolumeDetails getProjectedLayerStandVolumes(
-<<<<<<< HEAD
-			YieldTableRowContext rowContext, Map<Integer, VdypPolygon> projectedPolygons, Layer layer, int targetAge
-=======
-			YieldTableRowContext rowContext, Map<Integer, VdypPolygon> polygonProjectionsByYear, Layer layer,
-			int targetAge
->>>>>>> c92823df
-	) throws StandYieldCalculationException {
-		if (!rowContext.getPolygonProjectionState().didRunProjection()) {
-			throw new IllegalStateException(
-					MessageFormat.format("{0}: did not run projection", rowContext.getPolygon())
-			);
-		}
-
-		Double wholeStemVolume = 0.0;
-		Double closeUtilizationVolume = 0.0;
-		Double cuVolumeLessDecay = 0.0;
-		Double cuVolumeLessDecayWastage = 0.0;
-		Double cuVolumeLessDecayWastageBreakage = 0.0;
-
 		boolean layerWasProjected = rowContext.getPolygonProjectionState().layerWasProjected(layer);
 
 		if (layerWasProjected && !layer.getDoSuppressPerHAYields()) {
-<<<<<<< HEAD
-			var layerYields = obtainStandYield(rowContext, projectedPolygons, layer, null, targetAge);
-=======
 			var layerYields = obtainStandYield(rowContext, polygonProjectionsByYear, layer, null, targetAge);
->>>>>>> c92823df
 
 			wholeStemVolume = layerYields.wholeStemVolume();
 			closeUtilizationVolume = layerYields.closeUtilizationVolume();
@@ -1279,17 +995,6 @@
 	 * different site information supplied, we need to add special case processing which will generate an age and height
 	 * based on the original supplied age and height. See Cam's Feb 6, 2004 e-mail for details.
 	 *
-<<<<<<< HEAD
-	 * <li>Now return a Dominant Site Species flag for the projected data if the VDYP7 calculations determined that the
-	 * requested species was the first supplied SP64 of its corresponding SP0 group and that SP0 group was flagged as
-	 * dominant in the output calculations.
-	 *
-	 * <li>Now allow the retrieval of growth information for layers that were not processed.
-	 *
-	 * <li>Based on direction from Sam Otukol, prevent projected (forward) heights from shrinking below input height.
-	 * Also, prevent projected (backwards) heights from exceeding input height. This check would apply to the leading
-	 * site species.
-=======
 	 * <li>Return a Dominant Site Species flag for the projected data if the VDYP7 calculations determined that the
 	 * requested species was the first supplied SP64 of its corresponding SP0 group and that SP0 group was flagged as
 	 * dominant in the output calculations.
@@ -1298,18 +1003,13 @@
 	 *
 	 * <li>Prevent projected (forward) heights from shrinking below input height. Also, prevent projected (backwards)
 	 * heights from exceeding input height. This check would apply to the leading site species.
->>>>>>> c92823df
 	 * <p>
 	 * Also, fill in Diameter when computable from BA and TPH and not already being returned.
 	 *
 	 * <li>When BA/TPH is not projected but available on input, copy it over as the projected BA/TPH. Pro-rate by
 	 * species percent on input.
 	 *
-<<<<<<< HEAD
-	 * <li>Relaxed the above constraint so that either of input BA and TPH are copied individually over to the Projected
-=======
 	 * <li>Relax the above constraint so that either of input BA and TPH are copied individually over to the Projected
->>>>>>> c92823df
 	 * BA/TPH.
 	 *
 	 * <li>Further suppress this action if there is a VDYP7 Yield row predicted for the year in question.
@@ -1320,27 +1020,16 @@
 	 * <li>Added support for optionally turning the substitution of BA/TPH on or off.
 	 * </ul>
 	 *
-<<<<<<< HEAD
-	 * @param rowContext        the meta values of the row being generated
-	 * @param projectedPolygons the projections, by year, of this polygon
-	 * @param species           the Species in question
-	 * @param targetAge         the age of the containing Layer
-=======
 	 * @param rowContext               the meta values of the row being generated
 	 * @param polygonProjectionsByYear the projections, by year, of this polygon
 	 * @param species                  the Species in question
 	 * @param targetAge                the age of the containing Layer
->>>>>>> c92823df
 	 *
 	 * @throws StandYieldCalculationException
 	 */
 	private EntityGrowthDetails getProjectedLayerSpeciesGrowthInfo(
-<<<<<<< HEAD
-			YieldTableRowContext rowContext, Map<Integer, VdypPolygon> projectedPolygons, Species species, int targetAge
-=======
 			YieldTableRowContext rowContext, Map<Integer, VdypPolygon> polygonProjectionsByYear, Species species,
 			int targetAge
->>>>>>> c92823df
 	) throws StandYieldCalculationException {
 
 		if (targetAge < Vdyp7Constants.MIN_SPECIES_AGE || Vdyp7Constants.MAX_SPECIES_AGE > targetAge) {
@@ -1353,11 +1042,7 @@
 
 		var measurementYear = polygon.getReferenceYear();
 
-<<<<<<< HEAD
-		var layerYields = obtainStandYield(rowContext, projectedPolygons, layer, stand, targetAge);
-=======
 		var layerYields = obtainStandYield(rowContext, polygonProjectionsByYear, layer, stand, targetAge);
->>>>>>> c92823df
 
 		double factor;
 		if (species.getSpeciesPercent() > 0 && stand.getSpeciesGroup().getSpeciesPercent() > 0) {
@@ -1504,8 +1189,6 @@
 	}
 
 	/**
-<<<<<<< HEAD
-=======
 	 * V7Ext_GetProjectedLayerSpeciesVolumes
 	 * <p>
 	 * Obtains the yields summarized at the layer species for a specific stand total age.
@@ -1618,7 +1301,6 @@
 	}
 
 	/**
->>>>>>> c92823df
 	 * <b>V7Int_ObtainStandYield</b>
 	 * <p>
 	 * Extract the appropriate yield from the stand at the requested age. This method requires that the given layer was
@@ -1632,13 +1314,8 @@
 	 * @throws YieldTableGenerationException
 	 */
 	private LayerYields obtainStandYield(
-<<<<<<< HEAD
-			YieldTableRowContext rowContext, Map<Integer, VdypPolygon> projectedPolygons, Layer layer, Stand stand,
-			int ageToRequest
-=======
 			YieldTableRowContext rowContext, Map<Integer, VdypPolygon> polygonProjectionsByYear, Layer layer,
 			Stand stand, int ageToRequest
->>>>>>> c92823df
 	) throws StandYieldCalculationException {
 
 		Validate.notNull(rowContext, "YieldTable.obtainStandYield(): rowContext must not be null");
@@ -1649,13 +1326,6 @@
 						"YieldTable.obtainStandYield(): ageToRequest value {0} must be at least one", ageToRequest
 				)
 		);
-<<<<<<< HEAD
-
-		Validate.isTrue(
-				rowContext.getPolygonProjectionState().layerWasProjected(layer),
-				MessageFormat.format("YieldTable.obtainStandYield(): layer {0} must have been projected", layer)
-		);
-=======
 
 		Validate.isTrue(
 				rowContext.getPolygonProjectionState().layerWasProjected(layer),
@@ -1672,7 +1342,6 @@
 		} else {
 			sp0 = stand.getSpeciesGroup();
 		}
->>>>>>> c92823df
 
 		var projectionType = layer.getAssignedProjectionType();
 		LayerType layerType = getLayerType(projectionType);
@@ -1688,8 +1357,6 @@
 		// This is not an error. It indicates the stand lies on
 		// some very poor ground for growing trees.
 
-<<<<<<< HEAD
-=======
 		boolean doReprojectHeight;
 
 		switch (projectionType) {
@@ -1826,7 +1493,6 @@
 
 		var projectionType = layer.getAssignedProjectionType();
 
->>>>>>> c92823df
 		// Determine the age to use based on the Projection Type.
 		//
 		// Dead Layers:
@@ -1885,161 +1551,14 @@
 		}
 	}
 
-<<<<<<< HEAD
-		Species sp0;
-		if (stand == null) {
-			sp0 = layer.getSp0sByPercent().get(0).getSpeciesGroup();
-		} else {
-			sp0 = stand.getSpeciesGroup();
-		}
-
-		boolean doReprojectHeight;
-		LayerType layerType;
-		switch (projectionType) {
-		case VETERAN:
-			layerType = LayerType.PRIMARY;
-			doReprojectHeight = true;
-			break;
-		case DEAD:
-		case PRIMARY:
-		case REGENERATION:
-		case RESIDUAL:
-			layerType = LayerType.PRIMARY;
-			doReprojectHeight = false;
-			break;
-		case DO_NOT_PROJECT:
-		case UNKNOWN:
-			layerType = null;
-			doReprojectHeight = true;
-			break;
-		default:
-			throw new IllegalStateException("Unknown projection type " + projectionType);
-=======
 	public InputStream getAsStream() {
 		try {
 			return new FileInputStream(yieldTableFilePath.toFile());
 		} catch (FileNotFoundException e) {
 			throw new IllegalStateException(e);
->>>>>>> c92823df
-		}
-	}
-
-<<<<<<< HEAD
-		var initialProcessingResult = rowContext.getPolygonProjectionState()
-				.getProcessingResults(ProjectionStageCode.Initial, projectionType);
-		var runCode = initialProcessingResult.getRunCode().isPresent() ? initialProcessingResult.getRunCode().get() : 0;
-
-		if (layerType != null && runCode == -14) {
-			throw new StandYieldCalculationException(-14 /* ?!? */);
-		}
-
-		var projectedPolygon = projectedPolygons.get(calendarYear);
-		if (projectedPolygon != null) {
-			var projectedLayer = projectedPolygon.getLayers().get(layerType);
-			var projectedSp0 = projectedLayer.getSpeciesBySp0(sp0.getSpeciesCode());
-			var standYear = calendarYear;
-
-			boolean isDominantSpecies = projectedSp0.getSite().isPresent();
-
-			if (layerType != null) {
-
-				// VDYP7 projects the polygon over the entire requested range of years using some
-				// combination of Forward and Back. In VDYP8 we currently -do not- support Back,
-				// and so some years may be missing from projectedPolygons.
-
-				if (projectedPolygons.containsKey(calendarYear)) {
-
-					var sp0Name = SP0Name.forText(sp0.getSpeciesCode());
-					var ucReportingLevel = context.getParams().getUtils().get(sp0Name);
-
-					double totalAge = Vdyp7Constants.EMPTY_DECIMAL;
-					double ageAtBreastHeight = Vdyp7Constants.EMPTY_DECIMAL;
-					double dominantHeight = Vdyp7Constants.EMPTY_DECIMAL;
-					double siteIndex = Vdyp7Constants.EMPTY_DECIMAL;
-					int siteCurve = Vdyp7Constants.EMPTY_INT;
-
-					if (projectedSp0.getSite().isPresent()) {
-						var site = projectedSp0.getSite().get();
-
-						totalAge = site.getAgeTotal().map(v -> v.doubleValue()).orElse(null);
-						ageAtBreastHeight = site.getYearsAtBreastHeight().map(v -> v.doubleValue()).orElse(null);
-						dominantHeight = site.getHeight().map(v -> v.doubleValue()).orElse(null);
-						siteIndex = site.getSiteIndex().map(v -> v.doubleValue()).orElse(null);
-						siteCurve = site.getSiteCurveNumber().orElse(null);
-					}
-
-					var treePerHectare = ucReportingLevel.sumOf(projectedSp0.getTreesPerHectareByUtilization());
-					var wholeStemVolume = ucReportingLevel.sumOf(projectedSp0.getWholeStemVolumeByUtilization());
-					var closeUtilizationVolume = ucReportingLevel
-							.sumOf(projectedSp0.getCloseUtilizationVolumeByUtilization());
-					var cuVolumeLessDecay = ucReportingLevel
-							.sumOf(projectedSp0.getCloseUtilizationVolumeNetOfDecayByUtilization());
-					var cuVolumeLessDecayWastage = ucReportingLevel
-							.sumOf(projectedSp0.getCloseUtilizationVolumeNetOfDecayAndWasteByUtilization());
-					var cuVolumeLessDecayWastageBreakage = ucReportingLevel
-							.sumOf(projectedSp0.getCloseUtilizationVolumeNetOfDecayWasteAndBreakageByUtilization());
-
-					var basalArea75cmPlus = UtilizationClassSet._7_5.sumOf(projectedSp0.getBaseAreaByUtilization());
-					var basalArea125cmPlus = UtilizationClassSet._12_5.sumOf(projectedSp0.getBaseAreaByUtilization());
-
-					var diameter = ucReportingLevel.sumOf(projectedSp0.getQuadraticMeanDiameterByUtilization());
-					var reportedStandPercent = projectedSp0.getPercentGenus();
-
-					double loreyHeight;
-					if (ucReportingLevel == UtilizationClassSet._7_5 /* i.e., "ALL" */) {
-						loreyHeight = projectedSp0.getLoreyHeightByUtilization().get(UtilizationClass.ALL);
-					} else if (ucReportingLevel == UtilizationClassSet._4_0 /* i.e., "ALL" + "SMALL" */) {
-						loreyHeight = projectedSp0.getLoreyHeightByUtilization().get(UtilizationClass.ALL)
-								+ projectedSp0.getLoreyHeightByUtilization().get(UtilizationClass.SMALL);
-					} else {
-						loreyHeight = 0.0;
-					}
-
-					return new LayerYields(
-							true, isDominantSpecies, sp0.getSpeciesCode(), calendarYear, totalAge, loreyHeight,
-							siteIndex, diameter, treePerHectare, wholeStemVolume, closeUtilizationVolume,
-							cuVolumeLessDecay, cuVolumeLessDecayWastage, cuVolumeLessDecayWastageBreakage, ageToUse,
-							basalArea75cmPlus, basalArea125cmPlus, reportedStandPercent, siteCurve
-					);
-				}
-			} else {
-				return new LayerYields(
-						false, isDominantSpecies, sp0.getSpeciesCode(), calendarYear, 0.0, 0.0, 0.0, 0.0, 0.0, 0.0, 0.0,
-						0.0, 0.0, 0.0, 0.0, 0.0, 0.0, 0.0, 0
-				);
-			}
-		} else {
-			context.addMessage(
-					Level.WARN,
-					"{0}: projected data for the {1} layer was not generated at stand age {2}, calendar year {3,number,#}",
-					rowContext.getPolygon(), projectionType, ageToUse, calendarYear
-			);
-		}
-
-		return new LayerYields(
-				false, false, null, calendarYear, 0.0, 0.0, 0.0, 0.0, 0.0, 0.0, 0.0, 0.0, 0.0, 0.0, 0.0, 0.0, 0.0, 0.0,
-				0
-		);
-	}
-
-	private static Double computeDiameter(Double treesPerHectare, Double basalArea) {
-		if (treesPerHectare != null && treesPerHectare < 1.0e6 && basalArea != null && basalArea < 1.0e6) {
-			return Math.sqrt(basalArea / treesPerHectare / Vdyp7Constants.PI_40K);
-		} else {
-			return null;
-		}
-	}
-
-	public InputStream getAsStream() {
-		try {
-			return new FileInputStream(yieldTableFilePath.toFile());
-		} catch (FileNotFoundException e) {
-			throw new IllegalStateException(e);
-		}
-	}
-
-=======
->>>>>>> c92823df
+		}
+	}
+
 	@Override
 	public void close() {
 		Utils.close(writer, "YieldTable.writer");
