package ca.bc.gov.nrs.vdyp.backend.model.v1;

public enum ValidationMessageKind {
<<<<<<< HEAD
	GENERIC("{0}"), UNRECOGNIZED_OUTPUT_FORMAT("{0} is not a recognized output format"),
	UNSUPPORTED_OUTPUT_FORMAT("{0} is not a supported output format"),
	UNRECOGNIZED_EXECUTION_OPTION("{0} is not a recognized execution option"),
	UNRECOGNIZED_DEBUG_OPTION("{0} is not a recognized debug option"),
	UNRECOGNIZED_COMBINE_AGE_YEAR_RANGE_OPTION("{0} is not a recognized CombineAgeYearRangeEnum value"),
	INVALID_PROCESS_FREQUENCY_VALUE("{0} is not a recognized CombineAgeYearRangeEnum value"),
	INVALID_METADATA_TO_OUTPUT_VALUE("{0} is not a recognized MetadataToOutputEnum value"),
	UNRECOGNIZED_SPECIES_GROUP_NAME("Species Group name \"{0}\" is not a known Species Group name"),
	UNRECOGNIZED_UTILIZATION_CLASS_NAME("Utilization Class \"{0}\" is not a known Utilization Class name"), //
	MISSING_START_CRITERIA("At least one of \"ageStart\" or \"yearStart\" must be given"),
	MISSING_END_CRITERIA("At least one of \"ageEnd\" or \"yearEnd\" must be given"),
	MISMATCHED_INPUT_OUTPUT_TYPES("DCSV output Format can be selected when, and only when, the input format is DCSV"),
=======
	GENERIC("{0}"), //
>>>>>>> 47353e8b
	AGE_RANGES_IGNORED_WHEN_DCSV_OUTPUT(
			"Age range yield table parameters are ignored when DCSV output format is requested"
	), CANNOT_SPECIFY_BOTH_CFS_AND_MOF_BIOMASS_OUTPUT("MoF and CFS Biomass output cannot be selected at the same time"),
	CANNOT_SPECIFY_BOTH_CFS_BIOMASS_AND_EITHER_MOF_OPTIONS(
			"For CSV Yield Table of CFS Biomass, neither MoF volume or biomass may also be selected"
	), //
<<<<<<< HEAD
	INVALID_INTEGER_VALUE("Field \"{1}\"''s value \"{0}\" is not an integer"),
	INTEGER_VALUE_TOO_LOW("Field \"{1}\"''s value \"{0}\" is below the minimum value \"{2}\""),
	INTEGER_VALUE_TOO_HIGH("Field \"{1}\"''s value \"{0}\" is above the maximum value \"{2}\""),

=======
	DUPLICATE_LAYER_SUPPLIED("Polygon {0}: Layer \"{1}\" has already been supplied"),
>>>>>>> 47353e8b
	EXPECTED_STREAMS_NOT_SUPPLIED("The following input file types were not supplied: {0}"),
	INTEGER_VALUE_TOO_HIGH("Field \"{1}\"''s value \"{0}\" is above the maximum value \"{2}\""),
	INTEGER_VALUE_TOO_LOW("Field \"{1}\"''s value \"{0}\" is below the minimum value \"{2}\""),
	INVALID_CFS_BIOMASS_OUTPUT_FORMAT("CFS Biomass output is only supported for {0} and {1} output formats"),
	INVALID_CODE("Polygon {0}: field \"{1}\" value \"{2}\" is not a recognized value for this code"),
	INVALID_METADATA_TO_OUTPUT_VALUE("{0} is not a recognized metadata-to-output value"),
	INVALID_PROCESS_FREQUENCY_VALUE("{0} is not a recognized progress-frequency value"),
	INVALID_INTEGER_VALUE("Field \"{1}\"''s value \"{0}\" is not an integer"),
	MISMATCHED_INPUT_OUTPUT_TYPES("DCSV output format can be selected when, and only when, the input format is DCSV"),
	MISSING_BEC_ZONE("Polygon {0}: bec zone missing"),
	MISSING_END_CRITERIA("At least one of \"ageEnd\" or \"yearEnd\" must be given"),
	MISSING_LAYER_CODE("Polygon {0}: layer with VDYP7 layer code \"{1}\" is missing the required layer level code"),
	MISSING_SPECIES_NAME("Polygon {0}: layer with id \"{1}\", species #{2}, is missing a name"),
	MISSING_START_CRITERIA("At least one of \"ageStart\" or \"yearStart\" must be given"),
	MUST_BE_EXACTLY_ONE_FORCE_PARAM_WHEN_DCSV_OUTPUT(
			"Exactly one of \"{0}\", \"{1}\" and \"{2}\" must be specified with the DCSV Output Format"
	), //
	NO_LEADING_SPECIES("Layer {0}: no leading site species could be found"), //
	NON_TREE_COVERAGE_PERCENTAGES_EXCEED_100(
			"Polygon {0}: other vegetation coverage percentages, in total, exceed 100%"
	),
	NON_VEGETATION_COVERAGE_PERCENTAGES_EXCEED_100(
			"Polygon {0}: non-vegetation coverage percentages, in total, exceed 100%"
<<<<<<< HEAD
	), MISSING_LAYER_CODE("Polygon {0}: layer with VDYP7 layer code \"{1}\" is missing the required layer level code"),
	UNRECOGNIZED_SPECIES("Polygon {0}: layer with id \"{1}\" contains an unrecognized species code \"{2}\""), //
	MISSING_SPECIES_NAME("Polygon {0}: layer with id \"{1}\", species #{2}, is missing a name"),
	UNRECOGNIZED_INVENTORY_STANDARD_CODE("Polygon {0}: Inventory Standard Code {1} is not recognized"),
	UNRECOGNIZED_LAYER_SUMMARIZATION_MODE("Polygon {0}: Layer Summarization Mode {1} is not recognized"), //
	NO_PRIMARY_LAYER_SUPPLIED("Polygon {0}: No primary layer supplied in the input; choosing Layer \"{1}\""), //
	DUPLICATE_LAYER_SUPPLIED("Polygon {0}: Layer \"{1}\" has already been supplied"),
	LAYER_STOCKABILITY_EXCEEDS_POLYGON_STOCKABILITY(
			"Polygon {0}: the stockability percentage \"{2}\" of layer \"{1}\" exceeds that of the polygon \"{3}\""
	), //
	POLYGON_ALREADY_HAS_RANK_ONE_LAYER("Polygon {0}: polygon already has a rank 1 layer"),
	PERCENTAGES_INCREASING("Polygon {0} Layer {1}: percent {2} at index {3} is larger than a preceding percentage"),
	DUPLICATE_SPECIES("Polygon {0} Layer {1}: species \"{2}\" appears more than once in the layer definition"),
	INCONSISTENT_SITE_INFO(
			"Polygon {0} Layer {1}: species definitions for species \"{3}\" have inconsistent site information"
	),
	LOW_SITE_INDEX_ERROR(
			"Polygon {0} Layer {1}: very low or null site index {2} for species \"{3}\". {4} not calculated"
	),
	LOW_SITE_INDEX_WARNING(
			"Polygon {0} Layer {1}: very low or null site index {2} for species \"{3}\". {4} set to species {4} value prior to projection"
	), //
	MISSING_SITE_INDEX_ERROR("Polygon {0} Layer {1}: unable to compute site index for species \"{2}\"."),
	MISSING_YEARS_TO_BREAST_HEIGHT("Polygon {0} Layer {1}: species {2} missing years-to-breast-height value."), //
	NO_LEADING_SPECIES("Layer {0}: no leading site species could be found"), //
	PRIMARY_LAYER_NOT_FOUND("Polygon {0}: no primary layer found for any projection type"), //
	ESTIMATED_SI_UNAVAILABLE(
			"Estimated site index required but unavailable for species {0} at age {1}. Site index computed directly from age and height"
	), //
	REASSIGNED_HEIGHT(
			"{0}: species {1}: based on estimated site index of {2}, recomputed input height at age {3} to be {4}"
	), //
	ESTIMATE_APPLIED_FROM_OTHER_SPECIES("Estimated site index applied from older species {0} to younger species {1}"), //
	ASSIGNING_ESTIMATED_SITE_INDEX(
			"Directly assigning estimated site index of {0} to Species \"{1}\" and recomputing input height"
	), //
	ASSIGNING_CONVERTED_ESTIMATED_SITE_INDEX(
			"Assigning converted estimated site index of {0} to Species \"{1}\" and recomputing input height"
	), //
	USING_SUPPLIED_BASAL_AREA_IN_PROJECTION(
			"{0}: starting value for basal area copied over for QA and alternative model used"
	), //
	USING_SUPPLIED_TPH_IN_PROJECTION(
			"{0}: starting value for trees-per-hectare copied over for QA and alternative model used"
	), //
	MISSING_LEADING_SPECIES("{0}: layer is missing a leading species"), //
=======
	), //
	NOT_A_NUMBER("Polygon {0}: field \"{1}\" value \"{2}\" is not a number"),
	NUMBER_OUT_OF_RANGE(
			"Polygon {0}: field \"{1}\" value \"{2}\" is either not a number or out of range. Must be between {3} and {4}, inclusive"
	), //
	PERCENTAGES_INCREASING("Polygon {0} Layer {1}: percent {2} at index {3} is larger than a preceding percentage"),
	PRIMARY_LAYER_NOT_FOUND("Polygon {0}: no primary layer found for any projection type"), //
	UNEXPECTED_STREAMS_SUPPLIED("The following input file types were supplied, but not expected: {0}"),
	UNRECOGNIZED_COMBINE_AGE_YEAR_RANGE_OPTION("{0} is not a recognized combine-year-age-range value"),
	UNRECOGNIZED_DEBUG_OPTION("{0} is not a recognized debug option"),
	UNRECOGNIZED_EXECUTION_OPTION("{0} is not a recognized execution option"),
	UNRECOGNIZED_INVENTORY_STANDARD_CODE("Polygon {0}: inventory standard code {1} is not recognized"),
	UNRECOGNIZED_OUTPUT_FORMAT("{0} is not a recognized output format"),
	UNRECOGNIZED_SPECIES("Polygon {0}: layer with id \"{1}\" contains an unrecognized species code \"{2}\""), //
	UNRECOGNIZED_SPECIES_GROUP_NAME("Species group name \"{0}\" is not a known species group"),
	UNRECOGNIZED_UTILIZATION_CLASS_NAME("Utilization class \"{0}\" is not a known utilization class name"), //
>>>>>>> 47353e8b
	;

	public enum Category {
		ERROR, WARNING, INFO
	};

	public final String template;

	ValidationMessageKind(String template) {
		this.template = template;
	}
}<|MERGE_RESOLUTION|>--- conflicted
+++ resolved
@@ -1,36 +1,14 @@
 package ca.bc.gov.nrs.vdyp.backend.model.v1;
 
 public enum ValidationMessageKind {
-<<<<<<< HEAD
-	GENERIC("{0}"), UNRECOGNIZED_OUTPUT_FORMAT("{0} is not a recognized output format"),
-	UNSUPPORTED_OUTPUT_FORMAT("{0} is not a supported output format"),
-	UNRECOGNIZED_EXECUTION_OPTION("{0} is not a recognized execution option"),
-	UNRECOGNIZED_DEBUG_OPTION("{0} is not a recognized debug option"),
-	UNRECOGNIZED_COMBINE_AGE_YEAR_RANGE_OPTION("{0} is not a recognized CombineAgeYearRangeEnum value"),
-	INVALID_PROCESS_FREQUENCY_VALUE("{0} is not a recognized CombineAgeYearRangeEnum value"),
-	INVALID_METADATA_TO_OUTPUT_VALUE("{0} is not a recognized MetadataToOutputEnum value"),
-	UNRECOGNIZED_SPECIES_GROUP_NAME("Species Group name \"{0}\" is not a known Species Group name"),
-	UNRECOGNIZED_UTILIZATION_CLASS_NAME("Utilization Class \"{0}\" is not a known Utilization Class name"), //
-	MISSING_START_CRITERIA("At least one of \"ageStart\" or \"yearStart\" must be given"),
-	MISSING_END_CRITERIA("At least one of \"ageEnd\" or \"yearEnd\" must be given"),
-	MISMATCHED_INPUT_OUTPUT_TYPES("DCSV output Format can be selected when, and only when, the input format is DCSV"),
-=======
 	GENERIC("{0}"), //
->>>>>>> 47353e8b
 	AGE_RANGES_IGNORED_WHEN_DCSV_OUTPUT(
 			"Age range yield table parameters are ignored when DCSV output format is requested"
 	), CANNOT_SPECIFY_BOTH_CFS_AND_MOF_BIOMASS_OUTPUT("MoF and CFS Biomass output cannot be selected at the same time"),
 	CANNOT_SPECIFY_BOTH_CFS_BIOMASS_AND_EITHER_MOF_OPTIONS(
 			"For CSV Yield Table of CFS Biomass, neither MoF volume or biomass may also be selected"
 	), //
-<<<<<<< HEAD
-	INVALID_INTEGER_VALUE("Field \"{1}\"''s value \"{0}\" is not an integer"),
-	INTEGER_VALUE_TOO_LOW("Field \"{1}\"''s value \"{0}\" is below the minimum value \"{2}\""),
-	INTEGER_VALUE_TOO_HIGH("Field \"{1}\"''s value \"{0}\" is above the maximum value \"{2}\""),
-
-=======
 	DUPLICATE_LAYER_SUPPLIED("Polygon {0}: Layer \"{1}\" has already been supplied"),
->>>>>>> 47353e8b
 	EXPECTED_STREAMS_NOT_SUPPLIED("The following input file types were not supplied: {0}"),
 	INTEGER_VALUE_TOO_HIGH("Field \"{1}\"''s value \"{0}\" is above the maximum value \"{2}\""),
 	INTEGER_VALUE_TOO_LOW("Field \"{1}\"''s value \"{0}\" is below the minimum value \"{2}\""),
@@ -54,54 +32,6 @@
 	),
 	NON_VEGETATION_COVERAGE_PERCENTAGES_EXCEED_100(
 			"Polygon {0}: non-vegetation coverage percentages, in total, exceed 100%"
-<<<<<<< HEAD
-	), MISSING_LAYER_CODE("Polygon {0}: layer with VDYP7 layer code \"{1}\" is missing the required layer level code"),
-	UNRECOGNIZED_SPECIES("Polygon {0}: layer with id \"{1}\" contains an unrecognized species code \"{2}\""), //
-	MISSING_SPECIES_NAME("Polygon {0}: layer with id \"{1}\", species #{2}, is missing a name"),
-	UNRECOGNIZED_INVENTORY_STANDARD_CODE("Polygon {0}: Inventory Standard Code {1} is not recognized"),
-	UNRECOGNIZED_LAYER_SUMMARIZATION_MODE("Polygon {0}: Layer Summarization Mode {1} is not recognized"), //
-	NO_PRIMARY_LAYER_SUPPLIED("Polygon {0}: No primary layer supplied in the input; choosing Layer \"{1}\""), //
-	DUPLICATE_LAYER_SUPPLIED("Polygon {0}: Layer \"{1}\" has already been supplied"),
-	LAYER_STOCKABILITY_EXCEEDS_POLYGON_STOCKABILITY(
-			"Polygon {0}: the stockability percentage \"{2}\" of layer \"{1}\" exceeds that of the polygon \"{3}\""
-	), //
-	POLYGON_ALREADY_HAS_RANK_ONE_LAYER("Polygon {0}: polygon already has a rank 1 layer"),
-	PERCENTAGES_INCREASING("Polygon {0} Layer {1}: percent {2} at index {3} is larger than a preceding percentage"),
-	DUPLICATE_SPECIES("Polygon {0} Layer {1}: species \"{2}\" appears more than once in the layer definition"),
-	INCONSISTENT_SITE_INFO(
-			"Polygon {0} Layer {1}: species definitions for species \"{3}\" have inconsistent site information"
-	),
-	LOW_SITE_INDEX_ERROR(
-			"Polygon {0} Layer {1}: very low or null site index {2} for species \"{3}\". {4} not calculated"
-	),
-	LOW_SITE_INDEX_WARNING(
-			"Polygon {0} Layer {1}: very low or null site index {2} for species \"{3}\". {4} set to species {4} value prior to projection"
-	), //
-	MISSING_SITE_INDEX_ERROR("Polygon {0} Layer {1}: unable to compute site index for species \"{2}\"."),
-	MISSING_YEARS_TO_BREAST_HEIGHT("Polygon {0} Layer {1}: species {2} missing years-to-breast-height value."), //
-	NO_LEADING_SPECIES("Layer {0}: no leading site species could be found"), //
-	PRIMARY_LAYER_NOT_FOUND("Polygon {0}: no primary layer found for any projection type"), //
-	ESTIMATED_SI_UNAVAILABLE(
-			"Estimated site index required but unavailable for species {0} at age {1}. Site index computed directly from age and height"
-	), //
-	REASSIGNED_HEIGHT(
-			"{0}: species {1}: based on estimated site index of {2}, recomputed input height at age {3} to be {4}"
-	), //
-	ESTIMATE_APPLIED_FROM_OTHER_SPECIES("Estimated site index applied from older species {0} to younger species {1}"), //
-	ASSIGNING_ESTIMATED_SITE_INDEX(
-			"Directly assigning estimated site index of {0} to Species \"{1}\" and recomputing input height"
-	), //
-	ASSIGNING_CONVERTED_ESTIMATED_SITE_INDEX(
-			"Assigning converted estimated site index of {0} to Species \"{1}\" and recomputing input height"
-	), //
-	USING_SUPPLIED_BASAL_AREA_IN_PROJECTION(
-			"{0}: starting value for basal area copied over for QA and alternative model used"
-	), //
-	USING_SUPPLIED_TPH_IN_PROJECTION(
-			"{0}: starting value for trees-per-hectare copied over for QA and alternative model used"
-	), //
-	MISSING_LEADING_SPECIES("{0}: layer is missing a leading species"), //
-=======
 	), //
 	NOT_A_NUMBER("Polygon {0}: field \"{1}\" value \"{2}\" is not a number"),
 	NUMBER_OUT_OF_RANGE(
@@ -118,7 +48,6 @@
 	UNRECOGNIZED_SPECIES("Polygon {0}: layer with id \"{1}\" contains an unrecognized species code \"{2}\""), //
 	UNRECOGNIZED_SPECIES_GROUP_NAME("Species group name \"{0}\" is not a known species group"),
 	UNRECOGNIZED_UTILIZATION_CLASS_NAME("Utilization class \"{0}\" is not a known utilization class name"), //
->>>>>>> 47353e8b
 	;
 
 	public enum Category {
