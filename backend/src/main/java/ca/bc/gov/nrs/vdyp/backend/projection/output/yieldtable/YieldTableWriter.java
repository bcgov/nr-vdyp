package ca.bc.gov.nrs.vdyp.backend.projection.output.yieldtable;

import java.io.Closeable;
import java.nio.file.Path;
import java.util.Optional;

import org.apache.commons.lang3.Validate;

import ca.bc.gov.nrs.vdyp.backend.api.v1.exceptions.YieldTableGenerationException;
import ca.bc.gov.nrs.vdyp.backend.projection.model.LayerReportingInfo;
import ca.bc.gov.nrs.vdyp.backend.projection.model.Polygon;
<<<<<<< HEAD
import ca.bc.gov.nrs.vdyp.backend.projection.output.yieldtable.YieldTableRowValues.MultiFieldPrefixes;
import ca.bc.gov.nrs.vdyp.backend.projection.output.yieldtable.YieldTableRowValues.MultiFieldSuffixes;

abstract class YieldTableWriter<T extends YieldTableRowValues> implements Closeable {
=======
import ca.bc.gov.nrs.vdyp.backend.projection.output.yieldtable.YieldTableRowBean.MultiFieldPrefixes;
import ca.bc.gov.nrs.vdyp.backend.projection.output.yieldtable.YieldTableRowBean.MultiFieldSuffixes;

abstract class YieldTableWriter<T extends YieldTableRowBean> implements Closeable {
>>>>>>> 47353e8b

	private final Class<T> rowValuesClass;
	private final Path yieldTableFilePath;

	protected T currentRecord;

	protected YieldTableWriter(Class<T> rowValuesClass, Path yieldTableFilePath) {
		this.rowValuesClass = rowValuesClass;
		this.yieldTableFilePath = yieldTableFilePath;
	}

	public Path getYieldTableFilePath() {
		return yieldTableFilePath;
	}

<<<<<<< HEAD
	public void startNewRecord() {
=======
	void startNewRecord() {
>>>>>>> 47353e8b
		if (currentRecord != null) {
			throw new IllegalStateException("startNewRecord()");
		}

		try {
			currentRecord = rowValuesClass.getConstructor().newInstance();
		} catch (Exception e) {
			throw new IllegalStateException(e);
		}
	}

	protected void recordPolygonAndLayerDetails(int yieldTableNumber, YieldTableRowContext rowContext) {
		Validate.notNull(currentRecord, "YieldTableWriter: startNewRecord must be called once per row");

		var polygon = rowContext.getPolygon();

		currentRecord.setDistrict(polygon.getDistrict());
		currentRecord.setFeatureId(polygon.getFeatureId());
		currentRecord.setMapId(polygon.getMapSheet());
		currentRecord.setPolygonId(polygon.getPolygonNumber());
		currentRecord.setTableNumber(yieldTableNumber);

		if (!rowContext.isPolygonTable()) {
			currentRecord.setLayerId(rowContext.getLayerReportingInfo().getLayerID());
		}
	}

<<<<<<< HEAD
	public void recordCalendarYearAndLayerAge(YieldTableRowContext rowContext) {
=======
	void recordCalendarYearAndLayerAge(YieldTableRowContext rowContext) {
>>>>>>> 47353e8b

		Validate.notNull(currentRecord, "YieldTableWriter: startNewRecord must be called once per row");

		if (rowContext.getCurrentTableYear() != null) {
			currentRecord.setProjectionYear(rowContext.getCurrentTableYear());
		}
		if (rowContext.getCurrentTableAge() != null) {
			currentRecord.setTotalAge(rowContext.getCurrentTableAge());
		}
	}

<<<<<<< HEAD
	public void recordSpeciesComposition(YieldTableRowContext rowContext) throws YieldTableGenerationException {
=======
	void recordSpeciesComposition(YieldTableRowContext rowContext) {
>>>>>>> 47353e8b

		Validate.notNull(currentRecord, "YieldTableWriter: startNewRecord must be called once per row");

		if (rowContext.isPolygonTable()) {
			// Species code and percent are all set to null in Vdyp7; here, they are already null so
			// nothing needs to be done.
		} else {
			int index = 1;
			for (var sri : rowContext.getLayerReportingInfo().getOrderedSpecies()) {
				currentRecord.setSpeciesFieldValue(
						MultiFieldPrefixes.Species, index, MultiFieldSuffixes.Code, sri.getSp64Name()
				);
				currentRecord.setSpeciesFieldValue(
						MultiFieldPrefixes.Species, index, MultiFieldSuffixes.Percent,
						Double.valueOf(sri.getSp64Percent()).toString()
				);
				index += 1;
			}
		}
	}

	void recordSiteInformation(
			Double percentStockable, Double siteIndex, Double dominantHeight, Double secondaryHeight
	) {
		Validate.notNull(currentRecord, "YieldTableWriter: startNewRecord must be called once per row");

		if (percentStockable != null) {
			currentRecord.setPercentStockable(percentStockable);
		}

		if (siteIndex != null) {
			currentRecord.setSiteIndex(siteIndex);
		}

		if (dominantHeight != null) {
			currentRecord.setDominantHeight(dominantHeight);
		}

		if (secondaryHeight != null) {
			currentRecord.setSecondaryHeight(secondaryHeight);
		}
	}

	void recordGrowthDetails(EntityGrowthDetails growthDetails, EntityVolumeDetails volumeDetails) {

		Validate.notNull(currentRecord, "YieldTableWriter: startNewRecord must be called once per row");

		if (growthDetails.loreyHeight() != null) {
			currentRecord.setLoreyHeight(growthDetails.loreyHeight());
		}

		if (growthDetails.diameter() != null) {
			currentRecord.setDiameter(growthDetails.diameter());
		}

		if (growthDetails.treesPerHectare() != null) {
			currentRecord.setTreesPerHectare(growthDetails.treesPerHectare());
		}

		if (growthDetails.basalArea() != null) {
			currentRecord.setBasalArea(growthDetails.basalArea());
		}

		if (volumeDetails.wholeStemVolume() != null) {
			currentRecord.setWholeStemVolume(volumeDetails.wholeStemVolume());
		}

		if (volumeDetails.closeUtilizationVolume() != null) {
			currentRecord.setCloseUtilizationVolume(volumeDetails.closeUtilizationVolume());
		}

		if (volumeDetails.cuVolumeLessDecay() != null) {
			currentRecord.setCuVolumeLessDecay(volumeDetails.cuVolumeLessDecay());
		}

		if (volumeDetails.cuVolumeLessDecayWastage() != null) {
			currentRecord.setCuVolumeLessDecayWastage(volumeDetails.cuVolumeLessDecayWastage());
		}

		if (volumeDetails.cuVolumeLessDecayWastageBreakage() != null) {
			currentRecord.setCuVolumeLessDecayWastageBreakage(volumeDetails.cuVolumeLessDecayWastageBreakage());
		}
	}

	protected void recordPerSpeciesVolumeInfo(int spIndex, EntityVolumeDetails volume, EntityVolumeDetails mofBiomass) {

		currentRecord.setSpeciesFieldValue(
				MultiFieldPrefixes.SpeciesProjection, spIndex, MultiFieldSuffixes.WholeStemVolume,
				volume.wholeStemVolume()
		);
		currentRecord.setSpeciesFieldValue(
				MultiFieldPrefixes.SpeciesProjection, spIndex, MultiFieldSuffixes.CloseUtilizationVolume,
				volume.closeUtilizationVolume()
		);
		currentRecord.setSpeciesFieldValue(
				MultiFieldPrefixes.SpeciesProjection, spIndex, MultiFieldSuffixes.CuVolumeLessDecay,
				volume.cuVolumeLessDecay()
		);
		currentRecord.setSpeciesFieldValue(
				MultiFieldPrefixes.SpeciesProjection, spIndex, MultiFieldSuffixes.CuVolumeLessDecayWastage,
				volume.cuVolumeLessDecayWastage()
		);
		currentRecord.setSpeciesFieldValue(
				MultiFieldPrefixes.SpeciesProjection, spIndex, MultiFieldSuffixes.CuVolumeLessDecayWastageBreakage,
				volume.cuVolumeLessDecayWastageBreakage()
		);

		currentRecord.setSpeciesFieldValue(
				MultiFieldPrefixes.SpeciesProjection, spIndex, MultiFieldSuffixes.MoFBiomassWholeStemVolume,
				mofBiomass.wholeStemVolume()
		);
		currentRecord.setSpeciesFieldValue(
				MultiFieldPrefixes.SpeciesProjection, spIndex, MultiFieldSuffixes.MoFBiomassCloseUtilizationVolume,
				mofBiomass.closeUtilizationVolume()
		);
		currentRecord.setSpeciesFieldValue(
				MultiFieldPrefixes.SpeciesProjection, spIndex, MultiFieldSuffixes.MoFBiomassCuVolumeLessDecay,
				mofBiomass.cuVolumeLessDecay()
		);
		currentRecord.setSpeciesFieldValue(
				MultiFieldPrefixes.SpeciesProjection, spIndex, MultiFieldSuffixes.MoFBiomassCuVolumeLessDecayWastage,
				mofBiomass.cuVolumeLessDecayWastage()
		);
		currentRecord.setSpeciesFieldValue(
				MultiFieldPrefixes.SpeciesProjection, spIndex,
				MultiFieldSuffixes.MoFBiomassCuVolumeLessDecayWastageBreakage,
				mofBiomass.cuVolumeLessDecayWastageBreakage()
		);
	}

<<<<<<< HEAD
	public void recordMode(String projectionMode) {
		currentRecord.setMode(projectionMode);
	}

=======
	void recordMode(String projectionMode) {
		currentRecord.setMode(projectionMode);
	}

	/**
	 * Write the yield table header into the output stream. This is a default method that does nothing, the requirement
	 * for a number of the output formats.
	 *
	 * @throws YieldTableGenerationException
	 */
>>>>>>> 47353e8b
	void writeHeader() throws YieldTableGenerationException {
		// Some formats will not have an overall header, or have one that
		// is automatically produced.
	}

<<<<<<< HEAD
=======
	/**
	 * Write the per-polygon header, described by the following parameters, to the output. This is a default method that
	 * does nothing, the requirement for a number of the output formats.
	 *
	 * @param polygon
	 * @param layerReportingInfo
	 * @param doGenerateDetailedHeader
	 * @param yieldTableCount
	 * @throws YieldTableGenerationException
	 */
>>>>>>> 47353e8b
	void writePolygonTableHeader(
			Polygon polygon, Optional<LayerReportingInfo> layerReportingInfo, boolean doGenerateDetailedHeader,
			Integer yieldTableCount
	) throws YieldTableGenerationException {
		// Some formats have no per-polygon header.
	}

<<<<<<< HEAD
	abstract void writeProjectionGrowthInfo() throws YieldTableGenerationException;

	void writePolygonTableTrailer(Integer yieldTableCount) throws YieldTableGenerationException {
		// Some formats have no per-polygon trailer.
	}

	void writeTrailer() throws YieldTableGenerationException {
		// Some formats have no trailer.
	}

	protected abstract void writeRecord() throws YieldTableGenerationException;

	final void endRecord() throws YieldTableGenerationException {
=======
	protected abstract void writeRecord(YieldTableRowContext rowContext) throws YieldTableGenerationException;

	protected abstract void writeProjectionGrowthInfo() throws YieldTableGenerationException;

	/**
	 * Write the per-polygon yield table trailer into the output stream. This is a default method that does nothing, the
	 * requirement for a number of the output formats.
	 *
	 * @param yieldTableNumber the yield table number
	 * @throws YieldTableGenerationException
	 */
	void writePolygonTableTrailer(Integer yieldTableNumber) throws YieldTableGenerationException {
		// Some formats have no per-polygon trailer.
	}

	/**
	 * Write the yield table trailer into the output stream. This is a default method that does nothing, the requirement
	 * for a number of the output formats.
	 *
	 * @param yieldTableNumber the yield table number
	 * @throws YieldTableGenerationException
	 */
	void writeTrailer() throws YieldTableGenerationException {
		// Some formats have no trailer.
	}

	final void endRecord(YieldTableRowContext rowContext) throws YieldTableGenerationException {
>>>>>>> 47353e8b
		if (currentRecord == null) {
			throw new IllegalStateException("endRecord()");
		}

<<<<<<< HEAD
		writeRecord();
=======
		writeRecord(rowContext);
>>>>>>> 47353e8b

		currentRecord = null;
	}
}<|MERGE_RESOLUTION|>--- conflicted
+++ resolved
@@ -9,17 +9,10 @@
 import ca.bc.gov.nrs.vdyp.backend.api.v1.exceptions.YieldTableGenerationException;
 import ca.bc.gov.nrs.vdyp.backend.projection.model.LayerReportingInfo;
 import ca.bc.gov.nrs.vdyp.backend.projection.model.Polygon;
-<<<<<<< HEAD
-import ca.bc.gov.nrs.vdyp.backend.projection.output.yieldtable.YieldTableRowValues.MultiFieldPrefixes;
-import ca.bc.gov.nrs.vdyp.backend.projection.output.yieldtable.YieldTableRowValues.MultiFieldSuffixes;
-
-abstract class YieldTableWriter<T extends YieldTableRowValues> implements Closeable {
-=======
 import ca.bc.gov.nrs.vdyp.backend.projection.output.yieldtable.YieldTableRowBean.MultiFieldPrefixes;
 import ca.bc.gov.nrs.vdyp.backend.projection.output.yieldtable.YieldTableRowBean.MultiFieldSuffixes;
 
 abstract class YieldTableWriter<T extends YieldTableRowBean> implements Closeable {
->>>>>>> 47353e8b
 
 	private final Class<T> rowValuesClass;
 	private final Path yieldTableFilePath;
@@ -35,11 +28,7 @@
 		return yieldTableFilePath;
 	}
 
-<<<<<<< HEAD
-	public void startNewRecord() {
-=======
 	void startNewRecord() {
->>>>>>> 47353e8b
 		if (currentRecord != null) {
 			throw new IllegalStateException("startNewRecord()");
 		}
@@ -67,11 +56,7 @@
 		}
 	}
 
-<<<<<<< HEAD
-	public void recordCalendarYearAndLayerAge(YieldTableRowContext rowContext) {
-=======
 	void recordCalendarYearAndLayerAge(YieldTableRowContext rowContext) {
->>>>>>> 47353e8b
 
 		Validate.notNull(currentRecord, "YieldTableWriter: startNewRecord must be called once per row");
 
@@ -83,11 +68,7 @@
 		}
 	}
 
-<<<<<<< HEAD
-	public void recordSpeciesComposition(YieldTableRowContext rowContext) throws YieldTableGenerationException {
-=======
 	void recordSpeciesComposition(YieldTableRowContext rowContext) {
->>>>>>> 47353e8b
 
 		Validate.notNull(currentRecord, "YieldTableWriter: startNewRecord must be called once per row");
 
@@ -218,12 +199,6 @@
 		);
 	}
 
-<<<<<<< HEAD
-	public void recordMode(String projectionMode) {
-		currentRecord.setMode(projectionMode);
-	}
-
-=======
 	void recordMode(String projectionMode) {
 		currentRecord.setMode(projectionMode);
 	}
@@ -234,14 +209,11 @@
 	 *
 	 * @throws YieldTableGenerationException
 	 */
->>>>>>> 47353e8b
 	void writeHeader() throws YieldTableGenerationException {
 		// Some formats will not have an overall header, or have one that
 		// is automatically produced.
 	}
 
-<<<<<<< HEAD
-=======
 	/**
 	 * Write the per-polygon header, described by the following parameters, to the output. This is a default method that
 	 * does nothing, the requirement for a number of the output formats.
@@ -252,7 +224,6 @@
 	 * @param yieldTableCount
 	 * @throws YieldTableGenerationException
 	 */
->>>>>>> 47353e8b
 	void writePolygonTableHeader(
 			Polygon polygon, Optional<LayerReportingInfo> layerReportingInfo, boolean doGenerateDetailedHeader,
 			Integer yieldTableCount
@@ -260,58 +231,38 @@
 		// Some formats have no per-polygon header.
 	}
 
-<<<<<<< HEAD
-	abstract void writeProjectionGrowthInfo() throws YieldTableGenerationException;
-
-	void writePolygonTableTrailer(Integer yieldTableCount) throws YieldTableGenerationException {
+	protected abstract void writeRecord(YieldTableRowContext rowContext) throws YieldTableGenerationException;
+
+	protected abstract void writeProjectionGrowthInfo() throws YieldTableGenerationException;
+
+	/**
+	 * Write the per-polygon yield table trailer into the output stream. This is a default method that does nothing, the
+	 * requirement for a number of the output formats.
+	 *
+	 * @param yieldTableNumber the yield table number
+	 * @throws YieldTableGenerationException
+	 */
+	void writePolygonTableTrailer(Integer yieldTableNumber) throws YieldTableGenerationException {
 		// Some formats have no per-polygon trailer.
 	}
 
+	/**
+	 * Write the yield table trailer into the output stream. This is a default method that does nothing, the requirement
+	 * for a number of the output formats.
+	 *
+	 * @param yieldTableNumber the yield table number
+	 * @throws YieldTableGenerationException
+	 */
 	void writeTrailer() throws YieldTableGenerationException {
 		// Some formats have no trailer.
 	}
 
-	protected abstract void writeRecord() throws YieldTableGenerationException;
-
-	final void endRecord() throws YieldTableGenerationException {
-=======
-	protected abstract void writeRecord(YieldTableRowContext rowContext) throws YieldTableGenerationException;
-
-	protected abstract void writeProjectionGrowthInfo() throws YieldTableGenerationException;
-
-	/**
-	 * Write the per-polygon yield table trailer into the output stream. This is a default method that does nothing, the
-	 * requirement for a number of the output formats.
-	 *
-	 * @param yieldTableNumber the yield table number
-	 * @throws YieldTableGenerationException
-	 */
-	void writePolygonTableTrailer(Integer yieldTableNumber) throws YieldTableGenerationException {
-		// Some formats have no per-polygon trailer.
-	}
-
-	/**
-	 * Write the yield table trailer into the output stream. This is a default method that does nothing, the requirement
-	 * for a number of the output formats.
-	 *
-	 * @param yieldTableNumber the yield table number
-	 * @throws YieldTableGenerationException
-	 */
-	void writeTrailer() throws YieldTableGenerationException {
-		// Some formats have no trailer.
-	}
-
 	final void endRecord(YieldTableRowContext rowContext) throws YieldTableGenerationException {
->>>>>>> 47353e8b
 		if (currentRecord == null) {
 			throw new IllegalStateException("endRecord()");
 		}
 
-<<<<<<< HEAD
-		writeRecord();
-=======
 		writeRecord(rowContext);
->>>>>>> 47353e8b
 
 		currentRecord = null;
 	}
