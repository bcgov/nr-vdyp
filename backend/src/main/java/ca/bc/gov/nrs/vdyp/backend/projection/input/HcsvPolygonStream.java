--- conflicted
+++ resolved
@@ -17,10 +17,7 @@
 import ca.bc.gov.nrs.vdyp.backend.api.v1.exceptions.AbstractProjectionRequestException;
 import ca.bc.gov.nrs.vdyp.backend.api.v1.exceptions.PolygonValidationException;
 import ca.bc.gov.nrs.vdyp.backend.model.v1.MessageSeverityCode;
-<<<<<<< HEAD
-=======
 import ca.bc.gov.nrs.vdyp.backend.model.v1.PolygonMessageKind;
->>>>>>> 47353e8b
 import ca.bc.gov.nrs.vdyp.backend.model.v1.ValidationMessage;
 import ca.bc.gov.nrs.vdyp.backend.model.v1.ValidationMessageKind;
 import ca.bc.gov.nrs.vdyp.backend.projection.ProjectionContext;
@@ -332,11 +329,6 @@
 										PolygonMessageKind.POLYGON_ALREADY_HAS_RANK_ONE_LAYER
 								).build()
 				);
-<<<<<<< HEAD
-
-				polygon.addDefinitionMessage(new PolygonMessage.Builder().layer(layer).message(message).build());
-=======
->>>>>>> 47353e8b
 				logger.error("Polygon {} already has a rank one layer", polygon);
 			} else {
 				polygon.setRank1Layer(layer);
@@ -543,19 +535,9 @@
 					layer.getPolygon().addMessage(
 							new PolygonMessage.Builder() //
 									.stand(stand) //
-<<<<<<< HEAD
-									.returnCode(ReturnCode.ERROR_SPECIESALREADYEXISTS) //
-									.severity(MessageSeverityCode.WARNING) //
-									.message(
-											new ValidationMessage(
-													ValidationMessageKind.DUPLICATE_SPECIES, layer.getPolygon(),
-													layer.getLayerId(), sp64Details.speciesCode()
-											)
-=======
 									.details(
 											ReturnCode.ERROR_SPECIESALREADYEXISTS, MessageSeverityCode.WARNING,
 											PolygonMessageKind.DUPLICATE_SPECIES, sp64Details.speciesCode()
->>>>>>> 47353e8b
 									).build()
 					);
 
@@ -566,11 +548,7 @@
 
 					if (!possibleDuplicate.equivalentSiteInfo(sp64Details)) {
 
-<<<<<<< HEAD
-						layer.getPolygon().addDefinitionMessage(
-=======
 						layer.getPolygon().addMessage(
->>>>>>> 47353e8b
 								new PolygonMessage.Builder() //
 										.stand(stand) //
 										.details(
