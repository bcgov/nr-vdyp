
package ca.bc.gov.nrs.vdyp.backend.services;

import static ch.qos.logback.classic.ClassicConstants.FINALIZE_SESSION_MARKER;

import java.io.ByteArrayInputStream;
import java.io.ByteArrayOutputStream;
import java.io.IOException;
import java.io.InputStream;
import java.nio.file.Files;
import java.nio.file.Path;
import java.nio.file.StandardOpenOption;
import java.text.MessageFormat;
import java.time.LocalDateTime;
import java.time.format.DateTimeFormatter;
import java.util.Collections;
import java.util.HashMap;
import java.util.List;
import java.util.Map;
import java.util.Optional;
import java.util.UUID;
import java.util.zip.ZipEntry;
import java.util.zip.ZipOutputStream;

import org.hibernate.boot.model.naming.IllegalIdentifierException;
import org.jboss.resteasy.reactive.multipart.FileUpload;
import org.slf4j.Logger;
import org.slf4j.LoggerFactory;
import org.slf4j.MDC;

import com.fasterxml.jackson.core.JsonProcessingException;
import com.fasterxml.jackson.databind.ObjectMapper;

import ca.bc.gov.nrs.vdyp.backend.data.assemblers.ProjectionResourceAssembler;
import ca.bc.gov.nrs.vdyp.backend.data.entities.ProjectionEntity;
import ca.bc.gov.nrs.vdyp.backend.data.entities.ProjectionFileSetEntity;
import ca.bc.gov.nrs.vdyp.backend.data.entities.VDYPUserEntity;
import ca.bc.gov.nrs.vdyp.backend.data.models.CalculationEngineCodeModel;
import ca.bc.gov.nrs.vdyp.backend.data.models.FileSetTypeCodeModel;
import ca.bc.gov.nrs.vdyp.backend.data.models.ProjectionModel;
import ca.bc.gov.nrs.vdyp.backend.data.models.ProjectionStatusCodeModel;
import ca.bc.gov.nrs.vdyp.backend.data.models.VDYPUserModel;
import ca.bc.gov.nrs.vdyp.backend.data.repositories.ProjectionRepository;
import ca.bc.gov.nrs.vdyp.backend.exceptions.ProjectionNotFoundException;
import ca.bc.gov.nrs.vdyp.backend.exceptions.ProjectionServiceException;
import ca.bc.gov.nrs.vdyp.backend.exceptions.ProjectionStateException;
import ca.bc.gov.nrs.vdyp.backend.exceptions.ProjectionUnauthorizedException;
<<<<<<< HEAD
import ca.bc.gov.nrs.vdyp.backend.model.FileMetadata;
=======
>>>>>>> 92a47556
import ca.bc.gov.nrs.vdyp.ecore.api.v1.exceptions.AbstractProjectionRequestException;
import ca.bc.gov.nrs.vdyp.ecore.api.v1.exceptions.Exceptions;
import ca.bc.gov.nrs.vdyp.ecore.api.v1.exceptions.PolygonExecutionException;
import ca.bc.gov.nrs.vdyp.ecore.api.v1.exceptions.ProjectionRequestValidationException;
import ca.bc.gov.nrs.vdyp.ecore.model.v1.Parameters;
import ca.bc.gov.nrs.vdyp.ecore.model.v1.Parameters.ExecutionOption;
import ca.bc.gov.nrs.vdyp.ecore.model.v1.ProjectionRequestKind;
import ca.bc.gov.nrs.vdyp.ecore.projection.PolygonProjectionRunner;
import ca.bc.gov.nrs.vdyp.ecore.projection.ProjectionRunner;
import ca.bc.gov.nrs.vdyp.ecore.projection.output.yieldtable.YieldTable;
import ca.bc.gov.nrs.vdyp.ecore.utils.FileHelper;
import ca.bc.gov.nrs.vdyp.ecore.utils.ParameterNames;
import ca.bc.gov.nrs.vdyp.ecore.utils.Utils;
import jakarta.enterprise.context.ApplicationScoped;
import jakarta.persistence.EntityManager;
import jakarta.transaction.Transactional;
import jakarta.ws.rs.core.Response;
import jakarta.ws.rs.core.Response.Status;
import jakarta.ws.rs.core.SecurityContext;

/**
 * Implements the projection endpoints. These methods return Responses rather than Response objects because these
 * responses are not JSON objects and contain no links.
 */
@ApplicationScoped
public class ProjectionService {

	public static final Logger logger = LoggerFactory.getLogger(ProjectionService.class);
	private final EntityManager em;
	private final ProjectionResourceAssembler assembler;
	private final ProjectionRepository repository;
	private final ProjectionFileSetService fileSetService;
	private final ProjectionStatusCodeLookup statusLookup;
	private final CalculationEngineCodeLookup calclationEngineLookup;

	public ProjectionService(
			EntityManager em, ProjectionResourceAssembler assembler, ProjectionRepository repository,
			ProjectionFileSetService fileSetService, ProjectionStatusCodeLookup statusLookup,
			CalculationEngineCodeLookup calclationEngineLookup
	) {
		this.em = em;
		this.assembler = assembler;
		this.repository = repository;
		this.fileSetService = fileSetService;
		this.statusLookup = statusLookup;
		this.calclationEngineLookup = calclationEngineLookup;
	}

	static {
		// FIXME Would be better if we moved the stateful parts of the SINDEX library to an instanced singleton.
		// See VDYP-732
		PolygonProjectionRunner.initializeSiteIndexCurves();
	}

	public Response projectionHcsvPost(
			Boolean trialRun, //
			Parameters parameters, //
			InputStream polygonStream, //
			InputStream layersStream, //
			SecurityContext securityContext
	) throws AbstractProjectionRequestException {
		Response response;

		Map<String, InputStream> inputStreams = new HashMap<>();

		try {
			inputStreams.put(ParameterNames.HCSV_POLYGON_INPUT_DATA, polygonStream);
			inputStreams.put(ParameterNames.HCSV_LAYERS_INPUT_DATA, layersStream);

			response = runProjection(ProjectionRequestKind.HCSV, inputStreams, trialRun, parameters, securityContext);
		} finally {
			for (var entry : inputStreams.entrySet()) {
				Utils.close(entry.getValue(), entry.getKey());
			}
		}

		return response;
	}

	@SuppressWarnings("unused")
	public Response projectionDcsvPost(
			Parameters parameters, FileUpload dcsvDataStream, Boolean trialRun, SecurityContext securityContext
	) throws ProjectionRequestValidationException, PolygonExecutionException {
		return Response.serverError().status(Status.NOT_IMPLEMENTED).build();
	}

	@SuppressWarnings("unused")
	public Response projectionScsvPost(
			Boolean trialRun, Parameters parameters, FileUpload polygonDataStream, FileUpload layersDataStream,
			FileUpload historyDataStream, FileUpload nonVegetationDataStream, FileUpload otherVegetationDataStream,
			FileUpload polygonIdDataStream, FileUpload speciesDataStream, FileUpload vriAdjustDataStream, Object object
	) throws ProjectionRequestValidationException, PolygonExecutionException {
		return Response.serverError().status(Status.NOT_IMPLEMENTED).build();
	}

	private ObjectMapper jsonObjectMapper = new ObjectMapper();

	private Response runProjection(
			ProjectionRequestKind kind, Map<String, InputStream> inputStreams, Boolean isTrialRun, Parameters params,
			SecurityContext securityContext
	) throws AbstractProjectionRequestException {
		String projectionId = ProjectionService.buildProjectionId(kind);

		logger.info("<runProjection {} {}", kind, projectionId);

		try {
			// Included to generate JSON text of parameters as needed
			String serializedParametersText = jsonObjectMapper.writerWithDefaultPrettyPrinter()
					.writeValueAsString(params);
			logger.info(serializedParametersText);
		} catch (JsonProcessingException e) {
			logger.warn(MessageFormat.format("{0}: unable to log parameters JSON", projectionId), e);
		}

		boolean debugLoggingEnabled = params.getSelectedExecutionOptions()
				.contains(Parameters.ExecutionOption.DO_ENABLE_DEBUG_LOGGING.toString());
		if (debugLoggingEnabled) {
			MDC.put("projectionId", projectionId);
		}

		Response response;

		try (
				ProjectionRunner runner = new ProjectionRunner(
						ProjectionRequestKind.HCSV, projectionId, params, isTrialRun
				)
		) {
			logger.info("Running {} projection {}", kind, projectionId);

			runner.run(inputStreams);

			InputStream debugLogStream = new ByteArrayInputStream(new byte[0]);
			try {
				if (debugLoggingEnabled) {
					/* this is known from logback.xml */
					Path debugLogPath = Path.of("logs", projectionId + ".log");

					debugLogStream = FileHelper.getForReading(debugLogPath);
				}
			} catch (IOException e) {
				String message = Exceptions.getMessage(e, "Projection, when opening input files,");
				logger.warn(message);
			}

			response = buildOutputZipFile(runner, debugLogStream);

		} finally {
			logger.info(FINALIZE_SESSION_MARKER, ">runProjection {} {}", kind, projectionId);

			if (debugLoggingEnabled) {
				MDC.remove("projectionId");
			}
		}

		return response;
	}

	private static final DateTimeFormatter dateTimeFormatterForFilenames = DateTimeFormatter
			.ofPattern("yyyy_MM_dd_HH_mm_ss_SSSS");
	private static final DateTimeFormatter dateTimeFormatter = DateTimeFormatter.ofPattern("yyyy-MM-dd-HH:mm:ss");

	public static String buildProjectionId(ProjectionRequestKind projectionKind) {
		StringBuilder sb = new StringBuilder("projection-");
		sb.append(projectionKind).append("-");
		sb.append(dateTimeFormatterForFilenames.format(LocalDateTime.now()));
		return sb.toString();
	}

	private Response buildOutputZipFile(ProjectionRunner runner, InputStream debugLogStream) {
		logger.info("<buildOutputZipFile");

		InputStream yieldTableStream = null;
		InputStream progressLogStream = null;
		InputStream errorLogStream = null;

		try {
			var baos = new ByteArrayOutputStream();
			try (var zipOut = new ZipOutputStream(baos)) {

				progressLogStream = runner.getProgressStream();
				errorLogStream = runner.getErrorStream();

				for (YieldTable yieldTable : runner.getContext().getYieldTables()) {
					var yieldTableFileName = yieldTable.getOutputFormat().getYieldTableFileName();
					yieldTableStream = yieldTable.getAsStream();
					writeZipEntry(zipOut, yieldTableFileName, yieldTableStream.readAllBytes());
				}

				if (runner.getContext().getParams().containsOption(ExecutionOption.DO_ENABLE_PROGRESS_LOGGING)) {
					writeZipEntry(zipOut, "ProgressLog.txt", runner.getProgressStream().readAllBytes());
				}

				if (runner.getContext().getParams().containsOption(ExecutionOption.DO_ENABLE_ERROR_LOGGING)) {
					writeZipEntry(zipOut, "ErrorLog.txt", runner.getErrorStream().readAllBytes());
				}

				if (runner.getContext().getParams().containsOption(ExecutionOption.DO_ENABLE_DEBUG_LOGGING)) {
					writeZipEntry(zipOut, "DebugLog.txt", debugLogStream.readAllBytes());
				}

				var projectionResultsIterator = runner.getProjectionResults();

				while (projectionResultsIterator.hasNext()) {
					var entry = projectionResultsIterator.next();
					var zipEntryName = entry.getKey().toString();
					var projectionResultsFile = Files.newInputStream(entry.getValue(), StandardOpenOption.READ);
					try {
						writeZipEntry(zipOut, zipEntryName, projectionResultsFile.readAllBytes());
					} finally {
						Utils.close(projectionResultsFile, zipEntryName);
					}
				}
			} catch (IOException e) {
				return Response.status(500)
						.entity(
								"Saw IOException when generating results zip file" + e.getMessage() != null
										? ": " + e.getMessage() : ""
						).build();
			}

			byte[] resultingByteArray = baos.toByteArray();

			logger.info("Output Zip file contains {} bytes", resultingByteArray.length);

			logger.info(">buildOutputZipFile");

			var outputFileName = "vdyp-output-" + java.time.LocalDateTime.now().format(dateTimeFormatter) + ".zip";

			return Response.ok(resultingByteArray).status(Status.CREATED)
					.header("content-disposition", "attachment;filename=\"" + outputFileName + "\"")
					.header("content-type", "application/octet-stream").build();

		} catch (Exception e) {
			String message = Exceptions.getMessage(e, "Projection, when creating output zip,");
			logger.error(message, e);

			return Response.serverError().status(Status.INTERNAL_SERVER_ERROR).entity(message).build();
		} finally {
			if (errorLogStream != null) {
				Utils.close(yieldTableStream, "ProjectionService.errorLog");
			}
			if (progressLogStream != null) {
				Utils.close(yieldTableStream, "ProjectionService.progressLog");
			}
			if (yieldTableStream != null) {
				Utils.close(yieldTableStream, "ProjectionService.yieldTable");
			}
		}
	}

	private void writeZipEntry(ZipOutputStream zipOut, String entryName, byte[] entry) throws IOException {
		ZipEntry projectionResultsEntry = new ZipEntry(entryName);
		zipOut.putNextEntry(projectionResultsEntry);
		zipOut.write(entry);
		zipOut.closeEntry();
	}

	public List<ProjectionModel> getAllProjectionsForUser(String vdypUserId) {
		if (vdypUserId == null)
			return Collections.emptyList();
		UUID vdypUserGuid = UUID.fromString(vdypUserId);
		return repository.findByOwner(vdypUserGuid).stream().map(assembler::toModel).toList();
	}

	@Transactional
	public ProjectionModel createNewProjection(VDYPUserModel actingUser, Parameters params)
			throws ProjectionServiceException {
		try {
			ProjectionEntity entity = new ProjectionEntity();
			entity.setOwnerUser(em.find(VDYPUserEntity.class, UUID.fromString(actingUser.getVdypUserGUID())));
			extractConvenienceParameters(params, entity);

			entity.setProjectionParameters(
					jsonObjectMapper.writerWithDefaultPrettyPrinter().writeValueAsString(params)
			);

			// Create the 3 File Sets for the projection Polygon, Layer and Result
			var fileSetMap = fileSetService.createFileSetForNewProjection(actingUser);
			for (var entry : fileSetMap.entrySet()) {
				ProjectionFileSetEntity fse = em.find(
						ProjectionFileSetEntity.class, UUID.fromString(entry.getValue().getProjectionFileSetGUID())
				);
				switch (entry.getKey().getCode()) {
				case FileSetTypeCodeModel.POLYGON -> entity.setPolygonFileSet(fse);
				case FileSetTypeCodeModel.LAYER -> entity.setLayerFileSet(fse);
				case FileSetTypeCodeModel.RESULTS -> entity.setResultFileSet(fse);
<<<<<<< HEAD
=======
				default ->
					throw new ProjectionServiceException("Error creating projection: unknown FileSet Type created");
>>>>>>> 92a47556
				}
			}

			// Set the Status to Draft
			entity.setProjectionStatusCode(statusLookup.requireEntity(ProjectionStatusCodeModel.DRAFT));

			// Set the calculation Engine Code to VDYP8
			entity.setCalculationEngineCode(calclationEngineLookup.requireEntity(CalculationEngineCodeModel.VDYP8));

			// Start Date and End Date should be null as they are about running the projection

			repository.persist(entity);
			return assembler.toModel(entity);
		} catch (JsonProcessingException e) {
			throw new ProjectionServiceException("Invalid parameter JSON", e);
		}
	}

	private static void extractConvenienceParameters(Parameters params, ProjectionEntity model) {
		// extract the report Title and description from the parameters
		// leave report title in for processing, remove description
		model.setReportTitle(params.getReportTitle());
		model.setReportDescription(params.getReportTitle()); // TODO update params to be able to read a description
	}

	public ProjectionEntity getProjectionEntity(UUID projectionGuid) throws ProjectionServiceException {
		Optional<ProjectionEntity> entity = repository.findByIdOptional(projectionGuid);
		if (entity.isEmpty()) {
			// Handle Projection does not exist
			throw new ProjectionNotFoundException(projectionGuid);
		}
		return entity.get();
	}
<<<<<<< HEAD
	public enum ProjectionAction {
		CREATE, READ, UPDATE, DELETE
=======

	public enum ProjectionAction {
		READ, UPDATE, DELETE
>>>>>>> 92a47556
	}

	public void checkUserCanPerformAction(ProjectionEntity entity, VDYPUserModel actingUser, ProjectionAction action)
			throws ProjectionServiceException {
		switch (action) {
<<<<<<< HEAD
		case READ:
		case UPDATE:
		case DELETE:
=======
		case READ, UPDATE, DELETE:
>>>>>>> 92a47556
			UUID vdypUserGuid = UUID.fromString(actingUser.getVdypUserGUID());
			if (!entity.getOwnerUser().getVdypUserGUID().equals(vdypUserGuid)) {
				throw new ProjectionUnauthorizedException(entity.getProjectionGUID(), vdypUserGuid);
			}
<<<<<<< HEAD
		}
=======
			break;
		}

>>>>>>> 92a47556
	}

	public void checkProjectionStatusPermitsAction(ProjectionEntity entity, ProjectionAction action)
			throws ProjectionServiceException {
		if (entity.getProjectionStatusCode().getCode().equals(ProjectionStatusCodeModel.INPROGRESS)) {
			switch (action) {
<<<<<<< HEAD
			case UPDATE:
			case DELETE:
=======
			case UPDATE, DELETE:
>>>>>>> 92a47556
				// TODO check againsdt some specific states throw ProjectionServiceException if htere is an issue
				throw new ProjectionStateException(
						entity.getProjectionGUID(), action.name(), entity.getProjectionStatusCode().getCode()
				);
<<<<<<< HEAD
=======
			case READ:
				break;
>>>>>>> 92a47556
			}

		}
	}

	public ProjectionModel getProjectionByID(UUID projectionGUID, VDYPUserModel actingUser)
			throws ProjectionServiceException {
		ProjectionEntity entity = getProjectionEntity(projectionGUID);
		checkUserCanPerformAction(entity, actingUser, ProjectionAction.READ);
		return assembler.toModel(entity);
	}

	public ProjectionModel editProjectionParameters(UUID projectionGUID, VDYPUserModel actingUser, Parameters params)
			throws ProjectionServiceException {
		ProjectionEntity existingEntity = getProjectionEntity(projectionGUID);
		checkUserCanPerformAction(existingEntity, actingUser, ProjectionAction.UPDATE);
		checkProjectionStatusPermitsAction(existingEntity, ProjectionAction.UPDATE);

		extractConvenienceParameters(params, existingEntity);

		// Update the parameters of import
		repository.persist(existingEntity);
		return assembler.toModel(existingEntity);
	}

	@Transactional
	public void deleteProjection(UUID projectionGUID, VDYPUserModel actingUser) throws ProjectionServiceException {
		ProjectionEntity entity = getProjectionEntity(projectionGUID);
		checkUserCanPerformAction(entity, actingUser, ProjectionAction.DELETE);
		checkProjectionStatusPermitsAction(entity, ProjectionAction.DELETE);

		try {
			// first get the information for other tables that will need to be deleted when this projection is deleted
			UUID[] fileSetIds = { entity.getPolygonFileSet().getProjectionFileSetGUID(),
					entity.getLayerFileSet().getProjectionFileSetGUID(),
					entity.getResultFileSet().getProjectionFileSetGUID() };

			// TODO before the projection is deleted the Batch mapping should be deleted if it exists

			// Delete the Projection
			repository.delete(entity);

			// Delete File Sets
			// the file Set service should cascade into the file mapping service to do the deletions of the actual files
			for (UUID id : fileSetIds) {
				fileSetService.deleteFileSetById(id);
			}

		} catch (Exception e) {
			throw new ProjectionServiceException(
					"Error deleting Projection", e, projectionGUID, UUID.fromString(actingUser.getVdypUserGUID())
			);
		}
	}

<<<<<<< HEAD
	@Transactional
	public Object addProjectionFile(UUID projectionGUID, UUID fileSetGUID, VDYPUserModel user, FileMetadata metadata)
			throws ProjectionServiceException {
		var entity = getProjectionEntity(projectionGUID);
		checkUserCanPerformAction(entity, user, ProjectionAction.UPDATE);
		checkProjectionStatusPermitsAction(entity, ProjectionAction.UPDATE);

		// check that the filesetGUID is set and is one of the file sets for this projection
		if (fileSetGUID == null) {
			throw new ProjectionServiceException(
					"Error adding file", new IllegalIdentifierException("No file Set Identified"), projectionGUID
			);
		}

		if (!fileSetGUID.equals(entity.getPolygonFileSet().getProjectionFileSetGUID())
				&& !fileSetGUID.equals(entity.getLayerFileSet().getProjectionFileSetGUID()) && //
				!fileSetGUID.equals(entity.getResultFileSet().getProjectionFileSetGUID())) {
			throw new ProjectionServiceException(
					"Error adding file",
					new IllegalIdentifierException(
							String.format("File set %s did not belogn to the projection.", fileSetGUID)
					), projectionGUID
			);
		}

		fileSetService.addNewFileToFileSet(projectionGUID, fileSetGUID, user, metadata);
	}

=======
>>>>>>> 92a47556
}<|MERGE_RESOLUTION|>--- conflicted
+++ resolved
@@ -45,10 +45,7 @@
 import ca.bc.gov.nrs.vdyp.backend.exceptions.ProjectionServiceException;
 import ca.bc.gov.nrs.vdyp.backend.exceptions.ProjectionStateException;
 import ca.bc.gov.nrs.vdyp.backend.exceptions.ProjectionUnauthorizedException;
-<<<<<<< HEAD
 import ca.bc.gov.nrs.vdyp.backend.model.FileMetadata;
-=======
->>>>>>> 92a47556
 import ca.bc.gov.nrs.vdyp.ecore.api.v1.exceptions.AbstractProjectionRequestException;
 import ca.bc.gov.nrs.vdyp.ecore.api.v1.exceptions.Exceptions;
 import ca.bc.gov.nrs.vdyp.ecore.api.v1.exceptions.PolygonExecutionException;
@@ -335,11 +332,8 @@
 				case FileSetTypeCodeModel.POLYGON -> entity.setPolygonFileSet(fse);
 				case FileSetTypeCodeModel.LAYER -> entity.setLayerFileSet(fse);
 				case FileSetTypeCodeModel.RESULTS -> entity.setResultFileSet(fse);
-<<<<<<< HEAD
-=======
 				default ->
 					throw new ProjectionServiceException("Error creating projection: unknown FileSet Type created");
->>>>>>> 92a47556
 				}
 			}
 
@@ -373,58 +367,34 @@
 		}
 		return entity.get();
 	}
-<<<<<<< HEAD
-	public enum ProjectionAction {
-		CREATE, READ, UPDATE, DELETE
-=======
-
 	public enum ProjectionAction {
 		READ, UPDATE, DELETE
->>>>>>> 92a47556
 	}
 
 	public void checkUserCanPerformAction(ProjectionEntity entity, VDYPUserModel actingUser, ProjectionAction action)
 			throws ProjectionServiceException {
 		switch (action) {
-<<<<<<< HEAD
-		case READ:
-		case UPDATE:
-		case DELETE:
-=======
 		case READ, UPDATE, DELETE:
->>>>>>> 92a47556
 			UUID vdypUserGuid = UUID.fromString(actingUser.getVdypUserGUID());
 			if (!entity.getOwnerUser().getVdypUserGUID().equals(vdypUserGuid)) {
 				throw new ProjectionUnauthorizedException(entity.getProjectionGUID(), vdypUserGuid);
 			}
-<<<<<<< HEAD
-		}
-=======
 			break;
 		}
 
->>>>>>> 92a47556
 	}
 
 	public void checkProjectionStatusPermitsAction(ProjectionEntity entity, ProjectionAction action)
 			throws ProjectionServiceException {
 		if (entity.getProjectionStatusCode().getCode().equals(ProjectionStatusCodeModel.INPROGRESS)) {
 			switch (action) {
-<<<<<<< HEAD
-			case UPDATE:
-			case DELETE:
-=======
 			case UPDATE, DELETE:
->>>>>>> 92a47556
 				// TODO check againsdt some specific states throw ProjectionServiceException if htere is an issue
 				throw new ProjectionStateException(
 						entity.getProjectionGUID(), action.name(), entity.getProjectionStatusCode().getCode()
 				);
-<<<<<<< HEAD
-=======
 			case READ:
 				break;
->>>>>>> 92a47556
 			}
 
 		}
@@ -480,7 +450,6 @@
 		}
 	}
 
-<<<<<<< HEAD
 	@Transactional
 	public Object addProjectionFile(UUID projectionGUID, UUID fileSetGUID, VDYPUserModel user, FileMetadata metadata)
 			throws ProjectionServiceException {
@@ -509,6 +478,4 @@
 		fileSetService.addNewFileToFileSet(projectionGUID, fileSetGUID, user, metadata);
 	}
 
-=======
->>>>>>> 92a47556
 }